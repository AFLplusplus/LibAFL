[package]
name = "libafl_sugar"
version.workspace = true
authors = ["Andrea Fioraldi <andreafioraldi@gmail.com>"]
description = "Sugar builders to create common fuzzers with LibAFL"
documentation = "https://docs.rs/libafl_sugar"
repository = "https://github.com/AFLplusplus/LibAFL/"
readme = "../README.md"
license = "MIT OR Apache-2.0"
keywords = ["fuzzing"]
edition = "2021"
build = "build.rs"
categories = [
  "development-tools::testing",
  "emulators",
  "embedded",
  "os",
  "no-std",
]

[package.metadata.docs.rs]
all-features = true

[features]
default = []
document-features = ["dep:document-features"]
clippy = [
  "libafl_qemu/clippy",
] # special feature for clippy, don't use in normal projects

#! # Feature Flags
#! ## General Features

## Build python bindings
python = ["pyo3", "libafl_qemu/python", "pyo3-build-config"]

#! ## Features for `libafl_qemu` (Linux only)
#! The following architecture features are mutually exclusive.

## build qemu for x86_64 (default)
x86_64 = ["libafl_qemu/x86_64"]
## build qemu for i386
i386 = ["libafl_qemu/i386"]
## build qemu for arm
arm = ["libafl_qemu/arm"]
## build qemu for aarch64
aarch64 = ["libafl_qemu/aarch64"]
## build qemu for mips (el, use with the 'be' feature of mips be)
mips = ["libafl_qemu/mips"]
## build qemu for powerpc
ppc = ["libafl_qemu/ppc"]
## build qemu for hexagon
hexagon = ["libafl_qemu/hexagon"]
## build qemu for riscv 32bit
riscv32 = ["libafl_qemu/riscv32"]
## build qemu for riscv 64bit
riscv64 = ["libafl_qemu/riscv64"]

[build-dependencies]
pyo3-build-config = { version = "0.23.1", optional = true }

[dependencies]
<<<<<<< HEAD
libafl = { path = "../libafl", version = "0.14.1" }
libafl_bolts = { path = "../libafl_bolts", version = "0.14.1" }
libafl_targets = { path = "../libafl_targets", version = "0.14.1" }
=======
libafl = { workspace = true, default-features = true }
libafl_bolts = { workspace = true, default-features = true }
libafl_targets = { workspace = true, default-features = true }
>>>>>>> 7623aa46

# Document all features of this crate (for `cargo doc`)
document-features = { workspace = true, optional = true }

typed-builder = { workspace = true }           # Implement the builder pattern at compiletime
pyo3 = { version = "0.22.3", optional = true }
log = { workspace = true }

[target.'cfg(target_os = "linux")'.dependencies]
<<<<<<< HEAD
libafl_qemu = { path = "../libafl_qemu", version = "0.14.1" }
=======
libafl_qemu = { workspace = true, default-features = true }
>>>>>>> 7623aa46

[lib]
name = "libafl_sugar"
crate-type = ["cdylib", "rlib"]

[lints]
workspace = true<|MERGE_RESOLUTION|>--- conflicted
+++ resolved
@@ -60,15 +60,9 @@
 pyo3-build-config = { version = "0.23.1", optional = true }
 
 [dependencies]
-<<<<<<< HEAD
-libafl = { path = "../libafl", version = "0.14.1" }
-libafl_bolts = { path = "../libafl_bolts", version = "0.14.1" }
-libafl_targets = { path = "../libafl_targets", version = "0.14.1" }
-=======
 libafl = { workspace = true, default-features = true }
 libafl_bolts = { workspace = true, default-features = true }
 libafl_targets = { workspace = true, default-features = true }
->>>>>>> 7623aa46
 
 # Document all features of this crate (for `cargo doc`)
 document-features = { workspace = true, optional = true }
@@ -78,11 +72,7 @@
 log = { workspace = true }
 
 [target.'cfg(target_os = "linux")'.dependencies]
-<<<<<<< HEAD
-libafl_qemu = { path = "../libafl_qemu", version = "0.14.1" }
-=======
 libafl_qemu = { workspace = true, default-features = true }
->>>>>>> 7623aa46
 
 [lib]
 name = "libafl_sugar"
