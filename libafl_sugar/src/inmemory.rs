//! In-Memory fuzzing made easy.
//! Use this sugar for scaling `libfuzzer`-style fuzzers.

use core::fmt::{self, Debug, Formatter};
use std::{fs, net::SocketAddr, path::PathBuf, time::Duration};

use libafl::{
    corpus::{CachedOnDiskCorpus, Corpus, OnDiskCorpus},
    events::{launcher::Launcher, EventConfig, EventRestarter, LlmpRestartingEventManager},
    executors::{inprocess::InProcessExecutor, ExitKind, ShadowExecutor},
    feedback_or, feedback_or_fast,
    feedbacks::{CrashFeedback, MaxMapFeedback, TimeFeedback, TimeoutFeedback},
    fuzzer::{Fuzzer, StdFuzzer},
    generators::RandBytesGenerator,
    inputs::{BytesInput, HasTargetBytes},
    monitors::MultiMonitor,
    mutators::{
        scheduled::{havoc_mutations, tokens_mutations, StdScheduledMutator},
        token_mutations::{I2SRandReplace, Tokens},
    },
    observers::{HitcountsMapObserver, TimeObserver},
    schedulers::{IndexesLenTimeMinimizerScheduler, QueueScheduler},
    stages::{ShadowTracingStage, StdMutationalStage},
    state::{HasCorpus, HasMetadata, StdState},
    Error,
};
use libafl_bolts::{
    core_affinity::Cores,
    current_nanos,
    rands::StdRand,
    shmem::{ShMemProvider, StdShMemProvider},
    tuples::{tuple_list, Merge},
    AsSlice,
};
use libafl_targets::{std_edges_map_observer, CmpLogObserver};
use typed_builder::TypedBuilder;

use crate::{CORPUS_CACHE_SIZE, DEFAULT_TIMEOUT_SECS};

/// In-Memory fuzzing made easy.
/// Use this sugar for scaling `libfuzzer`-style fuzzers.
#[derive(TypedBuilder)]
pub struct InMemoryBytesCoverageSugar<'a, H>
where
    H: FnMut(&[u8]),
{
    /// Laucher configuration (default is random)
    #[builder(default = None, setter(strip_option))]
    configuration: Option<String>,
    /// Timeout of the executor
    #[builder(default = None)]
    timeout: Option<u64>,
    /// Input directories
    input_dirs: &'a [PathBuf],
    /// Output directory
    output_dir: PathBuf,
    /// Dictionary
    #[builder(default = None)]
    tokens_file: Option<PathBuf>,
    /// Flag if use CmpLog
    #[builder(default = None)]
    use_cmplog: Option<bool>,
    /// The port used for communication between this fuzzer node and other fuzzer nodes
    #[builder(default = 1337_u16)]
    broker_port: u16,
    /// The list of cores to run on
    cores: &'a Cores,
    /// The `ip:port` address of another broker to connect our new broker to for multi-machine
    /// clusters.
    #[builder(default = None, setter(strip_option))]
    remote_broker_addr: Option<SocketAddr>,
    /// Bytes harness
    #[builder(setter(strip_option))]
    harness: Option<H>,
    /// Fuzz `iterations` number of times, instead of indefinitely; implies use of `fuzz_loop_for`
    #[builder(default = None)]
    iterations: Option<u64>,
}

impl<H> Debug for InMemoryBytesCoverageSugar<'_, H>
where
    H: FnMut(&[u8]),
{
    fn fmt(&self, f: &mut Formatter<'_>) -> fmt::Result {
        f.debug_struct("InMemoryBytesCoverageSugar")
            .field("configuration", &self.configuration)
            .field("timeout", &self.timeout)
            .field("input_dirs", &self.input_dirs)
            .field("output_dir", &self.output_dir)
            .field("tokens_file", &self.tokens_file)
            .field("use_cmplog", &self.use_cmplog)
            .field("broker_port", &self.broker_port)
            .field("cores", &self.cores)
            .field("remote_broker_addr", &self.remote_broker_addr)
            .field(
                "harness",
                if self.harness.is_some() {
                    &"<harness_fn>"
                } else {
                    &"None"
                },
            )
            .finish()
    }
}

#[allow(clippy::similar_names)]
impl<'a, H> InMemoryBytesCoverageSugar<'a, H>
where
    H: FnMut(&[u8]),
{
    /// Run the fuzzer
    #[allow(clippy::too_many_lines, clippy::similar_names)]
    pub fn run(&mut self) {
        let conf = match self.configuration.as_ref() {
            Some(name) => EventConfig::from_name(name),
            None => EventConfig::AlwaysUnique,
        };

        let timeout = Duration::from_secs(self.timeout.unwrap_or(DEFAULT_TIMEOUT_SECS));

        let mut out_dir = self.output_dir.clone();
        if fs::create_dir(&out_dir).is_err() {
            log::info!("Out dir at {:?} already exists.", &out_dir);
            assert!(
                out_dir.is_dir(),
                "Out dir at {:?} is not a valid directory!",
                &out_dir
            );
        }
        let mut crashes = out_dir.clone();
        crashes.push("crashes");
        out_dir.push("queue");

        let mut harness_bytes = self.harness.take().unwrap();

        let shmem_provider = StdShMemProvider::new().expect("Failed to init shared memory");

        let monitor = MultiMonitor::new(|s| println!("{s}"));

        let mut run_client = |state: Option<_>,
                              mut mgr: LlmpRestartingEventManager<_, _>,
                              _core_id| {
            // Create an observation channel using the coverage map
            let edges_observer =
                HitcountsMapObserver::new(unsafe { std_edges_map_observer("edges") });

            // Create an observation channel to keep track of the execution time
            let time_observer = TimeObserver::new("time");

            let cmplog_observer = CmpLogObserver::new("cmplog", true);

            // Feedback to rate the interestingness of an input
            // This one is composed by two Feedbacks in OR
            let mut feedback = feedback_or!(
                // New maximization map feedback linked to the edges observer and the feedback state
                MaxMapFeedback::tracking(&edges_observer, true, false),
                // Time feedback, this one does not need a feedback state
                TimeFeedback::with_observer(&time_observer)
            );

            // A feedback to choose if an input is a solution or not
            let mut objective = feedback_or_fast!(CrashFeedback::new(), TimeoutFeedback::new());

            // If not restarting, create a State from scratch
            let mut state = state.unwrap_or_else(|| {
                StdState::new(
                    // RNG
                    StdRand::with_seed(current_nanos()),
                    // Corpus that will be evolved, we keep a part in memory for performance
                    CachedOnDiskCorpus::new(out_dir.clone(), CORPUS_CACHE_SIZE).unwrap(),
                    // Corpus in which we store solutions (crashes in this example),
                    // on disk so the user can get them after stopping the fuzzer
                    OnDiskCorpus::new(crashes.clone()).unwrap(),
                    &mut feedback,
                    &mut objective,
                )
                .unwrap()
            });

            // Create a dictionary if not existing
            if let Some(tokens_file) = &self.tokens_file {
                if state.metadata_map().get::<Tokens>().is_none() {
                    state.add_metadata(Tokens::from_file(tokens_file)?);
                }
            }

            // A minimization+queue policy to get testcasess from the corpus
            let scheduler = IndexesLenTimeMinimizerScheduler::new(QueueScheduler::new());

            // A fuzzer with feedbacks and a corpus scheduler
            let mut fuzzer = StdFuzzer::new(scheduler, feedback, objective);

            // The wrapped harness function, calling out to the LLVM-style harness
            let mut harness = |input: &BytesInput| {
                let target = input.target_bytes();
                let buf = target.as_slice();
                (harness_bytes)(buf);
                ExitKind::Ok
            };

            // Create the executor for an in-process function with one observer for edge coverage and one for the execution time
            let mut executor = ShadowExecutor::new(
<<<<<<< HEAD
                TimeoutExecutor::new(
                    InProcessExecutor::new(
                        tuple_list!(),
                        &mut harness,
                        tuple_list!(edges_observer, time_observer),
                        &mut fuzzer,
                        &mut state,
                        &mut mgr,
                    )?,
=======
                InProcessExecutor::with_timeout(
                    tuple_list!(),
                    &mut harness,
                    tuple_list!(edges_observer, time_observer),
                    &mut fuzzer,
                    &mut state,
                    &mut mgr,
>>>>>>> 8a4d4d08
                    timeout,
                )?,
                tuple_list!(cmplog_observer),
            );

            // In case the corpus is empty (on first run), reset
            if state.must_load_initial_inputs() {
                if self.input_dirs.is_empty() {
                    // Generator of printable bytearrays of max size 32
                    let mut generator = RandBytesGenerator::new(32);

                    // Generate 8 initial inputs
                    state
                        .generate_initial_inputs(
                            &mut fuzzer,
                            &mut executor,
                            &mut generator,
                            &mut mgr,
                            8,
                        )
                        .expect("Failed to generate the initial corpus");
                    log::info!(
                        "We imported {} inputs from the generator.",
                        state.corpus().count()
                    );
                } else {
                    log::info!("Loading from {:?}", &self.input_dirs);
                    // Load from disk
                    state
                        .load_initial_inputs(&mut fuzzer, &mut executor, &mut mgr, self.input_dirs)
                        .unwrap_or_else(|_| {
                            panic!("Failed to load initial corpus at {:?}", &self.input_dirs);
                        });
                    log::info!("We imported {} inputs from disk.", state.corpus().count());
                }
            }

            // Setup a tracing stage in which we log comparisons
            let tracing = ShadowTracingStage::new(&mut executor);

            // Setup a randomic Input2State stage
            let i2s = StdMutationalStage::new(StdScheduledMutator::new(tuple_list!(
                I2SRandReplace::new()
            )));

            if self.tokens_file.is_some() {
                // Setup a basic mutator
                let mutator = StdScheduledMutator::new(havoc_mutations().merge(tokens_mutations()));
                let mutational = StdMutationalStage::new(mutator);

                // The order of the stages matter!
                if self.use_cmplog.unwrap_or(false) {
                    let mut stages = tuple_list!(tracing, i2s, mutational);
                    if let Some(iters) = self.iterations {
                        fuzzer.fuzz_loop_for(
                            &mut stages,
                            &mut executor,
                            &mut state,
                            &mut mgr,
                            iters,
                        )?;
                        mgr.on_restart(&mut state)?;
                        std::process::exit(0);
                    } else {
                        fuzzer.fuzz_loop(&mut stages, &mut executor, &mut state, &mut mgr)?;
                    }
                } else {
                    let mut stages = tuple_list!(mutational);
                    if let Some(iters) = self.iterations {
                        fuzzer.fuzz_loop_for(
                            &mut stages,
                            &mut executor,
                            &mut state,
                            &mut mgr,
                            iters,
                        )?;
                        mgr.on_restart(&mut state)?;
                        std::process::exit(0);
                    } else {
                        fuzzer.fuzz_loop(&mut stages, &mut executor, &mut state, &mut mgr)?;
                    }
                }
            } else {
                // Setup a basic mutator
                let mutator = StdScheduledMutator::new(havoc_mutations());
                let mutational = StdMutationalStage::new(mutator);

                // The order of the stages matter!
                if self.use_cmplog.unwrap_or(false) {
                    let mut stages = tuple_list!(tracing, i2s, mutational);
                    if let Some(iters) = self.iterations {
                        fuzzer.fuzz_loop_for(
                            &mut stages,
                            &mut executor,
                            &mut state,
                            &mut mgr,
                            iters,
                        )?;
                        mgr.on_restart(&mut state)?;
                        std::process::exit(0);
                    } else {
                        fuzzer.fuzz_loop(&mut stages, &mut executor, &mut state, &mut mgr)?;
                    }
                } else {
                    let mut stages = tuple_list!(mutational);
                    if let Some(iters) = self.iterations {
                        fuzzer.fuzz_loop_for(
                            &mut stages,
                            &mut executor,
                            &mut state,
                            &mut mgr,
                            iters,
                        )?;
                        mgr.on_restart(&mut state)?;
                        std::process::exit(0);
                    } else {
                        fuzzer.fuzz_loop(&mut stages, &mut executor, &mut state, &mut mgr)?;
                    }
                }
            }

            Ok(())
        };

        let launcher = Launcher::builder()
            .shmem_provider(shmem_provider)
            .configuration(conf)
            .monitor(monitor)
            .run_client(&mut run_client)
            .cores(self.cores)
            .broker_port(self.broker_port)
            .remote_broker_addr(self.remote_broker_addr);
        #[cfg(unix)]
        let launcher = launcher.stdout_file(Some("/dev/null"));
        match launcher.build().launch() {
            Ok(()) => (),
            Err(Error::ShuttingDown) => log::info!("\nFuzzing stopped by user. Good Bye."),
            Err(err) => panic!("Fuzzingg failed {err:?}"),
        }
    }
}

/// Python bindings for this sugar
#[cfg(feature = "python")]
pub mod pybind {
    use std::path::PathBuf;

    use libafl_bolts::core_affinity::Cores;
    use pyo3::{prelude::*, types::PyBytes};

    use crate::inmemory;

    /// In-Memory fuzzing made easy.
    /// Use this sugar for scaling `libfuzzer`-style fuzzers.
    #[pyclass(unsendable)]
    #[derive(Debug)]
    struct InMemoryBytesCoverageSugar {
        input_dirs: Vec<PathBuf>,
        output_dir: PathBuf,
        broker_port: u16,
        cores: Cores,
        use_cmplog: Option<bool>,
        iterations: Option<u64>,
        tokens_file: Option<PathBuf>,
        timeout: Option<u64>,
    }

    #[pymethods]
    impl InMemoryBytesCoverageSugar {
        /// Create a new [`InMemoryBytesCoverageSugar`]
        #[new]
        #[allow(clippy::too_many_arguments)]
        fn new(
            input_dirs: Vec<PathBuf>,
            output_dir: PathBuf,
            broker_port: u16,
            cores: Vec<usize>,
            use_cmplog: Option<bool>,
            iterations: Option<u64>,
            tokens_file: Option<PathBuf>,
            timeout: Option<u64>,
        ) -> Self {
            Self {
                input_dirs,
                output_dir,
                broker_port,
                cores: cores.into(),
                use_cmplog,
                iterations,
                tokens_file,
                timeout,
            }
        }

        /// Run the fuzzer
        #[allow(clippy::needless_pass_by_value)]
        pub fn run(&self, harness: PyObject) {
            inmemory::InMemoryBytesCoverageSugar::builder()
                .input_dirs(&self.input_dirs)
                .output_dir(self.output_dir.clone())
                .broker_port(self.broker_port)
                .cores(&self.cores)
                .harness(|buf| {
                    Python::with_gil(|py| -> PyResult<()> {
                        let args = (PyBytes::new(py, buf),); // TODO avoid copy
                        harness.call1(py, args)?;
                        Ok(())
                    })
                    .unwrap();
                })
                .use_cmplog(self.use_cmplog)
                .timeout(self.timeout)
                .tokens_file(self.tokens_file.clone())
                .iterations(self.iterations)
                .build()
                .run();
        }
    }

    /// Register the module
    pub fn register(_py: Python, m: &PyModule) -> PyResult<()> {
        m.add_class::<InMemoryBytesCoverageSugar>()?;
        Ok(())
    }
}<|MERGE_RESOLUTION|>--- conflicted
+++ resolved
@@ -201,17 +201,6 @@
 
             // Create the executor for an in-process function with one observer for edge coverage and one for the execution time
             let mut executor = ShadowExecutor::new(
-<<<<<<< HEAD
-                TimeoutExecutor::new(
-                    InProcessExecutor::new(
-                        tuple_list!(),
-                        &mut harness,
-                        tuple_list!(edges_observer, time_observer),
-                        &mut fuzzer,
-                        &mut state,
-                        &mut mgr,
-                    )?,
-=======
                 InProcessExecutor::with_timeout(
                     tuple_list!(),
                     &mut harness,
@@ -219,7 +208,6 @@
                     &mut fuzzer,
                     &mut state,
                     &mut mgr,
->>>>>>> 8a4d4d08
                     timeout,
                 )?,
                 tuple_list!(cmplog_observer),
