use typed_builder::TypedBuilder;

use std::{fs, net::SocketAddr, path::PathBuf, time::Duration};

use libafl::{
    bolts::{
        current_nanos,
        launcher::Launcher,
        rands::StdRand,
        shmem::{ShMemProvider, StdShMemProvider},
        tuples::{tuple_list, Merge},
    },
    corpus::{
        CachedOnDiskCorpus, Corpus, IndexesLenTimeMinimizerCorpusScheduler, OnDiskCorpus,
        QueueCorpusScheduler,
    },
    executors::{inprocess::InProcessExecutor, ExitKind, TimeoutExecutor},
    feedback_or, feedback_or_fast,
    feedbacks::{CrashFeedback, MapFeedbackState, MaxMapFeedback, TimeFeedback, TimeoutFeedback},
    fuzzer::{Fuzzer, StdFuzzer},
    generators::RandBytesGenerator,
    inputs::{BytesInput, HasTargetBytes},
    mutators::scheduled::{havoc_mutations, tokens_mutations, StdScheduledMutator},
    mutators::token_mutations::Tokens,
    observers::{HitcountsMapObserver, StdMapObserver, TimeObserver},
    stages::StdMutationalStage,
    state::{HasCorpus, HasMetadata, StdState},
    stats::MultiStats,
};

use libafl_targets::{EDGES_MAP, MAX_EDGES_NUM};

use crate::{CORPUS_CACHE_SIZE, DEFAULT_TIMEOUT_SECS};

#[derive(TypedBuilder)]
pub struct InMemoryBytesCoverageSugar<'a, H>
where
    H: FnMut(&[u8]),
{
    /// Laucher configuration (default is random)
    #[builder(default = None, setter(strip_option))]
    configuration: Option<String>,
    /// Timeout of the executor
    #[builder(default = None, setter(strip_option))]
    timeout: Option<u64>,
    /// Input directories
    input_dirs: &'a [PathBuf],
    /// Output directory
    output_dir: PathBuf,
    /// Dictionary
    #[builder(default = None, setter(strip_option))]
    tokens_file: Option<PathBuf>,
    /// Flag if use CmpLog
    //#[builder(default = false)]
    //use_cmplog: bool,
    #[builder(default = 1337_u16)]
    broker_port: u16,
    /// The list of cores to run on
    cores: &'a [usize],
    /// The `ip:port` address of another broker to connect our new broker to for multi-machine
    /// clusters.
    #[builder(default = None, setter(strip_option))]
    remote_broker_addr: Option<SocketAddr>,
    /// Bytes harness    
    #[builder(setter(strip_option))]
    harness: Option<H>,
}

#[allow(clippy::similar_names)]
impl<'a, H> InMemoryBytesCoverageSugar<'a, H>
where
    H: FnMut(&[u8]),
{
<<<<<<< HEAD
    #[allow(clippy::too_many_lines, clippy::similar_names)]
=======
    #[allow(clippy::too_many_lines)]
>>>>>>> 5542a81e
    pub fn run(&mut self) {
        let conf = self
            .configuration
            .take()
            .unwrap_or_else(|| "default".into());

        let timeout = Duration::from_secs(self.timeout.unwrap_or(DEFAULT_TIMEOUT_SECS));

        let mut out_dir = self.output_dir.clone();
        if fs::create_dir(&out_dir).is_err() {
            println!("Out dir at {:?} already exists.", &out_dir);
            if !out_dir.is_dir() {
                panic!("Out dir at {:?} is not a valid directory!", &out_dir);
            }
        }
        let mut crashes = out_dir.clone();
        crashes.push("crashes");
        out_dir.push("queue");

        let mut harness_bytes = self.harness.take().unwrap();

        let shmem_provider = StdShMemProvider::new().expect("Failed to init shared memory");

        let stats = MultiStats::new(|s| println!("{}", s));

        let mut run_client = |state: Option<StdState<_, _, _, _, _>>, mut mgr| {
            // Create an observation channel using the coverage map
            let edges = unsafe { &mut EDGES_MAP[0..MAX_EDGES_NUM] };
            let edges_observer = HitcountsMapObserver::new(StdMapObserver::new("edges", edges));

            // Create an observation channel to keep track of the execution time
            let time_observer = TimeObserver::new("time");

            // The state of the edges feedback.
            let feedback_state = MapFeedbackState::with_observer(&edges_observer);

            // Feedback to rate the interestingness of an input
            // This one is composed by two Feedbacks in OR
            let feedback = feedback_or!(
                // New maximization map feedback linked to the edges observer and the feedback state
                MaxMapFeedback::new_tracking(&feedback_state, &edges_observer, true, false),
                // Time feedback, this one does not need a feedback state
                TimeFeedback::new_with_observer(&time_observer)
            );

            // A feedback to choose if an input is a solution or not
            let objective = feedback_or_fast!(CrashFeedback::new(), TimeoutFeedback::new());

            // If not restarting, create a State from scratch
            let mut state = state.unwrap_or_else(|| {
                StdState::new(
                    // RNG
                    StdRand::with_seed(current_nanos()),
                    // Corpus that will be evolved, we keep a part in memory for performance
                    CachedOnDiskCorpus::new(out_dir.clone(), CORPUS_CACHE_SIZE).unwrap(),
                    // Corpus in which we store solutions (crashes in this example),
                    // on disk so the user can get them after stopping the fuzzer
                    OnDiskCorpus::new(crashes.clone()).unwrap(),
                    // States of the feedbacks.
                    // They are the data related to the feedbacks that you want to persist in the State.
                    tuple_list!(feedback_state),
                )
            });

            // Create a dictionary if not existing
            if let Some(tokens_file) = &self.tokens_file {
                if state.metadata().get::<Tokens>().is_none() {
                    state.add_metadata(Tokens::from_tokens_file(tokens_file)?);
                }
            }

            // A minimization+queue policy to get testcasess from the corpus
            let scheduler =
                IndexesLenTimeMinimizerCorpusScheduler::new(QueueCorpusScheduler::new());

            // A fuzzer with feedbacks and a corpus scheduler
            let mut fuzzer = StdFuzzer::new(scheduler, feedback, objective);

            // The wrapped harness function, calling out to the LLVM-style harness
            let mut harness = |input: &BytesInput| {
                let target = input.target_bytes();
                let buf = target.as_slice();
                (harness_bytes)(buf);
                ExitKind::Ok
            };

            // Create the executor for an in-process function with one observer for edge coverage and one for the execution time
            let mut executor = TimeoutExecutor::new(
                InProcessExecutor::new(
                    &mut harness,
                    tuple_list!(edges_observer, time_observer),
                    &mut fuzzer,
                    &mut state,
                    &mut mgr,
                )?,
                timeout,
            );

            // In case the corpus is empty (on first run), reset
            if state.corpus().count() < 1 {
                if self.input_dirs.is_empty() {
                    // Generator of printable bytearrays of max size 32
                    let mut generator = RandBytesGenerator::new(32);

                    // Generate 8 initial inputs
                    state
                        .generate_initial_inputs(
                            &mut fuzzer,
                            &mut executor,
                            &mut generator,
                            &mut mgr,
                            8,
                        )
                        .expect("Failed to generate the initial corpus");
                    println!(
                        "We imported {} inputs from the generator.",
                        state.corpus().count()
                    );
                } else {
                    println!("Loading from {:?}", &self.input_dirs);
                    // Load from disk
                    state
                        .load_initial_inputs(&mut fuzzer, &mut executor, &mut mgr, self.input_dirs)
                        .unwrap_or_else(|_| {
                            panic!("Failed to load initial corpus at {:?}", &self.input_dirs);
                        });
                    println!("We imported {} inputs from disk.", state.corpus().count());
                }
            }

            if self.tokens_file.is_some() {
                // Setup a basic mutator
                let mutator = StdScheduledMutator::new(havoc_mutations().merge(tokens_mutations()));
                let mutational = StdMutationalStage::new(mutator);

                // The order of the stages matter!
                let mut stages = tuple_list!(mutational);

                fuzzer.fuzz_loop(&mut stages, &mut executor, &mut state, &mut mgr)?;
            } else {
                // Setup a basic mutator
                let mutator = StdScheduledMutator::new(havoc_mutations());
                let mutational = StdMutationalStage::new(mutator);

                // The order of the stages matter!
                let mut stages = tuple_list!(mutational);

                fuzzer.fuzz_loop(&mut stages, &mut executor, &mut state, &mut mgr)?;
            }

            Ok(())
        };

        let launcher = Launcher::builder()
            .shmem_provider(shmem_provider)
            .configuration(conf)
            .stats(stats)
            .run_client(&mut run_client)
            .cores(self.cores)
            .broker_port(self.broker_port)
            .remote_broker_addr(self.remote_broker_addr);
        #[cfg(unix)]
        let launcher = launcher.stdout_file(Some("/dev/null"));
        launcher.build().launch().expect("Launcher failed");
    }
}<|MERGE_RESOLUTION|>--- conflicted
+++ resolved
@@ -71,11 +71,7 @@
 where
     H: FnMut(&[u8]),
 {
-<<<<<<< HEAD
     #[allow(clippy::too_many_lines, clippy::similar_names)]
-=======
-    #[allow(clippy::too_many_lines)]
->>>>>>> 5542a81e
     pub fn run(&mut self) {
         let conf = self
             .configuration
