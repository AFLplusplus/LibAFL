--- conflicted
+++ resolved
@@ -29,11 +29,7 @@
     ownedref::OwnedMutSlice,
     rands::StdRand,
     shmem::{ShMemProvider, StdShMemProvider},
-<<<<<<< HEAD
-    tuples::{tuple_list, Handler, Merge},
-=======
     tuples::{tuple_list, Handled, Merge},
->>>>>>> 7c9ac6d4
     AsSlice,
 };
 use libafl_targets::{edges_map_mut_ptr, CmpLogObserver};
