--- conflicted
+++ resolved
@@ -117,11 +117,7 @@
     H: FnMut(&[u8]),
 {
     /// Run the fuzzer
-<<<<<<< HEAD
-    #[allow(clippy::too_many_lines, clippy::similar_names)]
-=======
     #[expect(clippy::too_many_lines)]
->>>>>>> 719a3c0f
     pub fn run(&mut self, qemu_cli: &[String]) {
         let conf = match self.configuration.as_ref() {
             Some(name) => EventConfig::from_name(name),
@@ -245,16 +241,10 @@
                 };
 
                 let emulator = Emulator::empty()
-<<<<<<< HEAD
-                    .qemu_config(|_| qemu_cli.to_owned())
-                    .modules(modules)
-                    .build()?;
-=======
                     .qemu_parameters(qemu_cli.to_owned())
                     .modules(modules)
                     .build()
                     .expect("Could not initialize Emulator");
->>>>>>> 719a3c0f
 
                 let executor = QemuExecutor::new(
                     emulator,
@@ -372,16 +362,10 @@
                 };
 
                 let emulator = Emulator::empty()
-<<<<<<< HEAD
-                    .qemu_config(|_| qemu_cli.to_owned())
-                    .modules(modules)
-                    .build()?;
-=======
                     .qemu_parameters(qemu_cli.to_owned())
                     .modules(modules)
                     .build()
                     .expect("Could not initialize Emulator");
->>>>>>> 719a3c0f
 
                 let mut executor = QemuExecutor::new(
                     emulator,
@@ -555,11 +539,7 @@
         }
 
         /// Run the fuzzer
-<<<<<<< HEAD
-        #[allow(clippy::needless_pass_by_value)]
-=======
         #[expect(clippy::needless_pass_by_value)]
->>>>>>> 719a3c0f
         pub fn run(&self, qemu_cli: Vec<String>, harness: PyObject) {
             qemu::QemuBytesCoverageSugar::builder()
                 .input_dirs(&self.input_dirs)
