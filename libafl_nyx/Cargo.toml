[package]
name = "libafl_nyx"
version.workspace = true
edition = "2021"
authors = ["syheliel <syheliel@gmail.com>"]
description = "libafl using nyx, only avaliable on linux"
documentation = "https://docs.rs/libafl_nyx"
repository = "https://github.com/AFLplusplus/LibAFL/"
readme = "../README.md"
license = "MIT OR Apache-2.0"
keywords = ["fuzzing", "testing", "security"]
categories = [
  "development-tools::testing",
  "emulators",
  "embedded",
  "os",
  "no-std",
]

# See more keys and their definitions at https://doc.rust-lang.org/cargo/reference/manifest.html

[target.'cfg(target_os = "linux")'.dependencies]
libnyx = { git = "https://github.com/nyx-fuzz/libnyx.git", rev = "ea6ceb994ab975b81aea0daaf64b92a3066c1e8d" }
<<<<<<< HEAD
libafl = { path = "../libafl", version = "0.14.1", features = [
=======
libafl = { workspace = true, default-features = true, features = [
>>>>>>> 7623aa46
  "std",
  "libafl_derive",
  "frida_cli",
] }
<<<<<<< HEAD
libafl_bolts = { path = "../libafl_bolts", version = "0.14.1", features = [
=======
libafl_bolts = { workspace = true, default-features = true, features = [
>>>>>>> 7623aa46
  "std",
  "libafl_derive",
  "frida_cli",
] }
<<<<<<< HEAD
libafl_targets = { path = "../libafl_targets", version = "0.14.1", features = [
=======
libafl_targets = { workspace = true, default-features = true, features = [
>>>>>>> 7623aa46
  "std",
  "sancov_cmplog",
] }

nix = { workspace = true, default-features = true, features = ["fs"] }
typed-builder = { workspace = true }

[lints]
workspace = true<|MERGE_RESOLUTION|>--- conflicted
+++ resolved
@@ -21,29 +21,17 @@
 
 [target.'cfg(target_os = "linux")'.dependencies]
 libnyx = { git = "https://github.com/nyx-fuzz/libnyx.git", rev = "ea6ceb994ab975b81aea0daaf64b92a3066c1e8d" }
-<<<<<<< HEAD
-libafl = { path = "../libafl", version = "0.14.1", features = [
-=======
 libafl = { workspace = true, default-features = true, features = [
->>>>>>> 7623aa46
   "std",
   "libafl_derive",
   "frida_cli",
 ] }
-<<<<<<< HEAD
-libafl_bolts = { path = "../libafl_bolts", version = "0.14.1", features = [
-=======
 libafl_bolts = { workspace = true, default-features = true, features = [
->>>>>>> 7623aa46
   "std",
   "libafl_derive",
   "frida_cli",
 ] }
-<<<<<<< HEAD
-libafl_targets = { path = "../libafl_targets", version = "0.14.1", features = [
-=======
 libafl_targets = { workspace = true, default-features = true, features = [
->>>>>>> 7623aa46
   "std",
   "sancov_cmplog",
 ] }
