[package]
name = "libafl_nyx"
version.workspace = true
edition = "2021"
authors = ["syheliel <syheliel@gmail.com>"]
description = "libafl using nyx, only avaliable on linux"
documentation = "https://docs.rs/libafl_nyx"
repository = "https://github.com/AFLplusplus/LibAFL/"
readme = "../README.md"
license = "MIT OR Apache-2.0"
keywords = ["fuzzing", "testing", "security"]
categories = ["development-tools::testing", "emulators", "embedded", "os", "no-std"]

# See more keys and their definitions at https://doc.rust-lang.org/cargo/reference/manifest.html

[target.'cfg(target_os = "linux")'.dependencies]
<<<<<<< HEAD
libnyx = { git = "https://github.com/nyx-fuzz/libnyx.git", rev = "6833d23" }
libafl = { path = "../libafl", version = "0.13.0", features = ["std", "libafl_derive", "frida_cli" ]}
libafl_bolts = { path = "../libafl_bolts", version = "0.13.0", features = ["std", "libafl_derive", "frida_cli" ]}
libafl_targets = { path = "../libafl_targets", version = "0.13.0", features = ["std", "sancov_cmplog"] }
=======
libnyx = { git = "https://github.com/nyx-fuzz/libnyx.git", rev = "6833d236dfe785a8a23d8c8d79e74c99fa635004" }
libafl = { path = "../libafl", version = "0.12.0", features = ["std", "libafl_derive", "frida_cli" ]}
libafl_bolts = { path = "../libafl_bolts", version = "0.12.0", features = ["std", "libafl_derive", "frida_cli" ]}
libafl_targets = { path = "../libafl_targets", version = "0.12.0", features = ["std", "sancov_cmplog"] }
>>>>>>> 65af5a7f

nix = { version = "0.29", features = ["fs"] }
typed-builder = "0.18"<|MERGE_RESOLUTION|>--- conflicted
+++ resolved
@@ -14,17 +14,10 @@
 # See more keys and their definitions at https://doc.rust-lang.org/cargo/reference/manifest.html
 
 [target.'cfg(target_os = "linux")'.dependencies]
-<<<<<<< HEAD
-libnyx = { git = "https://github.com/nyx-fuzz/libnyx.git", rev = "6833d23" }
+libnyx = { git = "https://github.com/nyx-fuzz/libnyx.git", rev = "6833d236dfe785a8a23d8c8d79e74c99fa635004" }
 libafl = { path = "../libafl", version = "0.13.0", features = ["std", "libafl_derive", "frida_cli" ]}
 libafl_bolts = { path = "../libafl_bolts", version = "0.13.0", features = ["std", "libafl_derive", "frida_cli" ]}
 libafl_targets = { path = "../libafl_targets", version = "0.13.0", features = ["std", "sancov_cmplog"] }
-=======
-libnyx = { git = "https://github.com/nyx-fuzz/libnyx.git", rev = "6833d236dfe785a8a23d8c8d79e74c99fa635004" }
-libafl = { path = "../libafl", version = "0.12.0", features = ["std", "libafl_derive", "frida_cli" ]}
-libafl_bolts = { path = "../libafl_bolts", version = "0.12.0", features = ["std", "libafl_derive", "frida_cli" ]}
-libafl_targets = { path = "../libafl_targets", version = "0.12.0", features = ["std", "sancov_cmplog"] }
->>>>>>> 65af5a7f
 
 nix = { version = "0.29", features = ["fs"] }
 typed-builder = "0.18"