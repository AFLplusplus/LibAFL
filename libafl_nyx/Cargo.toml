--- conflicted
+++ resolved
@@ -14,16 +14,9 @@
 # See more keys and their definitions at https://doc.rust-lang.org/cargo/reference/manifest.html
 
 [target.'cfg(target_os = "linux")'.dependencies]
-<<<<<<< HEAD
-libnyx = {git = "https://github.com/nyx-fuzz/libnyx.git",rev = "acaf7f6"}
+libnyx = { git = "https://github.com/nyx-fuzz/libnyx.git", rev = "acaf7f6" }
 libafl = { path = "../libafl", version = "0.12.0", features = ["std", "libafl_derive", "frida_cli" ]}
 libafl_bolts = { path = "../libafl_bolts", version = "0.12.0", features = ["std", "libafl_derive", "frida_cli" ]}
 libafl_targets = { path = "../libafl_targets", version = "0.12.0", features = ["std", "sancov_cmplog"] }
-=======
-libnyx = { git = "https://github.com/nyx-fuzz/libnyx.git", rev = "acaf7f6" }
-libafl = { path = "../libafl", version = "0.11.2", features = ["std", "libafl_derive", "frida_cli" ]}
-libafl_bolts = { path = "../libafl_bolts", version = "0.11.2", features = ["std", "libafl_derive", "frida_cli" ]}
-libafl_targets = { path = "../libafl_targets", version = "0.11.2", features = ["std", "sancov_cmplog"] }
 
-typed-builder = "0.18.1"
->>>>>>> 1c85c3af
+typed-builder = "0.18.1"