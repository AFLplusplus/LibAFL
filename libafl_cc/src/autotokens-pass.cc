/*
   LibAFL - Autotokens LLVM pass
   --------------------------------------------------

   Written by Dongjia Zhang <toka@aflplus.plus>

   Copyright 2022-2023 AFLplusplus Project. All rights reserved.

   Licensed under the Apache License, Version 2.0 (the "License");
   you may not use this file except in compliance with the License.
   You may obtain a copy of the License at:

     http://www.apache.org/licenses/LICENSE-2.0

*/

#include <stdio.h>
#include <stdlib.h>
#ifndef _WIN32
  #include <unistd.h>
  #include <sys/time.h>
#else
  #include <io.h>
#endif
#include <string.h>
#include <sys/types.h>
#include <sys/stat.h>
#include <fcntl.h>
#include <ctype.h>

#include <list>
#include <string>
#include <fstream>
#include <set>

#include "common-llvm.h"

#include "llvm/ADT/Statistic.h"
#include "llvm/IR/IRBuilder.h"

#include "llvm/IR/BasicBlock.h"
#include "llvm/IR/Module.h"
#include "llvm/IR/DebugInfo.h"
#include "llvm/IR/CFG.h"
#include "llvm/IR/Verifier.h"
#include "llvm/Support/Debug.h"
#include "llvm/Support/raw_ostream.h"
#include "llvm/Transforms/Utils/BasicBlockUtils.h"
#include "llvm/Analysis/LoopInfo.h"
#include "llvm/Analysis/ValueTracking.h"
#include "llvm/Pass.h"
#include "llvm/IR/Constants.h"

#ifndef O_DSYNC
  #define O_DSYNC O_SYNC
#endif

// The max length of a token
#define MAX_AUTO_EXTRA 32

#define USE_AUTO_EXTRAS 4096
#define MAX_AUTO_EXTRAS (USE_AUTO_EXTRAS * 8)

#include <iostream>

using namespace llvm;

namespace {

#if USE_NEW_PM
class AutoTokensPass : public PassInfoMixin<AutoTokensPass> {
 public:
  AutoTokensPass() {
#else
class AutoTokensPass : public ModulePass {
 public:
  static char ID;

  AutoTokensPass() : ModulePass(ID) {
#endif
  }

#if USE_NEW_PM
  PreservedAnalyses run(Module &M, ModuleAnalysisManager &MAM);
#else
  bool runOnModule(Module &M) override;
#endif

 protected:
 private:
  std::vector<std::string> dictionary;
};

}  // namespace

#if USE_NEW_PM
extern "C" ::llvm::PassPluginLibraryInfo LLVM_ATTRIBUTE_WEAK
llvmGetPassPluginInfo() {
  return {LLVM_PLUGIN_API_VERSION, "AutoTokensPass", "v0.1",
          /* lambda to insert our pass into the pass pipeline. */
          [](PassBuilder &PB) {
<<<<<<< HEAD

=======
>>>>>>> 37fc43f5
            PB.registerOptimizerLastEPCallback(
                [](ModulePassManager &MPM, OptimizationLevel OL
  #if LLVM_VERSION_MAJOR >= 20
                   ,
                   ThinOrFullLTOPhase Phase
  #endif
                ) { MPM.addPass(AutoTokensPass()); });
          }};
}
#else
char AutoTokensPass::ID = 0;
#endif

void dict2file(int fd, uint8_t *mem, uint32_t len) {
  uint32_t i, j, binary = 0;
  char     line[MAX_AUTO_EXTRA * 8], tmp[8];

  strcpy(line, "\"");
  j = 1;
  for (i = 0; i < len; i++) {
    if (isprint(mem[i]) && mem[i] != '\\' && mem[i] != '"') {
      line[j++] = mem[i];

    } else {
      if (i + 1 != len || mem[i] != 0 || binary || len == 4 || len == 8) {
        line[j] = 0;
        sprintf(tmp, "\\x%02x", (uint8_t)mem[i]);
        strcat(line, tmp);
        j = strlen(line);
      }

      binary = 1;
    }
  }

  line[j] = 0;
  strcat(line, "\"\n");
  if (write(fd, line, strlen(line)) <= 0) {
    FATAL("Could not write to the dictionary file");
  }
#ifndef _WIN32
  fsync(fd);
#endif
}

#if USE_NEW_PM
PreservedAnalyses AutoTokensPass::run(Module &M, ModuleAnalysisManager &MAM) {
#else
bool AutoTokensPass::runOnModule(Module &M) {
#endif

  DenseMap<Value *, std::string *> valueMap;
  char                            *ptr;
  int                              fd, found = 0;
  bool                             use_file = true;

  /* Show a banner */
  setvbuf(stdout, NULL, _IONBF, 0);

  ptr = getenv("AFL_LLVM_DICT2FILE");

  if (!ptr || *ptr != '/') {
    // fprintf(stderr, "AFL_LLVM_DICT2FILE is not set to an absolute path:
    // %s\n", ptr); fprintf(stderr, "Writing tokens into libafl_tokens
    // section\n");

    use_file = false;
  }

  if (use_file) {
#ifndef _WIN32
    if ((fd = open(ptr, O_WRONLY | O_APPEND | O_CREAT | O_DSYNC, 0644)) < 0)
#else
    if ((fd = open(ptr, O_WRONLY | O_APPEND | O_CREAT, 0644)) < 0)
#endif
      FATAL("Could not open/create %s.", ptr);
  }

  /* Instrument all the things! */

  for (auto &F : M) {
    if (isIgnoreFunction(&F)) { continue; }

    /*  Some implementation notes.
     *
     *  We try to handle 3 cases:
     *  - memcmp("foo", arg, 3) <- literal string
     *  - static char globalvar[] = "foo";
     *    memcmp(globalvar, arg, 3) <- global variable
     *  - char localvar[] = "foo";
     *    memcmp(locallvar, arg, 3) <- local variable
     *
     *  The local variable case is the hardest. We can only detect that
     *  case if there is no reassignment or change in the variable.
     *  And it might not work across llvm version.
     *  What we do is hooking the initializer function for local variables
     *  (llvm.memcpy.p0i8.p0i8.i64) and note the string and the assigned
     *  variable. And if that variable is then used in a compare function
     *  we use that noted string.
     *  This seems not to work for tokens that have a size <= 4 :-(
     *
     *  - if the compared length is smaller than the string length we
     *    save the full string. This is likely better for fuzzing but
     *    might be wrong in a few cases depending on optimizers
     *
     *  - not using StringRef because there is a bug in the llvm 11
     *    checkout I am using which sometimes points to wrong strings
     *
     *  Over and out. Took me a full day. damn. mh/vh
     */

    for (auto &BB : F) {
      for (auto &IN : BB) {
        CallInst *callInst = nullptr;
        CmpInst  *cmpInst = nullptr;

        if ((cmpInst = dyn_cast<CmpInst>(&IN))) {
          Value       *op = cmpInst->getOperand(1);
          ConstantInt *ilen = dyn_cast<ConstantInt>(op);

          /* We skip > 64 bit integers. why? first because their value is
             difficult to obtain, and second because clang does not support
             literals > 64 bit (as of llvm 12) */

          if (ilen && ilen->uge(0xffffffffffffffff) == false) {
            uint64_t val2 = 0, val = ilen->getZExtValue();
            uint32_t len = 0;
            if (val > 0x10000 && val < 0xffffffff) { len = 4; }
            if (val > 0x100000001 && val < 0xffffffffffffffff) { len = 8; }

            if (len) {
              auto c = cmpInst->getPredicate();

              switch (c) {
                case CmpInst::FCMP_OGT:  // fall through
                case CmpInst::FCMP_OLE:  // fall through
                case CmpInst::ICMP_SLE:  // fall through
                case CmpInst::ICMP_SGT:

                  // signed comparison and it is a negative constant
                  if ((len == 4 && (val & 80000000)) ||
                      (len == 8 && (val & 8000000000000000))) {
                    if ((val & 0xffff) != 1) { val2 = val - 1; }
                    break;
                  }

                  // fall through

                case CmpInst::FCMP_UGT:  // fall through
                case CmpInst::FCMP_ULE:  // fall through
                case CmpInst::ICMP_UGT:  // fall through
                case CmpInst::ICMP_ULE:
                  if ((val & 0xffff) != 0xfffe) val2 = val + 1;
                  break;

                case CmpInst::FCMP_OLT:  // fall through
                case CmpInst::FCMP_OGE:  // fall through
                case CmpInst::ICMP_SLT:  // fall through
                case CmpInst::ICMP_SGE:

                  // signed comparison and it is a negative constant
                  if ((len == 4 && (val & 80000000)) ||
                      (len == 8 && (val & 8000000000000000))) {
                    if ((val & 0xffff) != 1) val2 = val - 1;
                    break;
                  }

                  // fall through

                case CmpInst::FCMP_ULT:  // fall through
                case CmpInst::FCMP_UGE:  // fall through
                case CmpInst::ICMP_ULT:  // fall through
                case CmpInst::ICMP_UGE:
                  if ((val & 0xffff) != 1) val2 = val - 1;
                  break;

                default:
                  val2 = 0;
              }

              if (use_file) {
                dict2file(fd, (uint8_t *)&val, len);
              } else {
                dictionary.push_back(std::string((char *)&val, len));
              }

              found++;
              if (val2) {
                if (use_file) {
                  dict2file(fd, (uint8_t *)&val2, len);
                } else {
                  dictionary.push_back(std::string((char *)&val2, len));
                }
                found++;
              }
            }
          }
        }

        if ((callInst = dyn_cast<CallInst>(&IN))) {
          bool   isStrcmp = true;
          bool   isMemcmp = true;
          bool   isStrncmp = true;
          bool   isStrcasecmp = true;
          bool   isStrncasecmp = true;
          bool   isIntMemcpy = true;
          bool   isStdString = true;
          bool   addedNull = false;
          size_t optLen = 0;

          Function *Callee = callInst->getCalledFunction();
          if (!Callee) continue;
          if (callInst->getCallingConv() != llvm::CallingConv::C) continue;
          std::string FuncName = Callee->getName().str();
          isStrcmp &= !FuncName.compare("strcmp");
          isMemcmp &=
              (!FuncName.compare("memcmp") || !FuncName.compare("bcmp"));
          isStrncmp &= !FuncName.compare("strncmp");
          isStrcasecmp &= !FuncName.compare("strcasecmp");
          isStrncasecmp &= !FuncName.compare("strncasecmp");
          isIntMemcpy &= !FuncName.compare("llvm.memcpy.p0i8.p0i8.i64");
          isStdString &= ((FuncName.find("basic_string") != std::string::npos &&
                           FuncName.find("compare") != std::string::npos) ||
                          (FuncName.find("basic_string") != std::string::npos &&
                           FuncName.find("find") != std::string::npos));

          if (!isStrcmp && !isMemcmp && !isStrncmp && !isStrcasecmp &&
              !isStrncasecmp && !isIntMemcpy && !isStdString)
            continue;

          /* Verify the strcmp/memcmp/strncmp/strcasecmp/strncasecmp function
           * prototype */
          FunctionType *FT = Callee->getFunctionType();

          isStrcmp &=
              FT->getNumParams() == 2 && FT->getReturnType()->isIntegerTy(32) &&
              FT->getParamType(0) == FT->getParamType(1) &&
              FT->getParamType(0) ==
                  IntegerType::getInt8Ty(M.getContext())->getPointerTo(0);
          isStrcasecmp &=
              FT->getNumParams() == 2 && FT->getReturnType()->isIntegerTy(32) &&
              FT->getParamType(0) == FT->getParamType(1) &&
              FT->getParamType(0) ==
                  IntegerType::getInt8Ty(M.getContext())->getPointerTo(0);
          isMemcmp &= FT->getNumParams() == 3 &&
                      FT->getReturnType()->isIntegerTy(32) &&
                      FT->getParamType(0)->isPointerTy() &&
                      FT->getParamType(1)->isPointerTy() &&
                      FT->getParamType(2)->isIntegerTy();
          isStrncmp &=
              FT->getNumParams() == 3 && FT->getReturnType()->isIntegerTy(32) &&
              FT->getParamType(0) == FT->getParamType(1) &&
              FT->getParamType(0) ==
                  IntegerType::getInt8Ty(M.getContext())->getPointerTo(0) &&
              FT->getParamType(2)->isIntegerTy();
          isStrncasecmp &=
              FT->getNumParams() == 3 && FT->getReturnType()->isIntegerTy(32) &&
              FT->getParamType(0) == FT->getParamType(1) &&
              FT->getParamType(0) ==
                  IntegerType::getInt8Ty(M.getContext())->getPointerTo(0) &&
              FT->getParamType(2)->isIntegerTy();
          isStdString &= FT->getNumParams() >= 2 &&
                         FT->getParamType(0)->isPointerTy() &&
                         FT->getParamType(1)->isPointerTy();

          if (!isStrcmp && !isMemcmp && !isStrncmp && !isStrcasecmp &&
              !isStrncasecmp && !isIntMemcpy && !isStdString)
            continue;

          /* is a str{n,}{case,}cmp/memcmp, check if we have
           * str{case,}cmp(x, "const") or str{case,}cmp("const", x)
           * strn{case,}cmp(x, "const", ..) or strn{case,}cmp("const", x, ..)
           * memcmp(x, "const", ..) or memcmp("const", x, ..) */
          Value *Str1P = callInst->getArgOperand(0),
                *Str2P = callInst->getArgOperand(1);
          std::string Str1, Str2;
          StringRef   TmpStr;
          bool        HasStr1;
          getConstantStringInfo(Str1P, TmpStr);

          if (TmpStr.empty()) {
            HasStr1 = false;

          } else {
            HasStr1 = true;
            Str1 = TmpStr.str();
          }

          bool HasStr2;
          getConstantStringInfo(Str2P, TmpStr);
          if (TmpStr.empty()) {
            HasStr2 = false;

          } else {
            HasStr2 = true;
            Str2 = TmpStr.str();
          }

          // we handle the 2nd parameter first because of llvm memcpy
          if (!HasStr2) {
            auto *Ptr = dyn_cast<ConstantExpr>(Str2P);
            if (Ptr && Ptr->getOpcode() == Instruction::GetElementPtr) {
              if (auto *Var = dyn_cast<GlobalVariable>(Ptr->getOperand(0))) {
                if (Var->hasInitializer()) {
                  if (auto *Array =
                          dyn_cast<ConstantDataArray>(Var->getInitializer())) {
                    HasStr2 = true;
                    Str2 = Array->getRawDataValues().str();
                  }
                }
              }
            }
          }

          // for the internal memcpy routine we only care for the second
          // parameter and are not reporting anything.
          if (isIntMemcpy == true) {
            if (HasStr2 == true) {
              Value       *op2 = callInst->getArgOperand(2);
              ConstantInt *ilen = dyn_cast<ConstantInt>(op2);
              if (ilen) {
                uint64_t literalLength = Str2.length();
                uint64_t optLength = ilen->getZExtValue();
                if (literalLength + 1 == optLength) {
                  Str2.append("\0", 1);  // add null byte
                }

                if (optLength > Str2.length()) { optLength = Str2.length(); }
              }

              valueMap[Str1P] = new std::string(Str2);
              continue;
            }

            continue;
          }

          // Neither a literal nor a global variable?
          // maybe it is a local variable that we saved
          if (!HasStr2) {
            std::string *strng = valueMap[Str2P];
            if (strng && !strng->empty()) {
              Str2 = *strng;
              HasStr2 = true;
            }
          }

          if (!HasStr1) {
            auto Ptr = dyn_cast<ConstantExpr>(Str1P);

            if (Ptr && Ptr->getOpcode() == Instruction::GetElementPtr) {
              if (auto *Var = dyn_cast<GlobalVariable>(Ptr->getOperand(0))) {
                if (Var->hasInitializer()) {
                  if (auto *Array =
                          dyn_cast<ConstantDataArray>(Var->getInitializer())) {
                    HasStr1 = true;
                    Str1 = Array->getRawDataValues().str();
                  }
                }
              }
            }
          }

          // Neither a literal nor a global variable?
          // maybe it is a local variable that we saved
          if (!HasStr1) {
            std::string *strng = valueMap[Str1P];
            if (strng && !strng->empty()) {
              Str1 = *strng;
              HasStr1 = true;
            }
          }

          /* handle cases of one string is const, one string is variable */
          if (!(HasStr1 ^ HasStr2)) continue;

          std::string thestring;

          if (HasStr1)
            thestring = Str1;
          else
            thestring = Str2;

          optLen = thestring.length();

          if (optLen < 2 || (optLen == 2 && !thestring[1])) { continue; }

          if (isMemcmp || isStrncmp || isStrncasecmp) {
            Value       *op2 = callInst->getArgOperand(2);
            ConstantInt *ilen = dyn_cast<ConstantInt>(op2);

            if (!ilen) {
              op2 = callInst->getArgOperand(1);
              ilen = dyn_cast<ConstantInt>(op2);
            }

            if (ilen) {
              uint64_t literalLength = optLen;
              optLen = ilen->getZExtValue();
              if (optLen > thestring.length()) { optLen = thestring.length(); }
              if (optLen < 2) { continue; }
              if (literalLength + 1 == optLen) {  // add null byte
                thestring.append("\0", 1);
                addedNull = true;
              }
            }
          }

          // add null byte if this is a string compare function and a null
          // was not already added
          if (!isMemcmp) {
            if (addedNull == false && thestring[optLen - 1] != '\0') {
              thestring.append("\0", 1);  // add null byte
              optLen++;
            }

            if (!isStdString) {
              // ensure we do not have garbage
              size_t offset = thestring.find('\0', 0);
              if (offset + 1 < optLen) optLen = offset + 1;
              thestring = thestring.substr(0, optLen);
            }
          }

          // we take the longer string, even if the compare was to a
          // shorter part. Note that depending on the optimizer of the
          // compiler this can be wrong, but it is more likely that this
          // is helping the fuzzer
          if (optLen != thestring.length()) optLen = thestring.length();
          if (optLen > MAX_AUTO_EXTRA) optLen = MAX_AUTO_EXTRA;
          if (optLen < 3)  // too short? skip
            continue;

          ptr = (char *)thestring.c_str();

          if (use_file) {
            dict2file(fd, (uint8_t *)ptr, optLen);
          } else {
            dictionary.push_back(thestring.substr(0, optLen));
          }
          found++;
        }
      }
    }
  }

  if (use_file) {
    close(fd);
#if USE_NEW_PM
    auto PA = PreservedAnalyses::all();
    return PA;
#else
    return true;
#endif
  }

  LLVMContext &Ctx = M.getContext();

  if (dictionary.size()) {
    size_t memlen = 0, count = 0, offset = 0;

    // sort and unique the dictionary
    std::sort(dictionary.begin(), dictionary.end());
    auto last = std::unique(dictionary.begin(), dictionary.end());
    dictionary.erase(last, dictionary.end());

    for (auto token : dictionary) {
      memlen += token.length();
      count++;
    }

    if (count) {
      auto ptrhld = std::unique_ptr<char[]>(new char[memlen + count]);

      count = 0;

      for (auto token : dictionary) {
        if (offset + token.length() < 0xfffff0 && count < MAX_AUTO_EXTRAS) {
          // This lenght is guranteed to be < MAX_AUTO_EXTRA
          ptrhld.get()[offset++] = (uint8_t)token.length();
          memcpy(ptrhld.get() + offset, token.c_str(), token.length());
          offset += token.length();
          count++;
        }
      }

      // Type
      ArrayType *arrayTy = ArrayType::get(IntegerType::get(Ctx, 8), offset);
      // The actual dict
      GlobalVariable *dict = new GlobalVariable(
          M, arrayTy, true, GlobalVariable::WeakAnyLinkage,
          ConstantDataArray::get(Ctx,
                                 *(new ArrayRef<char>(ptrhld.get(), offset))),
          "libafl_dictionary_" + M.getName());
#if defined(__linux__) || defined(__FreeBSD__) || defined(__NetBSD__) || \
    defined(__OpenBSD__) || defined(__DragonFly__)
      dict->setSection("libafl_token");
#elif defined(__APPLE__)
      dict->setSection("__DATA,__libafl_token");
#endif
    }
  }

#if USE_NEW_PM
  auto PA = PreservedAnalyses::all();
  return PA;
#else
  return true;
#endif
}

#if USE_NEW_PM

#else
static void registerAutoTokensPass(const PassManagerBuilder &,
                                   legacy::PassManagerBase &PM) {
  PM.add(new AutoTokensPass());
}

static RegisterPass<AutoTokensPass> X("autotokens",
                                      "autotokens instrumentation pass", false,
                                      false);

static RegisterStandardPasses RegisterAutoTokensPass(
    PassManagerBuilder::EP_OptimizerLast, registerAutoTokensPass);

static RegisterStandardPasses RegisterAutoTokensPass0(
    PassManagerBuilder::EP_EnabledOnOptLevel0, registerAutoTokensPass);
#endif<|MERGE_RESOLUTION|>--- conflicted
+++ resolved
@@ -99,10 +99,6 @@
   return {LLVM_PLUGIN_API_VERSION, "AutoTokensPass", "v0.1",
           /* lambda to insert our pass into the pass pipeline. */
           [](PassBuilder &PB) {
-<<<<<<< HEAD
-
-=======
->>>>>>> 37fc43f5
             PB.registerOptimizerLastEPCallback(
                 [](ModulePassManager &MPM, OptimizationLevel OL
   #if LLVM_VERSION_MAJOR >= 20
