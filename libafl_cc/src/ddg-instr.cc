--- conflicted
+++ resolved
@@ -773,18 +773,6 @@
   return {LLVM_PLUGIN_API_VERSION, "DDGInstrPass", "v0.1",
           /* lambda to insert our pass into the pass pipeline. */
           [](PassBuilder &PB) {
-<<<<<<< HEAD
-
-            PB.registerOptimizerLastEPCallback([](ModulePassManager &MPM,
-                                                  OptimizationLevel OL
-#if LLVM_VERSION_MAJOR >= 20
-                                                  ,
-                                                  ThinOrFullLTOPhase Phase
-#endif                                                  
-                                                  ) {
-              MPM.addPass(DDGInstrModulePass());
-            });
-=======
             PB.registerOptimizerLastEPCallback(
                 [](ModulePassManager &MPM, OptimizationLevel OL
 #if LLVM_VERSION_MAJOR >= 20
@@ -792,6 +780,5 @@
                    ThinOrFullLTOPhase Phase
 #endif
                 ) { MPM.addPass(DDGInstrModulePass()); });
->>>>>>> 37fc43f5
           }};
 }