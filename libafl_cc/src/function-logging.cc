--- conflicted
+++ resolved
@@ -113,10 +113,6 @@
   return {LLVM_PLUGIN_API_VERSION, "FunctionLoggingPass", "v0.1",
           /* lambda to insert our pass into the pass pipeline. */
           [](PassBuilder &PB) {
-<<<<<<< HEAD
-
-=======
->>>>>>> 37fc43f5
             PB.registerOptimizerLastEPCallback(
                 [](ModulePassManager &MPM, OptimizationLevel OL
   #if LLVM_VERSION_MAJOR >= 20
