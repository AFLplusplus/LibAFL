[package]
name = "libafl_tinyinst"
version.workspace = true
edition = "2021"
authors = [
  "elbiazo <eric.l.biazo@gmail.com>",
  "Dongjia Zhang <tokazerkje@outlook.com>",
]
repository = "https://github.com/AFLplusplus/LibAFL/"
categories = [
  "development-tools::testing",
  "emulators",
  "embedded",
  "os",
  "no-std",
]
license = "MIT OR Apache-2.0"
keywords = ["fuzzing", "testing", "security"]
description = "TinyInst backend for libafl"

# See more keys and their definitions at https://doc.rust-lang.org/cargo/reference/manifest.html

[dependencies]
<<<<<<< HEAD
libafl = { path = "../libafl", version = "0.14.1", features = [
  "std",
  "libafl_derive",
] }
libafl_bolts = { path = "../libafl_bolts", version = "0.14.1", features = [
=======
libafl = { workspace = true, default-features = true, features = [
  "std",
  "libafl_derive",
] }
libafl_bolts = { workspace = true, default-features = true, features = [
>>>>>>> 7623aa46
  "std",
  "libafl_derive",
] }
tinyinst = { git = "https://github.com/AFLplusplus/tinyinst-rs" }
# tinyinst-rs = { path = "../../tinyinst-rs" }
log = { workspace = true }

[build-dependencies]
cmake = { workspace = true }

[lints]
workspace = true<|MERGE_RESOLUTION|>--- conflicted
+++ resolved
@@ -21,19 +21,11 @@
 # See more keys and their definitions at https://doc.rust-lang.org/cargo/reference/manifest.html
 
 [dependencies]
-<<<<<<< HEAD
-libafl = { path = "../libafl", version = "0.14.1", features = [
-  "std",
-  "libafl_derive",
-] }
-libafl_bolts = { path = "../libafl_bolts", version = "0.14.1", features = [
-=======
 libafl = { workspace = true, default-features = true, features = [
   "std",
   "libafl_derive",
 ] }
 libafl_bolts = { workspace = true, default-features = true, features = [
->>>>>>> 7623aa46
   "std",
   "libafl_derive",
 ] }
