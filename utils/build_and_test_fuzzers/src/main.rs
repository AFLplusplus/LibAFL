--- conflicted
+++ resolved
@@ -23,11 +23,5 @@
         }
     }
 
-<<<<<<< HEAD
-    for fuzzer in fuzzers {
-        println!("{fuzzer}");
-    }
-=======
     println!("{}", fuzzers.join("\n"));
->>>>>>> f4f23de3
 }