/*!
 * # `LibAFL` fmt
 *
 * Formatting `LibAFL` since 2024
 */
#![forbid(unexpected_cfgs)]
#![allow(incomplete_features)]
#![warn(clippy::cargo)]
#![allow(ambiguous_glob_reexports)]
#![deny(rustdoc::broken_intra_doc_links)]
#![deny(clippy::all)]
#![deny(clippy::pedantic)]
#![allow(
    clippy::unreadable_literal,
    clippy::type_repetition_in_bounds,
    clippy::missing_errors_doc,
    clippy::cast_possible_truncation,
    clippy::used_underscore_binding,
    clippy::ptr_as_ptr,
    clippy::missing_panics_doc,
    clippy::missing_docs_in_private_items,
    clippy::module_name_repetitions,
    clippy::ptr_cast_constness,
    clippy::unsafe_derive_deserialize,
    clippy::similar_names,
    clippy::too_many_lines
)]
#![cfg_attr(not(test), warn(
    missing_debug_implementations,
    missing_docs,
    //trivial_casts,
    trivial_numeric_casts,
    unused_extern_crates,
    unused_import_braces,
    unused_qualifications,
    //unused_results
))]
#![cfg_attr(test, deny(
    missing_debug_implementations,
    missing_docs,
    //trivial_casts,
    trivial_numeric_casts,
    unused_extern_crates,
    unused_import_braces,
    unused_qualifications,
    unused_must_use,
    //unused_results
))]
#![cfg_attr(
    test,
    deny(
        bad_style,
        dead_code,
        improper_ctypes,
        non_shorthand_field_patterns,
        no_mangle_generic_items,
        overflowing_literals,
        path_statements,
        patterns_in_fns_without_body,
        unconditional_recursion,
        unused,
        unused_allocation,
        unused_comparisons,
        unused_parens,
        while_true
    )
)]
// Till they fix this buggy lint in clippy
#![allow(clippy::borrow_as_ptr)]
#![allow(clippy::borrow_deref_ref)]

use std::{
<<<<<<< HEAD
    fs, io,
=======
    fs::read_to_string,
    io,
>>>>>>> 0c2b821d
    io::ErrorKind,
    path::{Path, PathBuf},
    str::from_utf8,
};

use clap::Parser;
use regex::RegexSet;
use tokio::{process::Command, task::JoinSet};
use walkdir::{DirEntry, WalkDir};
use which::which;

const REF_LLVM_VERSION: u32 = 18;

<<<<<<< HEAD
fn is_workspace(path: &Path) -> bool {
    for line in fs::read_to_string(path).unwrap().lines() {
        if line == "[workspace]" {
=======
fn is_workspace_toml(path: &Path) -> bool {
    for line in read_to_string(path).unwrap().lines() {
        if line.eq("[workspace]") {
>>>>>>> 0c2b821d
            return true;
        }
    }

    false
}

<<<<<<< HEAD
async fn run_cargo_fmt(cargo_file_path: PathBuf, is_check: bool, verbose: bool) -> io::Result<()> {
=======
async fn run_cargo_fmt(path: PathBuf, is_check: bool, verbose: bool) -> io::Result<()> {
>>>>>>> 0c2b821d
    // Make sure we parse the correct file
    assert_eq!(
        cargo_file_path.file_name().unwrap().to_str().unwrap(),
        "Cargo.toml"
    );

    // exit early if the cargo file is a workspace file
    if is_workspace(cargo_file_path.as_path()) {
        return Ok(());
    }

    if is_workspace_toml(path.as_path()) {
        println!("[*] Skipping {}...", path.as_path().display());
        return Ok(());
    }

    let task_str = if is_check { "Checking" } else { "Formatting" };

    let mut fmt_command = Command::new("cargo");

    fmt_command
        .arg("+nightly")
        .arg("fmt")
        .arg("--manifest-path")
        .arg(cargo_file_path.as_path());

    if is_check {
        fmt_command.arg("--check");
    }

    if verbose {
        println!(
            "[*] {} {}...",
            task_str,
            cargo_file_path.as_path().display()
        );
    }

    let res = fmt_command.output().await?;

    if !res.status.success() {
        let stdout = from_utf8(&res.stdout).unwrap();
        let stderr = from_utf8(&res.stderr).unwrap();
        return Err(io::Error::new(
            ErrorKind::Other,
            format!(
                "Cargo fmt failed. Run cargo fmt for {cargo_file_path:#?}.\nstdout: {stdout}\nstderr: {stderr}\ncommand: {fmt_command:?}"),
        ));
    }

    Ok(())
}

async fn run_clang_fmt(
    c_file_path: PathBuf,
    clang: String,
    is_check: bool,
    verbose: bool,
) -> io::Result<()> {
    let task_str = if is_check { "Checking" } else { "Formatting" };

    let mut fmt_command = Command::new(&clang);

    fmt_command
        .arg("-i")
        .arg("--style")
        .arg("file")
        .arg(c_file_path.as_path());

    if is_check {
        fmt_command.arg("-Werror").arg("--dry-run");
    }

    fmt_command.arg(c_file_path.as_path());

    if verbose {
        println!("[*] {} {}...", task_str, c_file_path.as_path().display());
    }

    let res = fmt_command.output().await?;

    if res.status.success() {
        Ok(())
    } else {
        let stdout = from_utf8(&res.stdout).unwrap();
        let stderr = from_utf8(&res.stderr).unwrap();
        println!("{stderr}");
        Err(io::Error::new(
            ErrorKind::Other,
            format!("{clang} failed.\nstdout:{stdout}\nstderr:{stderr}"),
        ))
    }
}

#[derive(Parser)]
struct Cli {
    #[arg(short, long)]
    check: bool,
    #[arg(short, long)]
    verbose: bool,
}

#[tokio::main]
async fn main() -> io::Result<()> {
    let cli = Cli::parse();
    let libafl_root_dir = match project_root::get_project_root() {
        Ok(p) => p,
        Err(_) => std::env::current_dir().expect("Failed to get current directory"),
    };

    println!("Using {libafl_root_dir:#?} as the project root");
    let rust_excluded_directories = RegexSet::new([
        r".*target.*",
        r".*utils/noaslr.*",
        r".*utils/gdb_qemu.*",
        r".*docs/listings/baby_fuzzer/listing-.*",
        r".*LibAFL/Cargo.toml.*",
        r".*AFLplusplus.*",
    ])
    .expect("Could not create the regex set from the given regex");

    let c_excluded_directories = RegexSet::new([
        r".*target.*",
        r".*libpng-1\.6.*",
        r".*stb_image\.h$",
        r".*dlmalloc\.c$",
        r".*QEMU-Nyx.*",
        r".*AFLplusplus.*",
        r".*Little-CMS.*",
        r".*cms_transform_fuzzer.cc.*",
        r".*sqlite3.*",
    ])
    .expect("Could not create the regex set from the given regex");

    let c_file_to_format = RegexSet::new([
        r".*\.cpp$",
        r".*\.hpp$",
        r".*\.cc$",
        r".*\.cxx$",
        r".*\.c$",
        r".*\.h$",
    ])
    .expect("Could not create the regex set from the given regex");

    let rust_projects_to_fmt: Vec<PathBuf> = WalkDir::new(&libafl_root_dir)
        .into_iter()
        .filter_map(Result::ok)
        .filter(|e| !rust_excluded_directories.is_match(e.path().as_os_str().to_str().unwrap()))
        .filter(|e| e.file_name() == "Cargo.toml")
        .map(DirEntry::into_path)
        .collect();

    let mut tokio_joinset = JoinSet::new();

    for project in rust_projects_to_fmt {
        tokio_joinset.spawn(run_cargo_fmt(project, cli.check, cli.verbose));
    }

    let ref_clang_format = format!("clang-format-{REF_LLVM_VERSION}");

    let (clang, warning) = if which(ref_clang_format.clone()).is_ok() {
        // can't use 18 for ci.
        (Some(ref_clang_format), None)
    } else if which("clang-format").is_ok() {
        (
            Some("clang-format".to_string()),
            Some("using clang-format, could provide a different result from clang-format-17"),
        )
    } else {
        (
            None,
            Some("clang-format not found. Skipping C formatting..."),
        )
    };
    // println!("Using {:#?} to format...", clang);
    if let Some(clang) = clang {
        let c_files_to_fmt: Vec<PathBuf> = WalkDir::new(&libafl_root_dir)
            .into_iter()
            .filter_map(Result::ok)
            .filter(|e| !c_excluded_directories.is_match(e.path().as_os_str().to_str().unwrap()))
            .filter(|e| e.file_type().is_file())
            .filter(|e| c_file_to_format.is_match(e.file_name().to_str().unwrap()))
            .map(DirEntry::into_path)
            .collect();

        for c_file in c_files_to_fmt {
            tokio_joinset.spawn(run_clang_fmt(c_file, clang.clone(), cli.check, cli.verbose));
        }
    }

    while let Some(res) = tokio_joinset.join_next().await {
        match res? {
            Ok(()) => {}
            Err(err) => {
                println!("Error: {err}");
                std::process::exit(exitcode::IOERR)
            }
        }
    }

    if let Some(warning) = warning {
        println!("Warning: {warning}");
    }

    if cli.check {
        println!("[*] Check finished successfully.");
    } else {
        println!("[*] Formatting finished successfully.");
    }

    Ok(())
}<|MERGE_RESOLUTION|>--- conflicted
+++ resolved
@@ -70,12 +70,8 @@
 #![allow(clippy::borrow_deref_ref)]
 
 use std::{
-<<<<<<< HEAD
-    fs, io,
-=======
     fs::read_to_string,
     io,
->>>>>>> 0c2b821d
     io::ErrorKind,
     path::{Path, PathBuf},
     str::from_utf8,
@@ -89,15 +85,9 @@
 
 const REF_LLVM_VERSION: u32 = 18;
 
-<<<<<<< HEAD
-fn is_workspace(path: &Path) -> bool {
-    for line in fs::read_to_string(path).unwrap().lines() {
-        if line == "[workspace]" {
-=======
 fn is_workspace_toml(path: &Path) -> bool {
     for line in read_to_string(path).unwrap().lines() {
         if line.eq("[workspace]") {
->>>>>>> 0c2b821d
             return true;
         }
     }
@@ -105,11 +95,7 @@
     false
 }
 
-<<<<<<< HEAD
-async fn run_cargo_fmt(cargo_file_path: PathBuf, is_check: bool, verbose: bool) -> io::Result<()> {
-=======
 async fn run_cargo_fmt(path: PathBuf, is_check: bool, verbose: bool) -> io::Result<()> {
->>>>>>> 0c2b821d
     // Make sure we parse the correct file
     assert_eq!(
         cargo_file_path.file_name().unwrap().to_str().unwrap(),
