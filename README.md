# LibAFL, the fuzzer library.

 <img align="right" src="https://raw.githubusercontent.com/AFLplusplus/Website/main/static/libafl_logo.svg" alt="LibAFL logo" width="250" heigh="250">

Advanced Fuzzing Library - Slot your own fuzzers together and extend their features using Rust.

LibAFL is written and maintained by

 * [Andrea Fioraldi](https://twitter.com/andreafioraldi) <andrea@aflplus.plus>
 * [Dominik Maier](https://twitter.com/domenuk) <dominik@aflplus.plus>
 * [s1341](https://twitter.com/srubenst1341) <github@shmarya.net>
 * [Dongjia Zhang](https://github.com/tokatoka) <toka@aflplus.plus>
 * [Addison Crump](https://github.com/addisoncrump) <me@addisoncrump.info>

## Why LibAFL?

LibAFL gives you many of the benefits of an off-the-shelf fuzzer, while being completely customizable.
Some highlight features currently include:
- `fast`: We do everything we can at compile time, keeping runtime overhead minimal. Users reach 120k execs/sec in frida-mode on a phone (using all cores).
- `scalable`: `Low Level Message Passing`, `LLMP` for short, allows LibAFL to scale almost linearly over cores, and via TCP to multiple machines.
- `adaptable`: You can replace each part of LibAFL. For example, `BytesInput` is just one potential form input:
feel free to add an AST-based input for structured fuzzing, and more.
- `multi platform`: LibAFL was confirmed to work on *Windows*, *MacOS*, *Linux*, and *Android* on *x86_64* and *aarch64*. `LibAFL` can be built in `no_std` mode to inject LibAFL into obscure targets like embedded devices and hypervisors.
- `bring your own target`: We support binary-only modes, like Frida-Mode, as well as multiple compilation passes for sourced-based instrumentation. Of course it's easy to add custom instrumentation backends.

## Overview

LibAFL is a collection of reusable pieces of fuzzers, written in Rust.
It is fast, multi-platform, no_std compatible, and scales over cores and machines.

It offers a main crate that provide building blocks for custom fuzzers, [libafl](./libafl), a library containing common code that can be used for targets instrumentation, [libafl_targets](./libafl_targets), and a library providing facilities to wrap compilers, [libafl_cc](./libafl_cc).

LibAFL offers integrations with popular instrumentation frameworks. At the moment, the supported backends are:

+ SanitizerCoverage, in [libafl_targets](./libafl_targets)
+ Frida, in [libafl_frida](./libafl_frida)
+ QEMU user-mode and system mode, including hooks for emulation, in [libafl_qemu](./libafl_qemu)
+ TinyInst, in [libafl_tinyinst](./libafl_tinyinst) by [elbiazo](https://github.com/elbiazo)

## Getting started

1. Install the Dependecies
- The Rust development language.  
We highly recommend *not* to use e.g. your Linux distribition package as this is likely outdated. So rather install
Rust directly, instructions can be found [here](https://www.rust-lang.org/tools/install).

- LLVM tools  
<<<<<<< HEAD
The LLVM tools (including clang, clang++) are needed (newer than LLVM 11.0.0 but older than LLVM 15.0.0)
 - When compiling LLVM tools on Windows, you can try to compile LLVM with below commands (tested on LLVM 16.0.6).
 - NOTE: This assumes you have Visual Studio 17 2022 installed and MSVC v143 Tools installed as "Individual Components"
```sh
## Cloning the LLVM project repo
git clone https://github.com/llvm/llvm-project.git llvm
## Building Clang project first, the CMAKE_INSTALL_PREFIX is important here, make sure to select a folder path that doesn't contain any spaces in it
RUN AS ADMINISTRATOR: %comspec% /k "C:\Program Files\Microsoft Visual Studio\2022\Community\VC\Auxiliary\Build\vcvars64.bat"
$ cmake -S llvm\llvm -B build -DLLVM_ENABLE_PROJECTS=clang -DLLVM_TARGETS_TO_BUILD=X86 -Thost=x64 -DCMAKE_INSTALL_PREFIX=C:\llvm
$ cd build
$ cmake --build . --target install --config release
## Building lld project first, the CMAKE_INSTALL_PREFIX is important here, make sure to select a folder path that doesn't contain any spaces in it
## Changing back to the previous directory
$ cd .. 
$ cmake -S llvm\llvm -B build -DLLVM_ENABLE_PROJECTS=lld -DLLVM_TARGETS_TO_BUILD=X86 -Thost=x64 -DCMAKE_INSTALL_PREFIX=C:\llvm
$ cd build
$ cmake --build . --target install --config release
```
=======
The LLVM tools (including clang, clang++) are needed (newer than LLVM 11.0.0 up to LLVM 17.0.0)
>>>>>>> ab837cbb

- Cargo-make  
We use cargo-make to build the fuzzers in `fuzzers/` directory. You can install it with

```sh
cargo install cargo-make
```

2. Clone the LibAFL repository with

```sh
git clone https://github.com/AFLplusplus/LibAFL
```

3. Build the library using

```sh
cargo build --release
```

4. Build the API documentation with

```sh
cargo doc
```

5. Browse the LibAFL book (WIP!) with (requires [mdbook](https://rust-lang.github.io/mdBook/index.html))

```sh
cd docs && mdbook serve
```

We collect all example fuzzers in [`./fuzzers`](./fuzzers/).
Be sure to read their documentation (and source), this is *the natural way to get started!*

You can run each example fuzzer with

```sh
cargo make run
```

as long as the fuzzer directory has `Makefile.toml` file.

The best-tested fuzzer is [`./fuzzers/libfuzzer_libpng`](./fuzzers/libfuzzer_libpng), a multicore libfuzzer-like fuzzer using LibAFL for a libpng harness.

## Resources

+ [Installation guide](./docs/src/getting_started/setup.md)

+ [Online API documentation](https://docs.rs/libafl/)

+ The LibAFL book (WIP) [online](https://aflplus.plus/libafl-book) or in the [repo](./docs/src/)

+ Our research [paper](https://www.s3.eurecom.fr/docs/ccs22_fioraldi.pdf)

+ Our RC3 [talk](http://www.youtube.com/watch?v=3RWkT1Q5IV0 "Fuzzers Like LEGO") explaining the core concepts

+ Our Fuzzcon Europe [talk](https://www.youtube.com/watch?v=PWB8GIhFAaI "LibAFL: The Advanced Fuzzing Library") with a (a bit but not so much outdated) step-by-step discussion on how to build some example fuzzers

+ The Fuzzing101 [solutions](https://github.com/epi052/fuzzing-101-solutions) & series of [blog posts](https://epi052.gitlab.io/notes-to-self/blog/2021-11-01-fuzzing-101-with-libafl/) by [epi](https://github.com/epi052)

+ Blogpost on binary-only fuzzing lib libaf_qemu, [Hacking TMNF - Fuzzing the game server](https://blog.bricked.tech/posts/tmnf/part1/), by [RickdeJager](https://github.com/RickdeJager).

## Contributing

For bugs, feel free to open issues or contact us directly. Thank you for your support. <3

Even though we will gladly assist you in finishing up your PR, try to
- keep all the crates compiling with *stable* rust (hide the eventual non-stable code under [`cfg`s](https://github.com/AFLplusplus/LibAFL/blob/main/libafl/build.rs#L26))
- run `cargo fmt` on your code before pushing
- check the output of `cargo clippy --all` or `./clippy.sh`
- run `cargo build --no-default-features` to check for `no_std` compatibility (and possibly add `#[cfg(feature = "std")]`) to hide parts of your code.

Some of the parts in this list may be hard, don't be afraid to open a PR if you cannot fix them by yourself, so we can help.

## Cite

If you use LibAFL for your academic work, please cite the following paper:

```bibtex
@inproceedings{libafl,
 author       = {Andrea Fioraldi and Dominik Maier and Dongjia Zhang and Davide Balzarotti},
 title        = {{LibAFL: A Framework to Build Modular and Reusable Fuzzers}},
 booktitle    = {Proceedings of the 29th ACM conference on Computer and communications security (CCS)},
 series       = {CCS '22},
 year         = {2022},
 month        = {November},
 location     = {Los Angeles, U.S.A.},
 publisher    = {ACM},
}
```

#### License

<sup>
Licensed under either of <a href="LICENSE-APACHE">Apache License, Version
2.0</a> or <a href="LICENSE-MIT">MIT license</a> at your option.
</sup>

<br>

<sub>
Unless you explicitly state otherwise, any contribution intentionally submitted
for inclusion in this crate by you, as defined in the Apache-2.0 license, shall
be dual licensed as above, without any additional terms or conditions.
</sub>

<br>

<sub>
Dependencies under more restrictive licenses, such as GPL or AGPL, can be enabled
using the respective feature in each crate when it is present, such as the
'agpl' feature of the libafl crate.
</sub><|MERGE_RESOLUTION|>--- conflicted
+++ resolved
@@ -45,8 +45,7 @@
 Rust directly, instructions can be found [here](https://www.rust-lang.org/tools/install).
 
 - LLVM tools  
-<<<<<<< HEAD
-The LLVM tools (including clang, clang++) are needed (newer than LLVM 11.0.0 but older than LLVM 15.0.0)
+The LLVM tools (including clang, clang++) are needed (newer than LLVM 11.0.0 up to LLVM 17.0.0)
  - When compiling LLVM tools on Windows, you can try to compile LLVM with below commands (tested on LLVM 16.0.6).
  - NOTE: This assumes you have Visual Studio 17 2022 installed and MSVC v143 Tools installed as "Individual Components"
 ```sh
@@ -64,9 +63,6 @@
 $ cd build
 $ cmake --build . --target install --config release
 ```
-=======
-The LLVM tools (including clang, clang++) are needed (newer than LLVM 11.0.0 up to LLVM 17.0.0)
->>>>>>> ab837cbb
 
 - Cargo-make  
 We use cargo-make to build the fuzzers in `fuzzers/` directory. You can install it with
