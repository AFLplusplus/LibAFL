[package]
name = "libafl_bolts"
version.workspace = true
authors = [
  "Andrea Fioraldi <andreafioraldi@gmail.com>",
  "Dominik Maier <domenukk@gmail.com>",
]
description = "Low-level bolts to create fuzzers and so much more"
documentation = "https://docs.rs/libafl"
repository = "https://github.com/AFLplusplus/LibAFL/"
readme = "./README.md"
license = "MIT OR Apache-2.0"
keywords = ["fuzzing", "testing", "security"]
edition = "2021"
categories = [
  "development-tools::testing",
  "emulators",
  "embedded",
  "os",
  "no-std",
]

[package.metadata.docs.rs]
features = ["document-features"]
all-features = true

[features]
default = [
  "std",
  "derive",
  "llmp_compression",
  "llmp_small_maps",
  "rand_trait",
  "gzip",
  "serdeany_autoreg",
  "alloc",
  "xxh3",
]
document-features = ["dep:document-features"]

#! # Feature Flags
#! ### General Features

## Enables features that need rust's `std` lib to work, like print, env, ... support
std = [
  "hostname",
  "nix",
  "serde/std",
  "uuid",
  "backtrace",
  "uds",
  "serial_test",
  "alloc",
]

## Enables all features that allocate in `no_std`
alloc = ["serde/alloc", "hashbrown", "postcard", "erased-serde/alloc", "ahash"]

## Provide the `#[derive(SerdeAny)]` macro.
derive = ["libafl_derive"]

## If set, libafl_bolt's `rand` implementations will implement `rand::Rng`
rand_trait = ["rand_core"]

## Will build the `pyo3` bindings
python = ["pyo3", "std"]

## Expose `libafl::prelude` for direct access to all types without additional `use` directives
prelude = []

## Expose `libafl_bolts::cli` for easy commandline parsing of common fuzzer settings
cli = ["clap"]

## Enables extra commandline flags for qemu-based fuzzers in `cli`
qemu_cli = ["cli"]

## Enables extra commandline flags for frida-based fuzzers in `cli`
frida_cli = ["cli"]

## Stores the backtraces of all generated `Error`s. Good for debugging, but may come with a slight performance hit.
errors_backtrace = ["backtrace"]

## Enables gzip compression in certain parts of the lib
gzip = ["miniz_oxide", "alloc"]

## Replaces `ahash` with the potentially faster [`xxh3`](https://github.com/Cyan4973/xxHash) in some parts of the lib.
## This yields a stable and fast hash, but may increase the resulting binary size slightly
## This also enables certain hashing and rand features in `no_std` no-alloc.
xxh3 = ["xxhash-rust"]

#! ### SerdeAny features

## With this feature, the AnyMap uses [`type_name`](https://doc.rust-lang.org/std/any/fn.type_name.html)
## instead of [`TypeId::of`](https://doc.rust-lang.org/std/any/struct.TypeId.html#method.of) for deserialization.
## With this feature, stored state remains deserializable across multiple compilations of LibAFL.
## The rust doc specifically states that "multiple types may map to the same type name", so it could potentially lead to bugs.
## However, we make sure that no two types with the same name ever exist.
stable_anymap = []

## Automatically register all `#[derive(SerdeAny)]` types at startup.
serdeany_autoreg = ["ctor"]


#! ### LLMP features

## If set, llmp will bind to 0.0.0.0, allowing cross-device communication. Binds to localhost by default.
llmp_bind_public = ["alloc"]

## Enables llmp compression using GZip
llmp_compression = ["alloc", "gzip"]

## Enables debug output for LLMP (also needs a `logger` installed)
llmp_debug = ["alloc", "std"]

## Reduces the initial map size for llmp
llmp_small_maps = ["alloc"]

[build-dependencies]
rustversion = { workspace = true }

[dependencies]
<<<<<<< HEAD
libafl_derive = { version = "0.14.1", optional = true, path = "../libafl_derive" }
=======
libafl_derive = { workspace = true, default-features = true, optional = true }
>>>>>>> 7623aa46
static_assertions = { workspace = true }

tuple_list = { version = "0.1.3" }
hashbrown = { workspace = true, features = [
  "serde",
  "ahash",
], default-features = false, optional = true } # A faster hashmap, nostd compatible
xxhash-rust = { version = "0.8.12", features = [
  "xxh3",
], optional = true } # xxh3 hashing for rust
serde = { workspace = true, default-features = false, features = [
  "derive",
] } # serialization lib
erased-serde = { version = "0.4.5", default-features = false, optional = true } # erased serde
postcard = { workspace = true, optional = true } # no_std compatible serde serialization format
num_enum = { workspace = true, default-features = false }
ahash = { workspace = true, optional = true } # The hash function already used in hashbrown
backtrace = { workspace = true, default-features = true, optional = true } # Used to get the stacktrace in StacktraceObserver

ctor = { optional = true, version = "0.2.8" }
miniz_oxide = { version = "0.8.0", optional = true }
hostname = { version = "0.4.0", optional = true } # Is there really no gethostname in the stdlib?
rand_core = { version = "0.6.4", optional = true }
nix = { workspace = true, optional = true, default-features = false, features = [
  "fs",
  "signal",
  "socket",
  "poll",
] }
uuid = { workspace = true, optional = true, features = ["serde", "v4"] }
clap = { workspace = true, features = [
  "derive",
  "wrap_help",
], optional = true } # CLI parsing, for libafl_bolts::cli / the `cli` feature
log = { workspace = true }
pyo3 = { version = "0.22.3", optional = true, features = ["serde", "macros"] }

# optional-dev deps (change when target.'cfg(accessible(::std))'.test-dependencies will be stable)
serial_test = { workspace = true, optional = true, default-features = false, features = [
  "logging",
] }

# Document all features of this crate (for `cargo doc`)
document-features = { workspace = true, optional = true }

[lints]
workspace = true

[target.'cfg(unix)'.dependencies]
libc = { workspace = true }                                            # For (*nix) libc
uds = { version = "0.4.2", optional = true, default-features = false }

[target.'cfg(windows)'.dependencies]
windows = { workspace = true, features = [
  "Win32_Foundation",
  "Win32_System_Threading",
  "Win32_System_Diagnostics_Debug",
  "Win32_System_Kernel",
  "Win32_System_Memory",
  "Win32_Security",
  "Win32_System_SystemInformation",
  "Win32_System_Console",
] }
windows-result = "0.2.0"

[target.'cfg(windows)'.build-dependencies]
windows = { workspace = true }

[target.'cfg(target_vendor = "apple")'.dependencies]
mach = "0.3.2"

#[profile.release]
#lto = true
#opt-level = 3
#debug = true

[[example]]
name = "llmp_test"
path = "./examples/llmp_test/main.rs"
required-features = ["std"]<|MERGE_RESOLUTION|>--- conflicted
+++ resolved
@@ -119,11 +119,7 @@
 rustversion = { workspace = true }
 
 [dependencies]
-<<<<<<< HEAD
-libafl_derive = { version = "0.14.1", optional = true, path = "../libafl_derive" }
-=======
 libafl_derive = { workspace = true, default-features = true, optional = true }
->>>>>>> 7623aa46
 static_assertions = { workspace = true }
 
 tuple_list = { version = "0.1.3" }
