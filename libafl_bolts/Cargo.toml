--- conflicted
+++ resolved
@@ -92,12 +92,8 @@
 rustversion = "1.0"
 
 [dependencies]
-<<<<<<< HEAD
 libafl_derive = { version = "0.12.0", optional = true, path = "../libafl_derive" }
-=======
-libafl_derive = { version = "0.11.2", optional = true, path = "../libafl_derive" }
 static_assertions = "1.1.0"
->>>>>>> 1c85c3af
 
 rustversion = "1.0"
 tuple_list = { version = "0.1.3" }
