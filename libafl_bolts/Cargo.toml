[package]
name = "libafl_bolts"
version = "0.13.2"
authors = [
  "Andrea Fioraldi <andreafioraldi@gmail.com>",
  "Dominik Maier <domenukk@gmail.com>",
]
description = "Low-level bolts to create fuzzers and so much more"
documentation = "https://docs.rs/libafl"
repository = "https://github.com/AFLplusplus/LibAFL/"
readme = "./README.md"
license = "MIT OR Apache-2.0"
keywords = ["fuzzing", "testing", "security"]
edition = "2021"
categories = [
  "development-tools::testing",
  "emulators",
  "embedded",
  "os",
  "no-std",
]

[package.metadata.docs.rs]
features = ["document-features"]
all-features = true

[features]
default = [
  "std",
  "derive",
  "llmp_compression",
  "llmp_small_maps",
  "rand_trait",
  "gzip",
  "serdeany_autoreg",
  "alloc",
  "xxh3",
]
document-features = ["dep:document-features"]

#! # Feature Flags
#! ### General Features

## Enables features that need rust's `std` lib to work, like print, env, ... support
std = [
  "hostname",
  "nix",
  "serde/std",
  "uuid",
  "backtrace",
  "uds",
  "serial_test",
  "alloc",
]

## Enables all features that allocate in `no_std`
alloc = ["serde/alloc", "hashbrown", "postcard", "erased-serde/alloc", "ahash"]

## Provide the `#[derive(SerdeAny)]` macro.
derive = ["libafl_derive"]

## If set, libafl_bolt's `rand` implementations will implement `rand::Rng`
rand_trait = ["rand_core"]

## Will build the `pyo3` bindings
python = ["pyo3", "std"]

## Expose `libafl::prelude` for direct access to all types without additional `use` directives
prelude = []

## Expose `libafl_bolts::cli` for easy commandline parsing of common fuzzer settings
cli = ["clap"]

## Enables extra commandline flags for qemu-based fuzzers in `cli`
qemu_cli = ["cli"]

## Enables extra commandline flags for frida-based fuzzers in `cli`
frida_cli = ["cli"]

## Stores the backtraces of all generated `Error`s. Good for debugging, but may come with a slight performance hit.
errors_backtrace = ["backtrace"]

## Enables gzip compression in certain parts of the lib
gzip = ["miniz_oxide", "alloc"]

## Replaces `ahash` with the potentially faster [`xxh3`](https://github.com/Cyan4973/xxHash) in some parts of the lib.
## This yields a stable and fast hash, but may increase the resulting binary size slightly
## This also enables certain hashing and rand features in `no_std` no-alloc.
xxh3 = ["xxhash-rust"]

#! ### SerdeAny features

## With this feature, the AnyMap uses [`type_name`](https://doc.rust-lang.org/std/any/fn.type_name.html)
## instead of [`TypeId::of`](https://doc.rust-lang.org/std/any/struct.TypeId.html#method.of) for deserialization.
## With this feature, stored state remains deserializable across multiple compilations of LibAFL.
## The rust doc specifically states that "multiple types may map to the same type name", so it could potentially lead to bugs.
## However, we make sure that no two types with the same name ever exist.
stable_anymap = []

## Automatically register all `#[derive(SerdeAny)]` types at startup.
serdeany_autoreg = ["ctor"]


#! ### LLMP features

## If set, llmp will bind to 0.0.0.0, allowing cross-device communication. Binds to localhost by default.
llmp_bind_public = ["alloc"]

## Enables llmp compression using GZip
llmp_compression = ["alloc", "gzip"]

## Enables debug output for LLMP (also needs a `logger` installed)
llmp_debug = ["alloc", "std"]

## Reduces the initial map size for llmp
llmp_small_maps = ["alloc"]

[build-dependencies]
rustversion = { workspace = true }

[dependencies]
libafl_derive = { version = "0.13.2", optional = true, path = "../libafl_derive" }
static_assertions = { workspace = true }

tuple_list = { version = "0.1.3" }
hashbrown = { workspace = true, features = [
  "serde",
  "ahash",
], default-features = false, optional = true } # A faster hashmap, nostd compatible
xxhash-rust = { version = "0.8.12", features = [
  "xxh3",
], optional = true } # xxh3 hashing for rust
serde = { workspace = true, default-features = false, features = [
  "derive",
] } # serialization lib
erased-serde = { version = "0.4.5", default-features = false, optional = true } # erased serde
postcard = { workspace = true, optional = true } # no_std compatible serde serialization format
num_enum = { workspace = true, default-features = false }
ahash = { workspace = true, optional = true } # The hash function already used in hashbrown
backtrace = { workspace = true, default-features = true, optional = true } # Used to get the stacktrace in StacktraceObserver

ctor = { optional = true, version = "0.2.8" }
miniz_oxide = { version = "0.8.0", optional = true }
hostname = { version = "0.4.0", optional = true } # Is there really no gethostname in the stdlib?
rand_core = { version = "0.6.4", optional = true }
<<<<<<< HEAD
nix = { workspace = true, optional = true, features = [
=======
nix = { workspace = true, optional = true, default-features = false, features = [
  "fs",
>>>>>>> 8617fa66
  "signal",
  "socket",
  "poll",
] }
uuid = { workspace = true, optional = true, features = ["serde", "v4"] }
clap = { workspace = true, features = [
  "derive",
  "wrap_help",
], optional = true } # CLI parsing, for libafl_bolts::cli / the `cli` feature
log = { workspace = true }
pyo3 = { version = "0.22.3", optional = true, features = ["serde", "macros"] }

# optional-dev deps (change when target.'cfg(accessible(::std))'.test-dependencies will be stable)
serial_test = { workspace = true, optional = true, default-features = false, features = [
  "logging",
] }

# Document all features of this crate (for `cargo doc`)
document-features = { workspace = true, optional = true }

[lints]
workspace = true

[target.'cfg(unix)'.dependencies]
libc = { workspace = true }                                            # For (*nix) libc
uds = { version = "0.4.2", optional = true, default-features = false }

[target.'cfg(windows)'.dependencies]
windows = { workspace = true, features = [
  "Win32_Foundation",
  "Win32_System_Threading",
  "Win32_System_Diagnostics_Debug",
  "Win32_System_Kernel",
  "Win32_System_Memory",
  "Win32_Security",
  "Win32_System_SystemInformation",
  "Win32_System_Console",
] }
windows-result = "0.2.0"

[target.'cfg(windows)'.build-dependencies]
windows = { workspace = true }

[target.'cfg(target_vendor = "apple")'.dependencies]
mach = "0.3.2"

#[profile.release]
#lto = true
#opt-level = 3
#debug = true

[[example]]
name = "llmp_test"
path = "./examples/llmp_test/main.rs"
required-features = ["std"]<|MERGE_RESOLUTION|>--- conflicted
+++ resolved
@@ -143,12 +143,8 @@
 miniz_oxide = { version = "0.8.0", optional = true }
 hostname = { version = "0.4.0", optional = true } # Is there really no gethostname in the stdlib?
 rand_core = { version = "0.6.4", optional = true }
-<<<<<<< HEAD
-nix = { workspace = true, optional = true, features = [
-=======
 nix = { workspace = true, optional = true, default-features = false, features = [
   "fs",
->>>>>>> 8617fa66
   "signal",
   "socket",
   "poll",
