[package]
name = "libafl_bolts"
version.workspace = true
authors = ["Andrea Fioraldi <andreafioraldi@gmail.com>", "Dominik Maier <domenukk@gmail.com>"]
description = "Low-level bolts to create fuzzers and so much more"
documentation = "https://docs.rs/libafl"
repository = "https://github.com/AFLplusplus/LibAFL/"
readme = "./README.md"
license = "MIT OR Apache-2.0"
keywords = ["fuzzing", "testing", "security"]
edition = "2021"
categories = ["development-tools::testing", "emulators", "embedded", "os", "no-std"]

[features]
<<<<<<< HEAD
default = ["std", "derive", "llmp_compression", "llmp_small_maps", "rand_trait", "prelude", "gzip", "alloc"]
std = ["serde_json", "serde_json/std", "hostname", "nix", "serde/std", "once_cell", "uuid", "ctor", "byteorder", "backtrace", "uds", "serial_test", "alloc"] # print, env, ... support
alloc = ["serde/alloc",  "hashbrown", "postcard", "erased-serde/alloc", "ahash"] # Enables all features that allocate in no_std
=======
default = ["std", "derive", "llmp_compression", "llmp_small_maps", "rand_trait", "prelude", "gzip", "serdeany_autoreg"]
std = ["serde_json", "serde_json/std", "hostname", "nix", "serde/std", "once_cell", "uuid", "byteorder", "backtrace", "uds", "serial_test"] # print, env, launcher ... support
>>>>>>> a0c03fcc
derive = ["libafl_derive"] # provide derive(SerdeAny) macro.
rand_trait = ["rand_core"] # If set, libafl's rand implementations will implement `rand::Rng`
python = ["pyo3", "std"]
prelude = [] # Expose libafl::prelude for access without additional using directives
cli = ["clap"]  # expose libafl_bolts::cli for easy commandline parsing
qemu_cli = ["cli"] # Commandline flagr for qemu-based fuzzers
frida_cli = ["cli"] # Commandline flags for frida-based fuzzers
errors_backtrace = ["backtrace"]
gzip = ["miniz_oxide"] # Enables gzip compression in certain parts of the lib

# SerdeAny features
serdeany_autoreg = ["ctor"] # Automatically register all `#[derive(SerdeAny)]` types at startup.

# LLMP features
llmp_bind_public = ["alloc"] # If set, llmp will bind to 0.0.0.0, allowing cross-device communication. Binds to localhost by default.
llmp_compression = ["alloc", "gzip"] # llmp compression using GZip
llmp_debug = ["alloc"] # Enables debug output for LLMP
llmp_small_maps = ["alloc"] # reduces initial map size for llmp

[build-dependencies]
rustversion = "1.0"

[dev-dependencies]
# clippy-suggested optimised byte counter
bytecount = "0.6.3"

[dependencies]
libafl_derive = { version = "0.10.1", optional = true, path = "../libafl_derive" }

rustversion = "1.0"
tuple_list = { version = "0.1.3" }
hashbrown =  { version = "0.14", features = ["serde", "ahash"], default-features=false, optional = true } # A faster hashmap, nostd compatible
xxhash-rust = { version = "0.8.5", features = ["xxh3"] } # xxh3 hashing for rust
serde = { version = "1.0", default-features = false, features = ["derive"] } # serialization lib
erased-serde = { version = "0.3.21", default-features = false, optional = true } # erased serde
postcard = { version = "1.0", features = ["alloc"], optional = true } # no_std compatible serde serialization format
num_enum = { version = "0.5.7", default-features = false }
ahash = { version = "0.8", default-features=false, optional = true } # The hash function already used in hashbrown
backtrace = {version = "0.3", optional = true} # Used to get the stacktrace in StacktraceObserver

ctor = { optional = true, version = "0.2" }
serde_json = { version = "1.0", optional = true, default-features = false, features = ["alloc"] }
miniz_oxide = { version = "0.7.1", optional = true}
hostname = { version = "^0.3", optional = true } # Is there really no gethostname in the stdlib?
rand_core = { version = "0.6", optional = true }
nix = { version = "0.26", optional = true }
uuid = { version = "1.1.2", optional = true, features = ["serde", "v4"] }
byteorder = { version = "1.4", optional = true }
once_cell = { version =  "1.13", optional = true }
clap = {version = "4.0", features = ["derive", "wrap_help"], optional = true} # CLI parsing, for libafl_bolts::cli / the `cli` feature
log = "0.4.18"

pyo3 = { version = "0.18.3", optional = true, features = ["serde", "macros"] }

# optional-dev deps (change when target.'cfg(accessible(::std))'.test-dependencies will be stable)
serial_test = { version = "2", optional = true }

[target.'cfg(unix)'.dependencies]
libc = "0.2" # For (*nix) libc
uds = { version = "0.2.6", optional = true }

[target.'cfg(windows)'.dependencies]
windows = { version = "0.44", features = ["Win32_Foundation", "Win32_System_Threading", "Win32_System_Diagnostics_Debug", "Win32_System_Kernel", "Win32_System_Memory", "Win32_Security", "Win32_System_SystemInformation"] }

[target.'cfg(windows)'.build-dependencies]
windows = "0.44"

#[profile.release]
#lto = true
#opt-level = 3
#debug = true

[[example]]
name = "llmp_test"
path = "./examples/llmp_test/main.rs"
required-features = ["std"]<|MERGE_RESOLUTION|>--- conflicted
+++ resolved
@@ -12,14 +12,9 @@
 categories = ["development-tools::testing", "emulators", "embedded", "os", "no-std"]
 
 [features]
-<<<<<<< HEAD
-default = ["std", "derive", "llmp_compression", "llmp_small_maps", "rand_trait", "prelude", "gzip", "alloc"]
-std = ["serde_json", "serde_json/std", "hostname", "nix", "serde/std", "once_cell", "uuid", "ctor", "byteorder", "backtrace", "uds", "serial_test", "alloc"] # print, env, ... support
+default = ["std", "derive", "llmp_compression", "llmp_small_maps", "rand_trait", "prelude", "gzip", "serdeany_autoreg", "alloc"]
+std = ["serde_json", "serde_json/std", "hostname", "nix", "serde/std", "once_cell", "uuid", "byteorder", "backtrace", "uds", "serial_test", "alloc"] # print, env, ... support
 alloc = ["serde/alloc",  "hashbrown", "postcard", "erased-serde/alloc", "ahash"] # Enables all features that allocate in no_std
-=======
-default = ["std", "derive", "llmp_compression", "llmp_small_maps", "rand_trait", "prelude", "gzip", "serdeany_autoreg"]
-std = ["serde_json", "serde_json/std", "hostname", "nix", "serde/std", "once_cell", "uuid", "byteorder", "backtrace", "uds", "serial_test"] # print, env, launcher ... support
->>>>>>> a0c03fcc
 derive = ["libafl_derive"] # provide derive(SerdeAny) macro.
 rand_trait = ["rand_core"] # If set, libafl's rand implementations will implement `rand::Rng`
 python = ["pyo3", "std"]
