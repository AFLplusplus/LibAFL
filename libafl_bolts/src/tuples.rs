--- conflicted
+++ resolved
@@ -6,10 +6,7 @@
 use core::ops::{Deref, DerefMut};
 use core::{
     any::{type_name, TypeId},
-<<<<<<< HEAD
-=======
     cell::Cell,
->>>>>>> 7c9ac6d4
     fmt::{Debug, Formatter},
     marker::PhantomData,
     mem::transmute,
@@ -144,8 +141,6 @@
 }
 
 impl<Head, Tail> HasLen for (Head, Tail)
-<<<<<<< HEAD
-=======
 where
     Tail: HasLen,
 {
@@ -156,18 +151,6 @@
 }
 
 impl<Tail> HasLen for (Tail,)
->>>>>>> 7c9ac6d4
-where
-    Tail: HasLen,
-{
-    #[inline]
-    fn len(&self) -> usize {
-<<<<<<< HEAD
-        self.1.len() + 1
-    }
-}
-
-impl<Tail> HasLen for (Tail,)
 where
     Tail: HasLen,
 {
@@ -177,12 +160,6 @@
     }
 }
 
-=======
-        self.0.len()
-    }
-}
-
->>>>>>> 7c9ac6d4
 impl HasLen for () {
     #[inline]
     fn len(&self) -> usize {
@@ -474,13 +451,6 @@
 }
 
 /// Match for a name and return the value
-<<<<<<< HEAD
-///
-/// # Note
-/// This operation may not be 100% accurate with Rust stable, see the notes for [`type_eq`]
-/// (in `nightly`, it uses [specialization](https://stackoverflow.com/a/60138532/7658998)).
-=======
->>>>>>> 7c9ac6d4
 #[cfg(feature = "alloc")]
 pub trait MatchName {
     /// Match for a name and return the borrowed value
@@ -525,19 +495,11 @@
     }
 }
 
-<<<<<<< HEAD
-/// Structs that has `Handle `
-/// You should use this when you want to avoid specifying types using `match_name_type_mut`
-#[cfg(feature = "alloc")]
-pub trait Handler: Named {
-    /// Return the `Handle `
-=======
 /// Structs that have a [`Handle`] to reference this element by, in maps.
 /// You should use this when you want to avoid specifying types.
 #[cfg(feature = "alloc")]
 pub trait Handled: Named {
     /// Return the [`Handle`]
->>>>>>> 7c9ac6d4
     fn handle(&self) -> Handle<Self> {
         Handle {
             name: Named::name(self).clone(),
@@ -547,11 +509,7 @@
 }
 
 #[cfg(feature = "alloc")]
-<<<<<<< HEAD
-impl<N> Handler for N where N: Named {}
-=======
 impl<N> Handled for N where N: Named {}
->>>>>>> 7c9ac6d4
 
 /// Object with the type T and the name associated with its concrete value
 #[derive(Serialize, Deserialize)]
