--- conflicted
+++ resolved
@@ -152,12 +152,7 @@
 #[cfg(all(unix, feature = "std"))]
 use std::{
     fs::File,
-<<<<<<< HEAD
-    io::{stderr, stdout, Write},
-=======
     io::{Write, stderr, stdout},
-    mem,
->>>>>>> c7207dce
     os::fd::{AsRawFd, FromRawFd, RawFd},
     panic,
 };
