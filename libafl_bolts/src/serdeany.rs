--- conflicted
+++ resolved
@@ -645,19 +645,6 @@
 #[macro_export]
 macro_rules! create_register {
     ($struct_type:ty) => {
-<<<<<<< HEAD
-        impl $struct_type {
-            /// Manually register this type at a later point in time
-            ///
-            /// # Safety
-            /// This may never be called concurrently as it dereferences the `RegistryBuilder` without acquiring a lock.
-            #[cfg(any(not(feature = "serdeany_autoreg"), miri))]
-            pub unsafe fn register() {
-                $crate::serdeany::RegistryBuilder::register::<$struct_type>();
-            }
-        }
-=======
->>>>>>> 2f840ef9
         const _: () = {
             /// Automatically register this type
             #[cfg(all(feature = "serdeany_autoreg", not(miri)))]
