use std::{
    fs::File,
    io::{BufRead, BufReader, BufWriter, Write},
    path::{Path, PathBuf},
    process::{Command, Stdio},
};

#[cfg(feature = "rabbit")]
const NAMESPACE: &str = "🐇";
#[cfg(not(feature = "rabbit"))]
const NAMESPACE: &str = "__libafl";
const NAMESPACE_LEN: usize = NAMESPACE.as_bytes().len();

#[allow(clippy::too_many_lines)]
fn main() {
    if cfg!(any(feature = "cargo-clippy", docsrs)) {
        return; // skip when clippy or docs is running
    }

<<<<<<< HEAD
    if cfg!(not(any(target_os = "linux", target_os = "macos"))) {
        unimplemented!("libafl_libfuzzer only supports linux or macos, refusing to build");
=======
    if cfg!(target_os = "windows") {
        println!(
            "cargo:warning=The libafl_libfuzzer runtime may only be built for linux; failing fast."
        );
        return;
>>>>>>> a4f753b0
    }

    println!("cargo:rerun-if-changed=libafl_libfuzzer_runtime/src");
    println!("cargo:rerun-if-changed=libafl_libfuzzer_runtime/Cargo.toml");
    println!("cargo:rerun-if-changed=libafl_libfuzzer_runtime/build.rs");

    let custom_lib_dir =
        AsRef::<Path>::as_ref(&std::env::var_os("OUT_DIR").unwrap()).join("libafl_libfuzzer");
    std::fs::create_dir_all(&custom_lib_dir)
        .expect("Couldn't create the output directory for the fuzzer runtime build");

    let lib_src: PathBuf = AsRef::<Path>::as_ref(&std::env::var_os("CARGO_MANIFEST_DIR").unwrap())
        .join("libafl_libfuzzer_runtime");

    let mut command = Command::new(std::env::var_os("CARGO").unwrap());
    command
        .env_remove("RUSTFLAGS")
        .env_remove("CARGO_ENCODED_RUSTFLAGS");

    for (var, _) in std::env::vars() {
        if var.starts_with("CARGO_PKG_") || var.starts_with("CARGO_FEATURE_") {
            command.env_remove(var);
        }
    }

    command
        .env("PATH", std::env::var_os("PATH").unwrap())
        .current_dir(&lib_src);

    let _ = std::fs::rename(lib_src.join("Cargo.toml.orig"), lib_src.join("Cargo.toml"));

    command.arg("build");

    let mut features = vec![];

    if cfg!(any(feature = "fork")) {
        features.push("fork");
    }
    if cfg!(any(feature = "introspection")) {
        features.push("libafl/introspection");
    }

    if features.is_empty() {
        command.arg("--features").arg(features.join(","));
    }

    command
        .arg("--release")
        .arg("--no-default-features")
        .arg("--target-dir")
        .arg(&custom_lib_dir)
        .arg("--target")
        .arg(std::env::var_os("TARGET").unwrap());

    assert!(
<<<<<<< HEAD
        command.status().map_or(false, |s| s.success()),
        "Couldn't build runtime crate! Did you remember to use nightly?"
=======
        !command.status().map(|s| !s.success()).unwrap_or(true),
        "Couldn't build runtime crate! Did you remember to use nightly? (`rustup default nightly` to install) Or, did you remember to install ucd-generate? (`cargo install ucd-generate` to install)"
>>>>>>> a4f753b0
    );

    let mut archive_path = custom_lib_dir.join(std::env::var_os("TARGET").unwrap());
    archive_path.push("release");

    if cfg!(unix) {
        archive_path.push("libafl_libfuzzer_runtime.a");
        let target_libdir = Command::new("rustc")
            .args(["--print", "target-libdir"])
            .output()
            .expect("Couldn't find rustc's target-libdir");
        let target_libdir = String::from_utf8(target_libdir.stdout).unwrap();
        let target_libdir = Path::new(target_libdir.trim());

        let rust_objcopy = target_libdir.join("../bin/llvm-objcopy"); // NOTE: depends on llvm-tools
        let nm = if cfg!(target_os = "macos") {
            // NOTE: depends on llvm-tools
            target_libdir.join("../bin/llvm-nm")
        } else {
            // NOTE: we use system nm on linux because llvm-nm doesn't respect the encoding?
            PathBuf::from("nm")
        };

        let redefined_archive_path = custom_lib_dir.join("libFuzzer.a");

<<<<<<< HEAD
        let redefined_symbols = custom_lib_dir.join("redefs.txt");
=======
        let mut command = Command::new(rust_lld);
        command
            .args(["-flavor", "gnu"])
            .arg("-r")
            .arg("--whole-archive")
            .arg(lib_path)
            .args(["-o", objfile_orig.to_str().expect("Invalid path characters present in your current directory prevent us from linking to the runtime")]);

        assert!(
            !command.status().map(|s| !s.success()).unwrap_or(true),
            "Couldn't link runtime crate! Do you have the llvm-tools component installed? (`rustup component add llvm-tools-preview` to install)"
        );
>>>>>>> a4f753b0

        let mut nm_child = Command::new(nm)
            .arg(&archive_path)
            .stdout(Stdio::piped())
            .spawn()
            .unwrap();

        let mut redefinitions_file = BufWriter::new(File::create(&redefined_symbols).unwrap());

        let zn_prefix = if cfg!(target_os = "macos") {
            // macOS symbols have an extra `_`
            "__ZN"
        } else {
            "_ZN"
        };

        let replacement = format!("{zn_prefix}{NAMESPACE_LEN}{NAMESPACE}");

        // redefine all the rust-mangled symbols we can
        // TODO this will break when v0 mangling is stabilised
        for line in BufReader::new(nm_child.stdout.take().unwrap()).lines() {
            let line = line.unwrap();

            // Skip headers
            if line.ends_with(':') || line.is_empty() {
                continue;
            }
            let (_, symbol) = line.rsplit_once(' ').unwrap();

            if symbol.starts_with(zn_prefix) {
                writeln!(
                    redefinitions_file,
                    "{} {}",
                    symbol,
                    symbol.replacen(zn_prefix, &replacement, 1)
                )
                .unwrap();
            }
        }
        redefinitions_file.flush().unwrap();
        drop(redefinitions_file);

        assert!(
<<<<<<< HEAD
            nm_child.wait().map_or(false, |s| s.success()),
            "Couldn't link runtime crate! Do you have the llvm-tools component installed?"
=======
            !child.wait().map(|s| !s.success()).unwrap_or(true),
            "Couldn't link runtime crate! Do you have the llvm-tools component installed? (`rustup component add llvm-tools-preview` to install)"
>>>>>>> a4f753b0
        );

        let mut objcopy_command = Command::new(rust_objcopy);

        for symbol in [
            "__rust_drop_panic",
            "__rust_foreign_exception",
            "rust_begin_unwind",
            "rust_panic",
            "rust_eh_personality",
            "__rg_oom",
            "__rdl_oom",
            "__rdl_alloc",
            "__rust_alloc",
            "__rdl_dealloc",
            "__rust_dealloc",
            "__rdl_realloc",
            "__rust_realloc",
            "__rdl_alloc_zeroed",
            "__rust_alloc_zeroed",
            "__rust_alloc_error_handler",
            "__rust_no_alloc_shim_is_unstable",
            "__rust_alloc_error_handler_should_panic",
        ] {
            let mut symbol = symbol.to_string();
            // macOS symbols have an extra `_`
            if cfg!(target_os = "macos") {
                symbol.insert(0, '_');
            }

            objcopy_command
                .arg("--redefine-sym")
                .arg(format!("{symbol}={symbol}_libafl_libfuzzer_runtime"));
        }

        objcopy_command
            .arg("--redefine-syms")
            .arg(redefined_symbols)
            .args([&archive_path, &redefined_archive_path]);

        assert!(
<<<<<<< HEAD
            objcopy_command.status().map_or(false, |s| s.success()),
            "Couldn't rename allocators in the runtime crate! Do you have the llvm-tools component installed?"
=======
            !command.status().map(|s| !s.success()).unwrap_or(true),
            "Couldn't rename allocators in the runtime crate! Do you have the llvm-tools component installed? (`rustup component add llvm-tools-preview` to install)"
>>>>>>> a4f753b0
        );

        #[cfg(feature = "embed-runtime")]
        {
            // NOTE: lib, .a are added always on unix-like systems as described in:
            // https://gist.github.com/novafacing/1389cbb2f0a362d7eb103e67b4468e2b
            println!(
                "cargo:rustc-env=LIBAFL_LIBFUZZER_RUNTIME_PATH={}",
                redefined_archive_path.display()
            );
        }

        println!(
            "cargo:rustc-link-search=native={}",
            custom_lib_dir.to_str().unwrap()
        );
        println!("cargo:rustc-link-lib=static=Fuzzer");

        if cfg!(target_os = "macos") {
            println!("cargo:rustc-link-lib=c++");
        } else {
            println!("cargo:rustc-link-lib=stdc++");
        }
    }
}<|MERGE_RESOLUTION|>--- conflicted
+++ resolved
@@ -17,16 +17,11 @@
         return; // skip when clippy or docs is running
     }
 
-<<<<<<< HEAD
     if cfg!(not(any(target_os = "linux", target_os = "macos"))) {
-        unimplemented!("libafl_libfuzzer only supports linux or macos, refusing to build");
-=======
-    if cfg!(target_os = "windows") {
         println!(
-            "cargo:warning=The libafl_libfuzzer runtime may only be built for linux; failing fast."
+            "cargo:warning=The libafl_libfuzzer runtime may only be built for linux or macos; failing fast."
         );
         return;
->>>>>>> a4f753b0
     }
 
     println!("cargo:rerun-if-changed=libafl_libfuzzer_runtime/src");
@@ -82,13 +77,8 @@
         .arg(std::env::var_os("TARGET").unwrap());
 
     assert!(
-<<<<<<< HEAD
         command.status().map_or(false, |s| s.success()),
-        "Couldn't build runtime crate! Did you remember to use nightly?"
-=======
-        !command.status().map(|s| !s.success()).unwrap_or(true),
         "Couldn't build runtime crate! Did you remember to use nightly? (`rustup default nightly` to install) Or, did you remember to install ucd-generate? (`cargo install ucd-generate` to install)"
->>>>>>> a4f753b0
     );
 
     let mut archive_path = custom_lib_dir.join(std::env::var_os("TARGET").unwrap());
@@ -113,23 +103,7 @@
         };
 
         let redefined_archive_path = custom_lib_dir.join("libFuzzer.a");
-
-<<<<<<< HEAD
         let redefined_symbols = custom_lib_dir.join("redefs.txt");
-=======
-        let mut command = Command::new(rust_lld);
-        command
-            .args(["-flavor", "gnu"])
-            .arg("-r")
-            .arg("--whole-archive")
-            .arg(lib_path)
-            .args(["-o", objfile_orig.to_str().expect("Invalid path characters present in your current directory prevent us from linking to the runtime")]);
-
-        assert!(
-            !command.status().map(|s| !s.success()).unwrap_or(true),
-            "Couldn't link runtime crate! Do you have the llvm-tools component installed? (`rustup component add llvm-tools-preview` to install)"
-        );
->>>>>>> a4f753b0
 
         let mut nm_child = Command::new(nm)
             .arg(&archive_path)
@@ -173,13 +147,8 @@
         drop(redefinitions_file);
 
         assert!(
-<<<<<<< HEAD
             nm_child.wait().map_or(false, |s| s.success()),
-            "Couldn't link runtime crate! Do you have the llvm-tools component installed?"
-=======
-            !child.wait().map(|s| !s.success()).unwrap_or(true),
             "Couldn't link runtime crate! Do you have the llvm-tools component installed? (`rustup component add llvm-tools-preview` to install)"
->>>>>>> a4f753b0
         );
 
         let mut objcopy_command = Command::new(rust_objcopy);
@@ -221,13 +190,8 @@
             .args([&archive_path, &redefined_archive_path]);
 
         assert!(
-<<<<<<< HEAD
             objcopy_command.status().map_or(false, |s| s.success()),
-            "Couldn't rename allocators in the runtime crate! Do you have the llvm-tools component installed?"
-=======
-            !command.status().map(|s| !s.success()).unwrap_or(true),
             "Couldn't rename allocators in the runtime crate! Do you have the llvm-tools component installed? (`rustup component add llvm-tools-preview` to install)"
->>>>>>> a4f753b0
         );
 
         #[cfg(feature = "embed-runtime")]
