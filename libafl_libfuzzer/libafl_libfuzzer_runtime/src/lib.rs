--- conflicted
+++ resolved
@@ -434,12 +434,7 @@
             let mut tracing_harness = harness;
 
             // Create the executor for an in-process function with one observer for edge coverage and one for the execution time
-<<<<<<< HEAD
-            let mut executor = TimeoutExecutor::new(
-                InProcessExecutor::new(
-=======
             let mut executor = InProcessExecutor::with_timeout(
->>>>>>> 8a4d4d08
                     tuple_list!(),
                     &mut harness,
                     tuple_list!(edges_observer, size_edges_observer, time_observer, backtrace_observer, oom_observer),
