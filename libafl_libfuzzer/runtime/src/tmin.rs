--- conflicted
+++ resolved
@@ -9,13 +9,8 @@
     events::SimpleEventManager,
     executors::{ExitKind, inprocess_fork::InProcessForkExecutor},
     feedbacks::{CrashFeedback, TimeoutFeedback},
-<<<<<<< HEAD
     inputs::{BytesInput, HasMutatorBytes, HasTargetBytes, NopTargetBytesConverter},
-    mutators::{Mutator, StdScheduledMutator, havoc_mutations_no_crossover},
-=======
-    inputs::{BytesInput, HasMutatorBytes, HasTargetBytes},
     mutators::{HavocScheduledMutator, Mutator, havoc_mutations_no_crossover},
->>>>>>> d0acc3ef
     schedulers::QueueScheduler,
     stages::StdTMinMutationalStage,
     state::{HasCorpus, StdState},
