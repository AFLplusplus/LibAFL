FUZZER_NAME := 'fuzzer_libpng_centralized'
PROJECT_DIR := absolute_path(".")
PROFILE := env("PROFILE", "release")
PROFILE_DIR := if PROFILE == "release" { "release" } else if PROFILE == "dev" { "debug" } else { "debug" }
CARGO_TARGET_DIR := env("CARGO_TARGET_DIR", "target")
FUZZER := PROJECT_DIR / CARGO_TARGET_DIR / PROFILE_DIR / FUZZER_NAME
LIBAFL_CC := PROJECT_DIR / CARGO_TARGET_DIR / PROFILE_DIR / "libafl_cc"
LIBAFL_CXX := PROJECT_DIR / CARGO_TARGET_DIR / PROFILE_DIR / "libafl_cxx"
LIBTOOL := PROJECT_DIR / CARGO_TARGET_DIR / PROFILE_DIR / "libafl_libtool"


alias cc := cxx

[linux]
[macos]
libpng:
    #!/bin/bash
    if [ ! -f v1.6.37.tar.gz ]; then
        wget https://github.com/glennrp/libpng/archive/refs/tags/v1.6.37.tar.gz
    fi
    tar -xvf v1.6.37.tar.gz

[windows]
libpng:
    echo "Unsupported on this platform"

[linux]
[macos]
cxx:
    cargo build --profile {{PROFILE}}

[windows]
cxx:
    echo "Unsupported on this platform"

[linux]
[macos]
lib: libpng cxx
    #!/bin/bash
    cd libpng-1.6.37 && ./configure --enable-shared=no --with-pic=yes --enable-hardware-optimizations=yes CC="{{LIBAFL_CC}}" CXX="{{LIBAFL_CXX}}"
    cd {{PROJECT_DIR}}
    # Patch for macOS: fp.h is missing in newer SDKs, use math.h instead
    sed -i.bak 's|include <fp.h>|include <math.h>|g' libpng-1.6.37/pngpriv.h
    make -C libpng-1.6.37 CC="{{LIBAFL_CC}}" CXX="{{LIBAFL_CXX}}" LIBTOOL="{{LIBTOOL}}" || true

[windows]
lib:
    echo "Unsupported on this platform"

[linux]
fuzzer: lib cxx
    cp {{PROJECT_DIR}}/libpng-1.6.37/.libs/libpng16.coverage_ubsan.a {{PROJECT_DIR}}/libpng-1.6.37/.libs/libpng16.a
    {{LIBAFL_CXX}} {{PROJECT_DIR}}/harness.cc -Wl,--whole-archive {{PROJECT_DIR}}/target/{{PROFILE_DIR}}/liblibfuzzer_libpng.a -Wl,--no-whole-archive -Wl,--whole-archive {{PROJECT_DIR}}/libpng-1.6.37/.libs/libpng16.a -Wl,--no-whole-archive -I {{PROJECT_DIR}}/libpng-1.6.37/ -o {{FUZZER_NAME}} -lm -lz --libafl-ignore-configurations -fsanitize=undefined --libafl-no-link

[macos]
fuzzer: lib cxx
    cp {{PROJECT_DIR}}/libpng-1.6.37/.libs/libpng16.coverage_ubsan.a {{PROJECT_DIR}}/libpng-1.6.37/.libs/libpng16.a
    {{LIBAFL_CXX}} {{PROJECT_DIR}}/harness.cc {{PROJECT_DIR}}/target/{{PROFILE_DIR}}/liblibfuzzer_libpng.a -Wl,-force_load,{{PROJECT_DIR}}/libpng-1.6.37/.libs/libpng16.a -I {{PROJECT_DIR}}/libpng-1.6.37/ -o {{FUZZER_NAME}} -lm -lz -framework CoreFoundation -framework Security

[windows]
fuzzer:
    echo "Unsupported on this platform"

[linux]
[macos]
run: fuzzer
    ./{{FUZZER_NAME}} --cores 0-1 --input ./corpus

[windows]
run: fuzzer
    echo "Unsupported on this platform"

[linux]
[macos]
test: fuzzer
    #!/bin/bash
    rm -rf libafl_unix_shmem_server || true
<<<<<<< HEAD
    mkdir -p corpus
    cp {{PROJECT_DIR}}/libpng-1.6.37/contrib/pngsuite/basn0g01.png corpus/ || true
    timeout 31s ./{{FUZZER_NAME}} --cores 0-1 --input ./corpus --broker-port 21342 2>/dev/null | tee fuzz_stdout.log || true
    if grep -qa "corpus: " fuzz_stdout.log; then
=======
    timeout 60s ./{{FUZZER_NAME}} --cores 0-1 --input ./corpus > fuzz_stdout.log 2>&1 || true
    if grep -Eqa "(corpus|objectives): [1-9]" fuzz_stdout.log; then
>>>>>>> 995b9166
        echo "Fuzzer is working"
    else
        echo "Fuzzer does not generate any testcases or any crashes"
        exit 1
    fi

[windows]
test: fuzzer
    echo "Unsupported on this platform"

clean:
    rm -rf {{FUZZER_NAME}}
    make -C libpng-1.6.37 clean || true
    cargo clean
<|MERGE_RESOLUTION|>--- conflicted
+++ resolved
@@ -75,15 +75,8 @@
 test: fuzzer
     #!/bin/bash
     rm -rf libafl_unix_shmem_server || true
-<<<<<<< HEAD
-    mkdir -p corpus
-    cp {{PROJECT_DIR}}/libpng-1.6.37/contrib/pngsuite/basn0g01.png corpus/ || true
-    timeout 31s ./{{FUZZER_NAME}} --cores 0-1 --input ./corpus --broker-port 21342 2>/dev/null | tee fuzz_stdout.log || true
-    if grep -qa "corpus: " fuzz_stdout.log; then
-=======
     timeout 60s ./{{FUZZER_NAME}} --cores 0-1 --input ./corpus > fuzz_stdout.log 2>&1 || true
     if grep -Eqa "(corpus|objectives): [1-9]" fuzz_stdout.log; then
->>>>>>> 995b9166
         echo "Fuzzer is working"
     else
         echo "Fuzzer does not generate any testcases or any crashes"
