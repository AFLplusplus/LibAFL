--- conflicted
+++ resolved
@@ -7,7 +7,7 @@
 
 use clap::{self, Parser};
 #[cfg(feature = "tcp_manager")]
-use libafl::events::tcp::TcpRestartingMgr;
+
 #[cfg(feature = "statsd")]
 use libafl::monitors::statsd::StatsdMonitorTagFlavor;
 #[cfg(feature = "tui")]
@@ -15,12 +15,11 @@
 use libafl::{
     corpus::{Corpus, InMemoryCorpus, OnDiskCorpus},
     events::{
-        centralized::CentralizedEventManager,
-        launcher::{Launcher, StdCentralizedInnerMgr},
+        launcher::Launcher,
         ClientDescription, EventConfig, EventFirer, EventReceiver, EventRestarter, EventWithStats,
-        HasEventManagerId, ProgressReporter, SendExiting, SimpleEventManager,
+        HasEventManagerId, ProgressReporter, SendExiting,
     },
-    executors::{inprocess::InProcessExecutor, Executor, ExitKind},
+    executors::{inprocess::InProcessExecutor, ExitKind},
     feedback_or, feedback_or_fast,
     feedbacks::{CrashFeedback, MaxMapFeedback, TimeFeedback, TimeoutFeedback},
     fuzzer::{Fuzzer, StdFuzzer},
@@ -45,7 +44,7 @@
 use libafl_bolts::{
     core_affinity::Cores,
     rands::StdRand,
-    shmem::{ShMemProvider, StdShMem, StdShMemProvider},
+    shmem::{ShMemProvider, StdShMemProvider},
     tuples::{tuple_list, Merge},
     AsSlice,
 };
@@ -176,6 +175,10 @@
         help = "Use TCP event manager for IPC instead of LLMP (slower, but might have its benefits?)"
     )]
     tcp: bool,
+}
+
+fn print_fmt(s: &str) {
+    println!("{s}");
 }
 
 /// The main fn, `no_mangle` as it is a C symbol
@@ -209,11 +212,10 @@
 
     let shmem_provider = StdShMemProvider::new().expect("Failed to init shared memory");
 
-<<<<<<< HEAD
     #[cfg(feature = "statsd")]
     let monitor = tuple_list!(
         OnDiskTomlMonitor::new("./fuzzer_stats.toml"),
-        MultiMonitor::new(|s| println!("{s}")),
+        MultiMonitor::new(print_fmt),
         libafl::monitors::OptionalMonitor::new(if opt.statsd {
             Some(
                 libafl::monitors::StatsdMonitor::new(
@@ -231,7 +233,7 @@
     #[cfg(not(feature = "statsd"))]
     let monitor = tuple_list!(
         OnDiskTomlMonitor::new("./fuzzer_stats.toml"),
-        MultiMonitor::new(|s| println!("{s}")),
+        MultiMonitor::new(print_fmt),
     );
 
     fn run_client<EM>(
@@ -260,9 +262,10 @@
 
         // Feedback to rate the interestingness of an input
         // This one is composed by two Feedbacks in OR
+        let map_feedback = MaxMapFeedback::new(&edges_observer);
         let mut feedback = feedback_or!(
             // New maximization map feedback linked to the edges observer and the feedback state
-            MaxMapFeedback::new(&edges_observer),
+            map_feedback.clone(),
             // Time feedback, this one does not need a feedback state
             TimeFeedback::new(&time_observer)
         );
@@ -296,9 +299,10 @@
             EventWithStats::with_current_time(
                 libafl::events::Event::UpdateUserStats {
                     name: "core_id".to_string().into(),
-                    value: UserStats::new(
+                    value: UserStats::with_tag(
                         UserStatsValue::String(core_id.0.to_string().into()),
                         AggregatorOps::None,
+                        TAG_CORE_ID,
                     ),
                     phantom: Default::default(),
                 },
@@ -319,7 +323,19 @@
 
         // Setup a basic mutator with a mutational stage
         let mutator = HavocScheduledMutator::new(havoc_mutations().merge(tokens_mutations()));
-        let mut stages = tuple_list!(StdMutationalStage::new(mutator));
+        let calibration = CalibrationStage::new(&map_feedback);
+        let afl_stats = AflStatsStage::builder()
+            .map_feedback(&map_feedback)
+            .stats_file(opt.output.join("fuzzer_stats"))
+            .report_interval(Duration::from_secs(5))
+            .core_id(core_id)
+            .banner("libfuzzer_libpng".into())
+            .version("0.16.0".into())
+            .target_mode("LibFuzzer".into())
+            .build()
+            .unwrap();
+
+        let mut stages = tuple_list!(calibration, StdMutationalStage::new(mutator), afl_stats);
 
         // A minimization+queue policy to get testcasess from the corpus
         let scheduler =
@@ -334,131 +350,6 @@
             let buf = target.as_slice();
             unsafe {
                 libfuzzer_test_one_input(buf);
-=======
-    let mut run_client =
-        |state: Option<_>,
-         mut restarting_mgr: LlmpRestartingEventManager<_, _, _, _, _>,
-         client_description: libafl::events::launcher::ClientDescription| {
-            // Send the core_id to the monitor
-            let core_id = client_description.core_id();
-
-            // Create an observation channel using the coverage map
-            let edges_observer =
-                HitcountsMapObserver::new(unsafe { std_edges_map_observer("edges") })
-                    .track_indices();
-
-            // Create an observation channel to keep track of the execution time
-            let time_observer = TimeObserver::new("time");
-
-            // Feedback to rate the interestingness of an input
-            // This one is composed by two Feedbacks in OR
-            let map_feedback = MaxMapFeedback::new(&edges_observer);
-            let mut feedback = feedback_or!(
-                // New maximization map feedback linked to the edges observer and the feedback state
-                map_feedback.clone(),
-                // Time feedback, this one does not need a feedback state
-                TimeFeedback::new(&time_observer)
-            );
-
-            // A feedback to choose if an input is a solution or not
-            let mut objective = feedback_or_fast!(CrashFeedback::new(), TimeoutFeedback::new());
-
-            // If not restarting, create a State from scratch
-            let mut state = state.unwrap_or_else(|| {
-                StdState::new(
-                    // RNG
-                    StdRand::new(),
-                    // Corpus that will be evolved, we keep it in memory for performance
-                    InMemoryCorpus::new(),
-                    // Corpus in which we store solutions (crashes in this example),
-                    // on disk so the user can get them after stopping the fuzzer
-                    OnDiskCorpus::new(&opt.output).unwrap(),
-                    // States of the feedbacks.
-                    // The feedbacks can report the data that should persist in the State.
-                    &mut feedback,
-                    // Same for objective feedbacks
-                    &mut objective,
-                )
-                .unwrap()
-            });
-
-            println!("We're a client, let's fuzz :)");
-
-            restarting_mgr.fire(
-                &mut state,
-                EventWithStats::with_current_time(
-                    libafl::events::Event::UpdateUserStats {
-                        name: "core_id".to_string().into(),
-                        value: UserStats::with_tag(
-                            UserStatsValue::String(core_id.0.to_string().into()),
-                            AggregatorOps::None,
-                            TAG_CORE_ID,
-                        ),
-                        phantom: Default::default(),
-                    },
-                    0,
-                ),
-            )?;
-
-            // Create a PNG dictionary if not existing
-            if state.metadata_map().get::<Tokens>().is_none() {
-                state.add_metadata(Tokens::from([
-                    vec![137, 80, 78, 71, 13, 10, 26, 10], // PNG header
-                    "IHDR".as_bytes().to_vec(),
-                    "IDAT".as_bytes().to_vec(),
-                    "PLTE".as_bytes().to_vec(),
-                    "IEND".as_bytes().to_vec(),
-                ]));
-            }
-
-            // Setup a basic mutator with a mutational stage
-            let mutator = HavocScheduledMutator::new(havoc_mutations().merge(tokens_mutations()));
-            let calibration = CalibrationStage::new(&map_feedback);
-            let afl_stats = AflStatsStage::builder()
-                .map_feedback(&map_feedback)
-                .stats_file(opt.output.join("fuzzer_stats"))
-                .report_interval(Duration::from_secs(5))
-                .core_id(core_id)
-                .banner("libfuzzer_libpng".into())
-                .version("0.16.0".into())
-                .target_mode("LibFuzzer".into())
-                .build()
-                .unwrap();
-
-            let mut stages = tuple_list!(calibration, StdMutationalStage::new(mutator), afl_stats);
-
-            // A minimization+queue policy to get testcasess from the corpus
-            let scheduler =
-                IndexesLenTimeMinimizerScheduler::new(&edges_observer, QueueScheduler::new());
-
-            // A fuzzer with feedbacks and a corpus scheduler
-            let mut fuzzer = StdFuzzer::new(scheduler, feedback, objective);
-
-            // The wrapped harness function, calling out to the LLVM-style harness
-            let mut harness = |input: &BytesInput| {
-                let target = input.target_bytes();
-                let buf = target.as_slice();
-                unsafe {
-                    libfuzzer_test_one_input(buf);
-                }
-                ExitKind::Ok
-            };
-
-            let mut executor = InProcessExecutor::with_timeout(
-                &mut harness,
-                tuple_list!(edges_observer, time_observer),
-                &mut fuzzer,
-                &mut state,
-                &mut restarting_mgr,
-                opt.timeout,
-            )?;
-
-            // The actual target run starts here.
-            // Call LLVMFUzzerInitialize() if present.
-            let args: Vec<String> = env::args().collect();
-            if unsafe { libfuzzer_initialize(&args) } == -1 {
-                println!("Warning: LLVMFuzzerInitialize failed with -1");
->>>>>>> ac338cde
             }
             ExitKind::Ok
         };
@@ -501,7 +392,6 @@
             .configuration(EventConfig::from_name("default"))
             .monitor(monitor)
             .run_client(|s, m, c| run_client(s, m, c, &opt))
-
             .cores(&cores)
             .overcommit(opt.overcommit)
             .broker_port(broker_port)
@@ -517,25 +407,6 @@
         return;
     }
 
-<<<<<<< HEAD
-    let builder = Launcher::builder()
-        .shmem_provider(shmem_provider)
-        .configuration(EventConfig::from_name("default"))
-        .monitor(monitor)
-        .run_client(|s, m, c| run_client(s, m, c, &opt))
-        .cores(&cores)
-        .overcommit(opt.overcommit)
-        .broker_port(broker_port)
-        .remote_broker_addr(opt.remote_broker_addr);
-
-    #[cfg(unix)]
-    let builder = builder.fork(opt.fork);
-
-    match builder.build().launch() {
-        Ok(()) => (),
-        Err(Error::ShuttingDown) => println!("Fuzzing stopped by user. Good bye."),
-        Err(err) => panic!("Failed to run launcher: {err:?}"),
-=======
     #[cfg(feature = "tui")]
     {
         #[cfg(feature = "statsd")]
@@ -556,7 +427,7 @@
         let monitor = tuple_list!(
             OnDiskTomlMonitor::new("./fuzzer_stats.toml"),
             libafl::monitors::OptionalMonitor::new(if !opt.tui {
-                Some(MultiMonitor::new(|s| println!("{s}")))
+                Some(MultiMonitor::new(print_fmt))
             } else {
                 None
             }),
@@ -577,7 +448,7 @@
         let monitor = tuple_list!(
             OnDiskTomlMonitor::new("./fuzzer_stats.toml"),
             libafl::monitors::OptionalMonitor::new(if !opt.tui {
-                Some(MultiMonitor::new(|s| println!("{s}")))
+                Some(MultiMonitor::new(print_fmt))
             } else {
                 None
             }),
@@ -596,7 +467,7 @@
             .shmem_provider(shmem_provider)
             .configuration(EventConfig::from_name("default"))
             .monitor(monitor)
-            .run_client(&mut run_client)
+            .run_client(|s, m, c| run_client(s, m, c, &opt))
             .cores(&cores)
             .overcommit(opt.overcommit)
             .broker_port(broker_port)
@@ -613,35 +484,11 @@
 
     #[cfg(not(feature = "tui"))]
     {
-        #[cfg(feature = "statsd")]
-        let monitor = tuple_list!(
-            OnDiskTomlMonitor::new("./fuzzer_stats.toml"),
-            MultiMonitor::new(|s| println!("{s}")),
-            libafl::monitors::OptionalMonitor::new(if opt.statsd {
-                Some(
-                    libafl::monitors::StatsdMonitor::new(
-                        opt.statsd_host,
-                        opt.statsd_port,
-                        StatsdMonitorTagFlavor::default(),
-                    )
-                    .with_per_client_stats(true),
-                )
-            } else {
-                None
-            })
-        );
-
-        #[cfg(not(feature = "statsd"))]
-        let monitor = tuple_list!(
-            OnDiskTomlMonitor::new("./fuzzer_stats.toml"),
-            MultiMonitor::new(|s| println!("{s}")),
-        );
-
         match Launcher::builder()
             .shmem_provider(shmem_provider)
             .configuration(EventConfig::from_name("default"))
             .monitor(monitor)
-            .run_client(&mut run_client)
+            .run_client(|s, m, c| run_client(s, m, c, &opt))
             .cores(&cores)
             .overcommit(opt.overcommit)
             .broker_port(broker_port)
@@ -654,6 +501,6 @@
             Err(Error::ShuttingDown) => println!("Fuzzing stopped by user. Good bye."),
             Err(err) => panic!("Failed to run launcher: {err:?}"),
         }
->>>>>>> ac338cde
     }
+
 }