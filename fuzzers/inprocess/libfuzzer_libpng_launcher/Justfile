FUZZER_NAME := 'fuzzer_libpng_launcher'
PROJECT_DIR := absolute_path(".")
PROFILE := env("PROFILE", "release")
PROFILE_DIR := if PROFILE == "release" { "release" } else if PROFILE == "dev" { "debug" } else { "debug" }
CARGO_TARGET_DIR := env("CARGO_TARGET_DIR", "target")
FUZZER := PROJECT_DIR / CARGO_TARGET_DIR / PROFILE_DIR / FUZZER_NAME
LIBAFL_CC := PROJECT_DIR / CARGO_TARGET_DIR / PROFILE_DIR / "libafl_cc"
LIBAFL_CXX := PROJECT_DIR / CARGO_TARGET_DIR / PROFILE_DIR / "libafl_cxx"
LIBTOOL := PROJECT_DIR / CARGO_TARGET_DIR / PROFILE_DIR / "libafl_libtool"


alias cc := cxx

[linux]
[macos]
libpng:
    #!/bin/bash
    if [ ! -f v1.6.37.tar.gz ]; then
        wget https://github.com/glennrp/libpng/archive/refs/tags/v1.6.37.tar.gz
    fi
    tar -xvf v1.6.37.tar.gz

[windows]
libpng:
    echo "Unsupported on this platform"

[linux]
[macos]
cxx:
    cargo build --profile {{PROFILE}}

[windows]
cxx:
    echo "Unsupported on this platform"

[linux]
[macos]
lib: libpng cxx
    #!/bin/bash
    if [ ! -f libpng-1.6.37/.libs/libpng16.a ]; then
        cd libpng-1.6.37 && CC={{LIBAFL_CC}} CXX={{LIBAFL_CXX}} ./configure --enable-shared=no --with-pic=yes --enable-hardware-optimizations=no
    else
        echo "libpng already built, skipping configure..."
    fi
    cd {{PROJECT_DIR}}
    # Patch for macOS: fp.h is missing in newer SDKs, use math.h instead
    sed -i.bak 's|include <fp.h>|include <math.h>|g' libpng-1.6.37/pngpriv.h
    make -C libpng-1.6.37 libpng16.la CC="{{LIBAFL_CC}}" CXX="{{LIBAFL_CXX}}" LIBTOOL="{{LIBTOOL}}"

[windows]
lib:
    echo "Unsupported on this platform"

[linux]
fuzzer: lib cxx
    {{LIBAFL_CXX}} {{PROJECT_DIR}}/harness.cc {{PROJECT_DIR}}/target/{{PROFILE_DIR}}/liblibfuzzer_libpng.a {{PROJECT_DIR}}/libpng-1.6.37/.libs/libpng16.coverage.a -I {{PROJECT_DIR}}/libpng-1.6.37/ -o {{FUZZER_NAME}} -lm -lz --libafl-ignore-configurations -Wl,--allow-multiple-definition

[macos]
fuzzer: lib cxx
    {{LIBAFL_CXX}} {{PROJECT_DIR}}/harness.cc {{PROJECT_DIR}}/target/{{PROFILE_DIR}}/liblibfuzzer_libpng.a {{PROJECT_DIR}}/libpng-1.6.37/.libs/libpng16.coverage.a -I {{PROJECT_DIR}}/libpng-1.6.37/ -o {{FUZZER_NAME}} -lm -lz -framework CoreFoundation -framework Security

[windows]
fuzzer:
    echo "Unsupported on this platform"

[linux]
[macos]
run: fuzzer
    ./{{FUZZER_NAME}}.coverage --broker-port 21337 --cores 0 --input ./corpus

[windows]
run: fuzzer
    echo "Unsupported on this platform"

[linux]
[macos]
test: fuzzer test-statsd test-tcp-fork test-tcp-no-fork
    #!/bin/bash
    rm -rf libafl_unix_shmem_server || true
    echo "Testing default (no fork)..."
    timeout 31s ./{{FUZZER_NAME}} --broker-port 21337 --cores 0 --input ./corpus  2>&1 | tee fuzz_stdout.log || true
    if grep -qa "corpus: " fuzz_stdout.log; then
        echo "Fuzzer (no fork) is working"
    else
        echo "Fuzzer (no fork) does not generate any testcases or any crashes"
        # exit 1
    fi

    echo "Testing with fork..."
    rm -rf libafl_unix_shmem_server || true
    rm -rf out_fork || true
    timeout 31s ./{{FUZZER_NAME}} --broker-port 21338 --cores 0 --input ./corpus --output ./out_fork --fork 2>&1 | tee fuzz_fork_stdout.log || true
    if grep -qa "corpus: " fuzz_fork_stdout.log; then
        echo "Fuzzer (fork) is working"
    else
        echo "Fuzzer (fork) does not generate any testcases or any crashes"
        # exit 1
    fi

    echo "Testing with fork and crash..."
    rm -rf libafl_unix_shmem_server || true
    rm -rf out_fork_crash || true
    # Run with crash_after. It should crash and restart repeatedly.
    # We check if it still produces output/runs.
    timeout 31s ./{{FUZZER_NAME}} --broker-port 21339 --cores 0 --input ./corpus --output ./out_fork_crash --fork --crash-after 100 2>&1 | tee fuzz_fork_crash_stdout.log || true
    # Check for objectives (crashes are recorded as objectives in the stats)
    # Note: forked child's stderr may not propagate, so we check stats output
    if grep -qa "objectives: [1-9]" fuzz_fork_crash_stdout.log; then
        echo "Fuzzer (fork+crash) recorded crashes as objectives"
    else
        echo "Fuzzer (fork+crash) did not record any objectives"
        exit 1
    fi
    # Check if it kept working (found entries)
    if grep -qa "corpus: " fuzz_fork_crash_stdout.log; then
       echo "Fuzzer (fork+crash) is working (finding corpus)"
    else
       echo "Fuzzer (fork+crash) failed to find corpus"
       exit 1 
    fi

    # Verify respawn by checking that objectives count continues to grow
    # (each crash at 100 execs = 1 objective, so at 500+ execs we should have 5+ objectives)
    LAST_OBJ=$(grep -oE 'objectives: [0-9]+' fuzz_fork_crash_stdout.log | tail -1 | grep -oE '[0-9]+')
    if [ "$LAST_OBJ" -gt "3" ]; then
       echo "Fuzzer (fork+crash) respawned multiple times: $LAST_OBJ objectives found"
    else
       echo "Fuzzer (fork+crash) did not respawn enough (only $LAST_OBJ objectives)"
       exit 1
    fi

    # Verify progress continues after crashes (corpus increases past initial crash point)
    # Extract last corpus value and ensure it grew past initial crash point
    LAST_CORPUS=$(grep -oE 'corpus: [0-9]+' fuzz_fork_crash_stdout.log | tail -1 | grep -oE '[0-9]+')
    if [ "$LAST_CORPUS" -gt "20" ]; then
       echo "Fuzzer (fork+crash) continues progress: last corpus = $LAST_CORPUS"
    else
       echo "Fuzzer (fork+crash) did not find enough corpus entries (only $LAST_CORPUS)"
       exit 1
    fi

[windows]
test: fuzzer
    echo "Unsupported on this platform"

[linux]
[macos]
cxx-statsd:
    cargo build --profile {{PROFILE}} --features statsd

[linux]
fuzzer-statsd: lib cxx-statsd
    {{LIBAFL_CXX}} {{PROJECT_DIR}}/harness.cc {{PROJECT_DIR}}/target/{{PROFILE_DIR}}/liblibfuzzer_libpng.a {{PROJECT_DIR}}/libpng-1.6.37/.libs/libpng16.coverage.a -I {{PROJECT_DIR}}/libpng-1.6.37/ -o {{FUZZER_NAME}}-statsd -lm -lz -Wl,--allow-multiple-definition

[macos]
fuzzer-statsd: lib cxx-statsd
    {{LIBAFL_CXX}} {{PROJECT_DIR}}/harness.cc {{PROJECT_DIR}}/target/{{PROFILE_DIR}}/liblibfuzzer_libpng.a {{PROJECT_DIR}}/libpng-1.6.37/.libs/libpng16.coverage.a -I {{PROJECT_DIR}}/libpng-1.6.37/ -o {{FUZZER_NAME}}-statsd -lm -lz -framework CoreFoundation -framework Security -Wl,--allow-multiple-definition

[linux]
[macos]
cxx-tcp:
    cargo build --profile {{PROFILE}} --features tcp_manager

[linux]
fuzzer-tcp: lib cxx-tcp
    cp {{PROJECT_DIR}}/libpng-1.6.37/.libs/libpng16.coverage_ubsan.a {{PROJECT_DIR}}/libpng-1.6.37/.libs/libpng16.a
    {{LIBAFL_CXX}} {{PROJECT_DIR}}/harness.cc -L {{PROJECT_DIR}}/target/{{PROFILE_DIR}} -llibfuzzer_libpng -Wl,--whole-archive {{PROJECT_DIR}}/libpng-1.6.37/.libs/libpng16.a -Wl,--no-whole-archive -I {{PROJECT_DIR}}/libpng-1.6.37/ -o {{FUZZER_NAME}}-tcp -lm -lz -Wl,--allow-multiple-definition -fsanitize=undefined

[macos]
fuzzer-tcp: lib cxx-tcp
    cp {{PROJECT_DIR}}/libpng-1.6.37/.libs/libpng16.coverage_ubsan.a {{PROJECT_DIR}}/libpng-1.6.37/.libs/libpng16.a
    {{LIBAFL_CXX}} {{PROJECT_DIR}}/harness.cc -L {{PROJECT_DIR}}/target/{{PROFILE_DIR}} -llibfuzzer_libpng -Wl,-force_load,{{PROJECT_DIR}}/libpng-1.6.37/.libs/libpng16.a -I {{PROJECT_DIR}}/libpng-1.6.37/ -o {{FUZZER_NAME}}-tcp -lm -lz -framework CoreFoundation -framework Security -Wl,--allow-multiple-definition -fsanitize=undefined

[linux]
[macos]
test-statsd: fuzzer-statsd
    #!/bin/bash
    rm -rf libafl_unix_shmem_server || true
    rm -f statsd_out.log
    # Start python listener in background
    python3 -c "import socket; s=socket.socket(socket.AF_INET, socket.SOCK_DGRAM); s.bind(('127.0.0.1', 8126)); s.settimeout(25); d=s.recv(1024); print(d)" > statsd_out.log &
    LISTENER_PID=$!
    # Run fuzzer for a few seconds
    timeout 20s ./{{FUZZER_NAME}}-statsd --broker-port 21338 --cores 0 --input ./corpus --statsd --statsd-port 8126 > fuzzer_statsd.log 2>&1 || true
    # Wait for listener to potentially finish if it got data
    wait $LISTENER_PID || true
    if [ -s statsd_out.log ]; then
        echo "StatsD received data"
    else
        echo "StatsD failed to receive data"
        exit 1
    fi


<<<<<<< HEAD
[linux]
[macos]
test-tcp-fork: fuzzer-tcp
    #!/bin/bash
    rm -rf libafl_unix_shmem_server || true
    echo "Testing with TCP (fork)..."
    rm -rf out_tcp_fork || true
    timeout 31s ./{{FUZZER_NAME}}-tcp --broker-port 21340 --cores 0 --input ./corpus --output ./out_tcp_fork --tcp --fork > fuzz_tcp_fork.log 2>&1 || true
    if grep -qa "corpus: " fuzz_tcp_fork.log; then
        echo "Fuzzer (TCP fork) is working"
    else
        echo "Fuzzer (TCP fork) failed: no corpus found in log"
        exit 1
    fi

[linux]
[macos]
test-tcp-no-fork: fuzzer-tcp
    #!/bin/bash
    rm -rf libafl_unix_shmem_server || true
    echo "Testing with TCP (no fork)..."
    rm -rf out_tcp_no_fork || true
    timeout 31s ./{{FUZZER_NAME}}-tcp --broker-port 21341 --cores 0 --input ./corpus --output ./out_tcp_no_fork --tcp > fuzz_tcp_no_fork.log 2>&1 || true
    if grep -qa "corpus: " fuzz_tcp_no_fork.log; then
        echo "Fuzzer (TCP no fork) is working"
    else
        echo "Fuzzer (TCP no fork) failed: no corpus found in log"
        exit 1
    fi
=======

[linux]
[macos]
cxx-tui:
    cargo build --profile {{PROFILE}} --features tui

[linux]
[macos]
fuzzer-tui: lib cxx-tui
    {{LIBAFL_CXX}} {{PROJECT_DIR}}/harness.cc {{PROJECT_DIR}}/libpng-1.6.37/.libs/libpng16.a -I {{PROJECT_DIR}}/libpng-1.6.37/ -o {{FUZZER_NAME}}-tui -lm -lz

[linux]
[macos]
test-tui: fuzzer-tui
    #!/bin/bash
    rm -rf libafl_unix_shmem_server || true
    # Run fuzzer with TUI for a few seconds
    # verify it doesn't crash immediately
    timeout 5s ./{{FUZZER_NAME}}-tui --broker-port 21339 --cores 0 --input ./corpus --tui > fuzzer_tui.log 2>&1 || true
    if grep -q "panic" fuzzer_tui.log; then
        echo "Fuzzer panicked"
        cat fuzzer_tui.log
        exit 1
    fi
    echo "TUI Fuzzer ran successfully (for 5s)"
>>>>>>> ac338cde


clean:
    rm -rf {{FUZZER_NAME}}
    make -C libpng-1.6.37 clean || true
    cargo clean<|MERGE_RESOLUTION|>--- conflicted
+++ resolved
@@ -74,7 +74,7 @@
 
 [linux]
 [macos]
-test: fuzzer test-statsd test-tcp-fork test-tcp-no-fork
+test: fuzzer test-statsd test-tcp-fork test-tcp-no-fork test-tui test-all
     #!/bin/bash
     rm -rf libafl_unix_shmem_server || true
     echo "Testing default (no fork)..."
@@ -192,7 +192,6 @@
     fi
 
 
-<<<<<<< HEAD
 [linux]
 [macos]
 test-tcp-fork: fuzzer-tcp
@@ -222,7 +221,6 @@
         echo "Fuzzer (TCP no fork) failed: no corpus found in log"
         exit 1
     fi
-=======
 
 [linux]
 [macos]
@@ -232,7 +230,8 @@
 [linux]
 [macos]
 fuzzer-tui: lib cxx-tui
-    {{LIBAFL_CXX}} {{PROJECT_DIR}}/harness.cc {{PROJECT_DIR}}/libpng-1.6.37/.libs/libpng16.a -I {{PROJECT_DIR}}/libpng-1.6.37/ -o {{FUZZER_NAME}}-tui -lm -lz
+    cp {{PROJECT_DIR}}/libpng-1.6.37/.libs/libpng16.coverage_ubsan.a {{PROJECT_DIR}}/libpng-1.6.37/.libs/libpng16.a
+    {{LIBAFL_CXX}} {{PROJECT_DIR}}/harness.cc -L {{PROJECT_DIR}}/target/{{PROFILE_DIR}} -llibfuzzer_libpng -Wl,--whole-archive {{PROJECT_DIR}}/libpng-1.6.37/.libs/libpng16.a -Wl,--no-whole-archive -I {{PROJECT_DIR}}/libpng-1.6.37/ -o {{FUZZER_NAME}}-tui -lm -lz -Wl,--allow-multiple-definition -fsanitize=undefined
 
 [linux]
 [macos]
@@ -248,7 +247,41 @@
         exit 1
     fi
     echo "TUI Fuzzer ran successfully (for 5s)"
->>>>>>> ac338cde
+
+
+[linux]
+[macos]
+cxx-all:
+    cargo build --profile {{PROFILE}} --features tui,tcp_manager,statsd
+
+[linux]
+[macos]
+fuzzer-all: lib cxx-all
+    cp {{PROJECT_DIR}}/libpng-1.6.37/.libs/libpng16.coverage_ubsan.a {{PROJECT_DIR}}/libpng-1.6.37/.libs/libpng16.a
+    {{LIBAFL_CXX}} {{PROJECT_DIR}}/harness.cc -L {{PROJECT_DIR}}/target/{{PROFILE_DIR}} -llibfuzzer_libpng -Wl,--whole-archive {{PROJECT_DIR}}/libpng-1.6.37/.libs/libpng16.a -Wl,--no-whole-archive -I {{PROJECT_DIR}}/libpng-1.6.37/ -o {{FUZZER_NAME}}-all -lm -lz -Wl,--allow-multiple-definition -fsanitize=undefined
+
+[linux]
+[macos]
+test-all: fuzzer-all
+    #!/bin/bash
+    rm -rf libafl_unix_shmem_server || true
+    echo "Testing all features (TCP mode)..."
+    rm -rf out_all_tcp || true
+    timeout 20s ./{{FUZZER_NAME}}-all --broker-port 21350 --cores 0 --input ./corpus --output ./out_all_tcp --tcp > fuzzer_all_tcp.log 2>&1 || true
+    if grep -qa "corpus: " fuzzer_all_tcp.log; then
+        echo "Fuzzer (All+TCP) is working"
+    else
+        echo "Fuzzer (All+TCP) failed"
+        exit 1
+    fi
+    echo "Testing all features (TUI mode)..."
+    timeout 5s ./{{FUZZER_NAME}}-all --broker-port 21351 --cores 0 --input ./corpus --tui > fuzzer_all_tui.log 2>&1 || true
+    if grep -q "panic" fuzzer_all_tui.log; then
+        echo "Fuzzer (All+TUI) panicked"
+        cat fuzzer_all_tui.log
+        exit 1
+    fi
+    echo "Fuzzer (All+TUI) ran successfully"
 
 
 clean:
