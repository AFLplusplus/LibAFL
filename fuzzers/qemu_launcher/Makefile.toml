--- conflicted
+++ resolved
@@ -194,12 +194,8 @@
 dependencies = ["build"]
 script_runner="@shell"
 script='''
-<<<<<<< HEAD
-rm -f ${TARGET_DIR}/release/qemu_launcher-${CARGO_MAKE_PROFILE}
-mv ${TARGET_DIR}/release/qemu_launcher ${TARGET_DIR}/release/qemu_launcher-${CARGO_MAKE_PROFILE}
-=======
+rm -f ${TARGET_DIR}/${PROFILE_DIR}/qemu_launcher-${CARGO_MAKE_PROFILE}
 mv ${TARGET_DIR}/${PROFILE_DIR}/qemu_launcher ${TARGET_DIR}/${PROFILE_DIR}/qemu_launcher-${CARGO_MAKE_PROFILE}
->>>>>>> 324db072
 '''
 
 [tasks.harness]
@@ -230,7 +226,7 @@
 windows_alias = "unsupported"
 
 [tasks.debug_unix]
-command = "${TARGET_DIR}/release/qemu_launcher-${CARGO_MAKE_PROFILE}"
+command = "${TARGET_DIR}/${PROFILE_DIR}/qemu_launcher-${CARGO_MAKE_PROFILE}"
 args = [
     "--input", "./corpus",
     "--output", "${TARGET_DIR}/output/",
@@ -239,7 +235,7 @@
     "--asan-cores", "0-3",
     "--cmplog-cores", "2-5",
     "--iterations", "100000",
-    "--verbose",    
+    "--verbose",
     "--",
     "${TARGET_DIR}/libpng-harness-${CARGO_MAKE_PROFILE}",
 ]
@@ -260,7 +256,7 @@
     "--asan-cores", "0-3",
     "--cmplog-cores", "2-5",
     "--iterations", "1000000",
-    "--tui",    
+    "--tui",
     "--",
     "${TARGET_DIR}/libpng-harness-${CARGO_MAKE_PROFILE}",
 ]
@@ -272,7 +268,7 @@
 windows_alias = "unsupported"
 
 [tasks.single_unix]
-command = "${TARGET_DIR}/release/qemu_launcher-${CARGO_MAKE_PROFILE}"
+command = "${TARGET_DIR}/${PROFILE_DIR}/qemu_launcher-${CARGO_MAKE_PROFILE}"
 args = [
     "--input", "./corpus",
     "--output", "${TARGET_DIR}/output/",
