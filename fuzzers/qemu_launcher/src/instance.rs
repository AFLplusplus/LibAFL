use core::ptr::addr_of_mut;
use std::{marker::PhantomData, process};

#[cfg(feature = "simplemgr")]
use libafl::events::SimpleEventManager;
#[cfg(not(feature = "simplemgr"))]
use libafl::events::{LlmpRestartingEventManager, MonitorTypedEventManager};
use libafl::{
    corpus::{Corpus, InMemoryOnDiskCorpus, OnDiskCorpus},
    events::EventRestarter,
    executors::ShadowExecutor,
    feedback_or, feedback_or_fast,
    feedbacks::{CrashFeedback, MaxMapFeedback, TimeFeedback, TimeoutFeedback},
    fuzzer::{Evaluator, Fuzzer, StdFuzzer},
    inputs::BytesInput,
    monitors::Monitor,
    mutators::{
        scheduled::havoc_mutations, token_mutations::I2SRandReplace, tokens_mutations,
        StdMOptMutator, StdScheduledMutator, Tokens,
    },
    observers::{HitcountsMapObserver, TimeObserver, VariableMapObserver},
    schedulers::{
        powersched::PowerSchedule, IndexesLenTimeMinimizerScheduler, PowerQueueScheduler,
    },
    stages::{
        calibrate::CalibrationStage, power::StdPowerMutationalStage, ShadowTracingStage,
        StagesTuple, StdMutationalStage,
    },
    state::{HasCorpus, HasMetadata, StdState, UsesState},
    Error,
};
#[cfg(not(feature = "simplemgr"))]
use libafl_bolts::shmem::StdShMemProvider;
use libafl_bolts::{
    core_affinity::CoreId,
    current_nanos,
    rands::StdRand,
    tuples::{tuple_list, Merge},
};
use libafl_qemu::{
    cmplog::CmpLogObserver,
    edges::{edges_map_mut_slice, MAX_EDGES_NUM},
    helper::QemuHelperTuple,
    Emulator, QemuExecutor, QemuHooks,
};
use typed_builder::TypedBuilder;

use crate::{harness::Harness, options::FuzzerOptions};

pub type ClientState =
    StdState<BytesInput, InMemoryOnDiskCorpus<BytesInput>, StdRand, OnDiskCorpus<BytesInput>>;

#[cfg(feature = "simplemgr")]
pub type ClientMgr<M> = SimpleEventManager<M, ClientState>;
#[cfg(not(feature = "simplemgr"))]
pub type ClientMgr<M> =
    MonitorTypedEventManager<LlmpRestartingEventManager<ClientState, StdShMemProvider>, M>;

#[derive(TypedBuilder)]
pub struct Instance<'a, M: Monitor> {
    options: &'a FuzzerOptions,
<<<<<<< HEAD
    emu: &'static Emulator,
    mgr: ClientMgr,
=======
    emu: &'a Emulator,
    mgr: ClientMgr<M>,
>>>>>>> c3473e56
    core_id: CoreId,
    extra_tokens: Option<Vec<String>>,
    #[builder(default=PhantomData)]
    phantom: PhantomData<M>,
}

impl<'a, M: Monitor> Instance<'a, M> {
    pub fn run<QT>(&mut self, helpers: QT, state: Option<ClientState>) -> Result<(), Error>
    where
        QT: QemuHelperTuple<ClientState>,
    {
        let mut hooks = QemuHooks::new(self.emu, helpers);

        // Create an observation channel using the coverage map
        let edges_observer = unsafe {
            HitcountsMapObserver::new(VariableMapObserver::from_mut_slice(
                "edges",
                edges_map_mut_slice(),
                addr_of_mut!(MAX_EDGES_NUM),
            ))
        };

        // Create an observation channel to keep track of the execution time
        let time_observer = TimeObserver::new("time");

        let map_feedback = MaxMapFeedback::tracking(&edges_observer, true, false);

        let calibration = CalibrationStage::new(&map_feedback);

        // Feedback to rate the interestingness of an input
        // This one is composed by two Feedbacks in OR
        let mut feedback = feedback_or!(
            // New maximization map feedback linked to the edges observer and the feedback state
            map_feedback,
            // Time feedback, this one does not need a feedback state
            TimeFeedback::with_observer(&time_observer)
        );

        // A feedback to choose if an input is a solution or not
        let mut objective = feedback_or_fast!(CrashFeedback::new(), TimeoutFeedback::new());

        // // If not restarting, create a State from scratch
        let mut state = match state {
            Some(x) => x,
            None => {
                StdState::new(
                    // RNG
                    StdRand::with_seed(current_nanos()),
                    // Corpus that will be evolved, we keep it in memory for performance
                    InMemoryOnDiskCorpus::no_meta(self.options.queue_dir(self.core_id))?,
                    // Corpus in which we store solutions (crashes in this example),
                    // on disk so the user can get them after stopping the fuzzer
                    OnDiskCorpus::new(self.options.crashes_dir(self.core_id))?,
                    // States of the feedbacks.
                    // The feedbacks can report the data that should persist in the State.
                    &mut feedback,
                    // Same for objective feedbacks
                    &mut objective,
                )?
            }
        };

        // A minimization+queue policy to get testcasess from the corpus
        let scheduler = IndexesLenTimeMinimizerScheduler::new(PowerQueueScheduler::new(
            &mut state,
            &edges_observer,
            PowerSchedule::FAST,
        ));

        let observers = tuple_list!(edges_observer, time_observer);

        let mut tokens = Tokens::new();

        if let Some(extra_tokens) = &self.extra_tokens {
            for token in extra_tokens {
                let bytes = token.as_bytes().to_vec();
                let _ = tokens.add_token(&bytes);
            }
        }

        if let Some(tokenfile) = &self.options.tokens {
            tokens.add_from_file(tokenfile)?;
        }

        state.add_metadata(tokens);

        let harness = Harness::new(self.emu)?;
        let mut harness = |input: &BytesInput| harness.run(input);

        // A fuzzer with feedbacks and a corpus scheduler
        let mut fuzzer = StdFuzzer::new(scheduler, feedback, objective);

        if self.options.is_cmplog_core(self.core_id) {
            // Create a QEMU in-process executor
            let executor = QemuExecutor::new(
                &mut hooks,
                &mut harness,
                observers,
                &mut fuzzer,
                &mut state,
                &mut self.mgr,
                self.options.timeout,
            )?;

            // Create an observation channel using cmplog map
            let cmplog_observer = CmpLogObserver::new("cmplog", true);

            let mut executor = ShadowExecutor::new(executor, tuple_list!(cmplog_observer));

            let tracing = ShadowTracingStage::new(&mut executor);

            // Setup a randomic Input2State stage
            let i2s = StdMutationalStage::new(StdScheduledMutator::new(tuple_list!(
                I2SRandReplace::new()
            )));

            // Setup a MOPT mutator
            let mutator = StdMOptMutator::new(
                &mut state,
                havoc_mutations().merge(tokens_mutations()),
                7,
                5,
            )?;

            let power = StdPowerMutationalStage::new(mutator);

            // The order of the stages matter!
            let mut stages = tuple_list!(calibration, tracing, i2s, power);

            self.fuzz(&mut state, &mut fuzzer, &mut executor, &mut stages)
        } else {
            // Create a QEMU in-process executor
            let mut executor = QemuExecutor::new(
                &mut hooks,
                &mut harness,
                observers,
                &mut fuzzer,
                &mut state,
                &mut self.mgr,
                self.options.timeout,
            )?;

            // Setup an havoc mutator with a mutational stage
            let mutator = StdScheduledMutator::new(havoc_mutations().merge(tokens_mutations()));
            let mut stages = tuple_list!(StdMutationalStage::new(mutator));

            self.fuzz(&mut state, &mut fuzzer, &mut executor, &mut stages)
        }
    }

    fn fuzz<Z, E, ST>(
        &mut self,
        state: &mut ClientState,
        fuzzer: &mut Z,
        executor: &mut E,
        stages: &mut ST,
    ) -> Result<(), Error>
    where
        Z: Fuzzer<E, ClientMgr<M>, ST>
            + UsesState<State = ClientState>
            + Evaluator<E, ClientMgr<M>, State = ClientState>,
        E: UsesState<State = ClientState>,
        ST: StagesTuple<E, ClientMgr<M>, ClientState, Z>,
    {
        let corpus_dirs = [self.options.input_dir()];

        if state.must_load_initial_inputs() {
            state
                .load_initial_inputs(fuzzer, executor, &mut self.mgr, &corpus_dirs)
                .unwrap_or_else(|_| {
                    println!("Failed to load initial corpus at {corpus_dirs:?}");
                    process::exit(0);
                });
            println!("We imported {} inputs from disk.", state.corpus().count());
        }

        if let Some(iters) = self.options.iterations {
            fuzzer.fuzz_loop_for(stages, executor, state, &mut self.mgr, iters)?;

            // It's important, that we store the state before restarting!
            // Else, the parent will not respawn a new child and quit.
            self.mgr.on_restart(state)?;
        } else {
            fuzzer.fuzz_loop(stages, executor, state, &mut self.mgr)?;
        }

        Ok(())
    }
}<|MERGE_RESOLUTION|>--- conflicted
+++ resolved
@@ -59,13 +59,8 @@
 #[derive(TypedBuilder)]
 pub struct Instance<'a, M: Monitor> {
     options: &'a FuzzerOptions,
-<<<<<<< HEAD
     emu: &'static Emulator,
-    mgr: ClientMgr,
-=======
-    emu: &'a Emulator,
     mgr: ClientMgr<M>,
->>>>>>> c3473e56
     core_id: CoreId,
     extra_tokens: Option<Vec<String>>,
     #[builder(default=PhantomData)]
