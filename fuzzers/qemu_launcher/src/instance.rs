use core::ptr::addr_of_mut;
use std::{marker::PhantomData, process};

#[cfg(feature = "simplemgr")]
use libafl::events::SimpleEventManager;
#[cfg(not(feature = "simplemgr"))]
use libafl::events::{LlmpRestartingEventManager, MonitorTypedEventManager};
use libafl::{
    corpus::{Corpus, InMemoryOnDiskCorpus, OnDiskCorpus},
<<<<<<< HEAD
    events::EventRestarter,
    executors::{ShadowExecutor, TimeoutExecutor},
=======
    events::{EventRestarter, LlmpRestartingEventManager},
    executors::ShadowExecutor,
>>>>>>> bb443027
    feedback_or, feedback_or_fast,
    feedbacks::{CrashFeedback, MaxMapFeedback, TimeFeedback, TimeoutFeedback},
    fuzzer::{Evaluator, Fuzzer, StdFuzzer},
    inputs::BytesInput,
    monitors::Monitor,
    mutators::{
        scheduled::havoc_mutations, token_mutations::I2SRandReplace, tokens_mutations,
        StdMOptMutator, StdScheduledMutator, Tokens,
    },
    observers::{HitcountsMapObserver, TimeObserver, VariableMapObserver},
    schedulers::{
        powersched::PowerSchedule, IndexesLenTimeMinimizerScheduler, PowerQueueScheduler,
    },
    stages::{
        calibrate::CalibrationStage, power::StdPowerMutationalStage, ShadowTracingStage,
        StagesTuple, StdMutationalStage,
    },
    state::{HasCorpus, HasMetadata, StdState, UsesState},
    Error,
};
#[cfg(not(feature = "simplemgr"))]
use libafl_bolts::shmem::StdShMemProvider;
use libafl_bolts::{
    core_affinity::CoreId,
    current_nanos,
    rands::StdRand,
    tuples::{tuple_list, Merge},
};
use libafl_qemu::{
    cmplog::CmpLogObserver,
    edges::{edges_map_mut_slice, MAX_EDGES_NUM},
    helper::QemuHelperTuple,
    Emulator, QemuExecutor, QemuHooks,
};
use typed_builder::TypedBuilder;

use crate::{harness::Harness, options::FuzzerOptions};

pub type ClientState =
    StdState<BytesInput, InMemoryOnDiskCorpus<BytesInput>, StdRand, OnDiskCorpus<BytesInput>>;

#[cfg(feature = "simplemgr")]
pub type ClientMgr<M> = SimpleEventManager<M, ClientState>;
#[cfg(not(feature = "simplemgr"))]
pub type ClientMgr<M> =
    MonitorTypedEventManager<LlmpRestartingEventManager<ClientState, StdShMemProvider>, M>;

#[derive(TypedBuilder)]
pub struct Instance<'a, M: Monitor> {
    options: &'a FuzzerOptions,
    emu: &'a Emulator,
    mgr: ClientMgr<M>,
    core_id: CoreId,
    extra_tokens: Option<Vec<String>>,
    #[builder(default=PhantomData)]
    phantom: PhantomData<M>,
}

impl<'a, M: Monitor> Instance<'a, M> {
    pub fn run<QT>(&mut self, helpers: QT, state: Option<ClientState>) -> Result<(), Error>
    where
        QT: QemuHelperTuple<ClientState>,
    {
        let mut hooks = QemuHooks::new(self.emu.clone(), helpers);

        // Create an observation channel using the coverage map
        let edges_observer = unsafe {
            HitcountsMapObserver::new(VariableMapObserver::from_mut_slice(
                "edges",
                edges_map_mut_slice(),
                addr_of_mut!(MAX_EDGES_NUM),
            ))
        };

        // Create an observation channel to keep track of the execution time
        let time_observer = TimeObserver::new("time");

        let map_feedback = MaxMapFeedback::tracking(&edges_observer, true, false);

        let calibration = CalibrationStage::new(&map_feedback);

        // Feedback to rate the interestingness of an input
        // This one is composed by two Feedbacks in OR
        let mut feedback = feedback_or!(
            // New maximization map feedback linked to the edges observer and the feedback state
            map_feedback,
            // Time feedback, this one does not need a feedback state
            TimeFeedback::with_observer(&time_observer)
        );

        // A feedback to choose if an input is a solution or not
        let mut objective = feedback_or_fast!(CrashFeedback::new(), TimeoutFeedback::new());

        // // If not restarting, create a State from scratch
        let mut state = match state {
            Some(x) => x,
            None => {
                StdState::new(
                    // RNG
                    StdRand::with_seed(current_nanos()),
                    // Corpus that will be evolved, we keep it in memory for performance
                    InMemoryOnDiskCorpus::no_meta(self.options.queue_dir(self.core_id))?,
                    // Corpus in which we store solutions (crashes in this example),
                    // on disk so the user can get them after stopping the fuzzer
                    OnDiskCorpus::new(self.options.crashes_dir(self.core_id))?,
                    // States of the feedbacks.
                    // The feedbacks can report the data that should persist in the State.
                    &mut feedback,
                    // Same for objective feedbacks
                    &mut objective,
                )?
            }
        };

        // A minimization+queue policy to get testcasess from the corpus
        let scheduler = IndexesLenTimeMinimizerScheduler::new(PowerQueueScheduler::new(
            &mut state,
            &edges_observer,
            PowerSchedule::FAST,
        ));

        let observers = tuple_list!(edges_observer, time_observer);

        let mut tokens = Tokens::new();

        if let Some(extra_tokens) = &self.extra_tokens {
            for token in extra_tokens {
                let bytes = token.as_bytes().to_vec();
                let _ = tokens.add_token(&bytes);
            }
        }

        if let Some(tokenfile) = &self.options.tokens {
            tokens.add_from_file(tokenfile)?;
        }

        state.add_metadata(tokens);

        let harness = Harness::new(self.emu)?;
        let mut harness = |input: &BytesInput| harness.run(input);

        // A fuzzer with feedbacks and a corpus scheduler
        let mut fuzzer = StdFuzzer::new(scheduler, feedback, objective);

        if self.options.is_cmplog_core(self.core_id) {
            // Create a QEMU in-process executor
            let executor = QemuExecutor::new(
                &mut hooks,
                &mut harness,
                observers,
                &mut fuzzer,
                &mut state,
                &mut self.mgr,
                self.options.timeout,
            )?;

            // Create an observation channel using cmplog map
            let cmplog_observer = CmpLogObserver::new("cmplog", true);

            let mut executor = ShadowExecutor::new(executor, tuple_list!(cmplog_observer));

            let tracing = ShadowTracingStage::new(&mut executor);

            // Setup a randomic Input2State stage
            let i2s = StdMutationalStage::new(StdScheduledMutator::new(tuple_list!(
                I2SRandReplace::new()
            )));

            // Setup a MOPT mutator
            let mutator = StdMOptMutator::new(
                &mut state,
                havoc_mutations().merge(tokens_mutations()),
                7,
                5,
            )?;

            let power = StdPowerMutationalStage::new(mutator);

            // The order of the stages matter!
            let mut stages = tuple_list!(calibration, tracing, i2s, power);

            self.fuzz(&mut state, &mut fuzzer, &mut executor, &mut stages)
        } else {
            // Create a QEMU in-process executor
            let mut executor = QemuExecutor::new(
                &mut hooks,
                &mut harness,
                observers,
                &mut fuzzer,
                &mut state,
                &mut self.mgr,
                self.options.timeout,
            )?;

            // Setup an havoc mutator with a mutational stage
            let mutator = StdScheduledMutator::new(havoc_mutations().merge(tokens_mutations()));
            let mut stages = tuple_list!(StdMutationalStage::new(mutator));

            self.fuzz(&mut state, &mut fuzzer, &mut executor, &mut stages)
        }
    }

    fn fuzz<Z, E, ST>(
        &mut self,
        state: &mut ClientState,
        fuzzer: &mut Z,
        executor: &mut E,
        stages: &mut ST,
    ) -> Result<(), Error>
    where
        Z: Fuzzer<E, ClientMgr<M>, ST>
            + UsesState<State = ClientState>
            + Evaluator<E, ClientMgr<M>, State = ClientState>,
        E: UsesState<State = ClientState>,
        ST: StagesTuple<E, ClientMgr<M>, ClientState, Z>,
    {
        let corpus_dirs = [self.options.input_dir()];

        if state.must_load_initial_inputs() {
            state
                .load_initial_inputs(fuzzer, executor, &mut self.mgr, &corpus_dirs)
                .unwrap_or_else(|_| {
                    println!("Failed to load initial corpus at {corpus_dirs:?}");
                    process::exit(0);
                });
            println!("We imported {} inputs from disk.", state.corpus().count());
        }

        if let Some(iters) = self.options.iterations {
            fuzzer.fuzz_loop_for(stages, executor, state, &mut self.mgr, iters)?;

            // It's important, that we store the state before restarting!
            // Else, the parent will not respawn a new child and quit.
            self.mgr.on_restart(state)?;
        } else {
            fuzzer.fuzz_loop(stages, executor, state, &mut self.mgr)?;
        }

        Ok(())
    }
}<|MERGE_RESOLUTION|>--- conflicted
+++ resolved
@@ -7,13 +7,8 @@
 use libafl::events::{LlmpRestartingEventManager, MonitorTypedEventManager};
 use libafl::{
     corpus::{Corpus, InMemoryOnDiskCorpus, OnDiskCorpus},
-<<<<<<< HEAD
     events::EventRestarter,
-    executors::{ShadowExecutor, TimeoutExecutor},
-=======
-    events::{EventRestarter, LlmpRestartingEventManager},
     executors::ShadowExecutor,
->>>>>>> bb443027
     feedback_or, feedback_or_fast,
     feedbacks::{CrashFeedback, MaxMapFeedback, TimeFeedback, TimeoutFeedback},
     fuzzer::{Evaluator, Fuzzer, StdFuzzer},
