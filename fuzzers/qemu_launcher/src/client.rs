use std::{env, ops::Range};

use libafl::{
    corpus::{InMemoryOnDiskCorpus, OnDiskCorpus},
    inputs::BytesInput,
    monitors::Monitor,
    state::StdState,
    Error,
};
<<<<<<< HEAD
use libafl_bolts::{
    core_affinity::CoreId, rands::StdRand, shmem::StdShMemProvider, tuples::tuple_list,
};
=======
use libafl_bolts::{core_affinity::CoreId, rands::StdRand, tuples::tuple_list};
>>>>>>> b7efe8eb
#[cfg(feature = "injections")]
use libafl_qemu::injections::QemuInjectionHelper;
use libafl_qemu::{
    asan::{init_with_asan, QemuAsanHelper},
    breakpoint::Breakpoint,
    cmplog::QemuCmpLogHelper,
    edges::QemuEdgeCoverageHelper,
    elf::EasyElf,
    ArchExtras, Emulator, GuestAddr, IsEmuExitHandler, NopEmuExitHandler,
    QemuInstrumentationAddressRangeFilter,
};

<<<<<<< HEAD
use crate::{instance::Instance, options::FuzzerOptions};
=======
use crate::{
    instance::{ClientMgr, Instance},
    options::FuzzerOptions,
};
>>>>>>> b7efe8eb

#[allow(clippy::module_name_repetitions)]
pub type ClientState =
    StdState<BytesInput, InMemoryOnDiskCorpus<BytesInput>, StdRand, OnDiskCorpus<BytesInput>>;

pub struct Client<'a> {
    options: &'a FuzzerOptions,
}

impl<'a> Client<'a> {
    pub fn new(options: &FuzzerOptions) -> Client {
        Client { options }
    }

    fn args(&self) -> Result<Vec<String>, Error> {
        let program = env::args()
            .next()
            .ok_or_else(|| Error::empty_optional("Failed to read program name"))?;

        let mut args = self.options.args.clone();
        args.insert(0, program);
        Ok(args)
    }

    #[allow(clippy::unused_self)] // Api should look the same as args above
    fn env(&self) -> Vec<(String, String)> {
        env::vars()
            .filter(|(k, _v)| k != "LD_LIBRARY_PATH")
            .collect::<Vec<(String, String)>>()
    }

    fn start_pc<E>(emu: &Emulator<E>) -> Result<GuestAddr, Error>
    where
        E: IsEmuExitHandler,
    {
        let mut elf_buffer = Vec::new();
        let elf = EasyElf::from_file(emu.binary_path(), &mut elf_buffer)?;

        let start_pc = elf
            .resolve_symbol("LLVMFuzzerTestOneInput", emu.load_addr())
            .ok_or_else(|| Error::empty_optional("Symbol LLVMFuzzerTestOneInput not found"))?;
        Ok(start_pc)
    }

    #[allow(clippy::similar_names)] // elf != self
    fn coverage_filter<E>(
        &self,
        emu: &Emulator<E>,
    ) -> Result<QemuInstrumentationAddressRangeFilter, Error>
    where
        E: IsEmuExitHandler,
    {
        /* Conversion is required on 32-bit targets, but not on 64-bit ones */
        if let Some(includes) = &self.options.include {
            #[cfg_attr(target_pointer_width = "64", allow(clippy::useless_conversion))]
            let rules = includes
                .iter()
                .map(|x| Range {
                    start: x.start.into(),
                    end: x.end.into(),
                })
                .collect::<Vec<Range<GuestAddr>>>();
            Ok(QemuInstrumentationAddressRangeFilter::AllowList(rules))
        } else if let Some(excludes) = &self.options.exclude {
            #[cfg_attr(target_pointer_width = "64", allow(clippy::useless_conversion))]
            let rules = excludes
                .iter()
                .map(|x| Range {
                    start: x.start.into(),
                    end: x.end.into(),
                })
                .collect::<Vec<Range<GuestAddr>>>();
            Ok(QemuInstrumentationAddressRangeFilter::DenyList(rules))
        } else {
            let mut elf_buffer = Vec::new();
            let elf = EasyElf::from_file(emu.binary_path(), &mut elf_buffer)?;
            let range = elf
                .get_section(".text", emu.load_addr())
                .ok_or_else(|| Error::key_not_found("Failed to find .text section"))?;
            Ok(QemuInstrumentationAddressRangeFilter::AllowList(vec![
                range,
            ]))
        }
    }

    pub fn run<M: Monitor>(
        &self,
        state: Option<ClientState>,
        mgr: ClientMgr<M>,
        core_id: CoreId,
    ) -> Result<(), Error> {
        let mut args = self.args()?;
        log::debug!("ARGS: {:#?}", args);

        let mut env = self.env();
        log::debug!("ENV: {:#?}", env);

        let (emu, mut asan) = {
            if self.options.is_asan_core(core_id) {
                let (emu, asan) = init_with_asan(&mut args, &mut env)?;
                (emu, Some(asan))
            } else {
                (Emulator::new(&args, &env, NopEmuExitHandler)?, None)
            }
        };

        let start_pc = Self::start_pc(&emu)?;
        log::debug!("start_pc @ {start_pc:#x}");

        #[cfg(not(feature = "injections"))]
        let injection_helper = None;

        #[cfg(feature = "injections")]
        let injection_helper = self
            .options
            .injections
            .as_ref()
            .and_then(|injections_file| {
                let lower = injections_file.to_lowercase();
                if lower.ends_with("yaml") || lower.ends_with("yml") {
                    Some(QemuInjectionHelper::from_yaml(injections_file).unwrap())
                } else if lower.ends_with("toml") {
                    Some(QemuInjectionHelper::from_toml(injections_file).unwrap())
                } else {
                    None
                }
            });

        let extra_tokens = injection_helper.as_ref().map(|h| h.tokens.clone());

        emu.entry_break(start_pc);

        let ret_addr: GuestAddr = emu
            .read_return_address()
            .map_err(|e| Error::unknown(format!("Failed to read return address: {e:}")))?;
        log::debug!("ret_addr = {ret_addr:#x}");
        emu.add_breakpoint(Breakpoint::without_command(ret_addr, false), true);

        let is_asan = self.options.is_asan_core(core_id);
        let is_cmplog = self.options.is_cmplog_core(core_id);

        let edge_coverage_helper = QemuEdgeCoverageHelper::new(self.coverage_filter(&emu)?);

        let instance = Instance::builder()
            .options(self.options)
            .emu(&emu)
            .mgr(mgr)
            .core_id(core_id)
            .extra_tokens(extra_tokens);

        if is_asan && is_cmplog {
            if let Some(injection_helper) = injection_helper {
                instance.build().run(
                    tuple_list!(
                        edge_coverage_helper,
                        QemuCmpLogHelper::default(),
                        QemuAsanHelper::default(asan.take().unwrap()),
                        injection_helper,
                    ),
                    state,
                )
            } else {
                instance.build().run(
                    tuple_list!(
                        edge_coverage_helper,
                        QemuCmpLogHelper::default(),
                        QemuAsanHelper::default(asan.take().unwrap()),
                    ),
                    state,
                )
            }
        } else if is_asan {
            if let Some(injection_helper) = injection_helper {
                instance.build().run(
                    tuple_list!(
                        edge_coverage_helper,
                        QemuAsanHelper::default(asan.take().unwrap()),
                        injection_helper
                    ),
                    state,
                )
            } else {
                instance.build().run(
                    tuple_list!(
                        edge_coverage_helper,
                        QemuAsanHelper::default(asan.take().unwrap()),
                    ),
                    state,
                )
            }
        } else if is_cmplog {
            if let Some(injection_helper) = injection_helper {
                instance.build().run(
                    tuple_list!(
                        edge_coverage_helper,
                        QemuCmpLogHelper::default(),
                        injection_helper
                    ),
                    state,
                )
            } else {
                instance.build().run(
                    tuple_list!(edge_coverage_helper, QemuCmpLogHelper::default()),
                    state,
                )
            }
        } else if let Some(injection_helper) = injection_helper {
            instance
                .build()
                .run(tuple_list!(edge_coverage_helper, injection_helper), state)
        } else {
            instance
                .build()
                .run(tuple_list!(edge_coverage_helper), state)
        }
    }
}<|MERGE_RESOLUTION|>--- conflicted
+++ resolved
@@ -7,13 +7,7 @@
     state::StdState,
     Error,
 };
-<<<<<<< HEAD
-use libafl_bolts::{
-    core_affinity::CoreId, rands::StdRand, shmem::StdShMemProvider, tuples::tuple_list,
-};
-=======
 use libafl_bolts::{core_affinity::CoreId, rands::StdRand, tuples::tuple_list};
->>>>>>> b7efe8eb
 #[cfg(feature = "injections")]
 use libafl_qemu::injections::QemuInjectionHelper;
 use libafl_qemu::{
@@ -26,14 +20,10 @@
     QemuInstrumentationAddressRangeFilter,
 };
 
-<<<<<<< HEAD
-use crate::{instance::Instance, options::FuzzerOptions};
-=======
 use crate::{
     instance::{ClientMgr, Instance},
     options::FuzzerOptions,
 };
->>>>>>> b7efe8eb
 
 #[allow(clippy::module_name_repetitions)]
 pub type ClientState =
