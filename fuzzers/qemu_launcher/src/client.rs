use std::{env, ops::Range};

use libafl::{
    corpus::{InMemoryOnDiskCorpus, OnDiskCorpus},
    events::LlmpRestartingEventManager,
    inputs::BytesInput,
    state::StdState,
    Error,
};
use libafl_bolts::{
    core_affinity::CoreId, rands::StdRand, shmem::StdShMemProvider, tuples::tuple_list,
};
use libafl_qemu::{
    asan::{init_with_asan, QemuAsanHelper},
    breakpoint::Breakpoint,
    cmplog::QemuCmpLogHelper,
    edges::QemuEdgeCoverageHelper,
    elf::EasyElf,
    ArchExtras, Emulator, GuestAddr, IsEmuExitHandler, NopEmuExitHandler,
    QemuInstrumentationAddressRangeFilter,
};

#[cfg(feature = "injections")]
use libafl_qemu::injections::QemuInjectionHelper;

use crate::{instance::Instance, options::FuzzerOptions};

#[allow(clippy::module_name_repetitions)]
pub type ClientState =
    StdState<BytesInput, InMemoryOnDiskCorpus<BytesInput>, StdRand, OnDiskCorpus<BytesInput>>;

pub struct Client<'a> {
    options: &'a FuzzerOptions,
}

impl<'a> Client<'a> {
    pub fn new(options: &FuzzerOptions) -> Client {
        Client { options }
    }

    fn args(&self) -> Result<Vec<String>, Error> {
        let program = env::args()
            .next()
            .ok_or_else(|| Error::empty_optional("Failed to read program name"))?;

        let mut args = self.options.args.clone();
        args.insert(0, program);
        Ok(args)
    }

    #[allow(clippy::unused_self)] // Api should look the same as args above
    fn env(&self) -> Vec<(String, String)> {
        env::vars()
            .filter(|(k, _v)| k != "LD_LIBRARY_PATH")
            .collect::<Vec<(String, String)>>()
    }

    fn start_pc<E>(emu: &Emulator<E>) -> Result<GuestAddr, Error>
    where
        E: IsEmuExitHandler,
    {
        let mut elf_buffer = Vec::new();
        let elf = EasyElf::from_file(emu.binary_path(), &mut elf_buffer)?;

        let start_pc = elf
            .resolve_symbol("LLVMFuzzerTestOneInput", emu.load_addr())
            .ok_or_else(|| Error::empty_optional("Symbol LLVMFuzzerTestOneInput not found"))?;
        Ok(start_pc)
    }

<<<<<<< HEAD
    fn coverage_filter<E>(
=======
    #[allow(clippy::similar_names)] // elf != self
    fn coverage_filter(
>>>>>>> 72c86217
        &self,
        emu: &Emulator<E>,
    ) -> Result<QemuInstrumentationAddressRangeFilter, Error>
    where
        E: IsEmuExitHandler,
    {
        /* Conversion is required on 32-bit targets, but not on 64-bit ones */
        if let Some(includes) = &self.options.include {
            #[cfg_attr(target_pointer_width = "64", allow(clippy::useless_conversion))]
            let rules = includes
                .iter()
                .map(|x| Range {
                    start: x.start.into(),
                    end: x.end.into(),
                })
                .collect::<Vec<Range<GuestAddr>>>();
            Ok(QemuInstrumentationAddressRangeFilter::AllowList(rules))
        } else if let Some(excludes) = &self.options.exclude {
            #[cfg_attr(target_pointer_width = "64", allow(clippy::useless_conversion))]
            let rules = excludes
                .iter()
                .map(|x| Range {
                    start: x.start.into(),
                    end: x.end.into(),
                })
                .collect::<Vec<Range<GuestAddr>>>();
            Ok(QemuInstrumentationAddressRangeFilter::DenyList(rules))
        } else {
            let mut elf_buffer = Vec::new();
            let elf = EasyElf::from_file(emu.binary_path(), &mut elf_buffer)?;
            let range = elf
                .get_section(".text", emu.load_addr())
                .ok_or_else(|| Error::key_not_found("Failed to find .text section"))?;
            Ok(QemuInstrumentationAddressRangeFilter::AllowList(vec![
                range,
            ]))
        }
    }

    pub fn run(
        &self,
        state: Option<ClientState>,
        mgr: LlmpRestartingEventManager<ClientState, StdShMemProvider>,
        core_id: CoreId,
    ) -> Result<(), Error> {
        let mut args = self.args()?;
        log::debug!("ARGS: {:#?}", args);

        let mut env = self.env();
        log::debug!("ENV: {:#?}", env);

        let (emu, mut asan) = {
            if self.options.is_asan_core(core_id) {
                let (emu, asan) = init_with_asan(&mut args, &mut env)?;
                (emu, Some(asan))
            } else {
                (Emulator::new(&args, &env, NopEmuExitHandler)?, None)
            }
        };

        let start_pc = Self::start_pc(&emu)?;
        log::debug!("start_pc @ {start_pc:#x}");

        #[cfg(not(feature = "injections"))]
        let injection_helper = None;

        #[cfg(feature = "injections")]
        let injection_helper = self
            .options
            .injections
            .as_ref()
            .and_then(|injections_file| {
                let lower = injections_file.to_lowercase();
                if lower.ends_with("yaml") || lower.ends_with("yml") {
                    Some(QemuInjectionHelper::from_yaml(injections_file).unwrap())
                } else if lower.ends_with("toml") {
                    Some(QemuInjectionHelper::from_toml(injections_file).unwrap())
                } else {
                    None
                }
            });

        let extra_tokens = injection_helper.as_ref().map(|h| h.tokens.clone());

        emu.entry_break(start_pc);

        let ret_addr: GuestAddr = emu
            .read_return_address()
            .map_err(|e| Error::unknown(format!("Failed to read return address: {e:}")))?;
        log::debug!("ret_addr = {ret_addr:#x}");
        emu.add_breakpoint(Breakpoint::without_command(ret_addr, false), true);

        let is_asan = self.options.is_asan_core(core_id);
        let is_cmplog = self.options.is_cmplog_core(core_id);

        let edge_coverage_helper = QemuEdgeCoverageHelper::new(self.coverage_filter(&emu)?);

        let instance = Instance::builder()
            .options(self.options)
            .emu(&emu)
            .mgr(mgr)
            .core_id(core_id)
            .extra_tokens(extra_tokens);

        if is_asan && is_cmplog {
            if let Some(injection_helper) = injection_helper {
                instance.build().run(
                    tuple_list!(
                        edge_coverage_helper,
                        QemuCmpLogHelper::default(),
                        QemuAsanHelper::default(asan.take().unwrap()),
                        injection_helper,
                    ),
                    state,
                )
            } else {
                instance.build().run(
                    tuple_list!(
                        edge_coverage_helper,
                        QemuCmpLogHelper::default(),
                        QemuAsanHelper::default(asan.take().unwrap()),
                    ),
                    state,
                )
            }
        } else if is_asan {
            if let Some(injection_helper) = injection_helper {
                instance.build().run(
                    tuple_list!(
                        edge_coverage_helper,
                        QemuAsanHelper::default(asan.take().unwrap()),
                        injection_helper
                    ),
                    state,
                )
            } else {
                instance.build().run(
                    tuple_list!(
                        edge_coverage_helper,
                        QemuAsanHelper::default(asan.take().unwrap()),
                    ),
                    state,
                )
            }
        } else if is_cmplog {
            if let Some(injection_helper) = injection_helper {
                instance.build().run(
                    tuple_list!(
                        edge_coverage_helper,
                        QemuCmpLogHelper::default(),
                        injection_helper
                    ),
                    state,
                )
            } else {
                instance.build().run(
                    tuple_list!(edge_coverage_helper, QemuCmpLogHelper::default()),
                    state,
                )
            }
        } else if let Some(injection_helper) = injection_helper {
            instance
                .build()
                .run(tuple_list!(edge_coverage_helper, injection_helper), state)
        } else {
            instance
                .build()
                .run(tuple_list!(edge_coverage_helper), state)
        }
    }
}<|MERGE_RESOLUTION|>--- conflicted
+++ resolved
@@ -68,12 +68,8 @@
         Ok(start_pc)
     }
 
-<<<<<<< HEAD
+    #[allow(clippy::similar_names)] // elf != self
     fn coverage_filter<E>(
-=======
-    #[allow(clippy::similar_names)] // elf != self
-    fn coverage_filter(
->>>>>>> 72c86217
         &self,
         emu: &Emulator<E>,
     ) -> Result<QemuInstrumentationAddressRangeFilter, Error>
