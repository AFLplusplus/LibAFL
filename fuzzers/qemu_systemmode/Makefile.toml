[env]
PROFILE = { value = "release", condition = {env_not_set = ["PROFILE"]} }
TARGET_DIR = "${CARGO_MAKE_CRATE_TARGET_DIRECTORY}/${FEATURE}"
LIBAFL_QEMU_CLONE_DIR = "${CARGO_MAKE_CRATE_TARGET_DIRECTORY}/qemu-libafl-bridge"
KERNEL = "${TARGET_DIR}/example.elf"

[tasks.target_dir]
condition = { files_not_exist = [ "${TARGET_DIR}" ] }
script_runner="@shell"
script='''
mkdir -p ${TARGET_DIR}
'''

[tasks.image]
dependencies = ["target_dir"]
condition = { files_not_exist = [ "${TARGET_DIR}/dummy.qcow2" ] }
script_runner="@shell"
script='''
qemu-img create -f qcow2 ${TARGET_DIR}/dummy.qcow2 32M
'''

[tasks.target]
dependencies = ["target_dir", "build_fuzzer"]
condition = { env_set = [ "TARGET_DEFINE" ] }
command = "arm-none-eabi-gcc"
args = [
    "-ggdb",
    "-ffreestanding",
    "-nostartfiles",
    "-lgcc",
    "-T", "${CARGO_MAKE_WORKING_DIRECTORY}/example/mps2_m3.ld",
    "-mcpu=cortex-m3",
    "${CARGO_MAKE_WORKING_DIRECTORY}/example/main.c",
    "${CARGO_MAKE_WORKING_DIRECTORY}/example/startup.c",
    "-D", "${TARGET_DEFINE}",
    "-I", "${TARGET_DIR}/${PROFILE}/include",
    "-o", "${TARGET_DIR}/example.elf",
]

[tasks.build_fuzzer]
condition = { env_set = [ "FEATURE" ] }
command = "cargo"
args = [
    "build",
    "--profile",
    "${PROFILE}",
    "--no-default-features",
    "--features", "std,${FEATURE}",
    "--target-dir", "${TARGET_DIR}",
]
dependencies = ["image"]

[tasks.run_fuzzer]
command = "${TARGET_DIR}/${PROFILE}/qemu_systemmode"
args = [
    "-icount", "shift=auto,align=off,sleep=off",
    "-machine", "mps2-an385",
    "-monitor", "null",
    "-kernel", "${TARGET_DIR}/example.elf",
    "-serial", "null",
    "-nographic",
    "-snapshot",
    "-drive", "if=none,format=qcow2,file=${TARGET_DIR}/dummy.qcow2",
    "-S",
]
dependencies = ["build_fuzzer", "target"]

[tasks.test_fuzzer]
condition = { env_set = [ "FEATURE" ] }
script_runner="@shell"
script='''
TMP_DIR=$(mktemp -d)

echo "Pre-building qemu_systemmode with feature $FEATURE"
cargo make build_$FEATURE
<<<<<<< HEAD

echo "Testing qemu_systemmode with feature $FEATURE"
timeout 45s cargo make ${FEATURE} | tee $TMP_DIR/fuzz.log 2>&1 || true
=======
# timeout 15s ${TARGET_DIR}/${PROFILE}/qemu_systemmode | tee $TMP_DIR/fuzz.log 2>&1 || true
timeout 15s cargo make ${FEATURE} | tee $TMP_DIR/fuzz.log 2>&1 || true
>>>>>>> 3aa70738

if [ -z "$(grep 'Objective' $TMP_DIR/fuzz.log)" ]; then
    echo "qemu_systemmode ${FEATURE}: Fuzzer did not find the objective in $TMP_DIR/fuzz.log"
    exit 1
else
    echo "qemu_systemmode ${FEATURE}: Objective found."
fi
'''

[tasks.build_classic]
command = "cargo"
args = [
    "make",
    "-e", "FEATURE=classic",
    "-e", "TARGET_DEFINE=TARGET_CLASSIC",
    "build_fuzzer",
]

[tasks.test_classic]
command = "cargo"
args = [
    "make",
    "-e", "FEATURE=classic",
    "test_fuzzer",
]

[tasks.build_breakpoint]
command = "cargo"
args = [
    "make",
    "-e", "FEATURE=breakpoint",
    "-e", "TARGET_DEFINE=TARGET_BREAKPOINT",
    "build_fuzzer",
]

[tasks.test_breakpoint]
command = "cargo"
args = [
    "make",
    "-e", "FEATURE=breakpoint",
    "test_fuzzer",
]

[tasks.build_sync_exit]
command = "cargo"
args = [
    "make",
    "-e", "FEATURE=sync_exit",
    "-e", "TARGET_DEFINE=TARGET_SYNC_EXIT",
    "build_fuzzer",
]

[tasks.test_sync_exit]
command = "cargo"
args = [
    "make",
    "-e", "FEATURE=sync_exit",
    "test_fuzzer",
]

[tasks.classic]
command = "cargo"
args = [
    "make",
    "-e", "FEATURE=classic",
    "-e", "TARGET_DEFINE=TARGET_CLASSIC",
    "run_fuzzer",
]

[tasks.breakpoint]
command = "cargo"
args = [
    "make",
    "-e", "FEATURE=breakpoint",
    "-e", "TARGET_DEFINE=TARGET_BREAKPOINT",
    "run_fuzzer",
]

[tasks.sync_exit]
command = "cargo"
args = [
    "make",
    "-e", "FEATURE=sync_exit",
    "-e", "TARGET_DEFINE=TARGET_SYNC_EXIT",
    "run_fuzzer",
]

[tasks.test]
clear = true
run_task = { name = ["test_classic", "test_breakpoint", "test_sync_exit"] }

[tasks.build]
clear = true
run_task = { name = ["build_classic", "build_breakpoint", "build_sync_exit"] }

[tasks.run]
alias="classic"

[tasks.clean]
clear = true
script_runner="@shell"
script='''
rm -rf ${CARGO_MAKE_CRATE_TARGET_DIRECTORY}
cargo clean
'''<|MERGE_RESOLUTION|>--- conflicted
+++ resolved
@@ -71,16 +71,8 @@
 script='''
 TMP_DIR=$(mktemp -d)
 
-echo "Pre-building qemu_systemmode with feature $FEATURE"
 cargo make build_$FEATURE
-<<<<<<< HEAD
-
-echo "Testing qemu_systemmode with feature $FEATURE"
-timeout 45s cargo make ${FEATURE} | tee $TMP_DIR/fuzz.log 2>&1 || true
-=======
-# timeout 15s ${TARGET_DIR}/${PROFILE}/qemu_systemmode | tee $TMP_DIR/fuzz.log 2>&1 || true
 timeout 15s cargo make ${FEATURE} | tee $TMP_DIR/fuzz.log 2>&1 || true
->>>>>>> 3aa70738
 
 if [ -z "$(grep 'Objective' $TMP_DIR/fuzz.log)" ]; then
     echo "qemu_systemmode ${FEATURE}: Fuzzer did not find the objective in $TMP_DIR/fuzz.log"
