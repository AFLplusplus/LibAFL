//! A fuzzer using qemu in systemmode for binary-only coverage of kernels
//!
use core::{ptr::addr_of_mut, time::Duration};
use std::{env, path::PathBuf, process};

use libafl::{
    corpus::{Corpus, InMemoryCorpus, OnDiskCorpus},
    events::{launcher::Launcher, EventConfig},
    executors::ExitKind,
    feedback_or, feedback_or_fast,
    feedbacks::{CrashFeedback, MaxMapFeedback, TimeFeedback, TimeoutFeedback},
    fuzzer::{Fuzzer, StdFuzzer},
    inputs::{BytesInput, HasTargetBytes},
    monitors::MultiMonitor,
    mutators::scheduled::{havoc_mutations, StdScheduledMutator},
    observers::{HitcountsMapObserver, TimeObserver, VariableMapObserver},
    schedulers::{IndexesLenTimeMinimizerScheduler, QueueScheduler},
    stages::StdMutationalStage,
    state::{HasCorpus, StdState},
    Error,
};
use libafl_bolts::{
    core_affinity::Cores,
    current_nanos,
    os::unix_signals::Signal,
    rands::StdRand,
    shmem::{ShMemProvider, StdShMemProvider},
    tuples::tuple_list,
    AsSlice,
};
use libafl_qemu::{
    edges::{edges_map_mut_slice, QemuEdgeCoverageHelper, MAX_EDGES_NUM},
    elf::EasyElf,
    emu::Emulator,
    EmuExitReason, GuestPhysAddr, NopEmuExitHandler, QemuExecutor, QemuHooks, QemuShutdownCause,
    Regs,
};

pub static mut MAX_INPUT_SIZE: usize = 50;

#[allow(clippy::too_many_lines)]
pub fn fuzz() {
    env_logger::init();

    if let Ok(s) = env::var("FUZZ_SIZE") {
        str::parse::<usize>(&s).expect("FUZZ_SIZE was not a number");
    };
    // Hardcoded parameters
    let timeout = Duration::from_secs(3);
    let broker_port = 1337;
    let cores = Cores::from_cmdline("1").unwrap();
    let corpus_dirs = [PathBuf::from("./corpus")];
    let objective_dir = PathBuf::from("./crashes");

    let mut elf_buffer = Vec::new();
    let elf = EasyElf::from_file(
        env::var("KERNEL").expect("KERNEL env not set"),
        &mut elf_buffer,
    )
    .unwrap();

    let input_addr = GuestPhysAddr::from(
        elf.resolve_symbol(
            &env::var("FUZZ_INPUT").unwrap_or_else(|_| "FUZZ_INPUT".to_owned()),
            0,
        )
        .expect("Symbol or env FUZZ_INPUT not found"),
    );
    println!("FUZZ_INPUT @ {input_addr:#x}");

    let main_addr = elf
        .resolve_symbol("main", 0)
        .expect("Symbol main not found");
    println!("main address = {main_addr:#x}");

    let breakpoint = elf
        .resolve_symbol(
            &env::var("BREAKPOINT").unwrap_or_else(|_| "BREAKPOINT".to_owned()),
            0,
        )
        .expect("Symbol or env BREAKPOINT not found");
    println!("Breakpoint address = {breakpoint:#x}");

    let mut run_client = |state: Option<_>, mut mgr, _core_id| {
        // Initialize QEMU
        let args: Vec<String> = env::args().collect();
        let env: Vec<(String, String)> = env::vars().collect();
        let emu = Emulator::new(&args, &env, NopEmuExitHandler).unwrap();

        emu.set_breakpoint_addr(main_addr);
        unsafe {
<<<<<<< HEAD
            let _ = emu.run();
=======
            emu.run().unwrap();
>>>>>>> b7efe8eb
        }
        emu.unset_breakpoint_addr(main_addr);

        emu.set_breakpoint_addr(breakpoint); // BREAKPOINT

        let devices = emu.list_devices();
        println!("Devices = {devices:?}");

        // let saved_cpu_states: Vec<_> = (0..emu.num_cpus())
        //     .map(|i| emu.cpu_from_index(i).save_state())
        //     .collect();

        // emu.save_snapshot("start", true);

        let snap = emu.create_fast_snapshot(true);

        // The wrapped harness function, calling out to the LLVM-style harness
        let mut harness = |input: &BytesInput| {
            let target = input.target_bytes();
            let mut buf = target.as_slice();
            let len = buf.len();
            unsafe {
                if len > MAX_INPUT_SIZE {
                    buf = &buf[0..MAX_INPUT_SIZE];
                    // len = MAX_INPUT_SIZE;
                }

                emu.write_phys_mem(input_addr, buf);

<<<<<<< HEAD
                match emu.run() {
                    Ok(EmuExitReason::End(QemuShutdownCause::HostSignal(Signal::SigInterrupt))) => {
                        process::exit(0)
                    }
                    _ => {}
                }
=======
                emu.run().unwrap();
>>>>>>> b7efe8eb

                // If the execution stops at any point other then the designated breakpoint (e.g. a breakpoint on a panic method) we consider it a crash
                let mut pcs = (0..emu.num_cpus())
                    .map(|i| emu.cpu_from_index(i))
                    .map(|cpu| -> Result<u32, String> { cpu.read_reg(Regs::Pc) });
                let ret = match pcs
                    .find(|pc| (breakpoint..breakpoint + 5).contains(pc.as_ref().unwrap_or(&0)))
                {
                    Some(_) => ExitKind::Ok,
                    None => ExitKind::Crash,
                };

                // OPTION 1: restore only the CPU state (registers et. al)
                // for (i, s) in saved_cpu_states.iter().enumerate() {
                //     emu.cpu_from_index(i).restore_state(s);
                // }

                // OPTION 2: restore a slow vanilla QEMU snapshot
                // emu.load_snapshot("start", true);

                // OPTION 3: restore a fast devices+mem snapshot
                emu.restore_fast_snapshot(snap);

                ret
            }
        };

        // Create an observation channel using the coverage map
        let edges_observer = unsafe {
            HitcountsMapObserver::new(VariableMapObserver::from_mut_slice(
                "edges",
                edges_map_mut_slice(),
                addr_of_mut!(MAX_EDGES_NUM),
            ))
        };

        // Create an observation channel to keep track of the execution time
        let time_observer = TimeObserver::new("time");

        // Feedback to rate the interestingness of an input
        // This one is composed by two Feedbacks in OR
        let mut feedback = feedback_or!(
            // New maximization map feedback linked to the edges observer and the feedback state
            MaxMapFeedback::tracking(&edges_observer, true, true),
            // Time feedback, this one does not need a feedback state
            TimeFeedback::with_observer(&time_observer)
        );

        // A feedback to choose if an input is a solution or not
        let mut objective = feedback_or_fast!(CrashFeedback::new(), TimeoutFeedback::new());

        // If not restarting, create a State from scratch
        let mut state = state.unwrap_or_else(|| {
            StdState::new(
                // RNG
                StdRand::with_seed(current_nanos()),
                // Corpus that will be evolved, we keep it in memory for performance
                InMemoryCorpus::new(),
                // Corpus in which we store solutions (crashes in this example),
                // on disk so the user can get them after stopping the fuzzer
                OnDiskCorpus::new(objective_dir.clone()).unwrap(),
                // States of the feedbacks.
                // The feedbacks can report the data that should persist in the State.
                &mut feedback,
                // Same for objective feedbacks
                &mut objective,
            )
            .unwrap()
        });

        // A minimization+queue policy to get testcasess from the corpus
        let scheduler = IndexesLenTimeMinimizerScheduler::new(QueueScheduler::new());

        // A fuzzer with feedbacks and a corpus scheduler
        let mut fuzzer = StdFuzzer::new(scheduler, feedback, objective);

        let mut hooks = QemuHooks::new(emu.clone(), tuple_list!(QemuEdgeCoverageHelper::default()));

        // Create a QEMU in-process executor
        let mut executor = QemuExecutor::new(
            &mut hooks,
            &mut harness,
            tuple_list!(edges_observer, time_observer),
            &mut fuzzer,
            &mut state,
            &mut mgr,
            timeout,
        )
        .expect("Failed to create QemuExecutor");

        // Instead of calling the timeout handler and restart the process, trigger a breakpoint ASAP
        executor.break_on_timeout();

        if state.must_load_initial_inputs() {
            state
                .load_initial_inputs(&mut fuzzer, &mut executor, &mut mgr, &corpus_dirs)
                .unwrap_or_else(|_| {
                    println!("Failed to load initial corpus at {:?}", &corpus_dirs);
                    process::exit(0);
                });
            println!("We imported {} inputs from disk.", state.corpus().count());
        }

        // Setup an havoc mutator with a mutational stage
        let mutator = StdScheduledMutator::new(havoc_mutations());
        let mut stages = tuple_list!(StdMutationalStage::new(mutator));

        fuzzer
            .fuzz_loop(&mut stages, &mut executor, &mut state, &mut mgr)
            .unwrap();
        Ok(())
    };

    // The shared memory allocator
    let shmem_provider = StdShMemProvider::new().expect("Failed to init shared memory");

    // The stats reporter for the broker
    let monitor = MultiMonitor::new(|s| println!("{s}"));

    // let monitor = SimpleMonitor::new(|s| println!("{s}"));
    // let mut mgr = SimpleEventManager::new(monitor);
    // run_client(None, mgr, 0);

    // Build and run a Launcher
    match Launcher::builder()
        .shmem_provider(shmem_provider)
        .broker_port(broker_port)
        .configuration(EventConfig::from_build_id())
        .monitor(monitor)
        .run_client(&mut run_client)
        .cores(&cores)
        // .stdout_file(Some("/dev/null"))
        .build()
        .launch()
    {
        Ok(()) => (),
        Err(Error::ShuttingDown) => println!("Fuzzing stopped by user. Good bye."),
        Err(err) => panic!("Failed to run launcher: {err:?}"),
    }
}<|MERGE_RESOLUTION|>--- conflicted
+++ resolved
@@ -89,11 +89,7 @@
 
         emu.set_breakpoint_addr(main_addr);
         unsafe {
-<<<<<<< HEAD
             let _ = emu.run();
-=======
-            emu.run().unwrap();
->>>>>>> b7efe8eb
         }
         emu.unset_breakpoint_addr(main_addr);
 
@@ -123,16 +119,12 @@
 
                 emu.write_phys_mem(input_addr, buf);
 
-<<<<<<< HEAD
                 match emu.run() {
                     Ok(EmuExitReason::End(QemuShutdownCause::HostSignal(Signal::SigInterrupt))) => {
                         process::exit(0)
                     }
                     _ => {}
                 }
-=======
-                emu.run().unwrap();
->>>>>>> b7efe8eb
 
                 // If the execution stops at any point other then the designated breakpoint (e.g. a breakpoint on a panic method) we consider it a crash
                 let mut pcs = (0..emu.num_cpus())
