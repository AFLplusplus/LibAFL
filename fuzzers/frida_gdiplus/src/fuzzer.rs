--- conflicted
+++ resolved
@@ -46,14 +46,6 @@
     tuples::{tuple_list, Merge},
     AsSlice,
 };
-<<<<<<< HEAD
-
-=======
-#[cfg(unix)]
-use libafl_frida::asan::asan_rt::AsanRuntime;
-#[cfg(unix)]
-use libafl_frida::asan::errors::{AsanErrorsFeedback, AsanErrorsObserver};
->>>>>>> 7c9ac6d4
 use libafl_frida::{
     asan::{
         asan_rt::AsanRuntime,
@@ -111,19 +103,9 @@
                 let gum = Gum::obtain();
 
                 let coverage = CoverageRuntime::new();
-<<<<<<< HEAD
                 let asan = AsanRuntime::new(&options);
                 let hooks = HookRuntime::new();
                     
-=======
-                #[cfg(unix)]
-                let asan = AsanRuntime::new(options);
-
-                #[cfg(unix)]
-                let mut frida_helper =
-                    FridaInstrumentationHelper::new(&gum, options, tuple_list!(coverage, asan));
-                #[cfg(windows)]
->>>>>>> 7c9ac6d4
                 let mut frida_helper =
                     FridaInstrumentationHelper::new(&gum, options, tuple_list!(coverage, asan, hooks));
                 //
@@ -138,10 +120,6 @@
                 // Create an observation channel to keep track of the execution time
                 let time_observer = TimeObserver::new("time");
 
-<<<<<<< HEAD
-=======
-                #[cfg(unix)]
->>>>>>> 7c9ac6d4
                 let asan_observer = AsanErrorsObserver::from_static_asan_errors();
 
                 // Feedback to rate the interestingness of an input
@@ -203,18 +181,11 @@
                 // A fuzzer with feedbacks and a corpus scheduler
                 let mut fuzzer = StdFuzzer::new(scheduler, feedback, objective);
 
-<<<<<<< HEAD
                 let observers = tuple_list!(
                     edges_observer,
                     time_observer,
                     asan_observer,
                 );
-=======
-                #[cfg(unix)]
-                let observers = tuple_list!(edges_observer, time_observer, asan_observer);
-                #[cfg(windows)]
-                let observers = tuple_list!(edges_observer, time_observer);
->>>>>>> 7c9ac6d4
 
                 // Create the executor for an in-process function with just one observer for edge coverage
                 let mut executor = FridaInProcessExecutor::new(
@@ -267,10 +238,6 @@
 
                 // Create an observation channel to keep track of the execution time
                 let time_observer = TimeObserver::new("time");
-<<<<<<< HEAD
-=======
-                #[cfg(unix)]
->>>>>>> 7c9ac6d4
                 let asan_observer = AsanErrorsObserver::from_static_asan_errors();
 
                 // Feedback to rate the interestingness of an input
@@ -331,18 +298,11 @@
                 // A fuzzer with feedbacks and a corpus scheduler
                 let mut fuzzer = StdFuzzer::new(scheduler, feedback, objective);
 
-<<<<<<< HEAD
                 let observers = tuple_list!(
                     edges_observer,
                     time_observer,
                     asan_observer
                 );
-=======
-                #[cfg(unix)]
-                let observers = tuple_list!(edges_observer, time_observer, asan_observer);
-                #[cfg(windows)]
-                let observers = tuple_list!(edges_observer, time_observer,);
->>>>>>> 7c9ac6d4
 
                 // Create the executor for an in-process function with just one observer for edge coverage
                 let mut executor = FridaInProcessExecutor::new(
@@ -410,10 +370,6 @@
                 // Create an observation channel to keep track of the execution time
                 let time_observer = TimeObserver::new("time");
 
-<<<<<<< HEAD
-=======
-                #[cfg(unix)]
->>>>>>> 7c9ac6d4
                 let asan_observer = AsanErrorsObserver::from_static_asan_errors();
 
                 // Feedback to rate the interestingness of an input
@@ -427,16 +383,11 @@
 
                 let mut objective = feedback_or_fast!(
                     CrashFeedback::new(),
-<<<<<<< HEAD
-                    // TimeoutFeedback::new(),
-                    feedback_and_fast!(ConstFeedback::from(false), AsanErrorsFeedback::new(&asan_observer))
-=======
                     TimeoutFeedback::new(),
                     feedback_and_fast!(
                         ConstFeedback::from(false),
                         AsanErrorsFeedback::new(&asan_observer)
                     )
->>>>>>> 7c9ac6d4
                 );
 
                 // If not restarting, create a State from scratch
@@ -479,18 +430,11 @@
                 // A fuzzer with feedbacks and a corpus scheduler
                 let mut fuzzer = StdFuzzer::new(scheduler, feedback, objective);
 
-<<<<<<< HEAD
                 let observers = tuple_list!(
                     edges_observer,
                     time_observer,
                     asan_observer
                 );
-=======
-                #[cfg(unix)]
-                let observers = tuple_list!(edges_observer, time_observer, asan_observer);
-                #[cfg(windows)]
-                let observers = tuple_list!(edges_observer, time_observer);
->>>>>>> 7c9ac6d4
 
                 // Create the executor for an in-process function with just one observer for edge coverage
                 let mut executor = FridaInProcessExecutor::new(
