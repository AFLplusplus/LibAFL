//! A `libfuzzer`-like fuzzer with `llmp`-multithreading support and restarts
//! The example harness is built for `gdiplus`.
//! NOTE: This file is 1-to-1 copy of `../../frida_libpng/fuzzer.rs`, which
//! is platform independent. Hence, this file contains code for other platforms
//! but it's only meaningful for Windows because of the `gdiplus` target. If you
//! going to make it compilable only for Windows, don't forget to modify the
//! `scripts/test_fuzzer.sh` to opt-out this fuzzer from that test.

#[cfg(unix)]
use mimalloc::MiMalloc;
#[cfg(unix)]
#[global_allocator]
static GLOBAL: MiMalloc = MiMalloc;

use std::path::PathBuf;

use frida_gum::Gum;
use libafl::{
    corpus::{CachedOnDiskCorpus, Corpus, OnDiskCorpus},
    events::{launcher::Launcher, llmp::LlmpRestartingEventManager, EventConfig},
    executors::{inprocess::InProcessExecutor, ExitKind, ShadowExecutor},
    feedback_and_fast, feedback_or, feedback_or_fast,
    feedbacks::{ConstFeedback, CrashFeedback, MaxMapFeedback, TimeFeedback, TimeoutFeedback},
    fuzzer::{Fuzzer, StdFuzzer},
    inputs::{BytesInput, HasTargetBytes},
    monitors::MultiMonitor,
    mutators::{
        scheduled::{havoc_mutations, tokens_mutations, StdScheduledMutator},
        token_mutations::{I2SRandReplace, Tokens},
    },
    observers::{CanTrack, HitcountsMapObserver, StdMapObserver, TimeObserver},
    schedulers::{IndexesLenTimeMinimizerScheduler, QueueScheduler},
    stages::{ShadowTracingStage, StdMutationalStage},
    state::{HasCorpus, StdState},
    Error, HasMetadata,
};
use libafl_bolts::{
    cli::{parse_args, FuzzerOptions},
    rands::StdRand,
    shmem::{ShMemProvider, StdShMemProvider},
    tuples::{tuple_list, Merge},
    AsSlice,
};
<<<<<<< HEAD
use libafl_frida::asan::asan_rt::AsanRuntime;
use libafl_frida::asan::errors::{AsanErrorsFeedback, AsanErrorsObserver};
=======

>>>>>>> ecf6af5d
use libafl_frida::{
    asan::{
        asan_rt::AsanRuntime,
        errors::{AsanErrorsFeedback, AsanErrorsObserver},
    },
    cmplog_rt::CmpLogRuntime,
    coverage_rt::{CoverageRuntime, MAP_SIZE},
    executor::FridaInProcessExecutor,
    helper::FridaInstrumentationHelper,
    hook_rt::HookRuntime,
};
use libafl_targets::cmplog::CmpLogObserver;

/// The main fn, usually parsing parameters, and starting the fuzzer
pub fn main() {
    env_logger::init();
    color_backtrace::install();

    let options = parse_args();

    unsafe {
        match fuzz(&options) {
            Ok(()) | Err(Error::ShuttingDown) => println!("\nFinished fuzzing. Good bye."),
            Err(e) => panic!("Error during fuzzing: {e:?}"),
        }
    }
}

/// The actual fuzzer
#[allow(clippy::too_many_lines, clippy::too_many_arguments)]
unsafe fn fuzz(options: &FuzzerOptions) -> Result<(), Error> {
    // 'While the stats are state, they are usually used in the broker - which is likely never restarted
    let monitor = MultiMonitor::new(|s| println!("{s}"));

    let shmem_provider = StdShMemProvider::new()?;

    let mut run_client = |state: Option<_>, mgr: LlmpRestartingEventManager<_, _, _>, core_id| {
        // The restarting state will spawn the same process again as child, then restarted it each time it crashes.

        // println!("{:?}", mgr.mgr_id());

        let lib = libloading::Library::new(options.clone().harness.unwrap()).unwrap();
        let target_func: libloading::Symbol<
            unsafe extern "C" fn(data: *const u8, size: usize) -> i32,
        > = lib.get(options.harness_function.as_bytes()).unwrap();

        let mut frida_harness = |input: &BytesInput| {
            let target = input.target_bytes();
            let buf = target.as_slice();
            (target_func)(buf.as_ptr(), buf.len());
            ExitKind::Ok
        };

        if options.asan && options.asan_cores.contains(core_id) {
            (|state: Option<_>, mut mgr: LlmpRestartingEventManager<_, _, _>, _core_id| {
                let gum = Gum::obtain();

                let coverage = CoverageRuntime::new();
                let asan = AsanRuntime::new(&options);
                let hooks = HookRuntime::new();

                let mut frida_helper = FridaInstrumentationHelper::new(
                    &gum,
                    options,
                    tuple_list!(coverage, asan, hooks),
                );
                //
                // Create an observation channel using the coverage map
                let edges_observer = HitcountsMapObserver::new(StdMapObserver::from_mut_ptr(
                    "edges",
                    frida_helper.map_mut_ptr().unwrap(),
                    MAP_SIZE,
                ))
                .track_indices();

                // Create an observation channel to keep track of the execution time
                let time_observer = TimeObserver::new("time");

                let asan_observer = AsanErrorsObserver::from_static_asan_errors();

                // Feedback to rate the interestingness of an input
                // This one is composed by two Feedbacks in OR
                let mut feedback = feedback_or!(
                    // New maximization map feedback linked to the edges observer and the feedback state
                    MaxMapFeedback::new(&edges_observer),
                    // Time feedback, this one does not need a feedback state
                    TimeFeedback::new(&time_observer)
                );

                // Feedbacks to recognize an input as solution
                let mut objective = feedback_or_fast!(
                    CrashFeedback::new(),
                    // TimeoutFeedback::new(),
                    // true enables the AsanErrorFeedback
                    feedback_and_fast!(
                        ConstFeedback::from(true),
                        AsanErrorsFeedback::new(&asan_observer)
                    )
                );

                // If not restarting, create a State from scratch
                let mut state = state.unwrap_or_else(|| {
                    StdState::new(
                        // RNG
                        StdRand::new(),
                        // Corpus that will be evolved, we keep it in memory for performance
                        CachedOnDiskCorpus::new(PathBuf::from("./corpus_discovered"), 64).unwrap(),
                        // Corpus in which we store solutions (crashes in this example),
                        // on disk so the user can get them after stopping the fuzzer
                        OnDiskCorpus::new(&options.output).unwrap(),
                        &mut feedback,
                        &mut objective,
                    )
                    .unwrap()
                });

                println!("We're a client, let's fuzz :)");

                // Create a PNG dictionary if not existing
                if state.metadata_map().get::<Tokens>().is_none() {
                    state.add_metadata(Tokens::from([
                        vec![137, 80, 78, 71, 13, 10, 26, 10], // PNG header
                        b"IHDR".to_vec(),
                        b"IDAT".to_vec(),
                        b"PLTE".to_vec(),
                        b"IEND".to_vec(),
                    ]));
                }

                // Setup a basic mutator with a mutational stage
                let mutator = StdScheduledMutator::new(havoc_mutations().merge(tokens_mutations()));

                // A minimization+queue policy to get testcasess from the corpus
                let scheduler =
                    IndexesLenTimeMinimizerScheduler::new(&edges_observer, QueueScheduler::new());

                // A fuzzer with feedbacks and a corpus scheduler
                let mut fuzzer = StdFuzzer::new(scheduler, feedback, objective);

<<<<<<< HEAD
                
                let observers = tuple_list!(edges_observer, time_observer, asan_observer);

=======
                let observers = tuple_list!(
                    edges_observer,
                    time_observer,
                    asan_observer,
                );
>>>>>>> ecf6af5d

                // Create the executor for an in-process function with just one observer for edge coverage
                let mut executor = FridaInProcessExecutor::new(
                    &gum,
                    InProcessExecutor::with_timeout(
                        &mut frida_harness,
                        observers,
                        &mut fuzzer,
                        &mut state,
                        &mut mgr,
                        options.timeout,
                    )?,
                    &mut frida_helper,
                );

                // In case the corpus is empty (on first run), reset
                if state.must_load_initial_inputs() {
                    state
                        .load_initial_inputs(&mut fuzzer, &mut executor, &mut mgr, &options.input)
                        .unwrap_or_else(|_| {
                            panic!("Failed to load initial corpus at {:?}", &options.input)
                        });
                    println!("We imported {} inputs from disk.", state.corpus().count());
                }

                let mut stages = tuple_list!(StdMutationalStage::new(mutator));

                fuzzer.fuzz_loop(&mut stages, &mut executor, &mut state, &mut mgr)?;

                Ok(())
            })(state, mgr, core_id)
        } else if options.cmplog && options.cmplog_cores.contains(core_id) {
            (|state: Option<_>, mut mgr: LlmpRestartingEventManager<_, _, _>, _core_id| {
                let gum = Gum::obtain();

                let coverage = CoverageRuntime::new();
                let cmplog = CmpLogRuntime::new();
                let hooks = HookRuntime::new();

                let mut frida_helper = FridaInstrumentationHelper::new(
                    &gum,
                    options,
                    tuple_list!(coverage, cmplog, hooks),
                );

                // Create an observation channel using the coverage map
                let edges_observer = HitcountsMapObserver::new(StdMapObserver::from_mut_ptr(
                    "edges",
                    frida_helper.map_mut_ptr().unwrap(),
                    MAP_SIZE,
                ))
                .track_indices();

                // Create an observation channel to keep track of the execution time
                let time_observer = TimeObserver::new("time");
                let asan_observer = AsanErrorsObserver::from_static_asan_errors();

                // Feedback to rate the interestingness of an input
                // This one is composed by two Feedbacks in OR
                let mut feedback = feedback_or!(
                    // New maximization map feedback linked to the edges observer and the feedback state
                    MaxMapFeedback::new(&edges_observer),
                    // Time feedback, this one does not need a feedback state
                    TimeFeedback::new(&time_observer)
                );

                let mut objective = feedback_or_fast!(
                    CrashFeedback::new(),
                    TimeoutFeedback::new(),
                    feedback_and_fast!(
                        ConstFeedback::from(false),
                        AsanErrorsFeedback::new(&asan_observer)
                    )
                );

                // If not restarting, create a State from scratch
                let mut state = state.unwrap_or_else(|| {
                    StdState::new(
                        // RNG
                        StdRand::new(),
                        // Corpus that will be evolved, we keep it in memory for performance
                        CachedOnDiskCorpus::no_meta(PathBuf::from("./corpus_discovered"), 64)
                            .unwrap(),
                        // Corpus in which we store solutions (crashes in this example),
                        // on disk so the user can get them after stopping the fuzzer
                        OnDiskCorpus::new(&options.output).unwrap(),
                        &mut feedback,
                        &mut objective,
                    )
                    .unwrap()
                });

                println!("We're a client, let's fuzz :)");

                // Create a PNG dictionary if not existing
                if state.metadata_map().get::<Tokens>().is_none() {
                    state.add_metadata(Tokens::from([
                        vec![137, 80, 78, 71, 13, 10, 26, 10], // PNG header
                        b"IHDR".to_vec(),
                        b"IDAT".to_vec(),
                        b"PLTE".to_vec(),
                        b"IEND".to_vec(),
                    ]));
                }

                // Setup a basic mutator with a mutational stage
                let mutator = StdScheduledMutator::new(havoc_mutations().merge(tokens_mutations()));

                // A minimization+queue policy to get testcasess from the corpus
                let scheduler =
                    IndexesLenTimeMinimizerScheduler::new(&edges_observer, QueueScheduler::new());

                // A fuzzer with feedbacks and a corpus scheduler
                let mut fuzzer = StdFuzzer::new(scheduler, feedback, objective);

<<<<<<< HEAD
                
                let observers = tuple_list!(edges_observer, time_observer, asan_observer);

=======
                let observers = tuple_list!(
                    edges_observer,
                    time_observer,
                    asan_observer
                );
>>>>>>> ecf6af5d

                // Create the executor for an in-process function with just one observer for edge coverage
                let mut executor = FridaInProcessExecutor::new(
                    &gum,
                    InProcessExecutor::new(
                        &mut frida_harness,
                        observers,
                        &mut fuzzer,
                        &mut state,
                        &mut mgr,
                    )?,
                    &mut frida_helper,
                );

                // In case the corpus is empty (on first run), reset
                if state.must_load_initial_inputs() {
                    state
                        .load_initial_inputs(&mut fuzzer, &mut executor, &mut mgr, &options.input)
                        .unwrap_or_else(|_| {
                            panic!("Failed to load initial corpus at {:?}", &options.input)
                        });
                    println!("We imported {} inputs from disk.", state.corpus().count());
                }

                println!("Cmplog observer is enabled");
                // Create an observation channel using cmplog map
                let cmplog_observer = CmpLogObserver::new("cmplog", true);

                let mut executor = ShadowExecutor::new(executor, tuple_list!(cmplog_observer));

                let tracing = ShadowTracingStage::new(&mut executor);

                // Setup a randomic Input2State stage
                let i2s = StdMutationalStage::new(StdScheduledMutator::new(tuple_list!(
                    I2SRandReplace::new()
                )));

                // Setup a basic mutator
                let mutational = StdMutationalStage::new(mutator);

                // The order of the stages matter!
                let mut stages = tuple_list!(tracing, i2s, mutational);

                fuzzer.fuzz_loop(&mut stages, &mut executor, &mut state, &mut mgr)?;

                Ok(())
            })(state, mgr, core_id)
        } else {
            (|state: Option<_>, mut mgr: LlmpRestartingEventManager<_, _, _>, _core_id| {
                let gum = Gum::obtain();

                let coverage = CoverageRuntime::new();

                let mut frida_helper =
                    FridaInstrumentationHelper::new(&gum, options, tuple_list!(coverage));

                // Create an observation channel using the coverage map
                let edges_observer = HitcountsMapObserver::new(StdMapObserver::from_mut_ptr(
                    "edges",
                    frida_helper.map_mut_ptr().unwrap(),
                    MAP_SIZE,
                ))
                .track_indices();

                // Create an observation channel to keep track of the execution time
                let time_observer = TimeObserver::new("time");

                let asan_observer = AsanErrorsObserver::from_static_asan_errors();

                // Feedback to rate the interestingness of an input
                // This one is composed by two Feedbacks in OR
                let mut feedback = feedback_or!(
                    // New maximization map feedback linked to the edges observer and the feedback state
                    MaxMapFeedback::new(&edges_observer),
                    // Time feedback, this one does not need a feedback state
                    TimeFeedback::new(&time_observer)
                );

                let mut objective = feedback_or_fast!(
                    CrashFeedback::new(),
<<<<<<< HEAD
                    TimeoutFeedback::new(),
                    AsanErrorsFeedback::new(&asan_observer)
=======
                    // TimeoutFeedback::new(),
                    feedback_and_fast!(ConstFeedback::from(false), AsanErrorsFeedback::new(&asan_observer))
>>>>>>> ecf6af5d
                );

                // If not restarting, create a State from scratch
                let mut state = state.unwrap_or_else(|| {
                    StdState::new(
                        // RNG
                        StdRand::new(),
                        // Corpus that will be evolved, we keep it in memory for performance
                        CachedOnDiskCorpus::no_meta(PathBuf::from("./corpus_discovered"), 64)
                            .unwrap(),
                        // Corpus in which we store solutions (crashes in this example),
                        // on disk so the user can get them after stopping the fuzzer
                        OnDiskCorpus::new(&options.output).unwrap(),
                        &mut feedback,
                        &mut objective,
                    )
                    .unwrap()
                });

                println!("We're a client, let's fuzz :)");

                // Create a PNG dictionary if not existing
                if state.metadata_map().get::<Tokens>().is_none() {
                    state.add_metadata(Tokens::from([
                        vec![137, 80, 78, 71, 13, 10, 26, 10], // PNG header
                        b"IHDR".to_vec(),
                        b"IDAT".to_vec(),
                        b"PLTE".to_vec(),
                        b"IEND".to_vec(),
                    ]));
                }

                // Setup a basic mutator with a mutational stage
                let mutator = StdScheduledMutator::new(havoc_mutations().merge(tokens_mutations()));

                // A minimization+queue policy to get testcasess from the corpus
                let scheduler =
                    IndexesLenTimeMinimizerScheduler::new(&edges_observer, QueueScheduler::new());

                // A fuzzer with feedbacks and a corpus scheduler
                let mut fuzzer = StdFuzzer::new(scheduler, feedback, objective);

<<<<<<< HEAD


                let observers = tuple_list!(edges_observer, time_observer);
=======
                let observers = tuple_list!(
                    edges_observer,
                    time_observer,
                    asan_observer
                );
>>>>>>> ecf6af5d

                // Create the executor for an in-process function with just one observer for edge coverage
                let mut executor = FridaInProcessExecutor::new(
                    &gum,
                    InProcessExecutor::with_timeout(
                        &mut frida_harness,
                        observers,
                        &mut fuzzer,
                        &mut state,
                        &mut mgr,
                        options.timeout,
                    )?,
                    &mut frida_helper,
                );

                // In case the corpus is empty (on first run), reset
                if state.must_load_initial_inputs() {
                    state
                        .load_initial_inputs(&mut fuzzer, &mut executor, &mut mgr, &options.input)
                        .unwrap_or_else(|_| {
                            panic!("Failed to load initial corpus at {:?}", &options.input)
                        });
                    println!("We imported {} inputs from disk.", state.corpus().count());
                }

                let mut stages = tuple_list!(StdMutationalStage::new(mutator));

                fuzzer
                    .fuzz_loop(&mut stages, &mut executor, &mut state, &mut mgr)
                    .unwrap();

                Ok(())
            })(state, mgr, core_id)
        }
    };

    let builder = Launcher::builder()
        .configuration(EventConfig::AlwaysUnique)
        .shmem_provider(shmem_provider)
        .monitor(monitor)
        .run_client(&mut run_client)
        .cores(&options.cores)
        .broker_port(options.broker_port)
        .remote_broker_addr(options.remote_broker_addr);

    #[cfg(all(unix, feature = "std"))]
    {
        return builder.stdout_file(Some(&options.stdout)).build().launch();
    }

    #[cfg(not(all(unix, feature = "std")))]
    {
        return builder.build().launch();
    }
}<|MERGE_RESOLUTION|>--- conflicted
+++ resolved
@@ -41,12 +41,8 @@
     tuples::{tuple_list, Merge},
     AsSlice,
 };
-<<<<<<< HEAD
 use libafl_frida::asan::asan_rt::AsanRuntime;
 use libafl_frida::asan::errors::{AsanErrorsFeedback, AsanErrorsObserver};
-=======
-
->>>>>>> ecf6af5d
 use libafl_frida::{
     asan::{
         asan_rt::AsanRuntime,
@@ -186,17 +182,9 @@
                 // A fuzzer with feedbacks and a corpus scheduler
                 let mut fuzzer = StdFuzzer::new(scheduler, feedback, objective);
 
-<<<<<<< HEAD
                 
                 let observers = tuple_list!(edges_observer, time_observer, asan_observer);
 
-=======
-                let observers = tuple_list!(
-                    edges_observer,
-                    time_observer,
-                    asan_observer,
-                );
->>>>>>> ecf6af5d
 
                 // Create the executor for an in-process function with just one observer for edge coverage
                 let mut executor = FridaInProcessExecutor::new(
@@ -312,17 +300,9 @@
                 // A fuzzer with feedbacks and a corpus scheduler
                 let mut fuzzer = StdFuzzer::new(scheduler, feedback, objective);
 
-<<<<<<< HEAD
                 
                 let observers = tuple_list!(edges_observer, time_observer, asan_observer);
 
-=======
-                let observers = tuple_list!(
-                    edges_observer,
-                    time_observer,
-                    asan_observer
-                );
->>>>>>> ecf6af5d
 
                 // Create the executor for an in-process function with just one observer for edge coverage
                 let mut executor = FridaInProcessExecutor::new(
@@ -403,13 +383,8 @@
 
                 let mut objective = feedback_or_fast!(
                     CrashFeedback::new(),
-<<<<<<< HEAD
                     TimeoutFeedback::new(),
                     AsanErrorsFeedback::new(&asan_observer)
-=======
-                    // TimeoutFeedback::new(),
-                    feedback_and_fast!(ConstFeedback::from(false), AsanErrorsFeedback::new(&asan_observer))
->>>>>>> ecf6af5d
                 );
 
                 // If not restarting, create a State from scratch
@@ -452,17 +427,9 @@
                 // A fuzzer with feedbacks and a corpus scheduler
                 let mut fuzzer = StdFuzzer::new(scheduler, feedback, objective);
 
-<<<<<<< HEAD
 
 
                 let observers = tuple_list!(edges_observer, time_observer);
-=======
-                let observers = tuple_list!(
-                    edges_observer,
-                    time_observer,
-                    asan_observer
-                );
->>>>>>> ecf6af5d
 
                 // Create the executor for an in-process function with just one observer for edge coverage
                 let mut executor = FridaInProcessExecutor::new(
