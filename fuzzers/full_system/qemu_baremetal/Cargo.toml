[package]
name = "qemu_baremetal"
version = "0.13.2"
authors = [
  "Andrea Fioraldi <andreafioraldi@gmail.com>",
  "Dominik Maier <domenukk@gmail.com>",
  "Romain Malmain <rmalmain@pm.me>",
]
edition = "2021"

[features]
default = ["std", "low_level"]
std = []

low_level = [
] # The low-level way to interact with LibAFL QEMU, with direct calls to QEMU's functions
breakpoint = [] # Uses the command system, with breakpoints
sync_exit = [] # Uses the command system, with sync exit.

shared = ["libafl_qemu/shared"]

[profile.release]
incremental = true
debug = true
lto = "fat"
codegen-units = 1

[dependencies]
libafl = { path = "../../../libafl" }
libafl_bolts = { path = "../../../libafl_bolts" }
libafl_qemu = { path = "../../../libafl_qemu", features = [
  "arm",
  "systemmode",
] }
libafl_qemu_sys = { path = "../../../libafl_qemu/libafl_qemu_sys", features = [
  "arm",
  "systemmode",
] }
<<<<<<< HEAD
libafl_targets = { path = "../../../libafl_targets", version = "0.13.2" }
env_logger = "*"
=======

env_logger = "0.11.5"
log = { version = "0.4.22", features = ["release_max_level_info"] }
>>>>>>> 7344fdf0

[build-dependencies]
libafl_qemu_build = { path = "../../../libafl_qemu/libafl_qemu_build" }<|MERGE_RESOLUTION|>--- conflicted
+++ resolved
@@ -36,14 +36,9 @@
   "arm",
   "systemmode",
 ] }
-<<<<<<< HEAD
-libafl_targets = { path = "../../../libafl_targets", version = "0.13.2" }
-env_logger = "*"
-=======
 
 env_logger = "0.11.5"
 log = { version = "0.4.22", features = ["release_max_level_info"] }
->>>>>>> 7344fdf0
 
 [build-dependencies]
 libafl_qemu_build = { path = "../../../libafl_qemu/libafl_qemu_build" }