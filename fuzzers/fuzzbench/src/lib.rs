--- conflicted
+++ resolved
@@ -327,17 +327,6 @@
     let mut tracing_harness = harness;
 
     // Create the executor for an in-process function with one observer for edge coverage and one for the execution time
-<<<<<<< HEAD
-    let mut executor = TimeoutExecutor::new(
-        InProcessExecutor::new(
-            tuple_list!(),
-            &mut harness,
-            tuple_list!(edges_observer, time_observer),
-            &mut fuzzer,
-            &mut state,
-            &mut mgr,
-        )?,
-=======
     let mut executor = InProcessExecutor::with_timeout(
         tuple_list!(),
         &mut harness,
@@ -345,25 +334,10 @@
         &mut fuzzer,
         &mut state,
         &mut mgr,
->>>>>>> 8a4d4d08
         timeout,
     )?;
 
     // Setup a tracing stage in which we log comparisons
-<<<<<<< HEAD
-    let tracing = TracingStage::new(TimeoutExecutor::new(
-        InProcessExecutor::new(
-            tuple_list!(),
-            &mut tracing_harness,
-            tuple_list!(cmplog_observer),
-            &mut fuzzer,
-            &mut state,
-            &mut mgr,
-        )?,
-        // Give it more time!
-        timeout * 10,
-    ));
-=======
     let tracing = TracingStage::new(InProcessExecutor::new(
         tuple_list!(),
         &mut tracing_harness,
@@ -372,7 +346,6 @@
         &mut state,
         &mut mgr,
     )?);
->>>>>>> 8a4d4d08
 
     // The order of the stages matter!
     let mut stages = tuple_list!(calibration, tracing, i2s, power);
