use std::path::PathBuf;

use libafl::{
    bolts::tuples::tuple_list,
    corpus::{InMemoryCorpus, OnDiskCorpus, QueueCorpusScheduler},
    events::SimpleEventManager,
    executors::{inprocess::InProcessExecutor, ExitKind},
    feedbacks::{CrashFeedback, MaxMapFeedback},
    fuzzer::{Fuzzer, StdFuzzer},
    generators::RandPrintablesGenerator,
    mutators::scheduled::{havoc_mutations, StdScheduledMutator},
    observers::StdMapObserver,
    stages::mutational::StdMutationalStage,
    state::State,
    stats::SimpleStats,
    utils::{current_nanos, StdRand},
};

// Coverage map with explicit assignments due to the lack of instrumentation
static mut SIGNALS: [u8; 16] = [0; 16];

fn signals_set(idx: usize) {
    unsafe { SIGNALS[idx] = 1 };
}

pub fn main() {
    // The closure that we want to fuzz
    let mut harness = |buf: &[u8]| {
        signals_set(0);
        if buf.len() > 0 && buf[0] == 'a' as u8 {
            signals_set(1);
            if buf.len() > 1 && buf[1] == 'b' as u8 {
                signals_set(2);
                if buf.len() > 2 && buf[2] == 'c' as u8 {
                    panic!("=)");
                }
            }
        }
        ExitKind::Ok
    };

<<<<<<< HEAD
    // The Stats trait define how the fuzzer stats are reported to the user
    let stats = SimpleStats::new(|s| println!("{}", s));

    // The event manager handle the various events generated during the fuzzing loop
    // such as the notification of the addition of a new item to the corpus
    let mut mgr = SimpleEventManager::new(stats);

=======
>>>>>>> 33e918f2
    // Create an observation channel using the signals map
    let observer = StdMapObserver::new("signals", unsafe { &mut SIGNALS });

    // create a State from scratch
    let mut state = State::new(
        // RNG
        StdRand::with_seed(current_nanos()),
        // Corpus that will be evolved, we keep it in memory for performance
        InMemoryCorpus::new(),
        // Feedback to rate the interestingness of an input
        MaxMapFeedback::new_with_observer(&observer),
        // Corpus in which we store solutions (crashes in this example),
        // on disk so the user can get them after stopping the fuzzer
        OnDiskCorpus::new(PathBuf::from("./crashes")).unwrap(),
        // Feedbacks to recognize an input as solution
        CrashFeedback::new(),
    );

    // The Stats trait define how the fuzzer stats are reported to the user
    let stats = SimpleStats::new(|s| println!("{}", s));

    // The event manager handle the various events generated during the fuzzing loop
    // such as the notification of the addition of a new item to the corpus
    let mut mgr = SimpleEventManager::new(stats);

    // A queue policy to get testcasess from the corpus
    let scheduler = QueueCorpusScheduler::new();

    // Create the executor for an in-process function with just one observer
    let mut executor =
        InProcessExecutor::new(&mut harness, tuple_list!(observer), &mut state, &mut mgr)
            .expect("Failed to create the Executor".into());

    // Generator of printable bytearrays of max size 32
    let mut generator = RandPrintablesGenerator::new(32);

    // Generate 8 initial inputs
    state
        .generate_initial_inputs(&mut executor, &mut generator, &mut mgr, &scheduler, 8)
        .expect("Failed to generate the initial corpus".into());

    // Setup a basic mutator with a mutational stage
    let mutator = StdScheduledMutator::new(havoc_mutations());
    let stage = StdMutationalStage::new(mutator);

    // A fuzzer with just one stage
    let mut fuzzer = StdFuzzer::new(tuple_list!(stage));

    fuzzer
        .fuzz_loop(&mut state, &mut executor, &mut mgr, &scheduler)
        .expect("Error in the fuzzing loop".into());
}<|MERGE_RESOLUTION|>--- conflicted
+++ resolved
@@ -39,16 +39,6 @@
         ExitKind::Ok
     };
 
-<<<<<<< HEAD
-    // The Stats trait define how the fuzzer stats are reported to the user
-    let stats = SimpleStats::new(|s| println!("{}", s));
-
-    // The event manager handle the various events generated during the fuzzing loop
-    // such as the notification of the addition of a new item to the corpus
-    let mut mgr = SimpleEventManager::new(stats);
-
-=======
->>>>>>> 33e918f2
     // Create an observation channel using the signals map
     let observer = StdMapObserver::new("signals", unsafe { &mut SIGNALS });
 
