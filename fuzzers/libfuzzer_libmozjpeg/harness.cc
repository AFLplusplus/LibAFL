#include <stdio.h>
#include "jpeglib.h"
#include <setjmp.h>
#include <stdint.h>

struct my_error_mgr {
<<<<<<< HEAD
  struct jpeg_error_mgr pub; /* "public" fields */

  jmp_buf setjmp_buffer; /* for return to caller */
=======
    struct jpeg_error_mgr pub;    /* "public" fields */

    jmp_buf setjmp_buffer;        /* for return to caller */
>>>>>>> a544bc04
};

typedef struct my_error_mgr *my_error_ptr;

/*
 * Here's the routine that will replace the standard error_exit method:
 */

<<<<<<< HEAD
METHODDEF(void)
my_error_exit(j_common_ptr cinfo) {
  /* cinfo->err really points to a my_error_mgr struct, so coerce pointer */
  my_error_ptr myerr = (my_error_ptr)cinfo->err;

  /* Always display the message. */
  /* We could postpone this until after returning, if we chose. */
  (*cinfo->err->output_message)(cinfo);

  /* Return control to the setjmp point */
  longjmp(myerr->setjmp_buffer, 1);
}

int do_read_JPEG_file(struct jpeg_decompress_struct *cinfo,
                      const uint8_t *input, size_t len) {
  struct my_error_mgr jerr;
  /* More stuff */
  JSAMPARRAY buffer;     /* Output row buffer */
  int        row_stride; /* physical row width in output buffer */
  /* Step 1: allocate and initialize JPEG decompression object */
  /* We set up the normal JPEG error routines, then override error_exit. */
  cinfo->err = jpeg_std_error(&jerr.pub);
  jerr.pub.error_exit = my_error_exit;
  /* Establish the setjmp return context for my_error_exit to use. */
  if (setjmp(jerr.setjmp_buffer)) {
    jpeg_destroy_decompress(cinfo);
    return 0;
  }
  /* Now we can initialize the JPEG decompression object. */
  jpeg_create_decompress(cinfo);
  /* Step 2: specify data source (eg, a file) */
  jpeg_mem_src(cinfo, input, len);
  /* Step 3: read file parameters with jpeg_read_header() */
  (void)jpeg_read_header(cinfo, TRUE);
  /* Step 4: set parameters for decompression */
  /* In this example, we don't need to change any of the defaults set by
   * jpeg_read_header(), so we do nothing here.
   */
  /* Step 5: Start decompressor */
  (void)jpeg_start_decompress(cinfo);
  /* JSAMPLEs per row in output buffer */
  row_stride = cinfo->output_width * cinfo->output_components;
  /* Make a one-row-high sample array that will go away when done with image */
  buffer = (*cinfo->mem->alloc_sarray)((j_common_ptr)cinfo, JPOOL_IMAGE,
                                       row_stride, 1);
  /* Step 6: while (scan lines remain to be read) */
  /*           jpeg_read_scanlines(...); */
  while (cinfo->output_scanline < cinfo->output_height) {
    (void)jpeg_read_scanlines(cinfo, buffer, 1);
    /* Assume put_scanline_someplace wants a pointer and sample count. */
    // put_scanline_someplace(buffer[0], row_stride);
  }
  /* Step 7: Finish decompression */
  (void)jpeg_finish_decompress(cinfo);
  /* Step 8: Release JPEG decompression object */
  // jpeg_destroy_decompress(cinfo);
  return 1;
}

extern "C" int LLVMFuzzerTestOneInput(const uint8_t *data, size_t size) {
  struct jpeg_decompress_struct cinfo;
  do_read_JPEG_file(&cinfo, data, size);
  return 0;
}
=======
    METHODDEF(void)
my_error_exit(j_common_ptr cinfo)
{
    /* cinfo->err really points to a my_error_mgr struct, so coerce pointer */
    my_error_ptr myerr = (my_error_ptr)cinfo->err;

    /* Always display the message. */
    /* We could postpone this until after returning, if we chose. */
    (*cinfo->err->output_message) (cinfo);

    /* Return control to the setjmp point */
    longjmp(myerr->setjmp_buffer, 1);
}




int do_read_JPEG_file(struct jpeg_decompress_struct *cinfo, const uint8_t *input, size_t len)
{
    struct my_error_mgr jerr;
    /* More stuff */
    JSAMPARRAY buffer;            /* Output row buffer */
    int row_stride;               /* physical row width in output buffer */
    /* Step 1: allocate and initialize JPEG decompression object */
    /* We set up the normal JPEG error routines, then override error_exit. */
    cinfo->err = jpeg_std_error(&jerr.pub);
    jerr.pub.error_exit = my_error_exit;
    /* Establish the setjmp return context for my_error_exit to use. */
    if (setjmp(jerr.setjmp_buffer)) {
        jpeg_destroy_decompress(cinfo);
        return 0;
    }
    /* Now we can initialize the JPEG decompression object. */
    jpeg_create_decompress(cinfo);
    /* Step 2: specify data source (eg, a file) */
    jpeg_mem_src(cinfo,input, len );
    /* Step 3: read file parameters with jpeg_read_header() */
    (void)jpeg_read_header(cinfo, TRUE);
    /* Step 4: set parameters for decompression */
    /* In this example, we don't need to change any of the defaults set by
     * jpeg_read_header(), so we do nothing here.
     */
    /* Step 5: Start decompressor */
    (void)jpeg_start_decompress(cinfo);
    /* JSAMPLEs per row in output buffer */
    row_stride = cinfo->output_width * cinfo->output_components;
    /* Make a one-row-high sample array that will go away when done with image */
    buffer = (*cinfo->mem->alloc_sarray)
        ((j_common_ptr)cinfo, JPOOL_IMAGE, row_stride, 1);
    /* Step 6: while (scan lines remain to be read) */
    /*           jpeg_read_scanlines(...); */
    while (cinfo->output_scanline < cinfo->output_height) {
        (void)jpeg_read_scanlines(cinfo, buffer, 1);
        /* Assume put_scanline_someplace wants a pointer and sample count. */
        //put_scanline_someplace(buffer[0], row_stride);
    }
    /* Step 7: Finish decompression */
    (void)jpeg_finish_decompress(cinfo);
    /* Step 8: Release JPEG decompression object */
    //jpeg_destroy_decompress(cinfo);
    return 1;
}



extern "C" int LLVMFuzzerTestOneInput(const uint8_t* data, size_t size) {


    struct jpeg_decompress_struct cinfo;
    do_read_JPEG_file(&cinfo,data,size);  
    return 0;

}
>>>>>>> a544bc04
<|MERGE_RESOLUTION|>--- conflicted
+++ resolved
@@ -4,15 +4,9 @@
 #include <stdint.h>
 
 struct my_error_mgr {
-<<<<<<< HEAD
-  struct jpeg_error_mgr pub; /* "public" fields */
-
-  jmp_buf setjmp_buffer; /* for return to caller */
-=======
     struct jpeg_error_mgr pub;    /* "public" fields */
 
     jmp_buf setjmp_buffer;        /* for return to caller */
->>>>>>> a544bc04
 };
 
 typedef struct my_error_mgr *my_error_ptr;
@@ -21,72 +15,6 @@
  * Here's the routine that will replace the standard error_exit method:
  */
 
-<<<<<<< HEAD
-METHODDEF(void)
-my_error_exit(j_common_ptr cinfo) {
-  /* cinfo->err really points to a my_error_mgr struct, so coerce pointer */
-  my_error_ptr myerr = (my_error_ptr)cinfo->err;
-
-  /* Always display the message. */
-  /* We could postpone this until after returning, if we chose. */
-  (*cinfo->err->output_message)(cinfo);
-
-  /* Return control to the setjmp point */
-  longjmp(myerr->setjmp_buffer, 1);
-}
-
-int do_read_JPEG_file(struct jpeg_decompress_struct *cinfo,
-                      const uint8_t *input, size_t len) {
-  struct my_error_mgr jerr;
-  /* More stuff */
-  JSAMPARRAY buffer;     /* Output row buffer */
-  int        row_stride; /* physical row width in output buffer */
-  /* Step 1: allocate and initialize JPEG decompression object */
-  /* We set up the normal JPEG error routines, then override error_exit. */
-  cinfo->err = jpeg_std_error(&jerr.pub);
-  jerr.pub.error_exit = my_error_exit;
-  /* Establish the setjmp return context for my_error_exit to use. */
-  if (setjmp(jerr.setjmp_buffer)) {
-    jpeg_destroy_decompress(cinfo);
-    return 0;
-  }
-  /* Now we can initialize the JPEG decompression object. */
-  jpeg_create_decompress(cinfo);
-  /* Step 2: specify data source (eg, a file) */
-  jpeg_mem_src(cinfo, input, len);
-  /* Step 3: read file parameters with jpeg_read_header() */
-  (void)jpeg_read_header(cinfo, TRUE);
-  /* Step 4: set parameters for decompression */
-  /* In this example, we don't need to change any of the defaults set by
-   * jpeg_read_header(), so we do nothing here.
-   */
-  /* Step 5: Start decompressor */
-  (void)jpeg_start_decompress(cinfo);
-  /* JSAMPLEs per row in output buffer */
-  row_stride = cinfo->output_width * cinfo->output_components;
-  /* Make a one-row-high sample array that will go away when done with image */
-  buffer = (*cinfo->mem->alloc_sarray)((j_common_ptr)cinfo, JPOOL_IMAGE,
-                                       row_stride, 1);
-  /* Step 6: while (scan lines remain to be read) */
-  /*           jpeg_read_scanlines(...); */
-  while (cinfo->output_scanline < cinfo->output_height) {
-    (void)jpeg_read_scanlines(cinfo, buffer, 1);
-    /* Assume put_scanline_someplace wants a pointer and sample count. */
-    // put_scanline_someplace(buffer[0], row_stride);
-  }
-  /* Step 7: Finish decompression */
-  (void)jpeg_finish_decompress(cinfo);
-  /* Step 8: Release JPEG decompression object */
-  // jpeg_destroy_decompress(cinfo);
-  return 1;
-}
-
-extern "C" int LLVMFuzzerTestOneInput(const uint8_t *data, size_t size) {
-  struct jpeg_decompress_struct cinfo;
-  do_read_JPEG_file(&cinfo, data, size);
-  return 0;
-}
-=======
     METHODDEF(void)
 my_error_exit(j_common_ptr cinfo)
 {
@@ -159,5 +87,4 @@
     do_read_JPEG_file(&cinfo,data,size);  
     return 0;
 
-}
->>>>>>> a544bc04
+}