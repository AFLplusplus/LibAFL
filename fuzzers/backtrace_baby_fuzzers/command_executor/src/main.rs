--- conflicted
+++ resolved
@@ -46,14 +46,7 @@
     let mut feedback = MaxMapFeedback::new(&observer);
 
     // A feedback to choose if an input is a solution or not
-<<<<<<< HEAD
     let mut objective = feedback_and!(CrashFeedback::new(), NewHashFeedback::new(&bt_observer));
-=======
-    let mut objective = feedback_and!(
-        CrashFeedback::new(),
-        NewHashFeedback::<AsanBacktraceObserver>::new(&bt_observer)
-    );
->>>>>>> 9695ce00
     // let mut objective = CrashFeedback::new();
 
     // create a State from scratch
