[env]
PROJECT_DIR = { script = ["pwd"] }
CARGO_TARGET_DIR = { value = "${PROJECT_DIR}/target", condition = { env_not_set = [
  "CARGO_TARGET_DIR",
] } }
PROFILE = { value = "release", condition = { env_not_set = ["PROFILE"] } }
PROFILE_DIR = { value = "release", condition = { env_not_set = [
  "PROFILE_DIR",
] } }
FUZZER_NAME = 'libafl-fuzz'
FUZZER = '${CARGO_TARGET_DIR}/${PROFILE_DIR}/${FUZZER_NAME}'
<<<<<<< HEAD
LLVM_CONFIG = { value = "llvm-config-18", condition = { env_not_set = [
  "LLVM_CONFIG",
] } }
AFL_VERSION = "4.21c"
AFL_DIR_NAME = { value = "./AFLplusplus-${AFL_VERSION}" }
AFL_CC_PATH = { value = "${AFL_DIR_NAME}/afl-clang-fast" }
=======
LLVM_CONFIG = {value = "llvm-config-18", condition = {env_not_set = ["LLVM_CONFIG"] }}
AFL_VERSION = "db23931e7c1727ddac8691a6241c97b2203ec6fc"
AFL_DIR_NAME= {value = "./AFLplusplus-${AFL_VERSION}"}
AFL_CC_PATH= {value = "${AFL_DIR_NAME}/afl-clang-fast"}
>>>>>>> 76e1b4cb


[tasks.build_afl]
script_runner = "@shell"
script = '''
if [ ! -d "$AFL_DIR_NAME" ]; then
	if [ -f "v${AFL_VERSION}.zip" ]; then
		rm v${AFL_VERSION}.zip
	fi
	wget https://github.com/AFLplusplus/AFLplusplus/archive/${AFL_VERSION}.zip
	unzip ${AFL_VERSION}.zip
	cd ${AFL_DIR_NAME}
	LLVM_CONFIG=${LLVM_CONFIG} make 
	cd ..
fi

'''
# Test
[tasks.test]
linux_alias = "test_unix"
mac_alias = "test_unix"
windows_alias = "unsupported"

[tasks.test_unix]
script_runner = "@shell"
script = '''
cargo build --profile ${PROFILE}
AFL_PATH=${AFL_DIR_NAME} ${AFL_CC_PATH} ./test/test-instr.c -o ./test/out-instr
LIBAFL_DEBUG_OUTPUT=1 AFL_CORES=1 AFL_STATS_INTERVAL=1 timeout 5 ${FUZZER} -i ./test/seeds -o ./test/output ./test/out-instr || true
test -n "$( ls ./test/output/fuzzer_main/queue/id:000002* 2>/dev/null )" || {
	echo "No new corpus entries found"
	exit 1
}
test -n "$( ls ./test/output/fuzzer_main/fuzzer_stats 2>/dev/null )" || {
	echo "No fuzzer_stats file found"
	exit 1
}
test -n "$( ls ./test/output/fuzzer_main/plot_data 2>/dev/null )" || {
	echo "No plot_data found"
	exit 1
}
test -d "./test/output/fuzzer_main/hangs" || {
	echo "No hangs directory found"
	exit 1
}
test -d "./test/output/fuzzer_main/crashes" || {
	echo "No crashes directory found"
	exit 1
}
# cmplog TODO: AFL_BENCH_UNTIL_CRASH=1 instead of timeout 15s
AFL_LLVM_CMPLOG=1 AFL_PATH=${AFL_DIR_NAME} ${AFL_CC_PATH} ./test/test-cmplog.c -o ./test/out-cmplog
AFL_CORES=1 timeout 10 ${FUZZER} -Z -l 3 -m 0 -V30 -i ./test/seeds_cmplog -o ./test/cmplog-output -c 0 ./test/out-cmplog || true
test -n "$( ls ./test/cmplog-output/fuzzer_main/crashes/id:0* 2>/dev/null )" || {
	echo "No crashes found"
	exit 1
}
'''
dependencies = ["build_afl"]

[tasks.clean]
linux_alias = "clean_unix"
mac_alias = "clean_unix"
windows_alias = "unsupported"

[tasks.clean_unix]
script_runner = "@shell"
script = '''
rm -rf AFLplusplus-${AFL_VERSION}
rm ${AFL_VERSION}.zip
rm -rf ./test/out-instr
rm -rf ./test/output
'''<|MERGE_RESOLUTION|>--- conflicted
+++ resolved
@@ -9,19 +9,12 @@
 ] } }
 FUZZER_NAME = 'libafl-fuzz'
 FUZZER = '${CARGO_TARGET_DIR}/${PROFILE_DIR}/${FUZZER_NAME}'
-<<<<<<< HEAD
 LLVM_CONFIG = { value = "llvm-config-18", condition = { env_not_set = [
   "LLVM_CONFIG",
 ] } }
-AFL_VERSION = "4.21c"
-AFL_DIR_NAME = { value = "./AFLplusplus-${AFL_VERSION}" }
-AFL_CC_PATH = { value = "${AFL_DIR_NAME}/afl-clang-fast" }
-=======
-LLVM_CONFIG = {value = "llvm-config-18", condition = {env_not_set = ["LLVM_CONFIG"] }}
 AFL_VERSION = "db23931e7c1727ddac8691a6241c97b2203ec6fc"
 AFL_DIR_NAME= {value = "./AFLplusplus-${AFL_VERSION}"}
 AFL_CC_PATH= {value = "${AFL_DIR_NAME}/afl-clang-fast"}
->>>>>>> 76e1b4cb
 
 
 [tasks.build_afl]
