use std::marker::PhantomData;

use libafl::{
    corpus::{Corpus, CorpusId, HasTestcase, SchedulerTestcaseMetadata, Testcase},
<<<<<<< HEAD
    inputs::{Input, UsesInput},
    observers::CanTrack,
    schedulers::{
        HasQueueCycles, MinimizerScheduler, RemovableScheduler, Scheduler, TestcaseScore,
    },
    state::{HasCorpus, HasRand, State},
    Error, HasMetadata,
};
use libafl_bolts::{serdeany::SerdeAny, tuples::MatchName, AsIter, HasRefCnt};

pub enum SupportedSchedulers<CS, F, M, O, Q> {
    Queue(Q, PhantomData<(CS, F, M, O, Q)>),
    Weighted(
        MinimizerScheduler<CS, F, M, O>,
        PhantomData<(CS, F, M, O, Q)>,
    ),
}

impl<CS, F, M, O, S, Q> RemovableScheduler<<S::Corpus as Corpus>::Input, S>
    for SupportedSchedulers<CS, F, M, O, Q>
where
    CS: Scheduler<<S::Corpus as Corpus>::Input, S>
        + RemovableScheduler<<S::Corpus as Corpus>::Input, S>,
    F: TestcaseScore<S>,
    <S::Corpus as Corpus>::Input: Input,
    M: for<'a> AsIter<'a, Item = usize> + SerdeAny + HasRefCnt,
    O: CanTrack,
    Q: Scheduler<<S::Corpus as Corpus>::Input, S>
        + RemovableScheduler<<S::Corpus as Corpus>::Input, S>,
    S: UsesInput + HasTestcase + HasMetadata + HasCorpus + HasRand + State,
=======
    inputs::Input,
    schedulers::{HasQueueCycles, RemovableScheduler, Scheduler},
    state::HasCorpus,
    Error, HasMetadata,
};
use libafl_bolts::tuples::MatchName;

pub enum SupportedSchedulers<Q, W> {
    Queue(Q, PhantomData<W>),
    Weighted(W, PhantomData<Q>),
}

impl<I, Q, S, W> RemovableScheduler<I, S> for SupportedSchedulers<Q, W>
where
    Q: Scheduler<I, S> + RemovableScheduler<I, S>,
    W: Scheduler<I, S> + RemovableScheduler<I, S>,
    S: HasCorpus + HasTestcase,
>>>>>>> 36a08204
{
    fn on_remove(
        &mut self,
        state: &mut S,
        id: CorpusId,
        testcase: &Option<Testcase<<S::Corpus as Corpus>::Input>>,
    ) -> Result<(), Error> {
        match self {
            Self::Queue(queue, _) => queue.on_remove(state, id, testcase),
            Self::Weighted(weighted, _) => weighted.on_remove(state, id, testcase),
        }
    }

    fn on_replace(
        &mut self,
        state: &mut S,
        id: CorpusId,
        prev: &Testcase<<S::Corpus as Corpus>::Input>,
    ) -> Result<(), Error> {
        match self {
            Self::Queue(queue, _) => queue.on_replace(state, id, prev),
            Self::Weighted(weighted, _) => weighted.on_replace(state, id, prev),
        }
    }
}

<<<<<<< HEAD
impl<CS, F, M, O, S, Q> Scheduler<<S::Corpus as Corpus>::Input, S>
    for SupportedSchedulers<CS, F, M, O, Q>
where
    CS: Scheduler<<S::Corpus as Corpus>::Input, S>,
    F: TestcaseScore<S>,
    <S::Corpus as Corpus>::Input: Input,
    M: for<'a> AsIter<'a, Item = usize> + SerdeAny + HasRefCnt,
    O: CanTrack,
    Q: Scheduler<<S::Corpus as Corpus>::Input, S>,
    S: UsesInput + HasTestcase + HasMetadata + HasCorpus + HasRand + State,
=======
impl<I, Q, S, W> Scheduler<I, S> for SupportedSchedulers<Q, W>
where
    I: Input,
    Q: Scheduler<I, S>,
    W: Scheduler<I, S>,
    S: HasCorpus + HasTestcase,
>>>>>>> 36a08204
{
    fn on_add(&mut self, state: &mut S, id: CorpusId) -> Result<(), Error> {
        match self {
            // We need to manually set the depth
            // since we want to avoid implementing `AflScheduler` for `QueueScheduler`
            Self::Queue(queue, _) => {
                queue.on_add(state, id)?;
                let current_id = *state.corpus().current();
                let mut depth = match current_id {
                    Some(parent_idx) => state
                        .testcase(parent_idx)?
                        .metadata::<SchedulerTestcaseMetadata>()?
                        .depth(),
                    None => 0,
                };
                depth += 1;
                let mut testcase = state.corpus().get(id)?.borrow_mut();
                testcase.add_metadata(SchedulerTestcaseMetadata::new(depth));
                Ok(())
            }
            Self::Weighted(weighted, _) => weighted.on_add(state, id),
        }
    }

    /// Gets the next entry in the queue
    fn next(&mut self, state: &mut S) -> Result<CorpusId, Error> {
        match self {
            Self::Queue(queue, _) => queue.next(state),
            Self::Weighted(weighted, _) => weighted.next(state),
        }
    }
    fn on_evaluation<OTB>(
        &mut self,
        state: &mut S,
        input: &<S::Corpus as Corpus>::Input,
        observers: &OTB,
    ) -> Result<(), Error>
    where
        OTB: MatchName,
    {
        match self {
            Self::Queue(queue, _) => queue.on_evaluation(state, input, observers),
            Self::Weighted(weighted, _) => weighted.on_evaluation(state, input, observers),
        }
    }

    fn set_current_scheduled(
        &mut self,
        state: &mut S,
        next_id: Option<CorpusId>,
    ) -> Result<(), Error> {
        match self {
            Self::Queue(queue, _) => queue.set_current_scheduled(state, next_id),
            Self::Weighted(weighted, _) => weighted.set_current_scheduled(state, next_id),
        }
    }
}

<<<<<<< HEAD
impl<CS, F, M, O, Q> HasQueueCycles for SupportedSchedulers<CS, F, M, O, Q>
where
    CS: HasQueueCycles,
    M: for<'a> AsIter<'a, Item = usize> + SerdeAny + HasRefCnt,
    O: CanTrack,
    Q: HasQueueCycles,
=======
impl<Q, W> HasQueueCycles for SupportedSchedulers<Q, W>
where
    Q: HasQueueCycles,
    W: HasQueueCycles,
>>>>>>> 36a08204
{
    fn queue_cycles(&self) -> u64 {
        match self {
            Self::Queue(queue, _) => queue.queue_cycles(),
            Self::Weighted(weighted, _) => weighted.queue_cycles(),
        }
    }
}<|MERGE_RESOLUTION|>--- conflicted
+++ resolved
@@ -2,39 +2,6 @@
 
 use libafl::{
     corpus::{Corpus, CorpusId, HasTestcase, SchedulerTestcaseMetadata, Testcase},
-<<<<<<< HEAD
-    inputs::{Input, UsesInput},
-    observers::CanTrack,
-    schedulers::{
-        HasQueueCycles, MinimizerScheduler, RemovableScheduler, Scheduler, TestcaseScore,
-    },
-    state::{HasCorpus, HasRand, State},
-    Error, HasMetadata,
-};
-use libafl_bolts::{serdeany::SerdeAny, tuples::MatchName, AsIter, HasRefCnt};
-
-pub enum SupportedSchedulers<CS, F, M, O, Q> {
-    Queue(Q, PhantomData<(CS, F, M, O, Q)>),
-    Weighted(
-        MinimizerScheduler<CS, F, M, O>,
-        PhantomData<(CS, F, M, O, Q)>,
-    ),
-}
-
-impl<CS, F, M, O, S, Q> RemovableScheduler<<S::Corpus as Corpus>::Input, S>
-    for SupportedSchedulers<CS, F, M, O, Q>
-where
-    CS: Scheduler<<S::Corpus as Corpus>::Input, S>
-        + RemovableScheduler<<S::Corpus as Corpus>::Input, S>,
-    F: TestcaseScore<S>,
-    <S::Corpus as Corpus>::Input: Input,
-    M: for<'a> AsIter<'a, Item = usize> + SerdeAny + HasRefCnt,
-    O: CanTrack,
-    Q: Scheduler<<S::Corpus as Corpus>::Input, S>
-        + RemovableScheduler<<S::Corpus as Corpus>::Input, S>,
-    S: UsesInput + HasTestcase + HasMetadata + HasCorpus + HasRand + State,
-=======
-    inputs::Input,
     schedulers::{HasQueueCycles, RemovableScheduler, Scheduler},
     state::HasCorpus,
     Error, HasMetadata,
@@ -46,12 +13,13 @@
     Weighted(W, PhantomData<Q>),
 }
 
-impl<I, Q, S, W> RemovableScheduler<I, S> for SupportedSchedulers<Q, W>
+impl<Q, S, W> RemovableScheduler<<S::Corpus as Corpus>::Input, S> for SupportedSchedulers<Q, W>
 where
-    Q: Scheduler<I, S> + RemovableScheduler<I, S>,
-    W: Scheduler<I, S> + RemovableScheduler<I, S>,
+    Q: Scheduler<<S::Corpus as Corpus>::Input, S>
+        + RemovableScheduler<<S::Corpus as Corpus>::Input, S>,
+    W: Scheduler<<S::Corpus as Corpus>::Input, S>
+        + RemovableScheduler<<S::Corpus as Corpus>::Input, S>,
     S: HasCorpus + HasTestcase,
->>>>>>> 36a08204
 {
     fn on_remove(
         &mut self,
@@ -78,25 +46,11 @@
     }
 }
 
-<<<<<<< HEAD
-impl<CS, F, M, O, S, Q> Scheduler<<S::Corpus as Corpus>::Input, S>
-    for SupportedSchedulers<CS, F, M, O, Q>
+impl<Q, S, W> Scheduler<<S::Corpus as Corpus>::Input, S> for SupportedSchedulers<Q, W>
 where
-    CS: Scheduler<<S::Corpus as Corpus>::Input, S>,
-    F: TestcaseScore<S>,
-    <S::Corpus as Corpus>::Input: Input,
-    M: for<'a> AsIter<'a, Item = usize> + SerdeAny + HasRefCnt,
-    O: CanTrack,
     Q: Scheduler<<S::Corpus as Corpus>::Input, S>,
-    S: UsesInput + HasTestcase + HasMetadata + HasCorpus + HasRand + State,
-=======
-impl<I, Q, S, W> Scheduler<I, S> for SupportedSchedulers<Q, W>
-where
-    I: Input,
-    Q: Scheduler<I, S>,
-    W: Scheduler<I, S>,
+    W: Scheduler<<S::Corpus as Corpus>::Input, S>,
     S: HasCorpus + HasTestcase,
->>>>>>> 36a08204
 {
     fn on_add(&mut self, state: &mut S, id: CorpusId) -> Result<(), Error> {
         match self {
@@ -155,19 +109,10 @@
     }
 }
 
-<<<<<<< HEAD
-impl<CS, F, M, O, Q> HasQueueCycles for SupportedSchedulers<CS, F, M, O, Q>
-where
-    CS: HasQueueCycles,
-    M: for<'a> AsIter<'a, Item = usize> + SerdeAny + HasRefCnt,
-    O: CanTrack,
-    Q: HasQueueCycles,
-=======
 impl<Q, W> HasQueueCycles for SupportedSchedulers<Q, W>
 where
     Q: HasQueueCycles,
     W: HasQueueCycles,
->>>>>>> 36a08204
 {
     fn queue_cycles(&self) -> u64 {
         match self {
