//! A libfuzzer-like fuzzer with llmp-multithreading support and restarts
//! The example harness is built for `stb_image`.
use std::{
    env, fs,
    path::PathBuf,
    process::{Child, Command, Stdio},
    time::Duration,
};

use clap::{self, Parser};
use libafl::{
    corpus::{Corpus, InMemoryCorpus, OnDiskCorpus},
    events::{setup_restarting_mgr_std, EventConfig},
    executors::{
        command::CommandConfigurator, inprocess::InProcessExecutor, ExitKind, ShadowExecutor,
    },
    feedback_or,
    feedbacks::{CrashFeedback, MaxMapFeedback, TimeFeedback},
    fuzzer::{Fuzzer, StdFuzzer},
    inputs::{BytesInput, HasTargetBytes, Input},
    monitors::MultiMonitor,
    mutators::{
        scheduled::{havoc_mutations, StdScheduledMutator},
        token_mutations::I2SRandReplace,
    },
    observers::{
        concolic::{
            serialization_format::{DEFAULT_ENV_NAME, DEFAULT_SIZE},
            ConcolicObserver,
        },
        CanTrack, TimeObserver,
    },
    schedulers::{IndexesLenTimeMinimizerScheduler, QueueScheduler},
    stages::{
        ConcolicTracingStage, ShadowTracingStage, SimpleConcolicMutationalStage,
        StdMutationalStage, TracingStage,
    },
    state::{HasCorpus, StdState},
    Error,
};
use libafl_bolts::{
    current_nanos,
    rands::StdRand,
    shmem::{ShMem, ShMemProvider, StdShMemProvider},
<<<<<<< HEAD
    tuples::{tuple_list, Handler},
=======
    tuples::{tuple_list, Handled},
>>>>>>> 7c9ac6d4
    AsSlice, AsSliceMut,
};
use libafl_targets::{
    libfuzzer_initialize, libfuzzer_test_one_input, std_edges_map_observer, CmpLogObserver,
};
use mimalloc::MiMalloc;

#[global_allocator]
static GLOBAL: MiMalloc = MiMalloc;

#[derive(Debug, Parser)]
struct Opt {
    /// This node should do concolic tracing + solving instead of traditional fuzzing
    #[arg(short, long)]
    concolic: bool,
}

pub fn main() {
    // Registry the metadata types used in this fuzzer
    // Needed only on no_std
    // unsafe { RegistryBuilder::register::<Tokens>(); }

    let opt = Opt::parse();
    let _ = fs::remove_file("cur_input");
    println!(
        "Workdir: {:?}",
        env::current_dir().unwrap().to_string_lossy().to_string()
    );
    fuzz(
        &[PathBuf::from("./corpus")],
        PathBuf::from("./crashes"),
        1337,
        opt.concolic,
    )
    .expect("An error occurred while fuzzing");
}

/// The actual fuzzer
fn fuzz(
    corpus_dirs: &[PathBuf],
    objective_dir: PathBuf,
    broker_port: u16,
    concolic: bool,
) -> Result<(), Error> {
    // 'While the stats are state, they are usually used in the broker - which is likely never restarted
    let monitor = MultiMonitor::new(|s| println!("{s}"));

    // The restarting state will spawn the same process again as child, then restarted it each time it crashes.
    let (state, mut restarting_mgr) =
        match setup_restarting_mgr_std(monitor, broker_port, EventConfig::from_name("default")) {
            Ok(res) => res,
            Err(err) => match err {
                Error::ShuttingDown => {
                    return Ok(());
                }
                _ => {
                    panic!("Failed to setup the restarter: {err}");
                }
            },
        };

    // Create an observation channel using the coverage map
    // We don't use the hitcounts (see the Cargo.toml, we use pcguard_edges)
    let edges_observer = unsafe { std_edges_map_observer("edges").track_indices() };

    // Create an observation channel to keep track of the execution time
    let time_observer = TimeObserver::new("time");

    let cmplog_observer = CmpLogObserver::new("cmplog", true);

    // Feedback to rate the interestingness of an input
    // This one is composed by two Feedbacks in OR
    let mut feedback = feedback_or!(
        // New maximization map feedback linked to the edges observer and the feedback state
        MaxMapFeedback::new(&edges_observer),
        // Time feedback, this one does not need a feedback state
        TimeFeedback::new(&time_observer)
    );

    // A feedback to choose if an input is a solution or not
    let mut objective = CrashFeedback::new();

    // If not restarting, create a State from scratch
    let mut state = state.unwrap_or_else(|| {
        StdState::new(
            // RNG
            StdRand::with_seed(current_nanos()),
            // Corpus that will be evolved, we keep it in memory for performance
            InMemoryCorpus::new(),
            // Corpus in which we store solutions (crashes in this example),
            // on disk so the user can get them after stopping the fuzzer
            OnDiskCorpus::new(objective_dir).unwrap(),
            // States of the feedbacks.
            // The feedbacks can report the data that should persist in the State.
            &mut feedback,
            // Same for objective feedbacks
            &mut objective,
        )
        .unwrap()
    });

    println!("We're a client, let's fuzz :)");

    // A minimization+queue policy to get testcasess from the corpus
    let scheduler = IndexesLenTimeMinimizerScheduler::new(&edges_observer, QueueScheduler::new());

    // A fuzzer with feedbacks and a corpus scheduler
    let mut fuzzer = StdFuzzer::new(scheduler, feedback, objective);

    // The wrapped harness function, calling out to the LLVM-style harness
    let mut harness = |input: &BytesInput| {
        let target = input.target_bytes();
        let buf = target.as_slice();
        libfuzzer_test_one_input(buf);
        ExitKind::Ok
    };

    // Create the executor for an in-process function with just one observer for edge coverage
    let mut executor = ShadowExecutor::new(
        InProcessExecutor::new(
            &mut harness,
            tuple_list!(edges_observer, time_observer),
            &mut fuzzer,
            &mut state,
            &mut restarting_mgr,
        )?,
        tuple_list!(cmplog_observer),
    );

    // The actual target run starts here.
    // Call LLVMFUzzerInitialize() if present.
    let args: Vec<String> = env::args().collect();
    if libfuzzer_initialize(&args) == -1 {
        println!("Warning: LLVMFuzzerInitialize failed with -1");
    }

    // In case the corpus is empty (on first run), reset
    if state.must_load_initial_inputs() {
        state
            .load_initial_inputs(&mut fuzzer, &mut executor, &mut restarting_mgr, corpus_dirs)
            .unwrap_or_else(|_| panic!("Failed to load initial corpus at {corpus_dirs:?}"));
        println!("We imported {} inputs from disk.", state.corpus().count());
    }

    // Setup a tracing stage in which we log comparisons
    let tracing = ShadowTracingStage::new(&mut executor);

    // Setup a randomic Input2State stage
    let i2s = StdMutationalStage::new(StdScheduledMutator::new(tuple_list!(I2SRandReplace::new())));

    // Setup a basic mutator
    let mutator = StdScheduledMutator::new(havoc_mutations());
    let mutational = StdMutationalStage::new(mutator);

    if concolic {
        // The shared memory for the concolic runtime to write its trace to
        let mut concolic_shmem = StdShMemProvider::new()
            .unwrap()
            .new_shmem(DEFAULT_SIZE)
            .unwrap();
        concolic_shmem.write_to_env(DEFAULT_ENV_NAME).unwrap();

        // The concolic observer observers the concolic shared memory map.
        let concolic_observer = ConcolicObserver::new("concolic", concolic_shmem.as_slice_mut());
        let concolic_ref = concolic_observer.handle();

        // The order of the stages matter!
        let mut stages = tuple_list!(
            // Create a concolic trace
            ConcolicTracingStage::new(
                TracingStage::new(
                    MyCommandConfigurator.into_executor(tuple_list!(concolic_observer))
                ),
                concolic_ref,
            ),
            // Use the concolic trace for z3-based solving
            SimpleConcolicMutationalStage::default(),
        );

        fuzzer.fuzz_loop(&mut stages, &mut executor, &mut state, &mut restarting_mgr)?;
    } else {
        // The order of the stages matter!
        let mut stages = tuple_list!(tracing, i2s, mutational);

        fuzzer.fuzz_loop(&mut stages, &mut executor, &mut state, &mut restarting_mgr)?;
    }

    // Never reached
    Ok(())
}

#[derive(Default, Debug)]
pub struct MyCommandConfigurator;

impl CommandConfigurator<BytesInput> for MyCommandConfigurator {
    fn spawn_child(&mut self, input: &BytesInput) -> Result<Child, Error> {
        input.to_file("cur_input")?;

        Ok(Command::new("./target_symcc.out")
            .arg("cur_input")
            .stdin(Stdio::null())
            .stdout(Stdio::null())
            .stderr(Stdio::null())
            .env("SYMCC_INPUT_FILE", "cur_input")
            .spawn()
            .expect("failed to start process"))
    }

    fn exec_timeout(&self) -> Duration {
        Duration::from_secs(5)
    }
}<|MERGE_RESOLUTION|>--- conflicted
+++ resolved
@@ -42,11 +42,7 @@
     current_nanos,
     rands::StdRand,
     shmem::{ShMem, ShMemProvider, StdShMemProvider},
-<<<<<<< HEAD
-    tuples::{tuple_list, Handler},
-=======
     tuples::{tuple_list, Handled},
->>>>>>> 7c9ac6d4
     AsSlice, AsSliceMut,
 };
 use libafl_targets::{
