/* stb_image - v2.26 - public domain image loader - http://nothings.org/stb
                                  no warranty implied; use at your own risk

   Do this:
      #define STB_IMAGE_IMPLEMENTATION
   before you include this file in *one* C or C++ file to create the
implementation.

   // i.e. it should look like this:
   #include ...
   #include ...
   #include ...
   #define STB_IMAGE_IMPLEMENTATION
   #include "stb_image.h"

   You can #define STBI_ASSERT(x) before the #include to avoid using assert.h.
   And #define STBI_MALLOC, STBI_REALLOC, and STBI_FREE to avoid using
malloc,realloc,free


   QUICK NOTES:
      Primarily of interest to game developers and other people who can
          avoid problematic images and only need the trivial interface

      JPEG baseline & progressive (12 bpc/arithmetic not supported, same as
stock IJG lib) PNG 1/2/4/8/16-bit-per-channel

      TGA (not sure what subset, if a subset)
      BMP non-1bpp, non-RLE
      PSD (composited view only, no extra channels, 8/16 bit-per-channel)

      GIF (*comp always reports as 4-channel)
      HDR (radiance rgbE format)
      PIC (Softimage PIC)
      PNM (PPM and PGM binary only)

      Animated GIF still needs a proper API, but here's one way to do it:
          http://gist.github.com/urraka/685d9a6340b26b830d49

      - decode from memory or through FILE (define STBI_NO_STDIO to remove code)
      - decode from arbitrary I/O callbacks
      - SIMD acceleration on x86/x64 (SSE2) and ARM (NEON)

   Full documentation under "DOCUMENTATION" below.


LICENSE

  See end of file for license information.

RECENT REVISION HISTORY:

      2.26  (2020-07-13) many minor fixes
      2.25  (2020-02-02) fix warnings
      2.24  (2020-02-02) fix warnings; thread-local failure_reason and
flip_vertically 2.23  (2019-08-11) fix clang static analysis warning 2.22
(2019-03-04) gif fixes, fix warnings 2.21  (2019-02-25) fix typo in comment 2.20
(2019-02-07) support utf8 filenames in Windows; fix warnings and platform ifdefs
      2.19  (2018-02-11) fix warning
      2.18  (2018-01-30) fix warnings
      2.17  (2018-01-29) bugfix, 1-bit BMP, 16-bitness query, fix warnings
      2.16  (2017-07-23) all functions have 16-bit variants; optimizations;
bugfixes 2.15  (2017-03-18) fix png-1,2,4; all Imagenet JPGs; no runtime SSE
detection on GCC 2.14  (2017-03-03) remove deprecated STBI_JPEG_OLD; fixes for
Imagenet JPGs 2.13  (2016-12-04) experimental 16-bit API, only for PNG so far;
fixes 2.12  (2016-04-02) fix typo in 2.11 PSD fix that caused crashes 2.11
(2016-04-02) 16-bit PNGS; enable SSE2 in non-gcc x64 RGB-format JPEG; remove
white matting in PSD; allocate large structures on the stack; correct channel
count for PNG & BMP 2.10  (2016-01-22) avoid warning introduced in 2.09 2.09
(2016-01-16) 16-bit TGA; comments in PNM files; STBI_REALLOC_SIZED

   See end of file for full revision history.


 ============================    Contributors    =========================

 Image formats                          Extensions, features
    Sean Barrett (jpeg, png, bmp)          Jetro Lauha (stbi_info)
    Nicolas Schulz (hdr, psd)              Martin "SpartanJ" Golini (stbi_info)
    Jonathan Dummer (tga)                  James "moose2000" Brown (iPhone PNG)
    Jean-Marc Lienher (gif)                Ben "Disch" Wenger (io callbacks)
    Tom Seddon (pic)                       Omar Cornut (1/2/4-bit PNG)
    Thatcher Ulrich (psd)                  Nicolas Guillemot (vertical flip)
    Ken Miller (pgm, ppm)                  Richard Mitton (16-bit PSD)
    github:urraka (animated gif)           Junggon Kim (PNM comments)
    Christopher Forseth (animated gif)     Daniel Gibson (16-bit TGA)
                                           socks-the-fox (16-bit PNG)
                                           Jeremy Sawicki (handle all ImageNet
JPGs) Optimizations & bugfixes                  Mikhail Morozov (1-bit BMP)
    Fabian "ryg" Giesen                    Anael Seghezzi (is-16-bit query)
    Arseny Kapoulkine
    John-Mark Allen
    Carmelo J Fdez-Aguera

 Bug & warning fixes
    Marc LeBlanc            David Woo          Guillaume George     Martins
Mozeiko Christpher Lloyd        Jerry Jansson      Joseph Thomson       Blazej
Dariusz Roszkowski Phil Jordan                                Dave Moore Roy
Eltham Hayaki Saito            Nathan Reed        Won Chun Luke Graham Johan
Duparc       Nick Verigakis       the Horde3D community Thomas Ruf Ronny
Chevalier                         github:rlyeh Janez Zemva             John
Bartholomew   Michal Cichon        github:romigrou Jonathan Blow           Ken
Hamada         Tero Hanninen        github:svdijk Laurent Gomila     Cort
Stratton        github:snagar Aruelien Pocheville     Sergio Gonzalez Thibault
Reuille     github:Zelex Cass Everitt            Ryamond Barbiero github:grim210
    Paul Du Bois            Engin Manap        Aldo Culquicondor github:sammyhw
    Philipp Wiesemann       Dale Weiler        Oriol Ferrer Mesia github:phprus
    Josh Tobin                                 Matthew Gregan
github:poppolopoppo Julian Raschke          Gregory Mullen     Christian
Floisand   github:darealshinji Baldur Karlsson         Kevin Schmidt      JR
Smith             github:Michaelangel007 Brad Weinberger    Matvey Cherevko
[reserved] Luca Sas                Alexander Veselov  Zack Middleton [reserved]
    Ryan C. Gordon          [reserved]                              [reserved]
                     DO NOT ADD YOUR NAME HERE

  To add your name to the credits, pick a random blank space in the middle and
fill it. 80% of merge conflicts on stb PRs are due to people adding their name
at the end of the credits.
*/

#ifndef STBI_INCLUDE_STB_IMAGE_H
  #define STBI_INCLUDE_STB_IMAGE_H

// DOCUMENTATION
//
// Limitations:
//    - no 12-bit-per-channel JPEG
//    - no JPEGs with arithmetic coding
//    - GIF always returns *comp=4
//
// Basic usage (see HDR discussion below for HDR usage):
//    int x,y,n;
//    unsigned char *data = stbi_load(filename, &x, &y, &n, 0);
//    // ... process data if not NULL ...
//    // ... x = width, y = height, n = # 8-bit components per pixel ...
//    // ... replace '0' with '1'..'4' to force that many components per pixel
//    // ... but 'n' will always be the number that it would have been if you
//    said 0 stbi_image_free(data)
//
// Standard parameters:
//    int *x                 -- outputs image width in pixels
//    int *y                 -- outputs image height in pixels
//    int *channels_in_file  -- outputs # of image components in image file
//    int desired_channels   -- if non-zero, # of image components requested in
//    result
//
// The return value from an image loader is an 'unsigned char *' which points
// to the pixel data, or NULL on an allocation failure or if the image is
// corrupt or invalid. The pixel data consists of *y scanlines of *x pixels,
// with each pixel consisting of N interleaved 8-bit components; the first
// pixel pointed to is top-left-most in the image. There is no padding between
// image scanlines or between pixels, regardless of format. The number of
// components N is 'desired_channels' if desired_channels is non-zero, or
// *channels_in_file otherwise. If desired_channels is non-zero,
// *channels_in_file has the number of components that _would_ have been
// output otherwise. E.g. if you set desired_channels to 4, you will always
// get RGBA output, but you can check *channels_in_file to see if it's trivially
// opaque because e.g. there were only 3 channels in the source image.
//
// An output image with N components has the following components interleaved
// in this order in each pixel:
//
//     N=#comp     components
//       1           grey
//       2           grey, alpha
//       3           red, green, blue
//       4           red, green, blue, alpha
//
// If image loading fails for any reason, the return value will be NULL,
// and *x, *y, *channels_in_file will be unchanged. The function
// stbi_failure_reason() can be queried for an extremely brief, end-user
// unfriendly explanation of why the load failed. Define STBI_NO_FAILURE_STRINGS
// to avoid compiling these strings at all, and STBI_FAILURE_USERMSG to get
// slightly more user-friendly ones.
//
// Paletted PNG, BMP, GIF, and PIC images are automatically depalettized.
//
// ===========================================================================
//
// UNICODE:
//
//   If compiling for Windows and you wish to use Unicode filenames, compile
//   with
//       #define STBI_WINDOWS_UTF8
//   and pass utf8-encoded filenames. Call stbi_convert_wchar_to_utf8 to convert
//   Windows wchar_t filenames to utf8.
//
// ===========================================================================
//
// Philosophy
//
// stb libraries are designed with the following priorities:
//
//    1. easy to use
//    2. easy to maintain
//    3. good performance
//
// Sometimes I let "good performance" creep up in priority over "easy to
// maintain", and for best performance I may provide less-easy-to-use APIs that
// give higher performance, in addition to the easy-to-use ones. Nevertheless,
// it's important to keep in mind that from the standpoint of you, a client of
// this library, all you care about is #1 and #3, and stb libraries DO NOT
// emphasize #3 above all.
//
// Some secondary priorities arise directly from the first two, some of which
// provide more explicit reasons why performance can't be emphasized.
//
//    - Portable ("ease of use")
//    - Small source code footprint ("easy to maintain")
//    - No dependencies ("ease of use")
//
// ===========================================================================
//
// I/O callbacks
//
// I/O callbacks allow you to read from arbitrary sources, like packaged
// files or some other source. Data read from callbacks are processed
// through a small internal buffer (currently 128 bytes) to try to reduce
// overhead.
//
// The three functions you must define are "read" (reads some bytes of data),
// "skip" (skips some bytes of data), "eof" (reports if the stream is at the
// end).
//
// ===========================================================================
//
// SIMD support
//
// The JPEG decoder will try to automatically use SIMD kernels on x86 when
// supported by the compiler. For ARM Neon support, you must explicitly
// request it.
//
// (The old do-it-yourself SIMD API is no longer supported in the current
// code.)
//
// On x86, SSE2 will automatically be used when available based on a run-time
// test; if not, the generic C versions are used as a fall-back. On ARM targets,
// the typical path is to have separate builds for NEON and non-NEON devices
// (at least this is true for iOS and Android). Therefore, the NEON support is
// toggled by a build flag: define STBI_NEON to get NEON loops.
//
// If for some reason you do not want to use any of SIMD code, or if
// you have issues compiling it, you can disable it entirely by
// defining STBI_NO_SIMD.
//
// ===========================================================================
//
// HDR image support   (disable by defining STBI_NO_HDR)
//
// stb_image supports loading HDR images in general, and currently the Radiance
// .HDR file format specifically. You can still load any file through the
// existing interface; if you attempt to load an HDR file, it will be
// automatically remapped to LDR, assuming gamma 2.2 and an arbitrary scale
// factor defaulting to 1; both of these constants can be reconfigured through
// this interface:
//
//     stbi_hdr_to_ldr_gamma(2.2f);
//     stbi_hdr_to_ldr_scale(1.0f);
//
// (note, do not use _inverse_ constants; stbi_image will invert them
// appropriately).
//
// Additionally, there is a new, parallel interface for loading files as
// (linear) floats to preserve the full dynamic range:
//
//    float *data = stbi_loadf(filename, &x, &y, &n, 0);
//
// If you load LDR images through this interface, those images will
// be promoted to floating point values, run through the inverse of
// constants corresponding to the above:
//
//     stbi_ldr_to_hdr_scale(1.0f);
//     stbi_ldr_to_hdr_gamma(2.2f);
//
// Finally, given a filename (or an open file or memory block--see header
// file for details) containing image data, you can query for the "most
// appropriate" interface to use (that is, whether the image is HDR or
// not), using:
//
//     stbi_is_hdr(char *filename);
//
// ===========================================================================
//
// iPhone PNG support:
//
// By default we convert iphone-formatted PNGs back to RGB, even though
// they are internally encoded differently. You can disable this conversion
// by calling stbi_convert_iphone_png_to_rgb(0), in which case
// you will always just get the native iphone "format" through (which
// is BGR stored in RGB).
//
// Call stbi_set_unpremultiply_on_load(1) as well to force a divide per
// pixel to remove any premultiplied alpha *only* if the image file explicitly
// says there's premultiplied data (currently only happens in iPhone images,
// and only if iPhone convert-to-rgb processing is on).
//
// ===========================================================================
//
// ADDITIONAL CONFIGURATION
//
//  - You can suppress implementation of any of the decoders to reduce
//    your code footprint by #defining one or more of the following
//    symbols before creating the implementation.
//
//        STBI_NO_JPEG
//        STBI_NO_PNG
//        STBI_NO_BMP
//        STBI_NO_PSD
//        STBI_NO_TGA
//        STBI_NO_GIF
//        STBI_NO_HDR
//        STBI_NO_PIC
//        STBI_NO_PNM   (.ppm and .pgm)
//
//  - You can request *only* certain decoders and suppress all other ones
//    (this will be more forward-compatible, as addition of new decoders
//    doesn't require you to disable them explicitly):
//
//        STBI_ONLY_JPEG
//        STBI_ONLY_PNG
//        STBI_ONLY_BMP
//        STBI_ONLY_PSD
//        STBI_ONLY_TGA
//        STBI_ONLY_GIF
//        STBI_ONLY_HDR
//        STBI_ONLY_PIC
//        STBI_ONLY_PNM   (.ppm and .pgm)
//
//   - If you use STBI_NO_PNG (or _ONLY_ without PNG), and you still
//     want the zlib decoder to be available, #define STBI_SUPPORT_ZLIB
//
//  - If you define STBI_MAX_DIMENSIONS, stb_image will reject images greater
//    than that size (in either width or height) without further processing.
//    This is to let programs in the wild set an upper bound to prevent
//    denial-of-service attacks on untrusted data, as one could generate a
//    valid image of gigantic dimensions and force stb_image to allocate a
//    huge block of memory and spend disproportionate time decoding it. By
//    default this is set to (1 << 24), which is 16777216, but that's still
//    very big.

  #ifndef STBI_NO_STDIO
    #include <stdio.h>
  #endif  // STBI_NO_STDIO

  #define STBI_VERSION 1

enum {
  STBI_default = 0,  // only used for desired_channels

  STBI_grey = 1,
  STBI_grey_alpha = 2,
  STBI_rgb = 3,
  STBI_rgb_alpha = 4
};

  #include <stdlib.h>
typedef unsigned char  stbi_uc;
typedef unsigned short stbi_us;

  #ifdef __cplusplus
extern "C" {
  #endif

  #ifndef STBIDEF
    #ifdef STB_IMAGE_STATIC
      #define STBIDEF static
    #else
      #define STBIDEF extern
    #endif
  #endif

//////////////////////////////////////////////////////////////////////////////
//
// PRIMARY API - works on images of any type
//

//
// load image by filename, open file, or memory buffer
//

typedef struct {
  int (*read)(void *user, char *data,
              int size);  // fill 'data' with 'size' bytes.  return number of
                          // bytes actually read
  void (*skip)(void *user, int n);  // skip the next 'n' bytes, or 'unget' the
                                    // last -n bytes if negative
  int (*eof)(void *user);  // returns nonzero if we are at end of file/data
} stbi_io_callbacks;

////////////////////////////////////
//
// 8-bits-per-channel interface
//

STBIDEF stbi_uc *stbi_load_from_memory(stbi_uc const *buffer, int len, int *x,
                                       int *y, int *channels_in_file,
                                       int desired_channels);
STBIDEF stbi_uc *stbi_load_from_callbacks(stbi_io_callbacks const *clbk,
                                          void *user, int *x, int *y,
                                          int *channels_in_file,
                                          int  desired_channels);

  #ifndef STBI_NO_STDIO
STBIDEF stbi_uc *stbi_load(char const *filename, int *x, int *y,
                           int *channels_in_file, int desired_channels);
STBIDEF stbi_uc *stbi_load_from_file(FILE *f, int *x, int *y,
                                     int *channels_in_file,
                                     int  desired_channels);
  // for stbi_load_from_file, file pointer is left pointing immediately after
  // image
  #endif

  #ifndef STBI_NO_GIF
STBIDEF stbi_uc *stbi_load_gif_from_memory(stbi_uc const *buffer, int len,
                                           int **delays, int *x, int *y, int *z,
                                           int *comp, int req_comp);
  #endif

  #ifdef STBI_WINDOWS_UTF8
STBIDEF int stbi_convert_wchar_to_utf8(char *buffer, size_t bufferlen,
                                       const wchar_t *input);
  #endif

////////////////////////////////////
//
// 16-bits-per-channel interface
//

STBIDEF stbi_us *stbi_load_16_from_memory(stbi_uc const *buffer, int len,
                                          int *x, int *y, int *channels_in_file,
                                          int desired_channels);
STBIDEF stbi_us *stbi_load_16_from_callbacks(stbi_io_callbacks const *clbk,
                                             void *user, int *x, int *y,
                                             int *channels_in_file,
                                             int  desired_channels);

  #ifndef STBI_NO_STDIO
STBIDEF stbi_us *stbi_load_16(char const *filename, int *x, int *y,
                              int *channels_in_file, int desired_channels);
STBIDEF stbi_us *stbi_load_from_file_16(FILE *f, int *x, int *y,
                                        int *channels_in_file,
                                        int  desired_channels);
  #endif

  ////////////////////////////////////
  //
  // float-per-channel interface
  //
  #ifndef STBI_NO_LINEAR
STBIDEF float *stbi_loadf_from_memory(stbi_uc const *buffer, int len, int *x,
                                      int *y, int *channels_in_file,
                                      int desired_channels);
STBIDEF float *stbi_loadf_from_callbacks(stbi_io_callbacks const *clbk,
                                         void *user, int *x, int *y,
                                         int *channels_in_file,
                                         int  desired_channels);

    #ifndef STBI_NO_STDIO
STBIDEF float *stbi_loadf(char const *filename, int *x, int *y,
                          int *channels_in_file, int desired_channels);
STBIDEF float *stbi_loadf_from_file(FILE *f, int *x, int *y,
                                    int *channels_in_file,
                                    int  desired_channels);
    #endif
  #endif

  #ifndef STBI_NO_HDR
STBIDEF void stbi_hdr_to_ldr_gamma(float gamma);
STBIDEF void stbi_hdr_to_ldr_scale(float scale);
  #endif  // STBI_NO_HDR

  #ifndef STBI_NO_LINEAR
STBIDEF void stbi_ldr_to_hdr_gamma(float gamma);
STBIDEF void stbi_ldr_to_hdr_scale(float scale);
  #endif  // STBI_NO_LINEAR

// stbi_is_hdr is always defined, but always returns false if STBI_NO_HDR
STBIDEF int stbi_is_hdr_from_callbacks(stbi_io_callbacks const *clbk,
                                       void                    *user);
STBIDEF int stbi_is_hdr_from_memory(stbi_uc const *buffer, int len);
  #ifndef STBI_NO_STDIO
STBIDEF int stbi_is_hdr(char const *filename);
STBIDEF int stbi_is_hdr_from_file(FILE *f);
  #endif  // STBI_NO_STDIO

// get a VERY brief reason for failure
// on most compilers (and ALL modern mainstream compilers) this is threadsafe
STBIDEF const char *stbi_failure_reason(void);

// free the loaded image -- this is just free()
STBIDEF void stbi_image_free(void *retval_from_stbi_load);

// get image dimensions & components without fully decoding
STBIDEF int stbi_info_from_memory(stbi_uc const *buffer, int len, int *x,
                                  int *y, int *comp);
STBIDEF int stbi_info_from_callbacks(stbi_io_callbacks const *clbk, void *user,
                                     int *x, int *y, int *comp);
STBIDEF int stbi_is_16_bit_from_memory(stbi_uc const *buffer, int len);
STBIDEF int stbi_is_16_bit_from_callbacks(stbi_io_callbacks const *clbk,
                                          void                    *user);

  #ifndef STBI_NO_STDIO
STBIDEF int stbi_info(char const *filename, int *x, int *y, int *comp);
STBIDEF int stbi_info_from_file(FILE *f, int *x, int *y, int *comp);
STBIDEF int stbi_is_16_bit(char const *filename);
STBIDEF int stbi_is_16_bit_from_file(FILE *f);
  #endif

// for image formats that explicitly notate that they have premultiplied alpha,
// we just return the colors as stored in the file. set this flag to force
// unpremultiplication. results are undefined if the unpremultiply overflow.
STBIDEF void stbi_set_unpremultiply_on_load(
    int flag_true_if_should_unpremultiply);

// indicate whether we should process iphone images back to canonical format,
// or just pass them through "as-is"
STBIDEF void stbi_convert_iphone_png_to_rgb(int flag_true_if_should_convert);

// flip the image vertically, so the first pixel in the output array is the
// bottom left
STBIDEF void stbi_set_flip_vertically_on_load(int flag_true_if_should_flip);

// as above, but only applies to images loaded on the thread that calls the
// function this function is only available if your compiler supports
// thread-local variables; calling it will fail to link if your compiler doesn't
STBIDEF void stbi_set_flip_vertically_on_load_thread(
    int flag_true_if_should_flip);

// ZLIB client - used by PNG, available for other purposes

STBIDEF char *stbi_zlib_decode_malloc_guesssize(const char *buffer, int len,
                                                int initial_size, int *outlen);
STBIDEF char *stbi_zlib_decode_malloc_guesssize_headerflag(const char *buffer,
                                                           int         len,
                                                           int  initial_size,
                                                           int *outlen,
                                                           int  parse_header);
STBIDEF char *stbi_zlib_decode_malloc(const char *buffer, int len, int *outlen);
STBIDEF int   stbi_zlib_decode_buffer(char *obuffer, int olen,
                                      const char *ibuffer, int ilen);

STBIDEF char *stbi_zlib_decode_noheader_malloc(const char *buffer, int len,
                                               int *outlen);
STBIDEF int   stbi_zlib_decode_noheader_buffer(char *obuffer, int olen,
                                               const char *ibuffer, int ilen);

  #ifdef __cplusplus
}
  #endif

//
//
////   end header file   /////////////////////////////////////////////////////
#endif  // STBI_INCLUDE_STB_IMAGE_H

#ifdef STB_IMAGE_IMPLEMENTATION

  #if defined(STBI_ONLY_JPEG) || defined(STBI_ONLY_PNG) || \
      defined(STBI_ONLY_BMP) || defined(STBI_ONLY_TGA) ||  \
      defined(STBI_ONLY_GIF) || defined(STBI_ONLY_PSD) ||  \
      defined(STBI_ONLY_HDR) || defined(STBI_ONLY_PIC) ||  \
      defined(STBI_ONLY_PNM) || defined(STBI_ONLY_ZLIB)
    #ifndef STBI_ONLY_JPEG
      #define STBI_NO_JPEG
    #endif
    #ifndef STBI_ONLY_PNG
      #define STBI_NO_PNG
    #endif
    #ifndef STBI_ONLY_BMP
      #define STBI_NO_BMP
    #endif
    #ifndef STBI_ONLY_PSD
      #define STBI_NO_PSD
    #endif
    #ifndef STBI_ONLY_TGA
      #define STBI_NO_TGA
    #endif
    #ifndef STBI_ONLY_GIF
      #define STBI_NO_GIF
    #endif
    #ifndef STBI_ONLY_HDR
      #define STBI_NO_HDR
    #endif
    #ifndef STBI_ONLY_PIC
      #define STBI_NO_PIC
    #endif
    #ifndef STBI_ONLY_PNM
      #define STBI_NO_PNM
    #endif
  #endif

  #if defined(STBI_NO_PNG) && !defined(STBI_SUPPORT_ZLIB) && \
      !defined(STBI_NO_ZLIB)
    #define STBI_NO_ZLIB
  #endif

  #include <stdarg.h>
  #include <stddef.h>  // ptrdiff_t on osx
  #include <stdlib.h>
  #include <string.h>
  #include <limits.h>

  #if !defined(STBI_NO_LINEAR) || !defined(STBI_NO_HDR)
    #include <math.h>  // ldexp, pow
  #endif

  #ifndef STBI_NO_STDIO
    #include <stdio.h>
  #endif

  #ifndef STBI_ASSERT
    #include <assert.h>
    #define STBI_ASSERT(x) assert(x)
  #endif

  #ifdef __cplusplus
    #define STBI_EXTERN extern "C"
  #else
    #define STBI_EXTERN extern
  #endif

  #ifndef _MSC_VER
    #ifdef __cplusplus
      #define stbi_inline inline
    #else
      #define stbi_inline
    #endif
  #else
    #define stbi_inline __forceinline
  #endif

  #ifndef STBI_NO_THREAD_LOCALS
    #if defined(__cplusplus) && __cplusplus >= 201103L
      #define STBI_THREAD_LOCAL thread_local
    #elif defined(__GNUC__) && __GNUC__ < 5
      #define STBI_THREAD_LOCAL __thread
    #elif defined(_MSC_VER)
      #define STBI_THREAD_LOCAL __declspec(thread)
    #elif defined(__STDC_VERSION__) && __STDC_VERSION__ >= 201112L && \
        !defined(__STDC_NO_THREADS__)
      #define STBI_THREAD_LOCAL _Thread_local
    #endif

    #ifndef STBI_THREAD_LOCAL
      #if defined(__GNUC__)
        #define STBI_THREAD_LOCAL __thread
      #endif
    #endif
  #endif

  #ifdef _MSC_VER
typedef unsigned short stbi__uint16;
typedef signed short   stbi__int16;
typedef unsigned int   stbi__uint32;
typedef signed int     stbi__int32;
  #else
    #include <stdint.h>
typedef uint16_t stbi__uint16;
typedef int16_t  stbi__int16;
typedef uint32_t stbi__uint32;
typedef int32_t  stbi__int32;
  #endif

// should produce compiler error if size is wrong
typedef unsigned char validate_uint32[sizeof(stbi__uint32) == 4 ? 1 : -1];

  #ifdef _MSC_VER
    #define STBI_NOTUSED(v) (void)(v)
  #else
    #define STBI_NOTUSED(v) (void)sizeof(v)
  #endif

  #ifdef _MSC_VER
    #define STBI_HAS_LROTL
  #endif

  #ifdef STBI_HAS_LROTL
    #define stbi_lrot(x, y) _lrotl(x, y)
  #else
    #define stbi_lrot(x, y) (((x) << (y)) | ((x) >> (32 - (y))))
  #endif

  #if defined(STBI_MALLOC) && defined(STBI_FREE) && \
      (defined(STBI_REALLOC) || defined(STBI_REALLOC_SIZED))
  // ok
  #elif !defined(STBI_MALLOC) && !defined(STBI_FREE) && \
      !defined(STBI_REALLOC) && !defined(STBI_REALLOC_SIZED)
  // ok
  #else
    #error \
        "Must define all or none of STBI_MALLOC, STBI_FREE, and STBI_REALLOC (or STBI_REALLOC_SIZED)."
  #endif

  #ifndef STBI_MALLOC
    #define STBI_MALLOC(sz) malloc(sz)
    #define STBI_REALLOC(p, newsz) realloc(p, newsz)
    #define STBI_FREE(p) free(p)
  #endif

  #ifndef STBI_REALLOC_SIZED
    #define STBI_REALLOC_SIZED(p, oldsz, newsz) STBI_REALLOC(p, newsz)
  #endif

  // x86/x64 detection
  #if defined(__x86_64__) || defined(_M_X64)
    #define STBI__X64_TARGET
  #elif defined(__i386) || defined(_M_IX86)
    #define STBI__X86_TARGET
  #endif

  #if defined(__GNUC__) && defined(STBI__X86_TARGET) && !defined(__SSE2__) && \
      !defined(STBI_NO_SIMD)
    // gcc doesn't support sse2 intrinsics unless you compile with -msse2,
    // which in turn means it gets to use SSE2 everywhere. This is unfortunate,
    // but previous attempts to provide the SSE2 functions with runtime
    // detection caused numerous issues. The way architecture extensions are
    // exposed in GCC/Clang is, sadly, not really suited for one-file libs.
    // New behavior: if compiled with -msse2, we use SSE2 without any
    // detection; if not, we don't use it at all.
    #define STBI_NO_SIMD
  #endif

  #if defined(__MINGW32__) && defined(STBI__X86_TARGET) && \
      !defined(STBI_MINGW_ENABLE_SSE2) && !defined(STBI_NO_SIMD)
    // Note that __MINGW32__ doesn't actually mean 32-bit, so we have to avoid
    // STBI__X64_TARGET
    //
    // 32-bit MinGW wants ESP to be 16-byte aligned, but this is not in the
    // Windows ABI and VC++ as well as Windows DLLs don't maintain that
    // invariant. As a result, enabling SSE2 on 32-bit MinGW is dangerous when
    // not simultaneously enabling "-mstackrealign".
    //
    // See https://github.com/nothings/stb/issues/81 for more information.
    //
    // So default to no SSE2 on 32-bit MinGW. If you've read this far and added
    // -mstackrealign to your build settings, feel free to #define
    // STBI_MINGW_ENABLE_SSE2.
    #define STBI_NO_SIMD
  #endif

  #if !defined(STBI_NO_SIMD) && \
      (defined(STBI__X86_TARGET) || defined(STBI__X64_TARGET))
    #define STBI_SSE2
    #include <emmintrin.h>

    #ifdef _MSC_VER

      #if _MSC_VER >= 1400   // not VC6
        #include <intrin.h>  // __cpuid
static int stbi__cpuid3(void) {
  int info[4];
  __cpuid(info, 1);
  return info[3];
}
      #else
static int stbi__cpuid3(void) {
  int res;
  __asm {
      mov  eax,1
      cpuid
      mov  res,edx
  }
  return res;
}
      #endif

      #define STBI_SIMD_ALIGN(type, name) __declspec(align(16)) type name

      #if !defined(STBI_NO_JPEG) && defined(STBI_SSE2)
static int stbi__sse2_available(void) {
  int info3 = stbi__cpuid3();
  return ((info3 >> 26) & 1) != 0;
}
      #endif

    #else  // assume GCC-style if not VC++
      #define STBI_SIMD_ALIGN(type, name) type name __attribute__((aligned(16)))

      #if !defined(STBI_NO_JPEG) && defined(STBI_SSE2)
static int stbi__sse2_available(void) {
  // If we're even attempting to compile this on GCC/Clang, that means
  // -msse2 is on, which means the compiler is allowed to use SSE2
  // instructions at will, and so are we.
  return 1;
}
      #endif

    #endif
  #endif

  // ARM NEON
  #if defined(STBI_NO_SIMD) && defined(STBI_NEON)
    #undef STBI_NEON
  #endif

  #ifdef STBI_NEON
    #include <arm_neon.h>
    // assume GCC or Clang on ARM targets
    #define STBI_SIMD_ALIGN(type, name) type name __attribute__((aligned(16)))
  #endif

  #ifndef STBI_SIMD_ALIGN
    #define STBI_SIMD_ALIGN(type, name) type name
  #endif

  #ifndef STBI_MAX_DIMENSIONS
    #define STBI_MAX_DIMENSIONS (1 << 24)
  #endif

///////////////////////////////////////////////
//
//  stbi__context struct and start_xxx functions

// stbi__context structure is our basic context used by all images, so it
// contains all the IO context, plus some basic image information
typedef struct {
  stbi__uint32 img_x, img_y;
  int          img_n, img_out_n;

  stbi_io_callbacks io;
  void             *io_user_data;

  int     read_from_callbacks;
  int     buflen;
  stbi_uc buffer_start[128];
  int     callback_already_read;

  stbi_uc *img_buffer, *img_buffer_end;
  stbi_uc *img_buffer_original, *img_buffer_original_end;
} stbi__context;

static void stbi__refill_buffer(stbi__context *s);

// initialize a memory-decode context
static void stbi__start_mem(stbi__context *s, stbi_uc const *buffer, int len) {
  s->io.read = NULL;
  s->read_from_callbacks = 0;
  s->callback_already_read = 0;
  s->img_buffer = s->img_buffer_original = (stbi_uc *)buffer;
  s->img_buffer_end = s->img_buffer_original_end = (stbi_uc *)buffer + len;
}

// initialize a callback-based context
static void stbi__start_callbacks(stbi__context *s, stbi_io_callbacks *c,
                                  void *user) {
  s->io = *c;
  s->io_user_data = user;
  s->buflen = sizeof(s->buffer_start);
  s->read_from_callbacks = 1;
  s->callback_already_read = 0;
  s->img_buffer = s->img_buffer_original = s->buffer_start;
  stbi__refill_buffer(s);
  s->img_buffer_original_end = s->img_buffer_end;
}

  #ifndef STBI_NO_STDIO

static int stbi__stdio_read(void *user, char *data, int size) {
  return (int)fread(data, 1, size, (FILE *)user);
}

static void stbi__stdio_skip(void *user, int n) {
  int ch;
  fseek((FILE *)user, n, SEEK_CUR);
  ch = fgetc((FILE *)user); /* have to read a byte to reset feof()'s flag */
  if (ch != EOF) {
    ungetc(ch, (FILE *)user); /* push byte back onto stream if valid. */
  }
}

static int stbi__stdio_eof(void *user) {
  return feof((FILE *)user) || ferror((FILE *)user);
}

static stbi_io_callbacks stbi__stdio_callbacks = {
    stbi__stdio_read,
    stbi__stdio_skip,
    stbi__stdio_eof,
};

static void stbi__start_file(stbi__context *s, FILE *f) {
  stbi__start_callbacks(s, &stbi__stdio_callbacks, (void *)f);
}

  // static void stop_file(stbi__context *s) { }

  #endif  // !STBI_NO_STDIO

static void stbi__rewind(stbi__context *s) {
  // conceptually rewind SHOULD rewind to the beginning of the stream,
  // but we just rewind to the beginning of the initial buffer, because
  // we only use it after doing 'test', which only ever looks at at most 92
  // bytes
  s->img_buffer = s->img_buffer_original;
  s->img_buffer_end = s->img_buffer_original_end;
}

enum { STBI_ORDER_RGB, STBI_ORDER_BGR };

typedef struct {
  int bits_per_channel;
  int num_channels;
  int channel_order;
} stbi__result_info;

  #ifndef STBI_NO_JPEG
static int   stbi__jpeg_test(stbi__context *s);
static void *stbi__jpeg_load(stbi__context *s, int *x, int *y, int *comp,
                             int req_comp, stbi__result_info *ri);
static int   stbi__jpeg_info(stbi__context *s, int *x, int *y, int *comp);
  #endif

  #ifndef STBI_NO_PNG
static int   stbi__png_test(stbi__context *s);
static void *stbi__png_load(stbi__context *s, int *x, int *y, int *comp,
                            int req_comp, stbi__result_info *ri);
static int   stbi__png_info(stbi__context *s, int *x, int *y, int *comp);
static int   stbi__png_is16(stbi__context *s);
  #endif

  #ifndef STBI_NO_BMP
static int   stbi__bmp_test(stbi__context *s);
static void *stbi__bmp_load(stbi__context *s, int *x, int *y, int *comp,
                            int req_comp, stbi__result_info *ri);
static int   stbi__bmp_info(stbi__context *s, int *x, int *y, int *comp);
  #endif

  #ifndef STBI_NO_TGA
static int   stbi__tga_test(stbi__context *s);
static void *stbi__tga_load(stbi__context *s, int *x, int *y, int *comp,
                            int req_comp, stbi__result_info *ri);
static int   stbi__tga_info(stbi__context *s, int *x, int *y, int *comp);
  #endif

  #ifndef STBI_NO_PSD
static int   stbi__psd_test(stbi__context *s);
static void *stbi__psd_load(stbi__context *s, int *x, int *y, int *comp,
                            int req_comp, stbi__result_info *ri, int bpc);
static int   stbi__psd_info(stbi__context *s, int *x, int *y, int *comp);
static int   stbi__psd_is16(stbi__context *s);
  #endif

  #ifndef STBI_NO_HDR
static int    stbi__hdr_test(stbi__context *s);
static float *stbi__hdr_load(stbi__context *s, int *x, int *y, int *comp,
                             int req_comp, stbi__result_info *ri);
static int    stbi__hdr_info(stbi__context *s, int *x, int *y, int *comp);
  #endif

  #ifndef STBI_NO_PIC
static int   stbi__pic_test(stbi__context *s);
static void *stbi__pic_load(stbi__context *s, int *x, int *y, int *comp,
                            int req_comp, stbi__result_info *ri);
static int   stbi__pic_info(stbi__context *s, int *x, int *y, int *comp);
  #endif

  #ifndef STBI_NO_GIF
static int   stbi__gif_test(stbi__context *s);
static void *stbi__gif_load(stbi__context *s, int *x, int *y, int *comp,
                            int req_comp, stbi__result_info *ri);
static void *stbi__load_gif_main(stbi__context *s, int **delays, int *x, int *y,
                                 int *z, int *comp, int req_comp);
static int   stbi__gif_info(stbi__context *s, int *x, int *y, int *comp);
  #endif

  #ifndef STBI_NO_PNM
static int   stbi__pnm_test(stbi__context *s);
static void *stbi__pnm_load(stbi__context *s, int *x, int *y, int *comp,
                            int req_comp, stbi__result_info *ri);
static int   stbi__pnm_info(stbi__context *s, int *x, int *y, int *comp);
  #endif

static
  #ifdef STBI_THREAD_LOCAL
    STBI_THREAD_LOCAL
  #endif
    const char *stbi__g_failure_reason;

STBIDEF const char *stbi_failure_reason(void) {
  return stbi__g_failure_reason;
}

  #ifndef STBI_NO_FAILURE_STRINGS
static int stbi__err(const char *str) {
  stbi__g_failure_reason = str;
  return 0;
}
  #endif

static void *stbi__malloc(size_t size) {
  return STBI_MALLOC(size);
}

// stb_image uses ints pervasively, including for offset calculations.
// therefore the largest decoded image size we can support with the
// current code, even on 64-bit targets, is INT_MAX. this is not a
// significant limitation for the intended use case.
//
// we do, however, need to make sure our size calculations don't
// overflow. hence a few helper functions for size calculations that
// multiply integers together, making sure that they're non-negative
// and no overflow occurs.

// return 1 if the sum is valid, 0 on overflow.
// negative terms are considered invalid.
static int stbi__addsizes_valid(int a, int b) {
  if (b < 0) return 0;
  // now 0 <= b <= INT_MAX, hence also
  // 0 <= INT_MAX - b <= INTMAX.
  // And "a + b <= INT_MAX" (which might overflow) is the
  // same as a <= INT_MAX - b (no overflow)
  return a <= INT_MAX - b;
}

// returns 1 if the product is valid, 0 on overflow.
// negative factors are considered invalid.
static int stbi__mul2sizes_valid(int a, int b) {
  if (a < 0 || b < 0) return 0;
  if (b == 0) return 1;  // mul-by-0 is always safe
  // portable way to check for no overflows in a*b
  return a <= INT_MAX / b;
}

  #if !defined(STBI_NO_JPEG) || !defined(STBI_NO_PNG) || \
      !defined(STBI_NO_TGA) || !defined(STBI_NO_HDR)
// returns 1 if "a*b + add" has no negative terms/factors and doesn't overflow
static int stbi__mad2sizes_valid(int a, int b, int add) {
  return stbi__mul2sizes_valid(a, b) && stbi__addsizes_valid(a * b, add);
}
  #endif

// returns 1 if "a*b*c + add" has no negative terms/factors and doesn't overflow
static int stbi__mad3sizes_valid(int a, int b, int c, int add) {
  return stbi__mul2sizes_valid(a, b) && stbi__mul2sizes_valid(a * b, c) &&
         stbi__addsizes_valid(a * b * c, add);
}

  // returns 1 if "a*b*c*d + add" has no negative terms/factors and doesn't
  // overflow
  #if !defined(STBI_NO_LINEAR) || !defined(STBI_NO_HDR)
static int stbi__mad4sizes_valid(int a, int b, int c, int d, int add) {
  return stbi__mul2sizes_valid(a, b) && stbi__mul2sizes_valid(a * b, c) &&
         stbi__mul2sizes_valid(a * b * c, d) &&
         stbi__addsizes_valid(a * b * c * d, add);
}
  #endif

  #if !defined(STBI_NO_JPEG) || !defined(STBI_NO_PNG) || \
      !defined(STBI_NO_TGA) || !defined(STBI_NO_HDR)
// mallocs with size overflow checking
static void *stbi__malloc_mad2(int a, int b, int add) {
  if (!stbi__mad2sizes_valid(a, b, add)) return NULL;
  return stbi__malloc(a * b + add);
}
  #endif

static void *stbi__malloc_mad3(int a, int b, int c, int add) {
  if (!stbi__mad3sizes_valid(a, b, c, add)) return NULL;
  return stbi__malloc(a * b * c + add);
}

  #if !defined(STBI_NO_LINEAR) || !defined(STBI_NO_HDR)
static void *stbi__malloc_mad4(int a, int b, int c, int d, int add) {
  if (!stbi__mad4sizes_valid(a, b, c, d, add)) return NULL;
  return stbi__malloc(a * b * c * d + add);
}
  #endif

// stbi__err - error
// stbi__errpf - error returning pointer to float
// stbi__errpuc - error returning pointer to unsigned char

  #ifdef STBI_NO_FAILURE_STRINGS
    #define stbi__err(x, y) 0
  #elif defined(STBI_FAILURE_USERMSG)
    #define stbi__err(x, y) stbi__err(y)
  #else
    #define stbi__err(x, y) stbi__err(x)
  #endif

  #define stbi__errpf(x, y) ((float *)(size_t)(stbi__err(x, y) ? NULL : NULL))
  #define stbi__errpuc(x, y) \
    ((unsigned char *)(size_t)(stbi__err(x, y) ? NULL : NULL))

STBIDEF void stbi_image_free(void *retval_from_stbi_load) {
  STBI_FREE(retval_from_stbi_load);
}

  #ifndef STBI_NO_LINEAR
static float *stbi__ldr_to_hdr(stbi_uc *data, int x, int y, int comp);
  #endif

  #ifndef STBI_NO_HDR
static stbi_uc *stbi__hdr_to_ldr(float *data, int x, int y, int comp);
  #endif

static int stbi__vertically_flip_on_load_global = 0;

<<<<<<< HEAD
STBIDEF void stbi_set_flip_vertically_on_load(int flag_true_if_should_flip) {
  stbi__vertically_flip_on_load_global = flag_true_if_should_flip;
}

  #ifndef STBI_THREAD_LOCAL
    #define stbi__vertically_flip_on_load stbi__vertically_flip_on_load_global
  #else
static STBI_THREAD_LOCAL int stbi__vertically_flip_on_load_local,
    stbi__vertically_flip_on_load_set;

STBIDEF void stbi_set_flip_vertically_on_load_thread(
    int flag_true_if_should_flip) {
  stbi__vertically_flip_on_load_local = flag_true_if_should_flip;
  stbi__vertically_flip_on_load_set = 1;
}

    #define stbi__vertically_flip_on_load        \
      (stbi__vertically_flip_on_load_set         \
           ? stbi__vertically_flip_on_load_local \
           : stbi__vertically_flip_on_load_global)
  #endif  // STBI_THREAD_LOCAL

static void *stbi__load_main(stbi__context *s, int *x, int *y, int *comp,
                             int req_comp, stbi__result_info *ri, int bpc) {
  memset(ri, 0,
         sizeof(*ri));  // make sure it's initialized if we add new fields
  ri->bits_per_channel =
      8;  // default is 8 so most paths don't have to be changed
  ri->channel_order =
      STBI_ORDER_RGB;  // all current input & output are this, but this is here
                       // so we can add BGR order
  ri->num_channels = 0;

  #ifndef STBI_NO_JPEG
  if (stbi__jpeg_test(s)) return stbi__jpeg_load(s, x, y, comp, req_comp, ri);
  #endif
  #ifndef STBI_NO_PNG
  if (stbi__png_test(s)) return stbi__png_load(s, x, y, comp, req_comp, ri);
  #endif
  #ifndef STBI_NO_BMP
  if (stbi__bmp_test(s)) return stbi__bmp_load(s, x, y, comp, req_comp, ri);
  #endif
  #ifndef STBI_NO_GIF
  if (stbi__gif_test(s)) return stbi__gif_load(s, x, y, comp, req_comp, ri);
  #endif
  #ifndef STBI_NO_PSD
  if (stbi__psd_test(s))
    return stbi__psd_load(s, x, y, comp, req_comp, ri, bpc);
  #else
  STBI_NOTUSED(bpc);
  #endif
  #ifndef STBI_NO_PIC
  if (stbi__pic_test(s)) return stbi__pic_load(s, x, y, comp, req_comp, ri);
  #endif
  #ifndef STBI_NO_PNM
  if (stbi__pnm_test(s)) return stbi__pnm_load(s, x, y, comp, req_comp, ri);
  #endif

  #ifndef STBI_NO_HDR
  if (stbi__hdr_test(s)) {
    float *hdr = stbi__hdr_load(s, x, y, comp, req_comp, ri);
    return stbi__hdr_to_ldr(hdr, *x, *y, req_comp ? req_comp : *comp);
  }
  #endif

  #ifndef STBI_NO_TGA
  // test tga last because it's a crappy test!
  if (stbi__tga_test(s)) return stbi__tga_load(s, x, y, comp, req_comp, ri);
  #endif

  return stbi__errpuc("unknown image type",
                      "Image not of any known type, or corrupt");
}

static stbi_uc *stbi__convert_16_to_8(stbi__uint16 *orig, int w, int h,
                                      int channels) {
  int      i;
  int      img_len = w * h * channels;
  stbi_uc *reduced;

  reduced = (stbi_uc *)stbi__malloc(img_len);
  if (reduced == NULL) return stbi__errpuc("outofmem", "Out of memory");

  for (i = 0; i < img_len; ++i)
    reduced[i] = (stbi_uc)((orig[i] >> 8) &
                           0xFF);  // top half of each byte is sufficient approx
                                   // of 16->8 bit scaling

  STBI_FREE(orig);
  return reduced;
}

static stbi__uint16 *stbi__convert_8_to_16(stbi_uc *orig, int w, int h,
                                           int channels) {
  int           i;
  int           img_len = w * h * channels;
  stbi__uint16 *enlarged;

  enlarged = (stbi__uint16 *)stbi__malloc(img_len * 2);
  if (enlarged == NULL)
    return (stbi__uint16 *)stbi__errpuc("outofmem", "Out of memory");

  for (i = 0; i < img_len; ++i)
    enlarged[i] = (stbi__uint16)((orig[i] << 8) +
                                 orig[i]);  // replicate to high and low byte,
                                            // maps 0->0, 255->0xffff

  STBI_FREE(orig);
  return enlarged;
}

static void stbi__vertical_flip(void *image, int w, int h,
                                int bytes_per_pixel) {
  int      row;
  size_t   bytes_per_row = (size_t)w * bytes_per_pixel;
  stbi_uc  temp[2048];
  stbi_uc *bytes = (stbi_uc *)image;

  for (row = 0; row < (h >> 1); row++) {
    stbi_uc *row0 = bytes + row * bytes_per_row;
    stbi_uc *row1 = bytes + (h - row - 1) * bytes_per_row;
    // swap row0 with row1
    size_t bytes_left = bytes_per_row;
    while (bytes_left) {
      size_t bytes_copy =
          (bytes_left < sizeof(temp)) ? bytes_left : sizeof(temp);
      memcpy(temp, row0, bytes_copy);
      memcpy(row0, row1, bytes_copy);
      memcpy(row1, temp, bytes_copy);
      row0 += bytes_copy;
      row1 += bytes_copy;
      bytes_left -= bytes_copy;
    }
  }
=======
STBIDEF void stbi_set_flip_vertically_on_load(int flag_true_if_should_flip)
{
   stbi__vertically_flip_on_load_global = flag_true_if_should_flip;
}

#ifndef STBI_THREAD_LOCAL
#define stbi__vertically_flip_on_load  stbi__vertically_flip_on_load_global
#else
static STBI_THREAD_LOCAL int stbi__vertically_flip_on_load_local, stbi__vertically_flip_on_load_set;

STBIDEF void stbi_set_flip_vertically_on_load_thread(int flag_true_if_should_flip)
{
   stbi__vertically_flip_on_load_local = flag_true_if_should_flip;
   stbi__vertically_flip_on_load_set = 1;
}

#define stbi__vertically_flip_on_load  (stbi__vertically_flip_on_load_set       \
                                         ? stbi__vertically_flip_on_load_local  \
                                         : stbi__vertically_flip_on_load_global)
#endif // STBI_THREAD_LOCAL

static void *stbi__load_main(stbi__context *s, int *x, int *y, int *comp, int req_comp, stbi__result_info *ri, int bpc)
{
   memset(ri, 0, sizeof(*ri)); // make sure it's initialized if we add new fields
   ri->bits_per_channel = 8; // default is 8 so most paths don't have to be changed
   ri->channel_order = STBI_ORDER_RGB; // all current input & output are this, but this is here so we can add BGR order
   ri->num_channels = 0;

   #ifndef STBI_NO_JPEG
   if (stbi__jpeg_test(s)) return stbi__jpeg_load(s,x,y,comp,req_comp, ri);
   #endif
   #ifndef STBI_NO_PNG
   if (stbi__png_test(s))  return stbi__png_load(s,x,y,comp,req_comp, ri);
   #endif
   #ifndef STBI_NO_BMP
   if (stbi__bmp_test(s))  return stbi__bmp_load(s,x,y,comp,req_comp, ri);
   #endif
   #ifndef STBI_NO_GIF
   if (stbi__gif_test(s))  return stbi__gif_load(s,x,y,comp,req_comp, ri);
   #endif
   #ifndef STBI_NO_PSD
   if (stbi__psd_test(s))  return stbi__psd_load(s,x,y,comp,req_comp, ri, bpc);
   #else
   STBI_NOTUSED(bpc);
   #endif
   #ifndef STBI_NO_PIC
   if (stbi__pic_test(s))  return stbi__pic_load(s,x,y,comp,req_comp, ri);
   #endif
   #ifndef STBI_NO_PNM
   if (stbi__pnm_test(s))  return stbi__pnm_load(s,x,y,comp,req_comp, ri);
   #endif

   #ifndef STBI_NO_HDR
   if (stbi__hdr_test(s)) {
      float *hdr = stbi__hdr_load(s, x,y,comp,req_comp, ri);
      return stbi__hdr_to_ldr(hdr, *x, *y, req_comp ? req_comp : *comp);
   }
   #endif

   #ifndef STBI_NO_TGA
   // test tga last because it's a crappy test!
   if (stbi__tga_test(s))
      return stbi__tga_load(s,x,y,comp,req_comp, ri);
   #endif

   return stbi__errpuc("unknown image type", "Image not of any known type, or corrupt");
}

static stbi_uc *stbi__convert_16_to_8(stbi__uint16 *orig, int w, int h, int channels)
{
   int i;
   int img_len = w * h * channels;
   stbi_uc *reduced;

   reduced = (stbi_uc *) stbi__malloc(img_len);
   if (reduced == NULL) return stbi__errpuc("outofmem", "Out of memory");

   for (i = 0; i < img_len; ++i)
      reduced[i] = (stbi_uc)((orig[i] >> 8) & 0xFF); // top half of each byte is sufficient approx of 16->8 bit scaling

   STBI_FREE(orig);
   return reduced;
}

static stbi__uint16 *stbi__convert_8_to_16(stbi_uc *orig, int w, int h, int channels)
{
   int i;
   int img_len = w * h * channels;
   stbi__uint16 *enlarged;

   enlarged = (stbi__uint16 *) stbi__malloc(img_len*2);
   if (enlarged == NULL) return (stbi__uint16 *) stbi__errpuc("outofmem", "Out of memory");

   for (i = 0; i < img_len; ++i)
      enlarged[i] = (stbi__uint16)((orig[i] << 8) + orig[i]); // replicate to high and low byte, maps 0->0, 255->0xffff

   STBI_FREE(orig);
   return enlarged;
}

static void stbi__vertical_flip(void *image, int w, int h, int bytes_per_pixel)
{
   int row;
   size_t bytes_per_row = (size_t)w * bytes_per_pixel;
   stbi_uc temp[2048];
   stbi_uc *bytes = (stbi_uc *)image;

   for (row = 0; row < (h>>1); row++) {
      stbi_uc *row0 = bytes + row*bytes_per_row;
      stbi_uc *row1 = bytes + (h - row - 1)*bytes_per_row;
      // swap row0 with row1
      size_t bytes_left = bytes_per_row;
      while (bytes_left) {
         size_t bytes_copy = (bytes_left < sizeof(temp)) ? bytes_left : sizeof(temp);
         memcpy(temp, row0, bytes_copy);
         memcpy(row0, row1, bytes_copy);
         memcpy(row1, temp, bytes_copy);
         row0 += bytes_copy;
         row1 += bytes_copy;
         bytes_left -= bytes_copy;
      }
   }
}

#ifndef STBI_NO_GIF
static void stbi__vertical_flip_slices(void *image, int w, int h, int z, int bytes_per_pixel)
{
   int slice;
   int slice_size = w * h * bytes_per_pixel;

   stbi_uc *bytes = (stbi_uc *)image;
   for (slice = 0; slice < z; ++slice) {
      stbi__vertical_flip(bytes, w, h, bytes_per_pixel);
      bytes += slice_size;
   }
}
#endif

static unsigned char *stbi__load_and_postprocess_8bit(stbi__context *s, int *x, int *y, int *comp, int req_comp)
{
   stbi__result_info ri;
   void *result = stbi__load_main(s, x, y, comp, req_comp, &ri, 8);

   if (result == NULL)
      return NULL;

   // it is the responsibility of the loaders to make sure we get either 8 or 16 bit.
   STBI_ASSERT(ri.bits_per_channel == 8 || ri.bits_per_channel == 16);

   if (ri.bits_per_channel != 8) {
      result = stbi__convert_16_to_8((stbi__uint16 *) result, *x, *y, req_comp == 0 ? *comp : req_comp);
      ri.bits_per_channel = 8;
   }

   // @TODO: move stbi__convert_format to here

   if (stbi__vertically_flip_on_load) {
      int channels = req_comp ? req_comp : *comp;
      stbi__vertical_flip(result, *x, *y, channels * sizeof(stbi_uc));
   }

   return (unsigned char *) result;
}

static stbi__uint16 *stbi__load_and_postprocess_16bit(stbi__context *s, int *x, int *y, int *comp, int req_comp)
{
   stbi__result_info ri;
   void *result = stbi__load_main(s, x, y, comp, req_comp, &ri, 16);

   if (result == NULL)
      return NULL;

   // it is the responsibility of the loaders to make sure we get either 8 or 16 bit.
   STBI_ASSERT(ri.bits_per_channel == 8 || ri.bits_per_channel == 16);

   if (ri.bits_per_channel != 16) {
      result = stbi__convert_8_to_16((stbi_uc *) result, *x, *y, req_comp == 0 ? *comp : req_comp);
      ri.bits_per_channel = 16;
   }

   // @TODO: move stbi__convert_format16 to here
   // @TODO: special case RGB-to-Y (and RGBA-to-YA) for 8-bit-to-16-bit case to keep more precision

   if (stbi__vertically_flip_on_load) {
      int channels = req_comp ? req_comp : *comp;
      stbi__vertical_flip(result, *x, *y, channels * sizeof(stbi__uint16));
   }

   return (stbi__uint16 *) result;
}

#if !defined(STBI_NO_HDR) && !defined(STBI_NO_LINEAR)
static void stbi__float_postprocess(float *result, int *x, int *y, int *comp, int req_comp)
{
   if (stbi__vertically_flip_on_load && result != NULL) {
      int channels = req_comp ? req_comp : *comp;
      stbi__vertical_flip(result, *x, *y, channels * sizeof(float));
   }
}
#endif

#ifndef STBI_NO_STDIO

#if defined(_MSC_VER) && defined(STBI_WINDOWS_UTF8)
STBI_EXTERN __declspec(dllimport) int __stdcall MultiByteToWideChar(unsigned int cp, unsigned long flags, const char *str, int cbmb, wchar_t *widestr, int cchwide);
STBI_EXTERN __declspec(dllimport) int __stdcall WideCharToMultiByte(unsigned int cp, unsigned long flags, const wchar_t *widestr, int cchwide, char *str, int cbmb, const char *defchar, int *used_default);
#endif

#if defined(_MSC_VER) && defined(STBI_WINDOWS_UTF8)
STBIDEF int stbi_convert_wchar_to_utf8(char *buffer, size_t bufferlen, const wchar_t* input)
{
    return WideCharToMultiByte(65001 /* UTF8 */, 0, input, -1, buffer, (int) bufferlen, NULL, NULL);
}
#endif

static FILE *stbi__fopen(char const *filename, char const *mode)
{
   FILE *f;
#if defined(_MSC_VER) && defined(STBI_WINDOWS_UTF8)
   wchar_t wMode[64];
   wchar_t wFilename[1024];
    if (0 == MultiByteToWideChar(65001 /* UTF8 */, 0, filename, -1, wFilename, sizeof(wFilename)))
      return 0;

    if (0 == MultiByteToWideChar(65001 /* UTF8 */, 0, mode, -1, wMode, sizeof(wMode)))
      return 0;

#if _MSC_VER >= 1400
    if (0 != _wfopen_s(&f, wFilename, wMode))
        f = 0;
#else
   f = _wfopen(wFilename, wMode);
#endif

#elif defined(_MSC_VER) && _MSC_VER >= 1400
   if (0 != fopen_s(&f, filename, mode))
      f=0;
#else
   f = fopen(filename, mode);
#endif
   return f;
>>>>>>> a544bc04
}

  #ifndef STBI_NO_GIF
static void stbi__vertical_flip_slices(void *image, int w, int h, int z,
                                       int bytes_per_pixel) {
  int slice;
  int slice_size = w * h * bytes_per_pixel;

  stbi_uc *bytes = (stbi_uc *)image;
  for (slice = 0; slice < z; ++slice) {
    stbi__vertical_flip(bytes, w, h, bytes_per_pixel);
    bytes += slice_size;
  }
}
  #endif

static unsigned char *stbi__load_and_postprocess_8bit(stbi__context *s, int *x,
                                                      int *y, int *comp,
                                                      int req_comp) {
  stbi__result_info ri;
  void             *result = stbi__load_main(s, x, y, comp, req_comp, &ri, 8);

  if (result == NULL) return NULL;

  // it is the responsibility of the loaders to make sure we get either 8 or 16
  // bit.
  STBI_ASSERT(ri.bits_per_channel == 8 || ri.bits_per_channel == 16);

  if (ri.bits_per_channel != 8) {
    result = stbi__convert_16_to_8((stbi__uint16 *)result, *x, *y,
                                   req_comp == 0 ? *comp : req_comp);
    ri.bits_per_channel = 8;
  }

  // @TODO: move stbi__convert_format to here

  if (stbi__vertically_flip_on_load) {
    int channels = req_comp ? req_comp : *comp;
    stbi__vertical_flip(result, *x, *y, channels * sizeof(stbi_uc));
  }

  return (unsigned char *)result;
}

static stbi__uint16 *stbi__load_and_postprocess_16bit(stbi__context *s, int *x,
                                                      int *y, int *comp,
                                                      int req_comp) {
  stbi__result_info ri;
  void             *result = stbi__load_main(s, x, y, comp, req_comp, &ri, 16);

  if (result == NULL) return NULL;

  // it is the responsibility of the loaders to make sure we get either 8 or 16
  // bit.
  STBI_ASSERT(ri.bits_per_channel == 8 || ri.bits_per_channel == 16);

  if (ri.bits_per_channel != 16) {
    result = stbi__convert_8_to_16((stbi_uc *)result, *x, *y,
                                   req_comp == 0 ? *comp : req_comp);
    ri.bits_per_channel = 16;
  }

  // @TODO: move stbi__convert_format16 to here
  // @TODO: special case RGB-to-Y (and RGBA-to-YA) for 8-bit-to-16-bit case to
  // keep more precision

  if (stbi__vertically_flip_on_load) {
    int channels = req_comp ? req_comp : *comp;
    stbi__vertical_flip(result, *x, *y, channels * sizeof(stbi__uint16));
  }

  return (stbi__uint16 *)result;
}

  #if !defined(STBI_NO_HDR) && !defined(STBI_NO_LINEAR)
static void stbi__float_postprocess(float *result, int *x, int *y, int *comp,
                                    int req_comp) {
  if (stbi__vertically_flip_on_load && result != NULL) {
    int channels = req_comp ? req_comp : *comp;
    stbi__vertical_flip(result, *x, *y, channels * sizeof(float));
  }
}
  #endif

  #ifndef STBI_NO_STDIO

    #if defined(_MSC_VER) && defined(STBI_WINDOWS_UTF8)
STBI_EXTERN __declspec(dllimport) int __stdcall MultiByteToWideChar(
    unsigned int cp, unsigned long flags, const char *str, int cbmb,
    wchar_t *widestr, int cchwide);
STBI_EXTERN __declspec(dllimport) int __stdcall WideCharToMultiByte(
    unsigned int cp, unsigned long flags, const wchar_t *widestr, int cchwide,
    char *str, int cbmb, const char *defchar, int *used_default);
    #endif

    #if defined(_MSC_VER) && defined(STBI_WINDOWS_UTF8)
STBIDEF int stbi_convert_wchar_to_utf8(char *buffer, size_t bufferlen,
                                       const wchar_t *input) {
  return WideCharToMultiByte(65001 /* UTF8 */, 0, input, -1, buffer,
                             (int)bufferlen, NULL, NULL);
}
    #endif

static FILE *stbi__fopen(char const *filename, char const *mode) {
  FILE *f;
    #if defined(_MSC_VER) && defined(STBI_WINDOWS_UTF8)
  wchar_t wMode[64];
  wchar_t wFilename[1024];
  if (0 == MultiByteToWideChar(65001 /* UTF8 */, 0, filename, -1, wFilename,
                               sizeof(wFilename)))
    return 0;

  if (0 ==
      MultiByteToWideChar(65001 /* UTF8 */, 0, mode, -1, wMode, sizeof(wMode)))
    return 0;

      #if _MSC_VER >= 1400
  if (0 != _wfopen_s(&f, wFilename, wMode)) f = 0;
      #else
  f = _wfopen(wFilename, wMode);
      #endif

    #elif defined(_MSC_VER) && _MSC_VER >= 1400
  if (0 != fopen_s(&f, filename, mode)) f = 0;
    #else
  f = fopen(filename, mode);
    #endif
  return f;
}

STBIDEF stbi_uc *stbi_load(char const *filename, int *x, int *y, int *comp,
                           int req_comp) {
  FILE          *f = stbi__fopen(filename, "rb");
  unsigned char *result;
  if (!f) return stbi__errpuc("can't fopen", "Unable to open file");
  result = stbi_load_from_file(f, x, y, comp, req_comp);
  fclose(f);
  return result;
}

STBIDEF stbi_uc *stbi_load_from_file(FILE *f, int *x, int *y, int *comp,
                                     int req_comp) {
  unsigned char *result;
  stbi__context  s;
  stbi__start_file(&s, f);
  result = stbi__load_and_postprocess_8bit(&s, x, y, comp, req_comp);
  if (result) {
    // need to 'unget' all the characters in the IO buffer
    fseek(f, -(int)(s.img_buffer_end - s.img_buffer), SEEK_CUR);
  }
  return result;
}

STBIDEF stbi__uint16 *stbi_load_from_file_16(FILE *f, int *x, int *y, int *comp,
                                             int req_comp) {
  stbi__uint16 *result;
  stbi__context s;
  stbi__start_file(&s, f);
  result = stbi__load_and_postprocess_16bit(&s, x, y, comp, req_comp);
  if (result) {
    // need to 'unget' all the characters in the IO buffer
    fseek(f, -(int)(s.img_buffer_end - s.img_buffer), SEEK_CUR);
  }
  return result;
}

STBIDEF stbi_us *stbi_load_16(char const *filename, int *x, int *y, int *comp,
                              int req_comp) {
  FILE         *f = stbi__fopen(filename, "rb");
  stbi__uint16 *result;
  if (!f) return (stbi_us *)stbi__errpuc("can't fopen", "Unable to open file");
  result = stbi_load_from_file_16(f, x, y, comp, req_comp);
  fclose(f);
  return result;
}

  #endif  //! STBI_NO_STDIO

STBIDEF stbi_us *stbi_load_16_from_memory(stbi_uc const *buffer, int len,
                                          int *x, int *y, int *channels_in_file,
                                          int desired_channels) {
  stbi__context s;
  stbi__start_mem(&s, buffer, len);
  return stbi__load_and_postprocess_16bit(&s, x, y, channels_in_file,
                                          desired_channels);
}

STBIDEF stbi_us *stbi_load_16_from_callbacks(stbi_io_callbacks const *clbk,
                                             void *user, int *x, int *y,
                                             int *channels_in_file,
                                             int  desired_channels) {
  stbi__context s;
  stbi__start_callbacks(&s, (stbi_io_callbacks *)clbk, user);
  return stbi__load_and_postprocess_16bit(&s, x, y, channels_in_file,
                                          desired_channels);
}

STBIDEF stbi_uc *stbi_load_from_memory(stbi_uc const *buffer, int len, int *x,
                                       int *y, int *comp, int req_comp) {
  stbi__context s;
  stbi__start_mem(&s, buffer, len);
  return stbi__load_and_postprocess_8bit(&s, x, y, comp, req_comp);
}

STBIDEF stbi_uc *stbi_load_from_callbacks(stbi_io_callbacks const *clbk,
                                          void *user, int *x, int *y, int *comp,
                                          int req_comp) {
  stbi__context s;
  stbi__start_callbacks(&s, (stbi_io_callbacks *)clbk, user);
  return stbi__load_and_postprocess_8bit(&s, x, y, comp, req_comp);
}

  #ifndef STBI_NO_GIF
STBIDEF stbi_uc *stbi_load_gif_from_memory(stbi_uc const *buffer, int len,
                                           int **delays, int *x, int *y, int *z,
                                           int *comp, int req_comp) {
  unsigned char *result;
  stbi__context  s;
  stbi__start_mem(&s, buffer, len);

  result =
      (unsigned char *)stbi__load_gif_main(&s, delays, x, y, z, comp, req_comp);
  if (stbi__vertically_flip_on_load) {
    stbi__vertical_flip_slices(result, *x, *y, *z, *comp);
  }

  return result;
}
  #endif

  #ifndef STBI_NO_LINEAR
static float *stbi__loadf_main(stbi__context *s, int *x, int *y, int *comp,
                               int req_comp) {
  unsigned char *data;
    #ifndef STBI_NO_HDR
  if (stbi__hdr_test(s)) {
    stbi__result_info ri;
    float            *hdr_data = stbi__hdr_load(s, x, y, comp, req_comp, &ri);
    if (hdr_data) stbi__float_postprocess(hdr_data, x, y, comp, req_comp);
    return hdr_data;
  }
    #endif
  data = stbi__load_and_postprocess_8bit(s, x, y, comp, req_comp);
  if (data) return stbi__ldr_to_hdr(data, *x, *y, req_comp ? req_comp : *comp);
  return stbi__errpf("unknown image type",
                     "Image not of any known type, or corrupt");
}

STBIDEF float *stbi_loadf_from_memory(stbi_uc const *buffer, int len, int *x,
                                      int *y, int *comp, int req_comp) {
  stbi__context s;
  stbi__start_mem(&s, buffer, len);
  return stbi__loadf_main(&s, x, y, comp, req_comp);
}

STBIDEF float *stbi_loadf_from_callbacks(stbi_io_callbacks const *clbk,
                                         void *user, int *x, int *y, int *comp,
                                         int req_comp) {
  stbi__context s;
  stbi__start_callbacks(&s, (stbi_io_callbacks *)clbk, user);
  return stbi__loadf_main(&s, x, y, comp, req_comp);
}

    #ifndef STBI_NO_STDIO
STBIDEF float *stbi_loadf(char const *filename, int *x, int *y, int *comp,
                          int req_comp) {
  float *result;
  FILE  *f = stbi__fopen(filename, "rb");
  if (!f) return stbi__errpf("can't fopen", "Unable to open file");
  result = stbi_loadf_from_file(f, x, y, comp, req_comp);
  fclose(f);
  return result;
}

STBIDEF float *stbi_loadf_from_file(FILE *f, int *x, int *y, int *comp,
                                    int req_comp) {
  stbi__context s;
  stbi__start_file(&s, f);
  return stbi__loadf_main(&s, x, y, comp, req_comp);
}
    #endif  // !STBI_NO_STDIO

  #endif  // !STBI_NO_LINEAR

// these is-hdr-or-not is defined independent of whether STBI_NO_LINEAR is
// defined, for API simplicity; if STBI_NO_LINEAR is defined, it always
// reports false!

STBIDEF int stbi_is_hdr_from_memory(stbi_uc const *buffer, int len) {
  #ifndef STBI_NO_HDR
  stbi__context s;
  stbi__start_mem(&s, buffer, len);
  return stbi__hdr_test(&s);
  #else
  STBI_NOTUSED(buffer);
  STBI_NOTUSED(len);
  return 0;
  #endif
}

  #ifndef STBI_NO_STDIO
STBIDEF int stbi_is_hdr(char const *filename) {
  FILE *f = stbi__fopen(filename, "rb");
  int   result = 0;
  if (f) {
    result = stbi_is_hdr_from_file(f);
    fclose(f);
  }
  return result;
}

STBIDEF int stbi_is_hdr_from_file(FILE *f) {
    #ifndef STBI_NO_HDR
  long          pos = ftell(f);
  int           res;
  stbi__context s;
  stbi__start_file(&s, f);
  res = stbi__hdr_test(&s);
  fseek(f, pos, SEEK_SET);
  return res;
    #else
  STBI_NOTUSED(f);
  return 0;
    #endif
}
  #endif  // !STBI_NO_STDIO

STBIDEF int stbi_is_hdr_from_callbacks(stbi_io_callbacks const *clbk,
                                       void                    *user) {
  #ifndef STBI_NO_HDR
  stbi__context s;
  stbi__start_callbacks(&s, (stbi_io_callbacks *)clbk, user);
  return stbi__hdr_test(&s);
  #else
  STBI_NOTUSED(clbk);
  STBI_NOTUSED(user);
  return 0;
  #endif
}

  #ifndef STBI_NO_LINEAR
static float stbi__l2h_gamma = 2.2f, stbi__l2h_scale = 1.0f;

STBIDEF void stbi_ldr_to_hdr_gamma(float gamma) {
  stbi__l2h_gamma = gamma;
}
STBIDEF void stbi_ldr_to_hdr_scale(float scale) {
  stbi__l2h_scale = scale;
}
  #endif

static float stbi__h2l_gamma_i = 1.0f / 2.2f, stbi__h2l_scale_i = 1.0f;

STBIDEF void stbi_hdr_to_ldr_gamma(float gamma) {
  stbi__h2l_gamma_i = 1 / gamma;
}
STBIDEF void stbi_hdr_to_ldr_scale(float scale) {
  stbi__h2l_scale_i = 1 / scale;
}

//////////////////////////////////////////////////////////////////////////////
//
// Common code used by all image loaders
//

enum { STBI__SCAN_load = 0, STBI__SCAN_type, STBI__SCAN_header };

static void stbi__refill_buffer(stbi__context *s) {
  int n = (s->io.read)(s->io_user_data, (char *)s->buffer_start, s->buflen);
  s->callback_already_read += (int)(s->img_buffer - s->img_buffer_original);
  if (n == 0) {
    // at end of file, treat same as if from memory, but need to handle case
    // where s->img_buffer isn't pointing to safe memory, e.g. 0-byte file
    s->read_from_callbacks = 0;
    s->img_buffer = s->buffer_start;
    s->img_buffer_end = s->buffer_start + 1;
    *s->img_buffer = 0;
  } else {
    s->img_buffer = s->buffer_start;
    s->img_buffer_end = s->buffer_start + n;
  }
}

stbi_inline static stbi_uc stbi__get8(stbi__context *s) {
  if (s->img_buffer < s->img_buffer_end) return *s->img_buffer++;
  if (s->read_from_callbacks) {
    stbi__refill_buffer(s);
    return *s->img_buffer++;
  }
  return 0;
}

  #if defined(STBI_NO_JPEG) && defined(STBI_NO_HDR) && defined(STBI_NO_PIC) && \
      defined(STBI_NO_PNM)
  // nothing
  #else
stbi_inline static int stbi__at_eof(stbi__context *s) {
  if (s->io.read) {
    if (!(s->io.eof)(s->io_user_data)) return 0;
    // if feof() is true, check if buffer = end
    // special case: we've only got the special 0 character at the end
    if (s->read_from_callbacks == 0) return 1;
  }

  return s->img_buffer >= s->img_buffer_end;
}
  #endif

  #if defined(STBI_NO_JPEG) && defined(STBI_NO_PNG) && defined(STBI_NO_BMP) && \
      defined(STBI_NO_PSD) && defined(STBI_NO_TGA) && defined(STBI_NO_GIF) &&  \
      defined(STBI_NO_PIC)
  // nothing
  #else
static void stbi__skip(stbi__context *s, int n) {
  if (n == 0) return;  // already there!
  if (n < 0) {
    s->img_buffer = s->img_buffer_end;
    return;
  }
  if (s->io.read) {
    int blen = (int)(s->img_buffer_end - s->img_buffer);
    if (blen < n) {
      s->img_buffer = s->img_buffer_end;
      (s->io.skip)(s->io_user_data, n - blen);
      return;
    }
  }
  s->img_buffer += n;
}
  #endif

  #if defined(STBI_NO_PNG) && defined(STBI_NO_TGA) && defined(STBI_NO_HDR) && \
      defined(STBI_NO_PNM)
  // nothing
  #else
static int stbi__getn(stbi__context *s, stbi_uc *buffer, int n) {
  if (s->io.read) {
    int blen = (int)(s->img_buffer_end - s->img_buffer);
    if (blen < n) {
      int res, count;

      memcpy(buffer, s->img_buffer, blen);

      count = (s->io.read)(s->io_user_data, (char *)buffer + blen, n - blen);
      res = (count == (n - blen));
      s->img_buffer = s->img_buffer_end;
      return res;
    }
  }

  if (s->img_buffer + n <= s->img_buffer_end) {
    memcpy(buffer, s->img_buffer, n);
    s->img_buffer += n;
    return 1;
  } else
    return 0;
}
  #endif

  #if defined(STBI_NO_JPEG) && defined(STBI_NO_PNG) && defined(STBI_NO_PSD) && \
      defined(STBI_NO_PIC)
  // nothing
  #else
static int stbi__get16be(stbi__context *s) {
  int z = stbi__get8(s);
  return (z << 8) + stbi__get8(s);
}
  #endif

  #if defined(STBI_NO_PNG) && defined(STBI_NO_PSD) && defined(STBI_NO_PIC)
  // nothing
  #else
static stbi__uint32 stbi__get32be(stbi__context *s) {
  stbi__uint32 z = stbi__get16be(s);
  return (z << 16) + stbi__get16be(s);
}
  #endif

  #if defined(STBI_NO_BMP) && defined(STBI_NO_TGA) && defined(STBI_NO_GIF)
  // nothing
  #else
static int stbi__get16le(stbi__context *s) {
  int z = stbi__get8(s);
  return z + (stbi__get8(s) << 8);
}
  #endif

  #ifndef STBI_NO_BMP
static stbi__uint32 stbi__get32le(stbi__context *s) {
  stbi__uint32 z = stbi__get16le(s);
  return z + (stbi__get16le(s) << 16);
}
  #endif

  #define STBI__BYTECAST(x) \
    ((stbi_uc)((x)&255))  // truncate int to byte without warnings

  #if defined(STBI_NO_JPEG) && defined(STBI_NO_PNG) && defined(STBI_NO_BMP) && \
      defined(STBI_NO_PSD) && defined(STBI_NO_TGA) && defined(STBI_NO_GIF) &&  \
      defined(STBI_NO_PIC) && defined(STBI_NO_PNM)
  // nothing
  #else
//////////////////////////////////////////////////////////////////////////////
//
//  generic converter from built-in img_n to req_comp
//    individual types do this automatically as much as possible (e.g. jpeg
//    does all cases internally since it needs to colorspace convert anyway,
//    and it never has alpha, so very few cases ). png can automatically
//    interleave an alpha=255 channel, but falls back to this for other cases
//
//  assume data buffer is malloced, so malloc a new one and free that one
//  only failure mode is malloc failing

static stbi_uc stbi__compute_y(int r, int g, int b) {
  return (stbi_uc)(((r * 77) + (g * 150) + (29 * b)) >> 8);
}
  #endif

  #if defined(STBI_NO_PNG) && defined(STBI_NO_BMP) && defined(STBI_NO_PSD) && \
      defined(STBI_NO_TGA) && defined(STBI_NO_GIF) && defined(STBI_NO_PIC) && \
      defined(STBI_NO_PNM)
  // nothing
  #else
static unsigned char *stbi__convert_format(unsigned char *data, int img_n,
                                           int req_comp, unsigned int x,
                                           unsigned int y) {
  int            i, j;
  unsigned char *good;

  if (req_comp == img_n) return data;
  STBI_ASSERT(req_comp >= 1 && req_comp <= 4);

  good = (unsigned char *)stbi__malloc_mad3(req_comp, x, y, 0);
  if (good == NULL) {
    STBI_FREE(data);
    return stbi__errpuc("outofmem", "Out of memory");
  }

  for (j = 0; j < (int)y; ++j) {
    unsigned char *src = data + j * x * img_n;
    unsigned char *dest = good + j * x * req_comp;

    #define STBI__COMBO(a, b) ((a)*8 + (b))
    #define STBI__CASE(a, b)  \
      case STBI__COMBO(a, b): \
        for (i = x - 1; i >= 0; --i, src += a, dest += b)
    // convert source image with img_n components to one with req_comp
    // components; avoid switch per pixel, so use switch per scanline and
    // massive macros
    switch (STBI__COMBO(img_n, req_comp)) {
      STBI__CASE(1, 2) {
        dest[0] = src[0];
        dest[1] = 255;
      }
      break;
      STBI__CASE(1, 3) {
        dest[0] = dest[1] = dest[2] = src[0];
      }
      break;
      STBI__CASE(1, 4) {
        dest[0] = dest[1] = dest[2] = src[0];
        dest[3] = 255;
      }
      break;
      STBI__CASE(2, 1) {
        dest[0] = src[0];
      }
      break;
      STBI__CASE(2, 3) {
        dest[0] = dest[1] = dest[2] = src[0];
      }
      break;
      STBI__CASE(2, 4) {
        dest[0] = dest[1] = dest[2] = src[0];
        dest[3] = src[1];
      }
      break;
      STBI__CASE(3, 4) {
        dest[0] = src[0];
        dest[1] = src[1];
        dest[2] = src[2];
        dest[3] = 255;
      }
      break;
      STBI__CASE(3, 1) {
        dest[0] = stbi__compute_y(src[0], src[1], src[2]);
      }
      break;
      STBI__CASE(3, 2) {
        dest[0] = stbi__compute_y(src[0], src[1], src[2]);
        dest[1] = 255;
      }
      break;
      STBI__CASE(4, 1) {
        dest[0] = stbi__compute_y(src[0], src[1], src[2]);
      }
      break;
      STBI__CASE(4, 2) {
        dest[0] = stbi__compute_y(src[0], src[1], src[2]);
        dest[1] = src[3];
      }
      break;
      STBI__CASE(4, 3) {
        dest[0] = src[0];
        dest[1] = src[1];
        dest[2] = src[2];
      }
      break;
      default:
        STBI_ASSERT(0);
        STBI_FREE(data);
        STBI_FREE(good);
        return stbi__errpuc("unsupported", "Unsupported format conversion");
    }
    #undef STBI__CASE
  }

  STBI_FREE(data);
  return good;
}
  #endif

  #if defined(STBI_NO_PNG) && defined(STBI_NO_PSD)
  // nothing
  #else
static stbi__uint16 stbi__compute_y_16(int r, int g, int b) {
  return (stbi__uint16)(((r * 77) + (g * 150) + (29 * b)) >> 8);
}
  #endif

  #if defined(STBI_NO_PNG) && defined(STBI_NO_PSD)
  // nothing
  #else
static stbi__uint16 *stbi__convert_format16(stbi__uint16 *data, int img_n,
                                            int req_comp, unsigned int x,
                                            unsigned int y) {
  int           i, j;
  stbi__uint16 *good;

  if (req_comp == img_n) return data;
  STBI_ASSERT(req_comp >= 1 && req_comp <= 4);

  good = (stbi__uint16 *)stbi__malloc(req_comp * x * y * 2);
  if (good == NULL) {
    STBI_FREE(data);
    return (stbi__uint16 *)stbi__errpuc("outofmem", "Out of memory");
  }

  for (j = 0; j < (int)y; ++j) {
    stbi__uint16 *src = data + j * x * img_n;
    stbi__uint16 *dest = good + j * x * req_comp;

    #define STBI__COMBO(a, b) ((a)*8 + (b))
    #define STBI__CASE(a, b)  \
      case STBI__COMBO(a, b): \
        for (i = x - 1; i >= 0; --i, src += a, dest += b)
    // convert source image with img_n components to one with req_comp
    // components; avoid switch per pixel, so use switch per scanline and
    // massive macros
    switch (STBI__COMBO(img_n, req_comp)) {
      STBI__CASE(1, 2) {
        dest[0] = src[0];
        dest[1] = 0xffff;
      }
      break;
      STBI__CASE(1, 3) {
        dest[0] = dest[1] = dest[2] = src[0];
      }
      break;
      STBI__CASE(1, 4) {
        dest[0] = dest[1] = dest[2] = src[0];
        dest[3] = 0xffff;
      }
      break;
      STBI__CASE(2, 1) {
        dest[0] = src[0];
      }
      break;
      STBI__CASE(2, 3) {
        dest[0] = dest[1] = dest[2] = src[0];
      }
      break;
      STBI__CASE(2, 4) {
        dest[0] = dest[1] = dest[2] = src[0];
        dest[3] = src[1];
      }
      break;
      STBI__CASE(3, 4) {
        dest[0] = src[0];
        dest[1] = src[1];
        dest[2] = src[2];
        dest[3] = 0xffff;
      }
      break;
      STBI__CASE(3, 1) {
        dest[0] = stbi__compute_y_16(src[0], src[1], src[2]);
      }
      break;
      STBI__CASE(3, 2) {
        dest[0] = stbi__compute_y_16(src[0], src[1], src[2]);
        dest[1] = 0xffff;
      }
      break;
      STBI__CASE(4, 1) {
        dest[0] = stbi__compute_y_16(src[0], src[1], src[2]);
      }
      break;
      STBI__CASE(4, 2) {
        dest[0] = stbi__compute_y_16(src[0], src[1], src[2]);
        dest[1] = src[3];
      }
      break;
      STBI__CASE(4, 3) {
        dest[0] = src[0];
        dest[1] = src[1];
        dest[2] = src[2];
      }
      break;
      default:
        STBI_ASSERT(0);
        STBI_FREE(data);
        STBI_FREE(good);
        return (stbi__uint16 *)stbi__errpuc("unsupported",
                                            "Unsupported format conversion");
    }
    #undef STBI__CASE
  }

  STBI_FREE(data);
  return good;
}
  #endif

  #ifndef STBI_NO_LINEAR
static float *stbi__ldr_to_hdr(stbi_uc *data, int x, int y, int comp) {
  int    i, k, n;
  float *output;
  if (!data) return NULL;
  output = (float *)stbi__malloc_mad4(x, y, comp, sizeof(float), 0);
  if (output == NULL) {
    STBI_FREE(data);
    return stbi__errpf("outofmem", "Out of memory");
  }
  // compute number of non-alpha components
  if (comp & 1)
    n = comp;
  else
    n = comp - 1;
  for (i = 0; i < x * y; ++i) {
    for (k = 0; k < n; ++k) {
      output[i * comp + k] =
          (float)(pow(data[i * comp + k] / 255.0f, stbi__l2h_gamma) *
                  stbi__l2h_scale);
    }
  }
  if (n < comp) {
    for (i = 0; i < x * y; ++i) {
      output[i * comp + n] = data[i * comp + n] / 255.0f;
    }
  }
  STBI_FREE(data);
  return output;
}
  #endif

  #ifndef STBI_NO_HDR
    #define stbi__float2int(x) ((int)(x))
static stbi_uc *stbi__hdr_to_ldr(float *data, int x, int y, int comp) {
  int      i, k, n;
  stbi_uc *output;
  if (!data) return NULL;
  output = (stbi_uc *)stbi__malloc_mad3(x, y, comp, 0);
  if (output == NULL) {
    STBI_FREE(data);
    return stbi__errpuc("outofmem", "Out of memory");
  }
  // compute number of non-alpha components
  if (comp & 1)
    n = comp;
  else
    n = comp - 1;
  for (i = 0; i < x * y; ++i) {
    for (k = 0; k < n; ++k) {
      float z = (float)pow(data[i * comp + k] * stbi__h2l_scale_i,
                           stbi__h2l_gamma_i) *
                    255 +
                0.5f;
      if (z < 0) z = 0;
      if (z > 255) z = 255;
      output[i * comp + k] = (stbi_uc)stbi__float2int(z);
    }
    if (k < comp) {
      float z = data[i * comp + k] * 255 + 0.5f;
      if (z < 0) z = 0;
      if (z > 255) z = 255;
      output[i * comp + k] = (stbi_uc)stbi__float2int(z);
    }
  }
  STBI_FREE(data);
  return output;
}
  #endif

//////////////////////////////////////////////////////////////////////////////
//
//  "baseline" JPEG/JFIF decoder
//
//    simple implementation
//      - doesn't support delayed output of y-dimension
//      - simple interface (only one output format: 8-bit interleaved RGB)
//      - doesn't try to recover corrupt jpegs
//      - doesn't allow partial loading, loading multiple at once
//      - still fast on x86 (copying globals into locals doesn't help x86)
//      - allocates lots of intermediate memory (full size of all components)
//        - non-interleaved case requires this anyway
//        - allows good upsampling (see next)
//    high-quality
//      - upsampled channels are bilinearly interpolated, even across blocks
//      - quality integer IDCT derived from IJG's 'slow'
//    performance
//      - fast huffman; reasonable integer IDCT
//      - some SIMD kernels for common paths on targets with SSE2/NEON
//      - uses a lot of intermediate memory, could cache poorly

  #ifndef STBI_NO_JPEG

    // huffman decoding acceleration
    #define FAST_BITS 9  // larger handles more cases; smaller stomps less cache

typedef struct {
  stbi_uc fast[1 << FAST_BITS];
  // weirdly, repacking this into AoS is a 10% speed loss, instead of a win
  stbi__uint16 code[256];
  stbi_uc      values[256];
  stbi_uc      size[257];
  unsigned int maxcode[18];
  int          delta[17];  // old 'firstsymbol' - old 'firstcode'
} stbi__huffman;

typedef struct {
  stbi__context *s;
  stbi__huffman  huff_dc[4];
  stbi__huffman  huff_ac[4];
  stbi__uint16   dequant[4][64];
  stbi__int16    fast_ac[4][1 << FAST_BITS];

  // sizes for components, interleaved MCUs
  int img_h_max, img_v_max;
  int img_mcu_x, img_mcu_y;
  int img_mcu_w, img_mcu_h;

  // definition of jpeg image component
  struct {
    int id;
    int h, v;
    int tq;
    int hd, ha;
    int dc_pred;

    int      x, y, w2, h2;
    stbi_uc *data;
    void    *raw_data, *raw_coeff;
    stbi_uc *linebuf;
    short   *coeff;             // progressive only
    int      coeff_w, coeff_h;  // number of 8x8 coefficient blocks
  } img_comp[4];

  stbi__uint32  code_buffer;  // jpeg entropy-coded buffer
  int           code_bits;    // number of valid bits
  unsigned char marker;       // marker seen while filling entropy buffer
  int           nomore;       // flag if we saw a marker so must stop

  int progressive;
  int spec_start;
  int spec_end;
  int succ_high;
  int succ_low;
  int eob_run;
  int jfif;
  int app14_color_transform;  // Adobe APP14 tag
  int rgb;

  int scan_n, order[4];
  int restart_interval, todo;

  // kernels
  void (*idct_block_kernel)(stbi_uc *out, int out_stride, short data[64]);
  void (*YCbCr_to_RGB_kernel)(stbi_uc *out, const stbi_uc *y,
                              const stbi_uc *pcb, const stbi_uc *pcr, int count,
                              int step);
  stbi_uc *(*resample_row_hv_2_kernel)(stbi_uc *out, stbi_uc *in_near,
                                       stbi_uc *in_far, int w, int hs);
} stbi__jpeg;

static int stbi__build_huffman(stbi__huffman *h, int *count) {
  int          i, j, k = 0;
  unsigned int code;
  // build size list for each symbol (from JPEG spec)
  for (i = 0; i < 16; ++i)
    for (j = 0; j < count[i]; ++j)
      h->size[k++] = (stbi_uc)(i + 1);
  h->size[k] = 0;

  // compute actual symbols (from jpeg spec)
  code = 0;
  k = 0;
  for (j = 1; j <= 16; ++j) {
    // compute delta to add to code to compute symbol id
    h->delta[j] = k - code;
    if (h->size[k] == j) {
      while (h->size[k] == j)
        h->code[k++] = (stbi__uint16)(code++);
      if (code - 1 >= (1u << j))
        return stbi__err("bad code lengths", "Corrupt JPEG");
    }
    // compute largest code + 1 for this size, preshifted as needed later
    h->maxcode[j] = code << (16 - j);
    code <<= 1;
  }
  h->maxcode[j] = 0xffffffff;

  // build non-spec acceleration table; 255 is flag for not-accelerated
  memset(h->fast, 255, 1 << FAST_BITS);
  for (i = 0; i < k; ++i) {
    int s = h->size[i];
    if (s <= FAST_BITS) {
      int c = h->code[i] << (FAST_BITS - s);
      int m = 1 << (FAST_BITS - s);
      for (j = 0; j < m; ++j) {
        h->fast[c + j] = (stbi_uc)i;
      }
    }
  }
  return 1;
}

// build a table that decodes both magnitude and value of small ACs in
// one go.
static void stbi__build_fast_ac(stbi__int16 *fast_ac, stbi__huffman *h) {
  int i;
  for (i = 0; i < (1 << FAST_BITS); ++i) {
    stbi_uc fast = h->fast[i];
    fast_ac[i] = 0;
    if (fast < 255) {
      int rs = h->values[fast];
      int run = (rs >> 4) & 15;
      int magbits = rs & 15;
      int len = h->size[fast];

      if (magbits && len + magbits <= FAST_BITS) {
        // magnitude code followed by receive_extend code
        int k = ((i << len) & ((1 << FAST_BITS) - 1)) >> (FAST_BITS - magbits);
        int m = 1 << (magbits - 1);
        if (k < m) k += (~0U << magbits) + 1;
        // if the result is small enough, we can fit it in fast_ac table
        if (k >= -128 && k <= 127)
          fast_ac[i] = (stbi__int16)((k * 256) + (run * 16) + (len + magbits));
      }
    }
  }
}

static void stbi__grow_buffer_unsafe(stbi__jpeg *j) {
  do {
    unsigned int b = j->nomore ? 0 : stbi__get8(j->s);
    if (b == 0xff) {
      int c = stbi__get8(j->s);
      while (c == 0xff)
        c = stbi__get8(j->s);  // consume fill bytes
      if (c != 0) {
        j->marker = (unsigned char)c;
        j->nomore = 1;
        return;
      }
    }
    j->code_buffer |= b << (24 - j->code_bits);
    j->code_bits += 8;
  } while (j->code_bits <= 24);
}

// (1 << n) - 1
static const stbi__uint32 stbi__bmask[17] = {
    0,   1,    3,    7,    15,   31,    63,    127,  255,
    511, 1023, 2047, 4095, 8191, 16383, 32767, 65535};

// decode a jpeg huffman value from the bitstream
stbi_inline static int stbi__jpeg_huff_decode(stbi__jpeg *j, stbi__huffman *h) {
  unsigned int temp;
  int          c, k;

  if (j->code_bits < 16) stbi__grow_buffer_unsafe(j);

  // look at the top FAST_BITS and determine what symbol ID it is,
  // if the code is <= FAST_BITS
  c = (j->code_buffer >> (32 - FAST_BITS)) & ((1 << FAST_BITS) - 1);
  k = h->fast[c];
  if (k < 255) {
    int s = h->size[k];
    if (s > j->code_bits) return -1;
    j->code_buffer <<= s;
    j->code_bits -= s;
    return h->values[k];
  }

  // naive test is to shift the code_buffer down so k bits are
  // valid, then test against maxcode. To speed this up, we've
  // preshifted maxcode left so that it has (16-k) 0s at the
  // end; in other words, regardless of the number of bits, it
  // wants to be compared against something shifted to have 16;
  // that way we don't need to shift inside the loop.
  temp = j->code_buffer >> 16;
  for (k = FAST_BITS + 1;; ++k)
    if (temp < h->maxcode[k]) break;
  if (k == 17) {
    // error! code not found
    j->code_bits -= 16;
    return -1;
  }

  if (k > j->code_bits) return -1;

  // convert the huffman code to the symbol id
  c = ((j->code_buffer >> (32 - k)) & stbi__bmask[k]) + h->delta[k];
  STBI_ASSERT((((j->code_buffer) >> (32 - h->size[c])) &
               stbi__bmask[h->size[c]]) == h->code[c]);

  // convert the id to a symbol
  j->code_bits -= k;
  j->code_buffer <<= k;
  return h->values[c];
}

// bias[n] = (-1<<n) + 1
static const int stbi__jbias[16] = {0,     -1,    -3,     -7,    -15,   -31,
                                    -63,   -127,  -255,   -511,  -1023, -2047,
                                    -4095, -8191, -16383, -32767};

// combined JPEG 'receive' and JPEG 'extend', since baseline
// always extends everything it receives.
stbi_inline static int stbi__extend_receive(stbi__jpeg *j, int n) {
  unsigned int k;
  int          sgn;
  if (j->code_bits < n) stbi__grow_buffer_unsafe(j);

  sgn = (stbi__int32)j->code_buffer >> 31;  // sign bit is always in MSB
  k = stbi_lrot(j->code_buffer, n);
  if (n < 0 || n >= (int)(sizeof(stbi__bmask) / sizeof(*stbi__bmask))) return 0;
  j->code_buffer = k & ~stbi__bmask[n];
  k &= stbi__bmask[n];
  j->code_bits -= n;
  return k + (stbi__jbias[n] & ~sgn);
}

// get some unsigned bits
stbi_inline static int stbi__jpeg_get_bits(stbi__jpeg *j, int n) {
  unsigned int k;
  if (j->code_bits < n) stbi__grow_buffer_unsafe(j);
  k = stbi_lrot(j->code_buffer, n);
  j->code_buffer = k & ~stbi__bmask[n];
  k &= stbi__bmask[n];
  j->code_bits -= n;
  return k;
}

stbi_inline static int stbi__jpeg_get_bit(stbi__jpeg *j) {
  unsigned int k;
  if (j->code_bits < 1) stbi__grow_buffer_unsafe(j);
  k = j->code_buffer;
  j->code_buffer <<= 1;
  --j->code_bits;
  return k & 0x80000000;
}

// given a value that's at position X in the zigzag stream,
// where does it appear in the 8x8 matrix coded as row-major?
static const stbi_uc stbi__jpeg_dezigzag[64 + 15] = {
    0, 1, 8, 16, 9, 2, 3, 10, 17, 24, 32, 25, 18, 11, 4, 5, 12, 19, 26, 33, 40,
    48, 41, 34, 27, 20, 13, 6, 7, 14, 21, 28, 35, 42, 49, 56, 57, 50, 43, 36,
    29, 22, 15, 23, 30, 37, 44, 51, 58, 59, 52, 45, 38, 31, 39, 46, 53, 60, 61,
    54, 47, 55, 62, 63,
    // let corrupt input sample past end
    63, 63, 63, 63, 63, 63, 63, 63, 63, 63, 63, 63, 63, 63, 63};

// decode one 64-entry block--
static int stbi__jpeg_decode_block(stbi__jpeg *j, short data[64],
                                   stbi__huffman *hdc, stbi__huffman *hac,
                                   stbi__int16 *fac, int b,
                                   stbi__uint16 *dequant) {
  int diff, dc, k;
  int t;

  if (j->code_bits < 16) stbi__grow_buffer_unsafe(j);
  t = stbi__jpeg_huff_decode(j, hdc);
  if (t < 0) return stbi__err("bad huffman code", "Corrupt JPEG");

  // 0 all the ac values now so we can do it 32-bits at a time
  memset(data, 0, 64 * sizeof(data[0]));

  diff = t ? stbi__extend_receive(j, t) : 0;
  dc = j->img_comp[b].dc_pred + diff;
  j->img_comp[b].dc_pred = dc;
  data[0] = (short)(dc * dequant[0]);

  // decode AC components, see JPEG spec
  k = 1;
  do {
    unsigned int zig;
    int          c, r, s;
    if (j->code_bits < 16) stbi__grow_buffer_unsafe(j);
    c = (j->code_buffer >> (32 - FAST_BITS)) & ((1 << FAST_BITS) - 1);
    r = fac[c];
    if (r) {               // fast-AC path
      k += (r >> 4) & 15;  // run
      s = r & 15;          // combined length
      j->code_buffer <<= s;
      j->code_bits -= s;
      // decode into unzigzag'd location
      zig = stbi__jpeg_dezigzag[k++];
      data[zig] = (short)((r >> 8) * dequant[zig]);
    } else {
      int rs = stbi__jpeg_huff_decode(j, hac);
      if (rs < 0) return stbi__err("bad huffman code", "Corrupt JPEG");
      s = rs & 15;
      r = rs >> 4;
      if (s == 0) {
        if (rs != 0xf0) break;  // end block
        k += 16;
      } else {
        k += r;
        // decode into unzigzag'd location
        zig = stbi__jpeg_dezigzag[k++];
        data[zig] = (short)(stbi__extend_receive(j, s) * dequant[zig]);
      }
    }
  } while (k < 64);
  return 1;
}

static int stbi__jpeg_decode_block_prog_dc(stbi__jpeg *j, short data[64],
                                           stbi__huffman *hdc, int b) {
  int diff, dc;
  int t;
  if (j->spec_end != 0)
    return stbi__err("can't merge dc and ac", "Corrupt JPEG");

  if (j->code_bits < 16) stbi__grow_buffer_unsafe(j);

  if (j->succ_high == 0) {
    // first scan for DC coefficient, must be first
    memset(data, 0, 64 * sizeof(data[0]));  // 0 all the ac values now
    t = stbi__jpeg_huff_decode(j, hdc);
    if (t == -1) return stbi__err("can't merge dc and ac", "Corrupt JPEG");
    diff = t ? stbi__extend_receive(j, t) : 0;

    dc = j->img_comp[b].dc_pred + diff;
    j->img_comp[b].dc_pred = dc;
    data[0] = (short)(dc << j->succ_low);
  } else {
    // refinement scan for DC coefficient
    if (stbi__jpeg_get_bit(j)) data[0] += (short)(1 << j->succ_low);
  }
  return 1;
}

// @OPTIMIZE: store non-zigzagged during the decode passes,
// and only de-zigzag when dequantizing
static int stbi__jpeg_decode_block_prog_ac(stbi__jpeg *j, short data[64],
                                           stbi__huffman *hac,
                                           stbi__int16   *fac) {
  int k;
  if (j->spec_start == 0)
    return stbi__err("can't merge dc and ac", "Corrupt JPEG");

  if (j->succ_high == 0) {
    int shift = j->succ_low;

    if (j->eob_run) {
      --j->eob_run;
      return 1;
    }

    k = j->spec_start;
    do {
      unsigned int zig;
      int          c, r, s;
      if (j->code_bits < 16) stbi__grow_buffer_unsafe(j);
      c = (j->code_buffer >> (32 - FAST_BITS)) & ((1 << FAST_BITS) - 1);
      r = fac[c];
      if (r) {               // fast-AC path
        k += (r >> 4) & 15;  // run
        s = r & 15;          // combined length
        j->code_buffer <<= s;
        j->code_bits -= s;
        zig = stbi__jpeg_dezigzag[k++];
        data[zig] = (short)((r >> 8) << shift);
      } else {
        int rs = stbi__jpeg_huff_decode(j, hac);
        if (rs < 0) return stbi__err("bad huffman code", "Corrupt JPEG");
        s = rs & 15;
        r = rs >> 4;
        if (s == 0) {
          if (r < 15) {
            j->eob_run = (1 << r);
            if (r) j->eob_run += stbi__jpeg_get_bits(j, r);
            --j->eob_run;
            break;
          }
          k += 16;
        } else {
          k += r;
          zig = stbi__jpeg_dezigzag[k++];
          data[zig] = (short)(stbi__extend_receive(j, s) << shift);
        }
      }
    } while (k <= j->spec_end);
  } else {
    // refinement scan for these AC coefficients

    short bit = (short)(1 << j->succ_low);

    if (j->eob_run) {
      --j->eob_run;
      for (k = j->spec_start; k <= j->spec_end; ++k) {
        short *p = &data[stbi__jpeg_dezigzag[k]];
        if (*p != 0)
          if (stbi__jpeg_get_bit(j))
            if ((*p & bit) == 0) {
              if (*p > 0)
                *p += bit;
              else
                *p -= bit;
            }
      }
    } else {
      k = j->spec_start;
      do {
        int r, s;
        int rs = stbi__jpeg_huff_decode(
            j, hac);  // @OPTIMIZE see if we can use the fast path here,
                      // advance-by-r is so slow, eh
        if (rs < 0) return stbi__err("bad huffman code", "Corrupt JPEG");
        s = rs & 15;
        r = rs >> 4;
        if (s == 0) {
          if (r < 15) {
            j->eob_run = (1 << r) - 1;
            if (r) j->eob_run += stbi__jpeg_get_bits(j, r);
            r = 64;  // force end of block
          } else {
            // r=15 s=0 should write 16 0s, so we just do
            // a run of 15 0s and then write s (which is 0),
            // so we don't have to do anything special here
          }
        } else {
          if (s != 1) return stbi__err("bad huffman code", "Corrupt JPEG");
          // sign bit
          if (stbi__jpeg_get_bit(j))
            s = bit;
          else
            s = -bit;
        }

        // advance by r
        while (k <= j->spec_end) {
          short *p = &data[stbi__jpeg_dezigzag[k++]];
          if (*p != 0) {
            if (stbi__jpeg_get_bit(j))
              if ((*p & bit) == 0) {
                if (*p > 0)
                  *p += bit;
                else
                  *p -= bit;
              }
          } else {
            if (r == 0) {
              *p = (short)s;
              break;
            }
            --r;
          }
        }
      } while (k <= j->spec_end);
    }
  }
  return 1;
}

// take a -128..127 value and stbi__clamp it and convert to 0..255
stbi_inline static stbi_uc stbi__clamp(int x) {
  // trick to use a single test to catch both cases
  if ((unsigned int)x > 255) {
    if (x < 0) return 0;
    if (x > 255) return 255;
  }
  return (stbi_uc)x;
}

    #define stbi__f2f(x) ((int)(((x)*4096 + 0.5)))
    #define stbi__fsh(x) ((x)*4096)

    // derived from jidctint -- DCT_ISLOW
    #define STBI__IDCT_1D(s0, s1, s2, s3, s4, s5, s6, s7)     \
      int t0, t1, t2, t3, p1, p2, p3, p4, p5, x0, x1, x2, x3; \
      p2 = s2;                                                \
      p3 = s6;                                                \
      p1 = (p2 + p3) * stbi__f2f(0.5411961f);                 \
      t2 = p1 + p3 * stbi__f2f(-1.847759065f);                \
      t3 = p1 + p2 * stbi__f2f(0.765366865f);                 \
      p2 = s0;                                                \
      p3 = s4;                                                \
      t0 = stbi__fsh(p2 + p3);                                \
      t1 = stbi__fsh(p2 - p3);                                \
      x0 = t0 + t3;                                           \
      x3 = t0 - t3;                                           \
      x1 = t1 + t2;                                           \
      x2 = t1 - t2;                                           \
      t0 = s7;                                                \
      t1 = s5;                                                \
      t2 = s3;                                                \
      t3 = s1;                                                \
      p3 = t0 + t2;                                           \
      p4 = t1 + t3;                                           \
      p1 = t0 + t3;                                           \
      p2 = t1 + t2;                                           \
      p5 = (p3 + p4) * stbi__f2f(1.175875602f);               \
      t0 = t0 * stbi__f2f(0.298631336f);                      \
      t1 = t1 * stbi__f2f(2.053119869f);                      \
      t2 = t2 * stbi__f2f(3.072711026f);                      \
      t3 = t3 * stbi__f2f(1.501321110f);                      \
      p1 = p5 + p1 * stbi__f2f(-0.899976223f);                \
      p2 = p5 + p2 * stbi__f2f(-2.562915447f);                \
      p3 = p3 * stbi__f2f(-1.961570560f);                     \
      p4 = p4 * stbi__f2f(-0.390180644f);                     \
      t3 += p1 + p4;                                          \
      t2 += p2 + p3;                                          \
      t1 += p2 + p4;                                          \
      t0 += p1 + p3;

static void stbi__idct_block(stbi_uc *out, int out_stride, short data[64]) {
  int      i, val[64], *v = val;
  stbi_uc *o;
  short   *d = data;

  // columns
  for (i = 0; i < 8; ++i, ++d, ++v) {
    // if all zeroes, shortcut -- this avoids dequantizing 0s and IDCTing
    if (d[8] == 0 && d[16] == 0 && d[24] == 0 && d[32] == 0 && d[40] == 0 &&
        d[48] == 0 && d[56] == 0) {
      //    no shortcut                 0     seconds
      //    (1|2|3|4|5|6|7)==0          0     seconds
      //    all separate               -0.047 seconds
      //    1 && 2|3 && 4|5 && 6|7:    -0.047 seconds
      int dcterm = d[0] * 4;
      v[0] = v[8] = v[16] = v[24] = v[32] = v[40] = v[48] = v[56] = dcterm;
    } else {
      STBI__IDCT_1D(d[0], d[8], d[16], d[24], d[32], d[40], d[48], d[56])
      // constants scaled things up by 1<<12; let's bring them back
      // down, but keep 2 extra bits of precision
      x0 += 512;
      x1 += 512;
      x2 += 512;
      x3 += 512;
      v[0] = (x0 + t3) >> 10;
      v[56] = (x0 - t3) >> 10;
      v[8] = (x1 + t2) >> 10;
      v[48] = (x1 - t2) >> 10;
      v[16] = (x2 + t1) >> 10;
      v[40] = (x2 - t1) >> 10;
      v[24] = (x3 + t0) >> 10;
      v[32] = (x3 - t0) >> 10;
    }
  }

  for (i = 0, v = val, o = out; i < 8; ++i, v += 8, o += out_stride) {
    // no fast case since the first 1D IDCT spread components out
    STBI__IDCT_1D(v[0], v[1], v[2], v[3], v[4], v[5], v[6], v[7])
    // constants scaled things up by 1<<12, plus we had 1<<2 from first
    // loop, plus horizontal and vertical each scale by sqrt(8) so together
    // we've got an extra 1<<3, so 1<<17 total we need to remove.
    // so we want to round that, which means adding 0.5 * 1<<17,
    // aka 65536. Also, we'll end up with -128 to 127 that we want
    // to encode as 0..255 by adding 128, so we'll add that before the shift
    x0 += 65536 + (128 << 17);
    x1 += 65536 + (128 << 17);
    x2 += 65536 + (128 << 17);
    x3 += 65536 + (128 << 17);
    // tried computing the shifts into temps, or'ing the temps to see
    // if any were out of range, but that was slower
    o[0] = stbi__clamp((x0 + t3) >> 17);
    o[7] = stbi__clamp((x0 - t3) >> 17);
    o[1] = stbi__clamp((x1 + t2) >> 17);
    o[6] = stbi__clamp((x1 - t2) >> 17);
    o[2] = stbi__clamp((x2 + t1) >> 17);
    o[5] = stbi__clamp((x2 - t1) >> 17);
    o[3] = stbi__clamp((x3 + t0) >> 17);
    o[4] = stbi__clamp((x3 - t0) >> 17);
  }
}

    #ifdef STBI_SSE2
// sse2 integer IDCT. not the fastest possible implementation but it
// produces bit-identical results to the generic C version so it's
// fully "transparent".
static void stbi__idct_simd(stbi_uc *out, int out_stride, short data[64]) {
  // This is constructed to match our regular (generic) integer IDCT exactly.
  __m128i row0, row1, row2, row3, row4, row5, row6, row7;
  __m128i tmp;

      // dot product constant: even elems=x, odd elems=y
      #define dct_const(x, y) \
        _mm_setr_epi16((x), (y), (x), (y), (x), (y), (x), (y))

      // out(0) = c0[even]*x + c0[odd]*y   (c0, x, y 16-bit, out 32-bit)
      // out(1) = c1[even]*x + c1[odd]*y
      #define dct_rot(out0, out1, x, y, c0, c1)        \
        __m128i c0##lo = _mm_unpacklo_epi16((x), (y)); \
        __m128i c0##hi = _mm_unpackhi_epi16((x), (y)); \
        __m128i out0##_l = _mm_madd_epi16(c0##lo, c0); \
        __m128i out0##_h = _mm_madd_epi16(c0##hi, c0); \
        __m128i out1##_l = _mm_madd_epi16(c0##lo, c1); \
        __m128i out1##_h = _mm_madd_epi16(c0##hi, c1)

      // out = in << 12  (in 16-bit, out 32-bit)
      #define dct_widen(out, in)                                              \
        __m128i out##_l =                                                     \
            _mm_srai_epi32(_mm_unpacklo_epi16(_mm_setzero_si128(), (in)), 4); \
        __m128i out##_h =                                                     \
            _mm_srai_epi32(_mm_unpackhi_epi16(_mm_setzero_si128(), (in)), 4)

      // wide add
      #define dct_wadd(out, a, b)                      \
        __m128i out##_l = _mm_add_epi32(a##_l, b##_l); \
        __m128i out##_h = _mm_add_epi32(a##_h, b##_h)

      // wide sub
      #define dct_wsub(out, a, b)                      \
        __m128i out##_l = _mm_sub_epi32(a##_l, b##_l); \
        __m128i out##_h = _mm_sub_epi32(a##_h, b##_h)

      // butterfly a/b, add bias, then shift by "s" and pack
      #define dct_bfly32o(out0, out1, a, b, bias, s)        \
        {                                                   \
          __m128i abiased_l = _mm_add_epi32(a##_l, bias);   \
          __m128i abiased_h = _mm_add_epi32(a##_h, bias);   \
          dct_wadd(sum, abiased, b);                        \
          dct_wsub(dif, abiased, b);                        \
          out0 = _mm_packs_epi32(_mm_srai_epi32(sum_l, s),  \
                                 _mm_srai_epi32(sum_h, s)); \
          out1 = _mm_packs_epi32(_mm_srai_epi32(dif_l, s),  \
                                 _mm_srai_epi32(dif_h, s)); \
        }

      // 8-bit interleave step (for transposes)
      #define dct_interleave8(a, b)  \
        tmp = a;                     \
        a = _mm_unpacklo_epi8(a, b); \
        b = _mm_unpackhi_epi8(tmp, b)

      // 16-bit interleave step (for transposes)
      #define dct_interleave16(a, b)  \
        tmp = a;                      \
        a = _mm_unpacklo_epi16(a, b); \
        b = _mm_unpackhi_epi16(tmp, b)

      #define dct_pass(bias, shift)                        \
        {                                                  \
          /* even part */                                  \
          dct_rot(t2e, t3e, row2, row6, rot0_0, rot0_1);   \
          __m128i sum04 = _mm_add_epi16(row0, row4);       \
          __m128i dif04 = _mm_sub_epi16(row0, row4);       \
          dct_widen(t0e, sum04);                           \
          dct_widen(t1e, dif04);                           \
          dct_wadd(x0, t0e, t3e);                          \
          dct_wsub(x3, t0e, t3e);                          \
          dct_wadd(x1, t1e, t2e);                          \
          dct_wsub(x2, t1e, t2e);                          \
          /* odd part */                                   \
          dct_rot(y0o, y2o, row7, row3, rot2_0, rot2_1);   \
          dct_rot(y1o, y3o, row5, row1, rot3_0, rot3_1);   \
          __m128i sum17 = _mm_add_epi16(row1, row7);       \
          __m128i sum35 = _mm_add_epi16(row3, row5);       \
          dct_rot(y4o, y5o, sum17, sum35, rot1_0, rot1_1); \
          dct_wadd(x4, y0o, y4o);                          \
          dct_wadd(x5, y1o, y5o);                          \
          dct_wadd(x6, y2o, y5o);                          \
          dct_wadd(x7, y3o, y4o);                          \
          dct_bfly32o(row0, row7, x0, x7, bias, shift);    \
          dct_bfly32o(row1, row6, x1, x6, bias, shift);    \
          dct_bfly32o(row2, row5, x2, x5, bias, shift);    \
          dct_bfly32o(row3, row4, x3, x4, bias, shift);    \
        }

  __m128i rot0_0 = dct_const(stbi__f2f(0.5411961f),
                             stbi__f2f(0.5411961f) + stbi__f2f(-1.847759065f));
  __m128i rot0_1 = dct_const(stbi__f2f(0.5411961f) + stbi__f2f(0.765366865f),
                             stbi__f2f(0.5411961f));
  __m128i rot1_0 = dct_const(stbi__f2f(1.175875602f) + stbi__f2f(-0.899976223f),
                             stbi__f2f(1.175875602f));
  __m128i rot1_1 =
      dct_const(stbi__f2f(1.175875602f),
                stbi__f2f(1.175875602f) + stbi__f2f(-2.562915447f));
  __m128i rot2_0 = dct_const(stbi__f2f(-1.961570560f) + stbi__f2f(0.298631336f),
                             stbi__f2f(-1.961570560f));
  __m128i rot2_1 =
      dct_const(stbi__f2f(-1.961570560f),
                stbi__f2f(-1.961570560f) + stbi__f2f(3.072711026f));
  __m128i rot3_0 = dct_const(stbi__f2f(-0.390180644f) + stbi__f2f(2.053119869f),
                             stbi__f2f(-0.390180644f));
  __m128i rot3_1 =
      dct_const(stbi__f2f(-0.390180644f),
                stbi__f2f(-0.390180644f) + stbi__f2f(1.501321110f));

  // rounding biases in column/row passes, see stbi__idct_block for explanation.
  __m128i bias_0 = _mm_set1_epi32(512);
  __m128i bias_1 = _mm_set1_epi32(65536 + (128 << 17));

  // load
  row0 = _mm_load_si128((const __m128i *)(data + 0 * 8));
  row1 = _mm_load_si128((const __m128i *)(data + 1 * 8));
  row2 = _mm_load_si128((const __m128i *)(data + 2 * 8));
  row3 = _mm_load_si128((const __m128i *)(data + 3 * 8));
  row4 = _mm_load_si128((const __m128i *)(data + 4 * 8));
  row5 = _mm_load_si128((const __m128i *)(data + 5 * 8));
  row6 = _mm_load_si128((const __m128i *)(data + 6 * 8));
  row7 = _mm_load_si128((const __m128i *)(data + 7 * 8));

  // column pass
  dct_pass(bias_0, 10);

  {
    // 16bit 8x8 transpose pass 1
    dct_interleave16(row0, row4);
    dct_interleave16(row1, row5);
    dct_interleave16(row2, row6);
    dct_interleave16(row3, row7);

    // transpose pass 2
    dct_interleave16(row0, row2);
    dct_interleave16(row1, row3);
    dct_interleave16(row4, row6);
    dct_interleave16(row5, row7);

    // transpose pass 3
    dct_interleave16(row0, row1);
    dct_interleave16(row2, row3);
    dct_interleave16(row4, row5);
    dct_interleave16(row6, row7);
  }

  // row pass
  dct_pass(bias_1, 17);

  {
    // pack
    __m128i p0 = _mm_packus_epi16(row0, row1);  // a0a1a2a3...a7b0b1b2b3...b7
    __m128i p1 = _mm_packus_epi16(row2, row3);
    __m128i p2 = _mm_packus_epi16(row4, row5);
    __m128i p3 = _mm_packus_epi16(row6, row7);

    // 8bit 8x8 transpose pass 1
    dct_interleave8(p0, p2);  // a0e0a1e1...
    dct_interleave8(p1, p3);  // c0g0c1g1...

    // transpose pass 2
    dct_interleave8(p0, p1);  // a0c0e0g0...
    dct_interleave8(p2, p3);  // b0d0f0h0...

    // transpose pass 3
    dct_interleave8(p0, p2);  // a0b0c0d0...
    dct_interleave8(p1, p3);  // a4b4c4d4...

    // store
    _mm_storel_epi64((__m128i *)out, p0);
    out += out_stride;
    _mm_storel_epi64((__m128i *)out, _mm_shuffle_epi32(p0, 0x4e));
    out += out_stride;
    _mm_storel_epi64((__m128i *)out, p2);
    out += out_stride;
    _mm_storel_epi64((__m128i *)out, _mm_shuffle_epi32(p2, 0x4e));
    out += out_stride;
    _mm_storel_epi64((__m128i *)out, p1);
    out += out_stride;
    _mm_storel_epi64((__m128i *)out, _mm_shuffle_epi32(p1, 0x4e));
    out += out_stride;
    _mm_storel_epi64((__m128i *)out, p3);
    out += out_stride;
    _mm_storel_epi64((__m128i *)out, _mm_shuffle_epi32(p3, 0x4e));
  }

      #undef dct_const
      #undef dct_rot
      #undef dct_widen
      #undef dct_wadd
      #undef dct_wsub
      #undef dct_bfly32o
      #undef dct_interleave8
      #undef dct_interleave16
      #undef dct_pass
}

    #endif  // STBI_SSE2

    #ifdef STBI_NEON

// NEON integer IDCT. should produce bit-identical
// results to the generic C version.
static void stbi__idct_simd(stbi_uc *out, int out_stride, short data[64]) {
  int16x8_t row0, row1, row2, row3, row4, row5, row6, row7;

  int16x4_t rot0_0 = vdup_n_s16(stbi__f2f(0.5411961f));
  int16x4_t rot0_1 = vdup_n_s16(stbi__f2f(-1.847759065f));
  int16x4_t rot0_2 = vdup_n_s16(stbi__f2f(0.765366865f));
  int16x4_t rot1_0 = vdup_n_s16(stbi__f2f(1.175875602f));
  int16x4_t rot1_1 = vdup_n_s16(stbi__f2f(-0.899976223f));
  int16x4_t rot1_2 = vdup_n_s16(stbi__f2f(-2.562915447f));
  int16x4_t rot2_0 = vdup_n_s16(stbi__f2f(-1.961570560f));
  int16x4_t rot2_1 = vdup_n_s16(stbi__f2f(-0.390180644f));
  int16x4_t rot3_0 = vdup_n_s16(stbi__f2f(0.298631336f));
  int16x4_t rot3_1 = vdup_n_s16(stbi__f2f(2.053119869f));
  int16x4_t rot3_2 = vdup_n_s16(stbi__f2f(3.072711026f));
  int16x4_t rot3_3 = vdup_n_s16(stbi__f2f(1.501321110f));

      #define dct_long_mul(out, inq, coeff)                      \
        int32x4_t out##_l = vmull_s16(vget_low_s16(inq), coeff); \
        int32x4_t out##_h = vmull_s16(vget_high_s16(inq), coeff)

      #define dct_long_mac(out, acc, inq, coeff)                          \
        int32x4_t out##_l = vmlal_s16(acc##_l, vget_low_s16(inq), coeff); \
        int32x4_t out##_h = vmlal_s16(acc##_h, vget_high_s16(inq), coeff)

      #define dct_widen(out, inq)                               \
        int32x4_t out##_l = vshll_n_s16(vget_low_s16(inq), 12); \
        int32x4_t out##_h = vshll_n_s16(vget_high_s16(inq), 12)

      // wide add
      #define dct_wadd(out, a, b)                    \
        int32x4_t out##_l = vaddq_s32(a##_l, b##_l); \
        int32x4_t out##_h = vaddq_s32(a##_h, b##_h)

      // wide sub
      #define dct_wsub(out, a, b)                    \
        int32x4_t out##_l = vsubq_s32(a##_l, b##_l); \
        int32x4_t out##_h = vsubq_s32(a##_h, b##_h)

      // butterfly a/b, then shift using "shiftop" by "s" and pack
      #define dct_bfly32o(out0, out1, a, b, shiftop, s)              \
        {                                                            \
          dct_wadd(sum, a, b);                                       \
          dct_wsub(dif, a, b);                                       \
          out0 = vcombine_s16(shiftop(sum_l, s), shiftop(sum_h, s)); \
          out1 = vcombine_s16(shiftop(dif_l, s), shiftop(dif_h, s)); \
        }

      #define dct_pass(shiftop, shift)                     \
        {                                                  \
          /* even part */                                  \
          int16x8_t sum26 = vaddq_s16(row2, row6);         \
          dct_long_mul(p1e, sum26, rot0_0);                \
          dct_long_mac(t2e, p1e, row6, rot0_1);            \
          dct_long_mac(t3e, p1e, row2, rot0_2);            \
          int16x8_t sum04 = vaddq_s16(row0, row4);         \
          int16x8_t dif04 = vsubq_s16(row0, row4);         \
          dct_widen(t0e, sum04);                           \
          dct_widen(t1e, dif04);                           \
          dct_wadd(x0, t0e, t3e);                          \
          dct_wsub(x3, t0e, t3e);                          \
          dct_wadd(x1, t1e, t2e);                          \
          dct_wsub(x2, t1e, t2e);                          \
          /* odd part */                                   \
          int16x8_t sum15 = vaddq_s16(row1, row5);         \
          int16x8_t sum17 = vaddq_s16(row1, row7);         \
          int16x8_t sum35 = vaddq_s16(row3, row5);         \
          int16x8_t sum37 = vaddq_s16(row3, row7);         \
          int16x8_t sumodd = vaddq_s16(sum17, sum35);      \
          dct_long_mul(p5o, sumodd, rot1_0);               \
          dct_long_mac(p1o, p5o, sum17, rot1_1);           \
          dct_long_mac(p2o, p5o, sum35, rot1_2);           \
          dct_long_mul(p3o, sum37, rot2_0);                \
          dct_long_mul(p4o, sum15, rot2_1);                \
          dct_wadd(sump13o, p1o, p3o);                     \
          dct_wadd(sump24o, p2o, p4o);                     \
          dct_wadd(sump23o, p2o, p3o);                     \
          dct_wadd(sump14o, p1o, p4o);                     \
          dct_long_mac(x4, sump13o, row7, rot3_0);         \
          dct_long_mac(x5, sump24o, row5, rot3_1);         \
          dct_long_mac(x6, sump23o, row3, rot3_2);         \
          dct_long_mac(x7, sump14o, row1, rot3_3);         \
          dct_bfly32o(row0, row7, x0, x7, shiftop, shift); \
          dct_bfly32o(row1, row6, x1, x6, shiftop, shift); \
          dct_bfly32o(row2, row5, x2, x5, shiftop, shift); \
          dct_bfly32o(row3, row4, x3, x4, shiftop, shift); \
        }

  // load
  row0 = vld1q_s16(data + 0 * 8);
  row1 = vld1q_s16(data + 1 * 8);
  row2 = vld1q_s16(data + 2 * 8);
  row3 = vld1q_s16(data + 3 * 8);
  row4 = vld1q_s16(data + 4 * 8);
  row5 = vld1q_s16(data + 5 * 8);
  row6 = vld1q_s16(data + 6 * 8);
  row7 = vld1q_s16(data + 7 * 8);

  // add DC bias
  row0 = vaddq_s16(row0, vsetq_lane_s16(1024, vdupq_n_s16(0), 0));

  // column pass
  dct_pass(vrshrn_n_s32, 10);

  // 16bit 8x8 transpose
  {
      // these three map to a single VTRN.16, VTRN.32, and VSWP, respectively.
      // whether compilers actually get this is another story, sadly.
      #define dct_trn16(x, y)              \
        {                                  \
          int16x8x2_t t = vtrnq_s16(x, y); \
          x = t.val[0];                    \
          y = t.val[1];                    \
        }
      #define dct_trn32(x, y)                                                \
        {                                                                    \
          int32x4x2_t t =                                                    \
              vtrnq_s32(vreinterpretq_s32_s16(x), vreinterpretq_s32_s16(y)); \
          x = vreinterpretq_s16_s32(t.val[0]);                               \
          y = vreinterpretq_s16_s32(t.val[1]);                               \
        }
      #define dct_trn64(x, y)                                     \
        {                                                         \
          int16x8_t x0 = x;                                       \
          int16x8_t y0 = y;                                       \
          x = vcombine_s16(vget_low_s16(x0), vget_low_s16(y0));   \
          y = vcombine_s16(vget_high_s16(x0), vget_high_s16(y0)); \
        }

    // pass 1
    dct_trn16(row0, row1);  // a0b0a2b2a4b4a6b6
    dct_trn16(row2, row3);
    dct_trn16(row4, row5);
    dct_trn16(row6, row7);

    // pass 2
    dct_trn32(row0, row2);  // a0b0c0d0a4b4c4d4
    dct_trn32(row1, row3);
    dct_trn32(row4, row6);
    dct_trn32(row5, row7);

    // pass 3
    dct_trn64(row0, row4);  // a0b0c0d0e0f0g0h0
    dct_trn64(row1, row5);
    dct_trn64(row2, row6);
    dct_trn64(row3, row7);

      #undef dct_trn16
      #undef dct_trn32
      #undef dct_trn64
  }

  // row pass
  // vrshrn_n_s32 only supports shifts up to 16, we need
  // 17. so do a non-rounding shift of 16 first then follow
  // up with a rounding shift by 1.
  dct_pass(vshrn_n_s32, 16);

  {
    // pack and round
    uint8x8_t p0 = vqrshrun_n_s16(row0, 1);
    uint8x8_t p1 = vqrshrun_n_s16(row1, 1);
    uint8x8_t p2 = vqrshrun_n_s16(row2, 1);
    uint8x8_t p3 = vqrshrun_n_s16(row3, 1);
    uint8x8_t p4 = vqrshrun_n_s16(row4, 1);
    uint8x8_t p5 = vqrshrun_n_s16(row5, 1);
    uint8x8_t p6 = vqrshrun_n_s16(row6, 1);
    uint8x8_t p7 = vqrshrun_n_s16(row7, 1);

        // again, these can translate into one instruction, but often don't.
      #define dct_trn8_8(x, y)           \
        {                                \
          uint8x8x2_t t = vtrn_u8(x, y); \
          x = t.val[0];                  \
          y = t.val[1];                  \
        }
      #define dct_trn8_16(x, y)                                         \
        {                                                               \
          uint16x4x2_t t =                                              \
              vtrn_u16(vreinterpret_u16_u8(x), vreinterpret_u16_u8(y)); \
          x = vreinterpret_u8_u16(t.val[0]);                            \
          y = vreinterpret_u8_u16(t.val[1]);                            \
        }
      #define dct_trn8_32(x, y)                                         \
        {                                                               \
          uint32x2x2_t t =                                              \
              vtrn_u32(vreinterpret_u32_u8(x), vreinterpret_u32_u8(y)); \
          x = vreinterpret_u8_u32(t.val[0]);                            \
          y = vreinterpret_u8_u32(t.val[1]);                            \
        }

    // sadly can't use interleaved stores here since we only write
    // 8 bytes to each scan line!

    // 8x8 8-bit transpose pass 1
    dct_trn8_8(p0, p1);
    dct_trn8_8(p2, p3);
    dct_trn8_8(p4, p5);
    dct_trn8_8(p6, p7);

    // pass 2
    dct_trn8_16(p0, p2);
    dct_trn8_16(p1, p3);
    dct_trn8_16(p4, p6);
    dct_trn8_16(p5, p7);

    // pass 3
    dct_trn8_32(p0, p4);
    dct_trn8_32(p1, p5);
    dct_trn8_32(p2, p6);
    dct_trn8_32(p3, p7);

    // store
    vst1_u8(out, p0);
    out += out_stride;
    vst1_u8(out, p1);
    out += out_stride;
    vst1_u8(out, p2);
    out += out_stride;
    vst1_u8(out, p3);
    out += out_stride;
    vst1_u8(out, p4);
    out += out_stride;
    vst1_u8(out, p5);
    out += out_stride;
    vst1_u8(out, p6);
    out += out_stride;
    vst1_u8(out, p7);

      #undef dct_trn8_8
      #undef dct_trn8_16
      #undef dct_trn8_32
  }

      #undef dct_long_mul
      #undef dct_long_mac
      #undef dct_widen
      #undef dct_wadd
      #undef dct_wsub
      #undef dct_bfly32o
      #undef dct_pass
}

    #endif  // STBI_NEON

    #define STBI__MARKER_none 0xff
// if there's a pending marker from the entropy stream, return that
// otherwise, fetch from the stream and get a marker. if there's no
// marker, return 0xff, which is never a valid marker value
static stbi_uc stbi__get_marker(stbi__jpeg *j) {
  stbi_uc x;
  if (j->marker != STBI__MARKER_none) {
    x = j->marker;
    j->marker = STBI__MARKER_none;
    return x;
  }
  x = stbi__get8(j->s);
  if (x != 0xff) return STBI__MARKER_none;
  while (x == 0xff)
    x = stbi__get8(j->s);  // consume repeated 0xff fill bytes
  return x;
}

    // in each scan, we'll have scan_n components, and the order
    // of the components is specified by order[]
    #define STBI__RESTART(x) ((x) >= 0xd0 && (x) <= 0xd7)

// after a restart interval, stbi__jpeg_reset the entropy decoder and
// the dc prediction
static void stbi__jpeg_reset(stbi__jpeg *j) {
  j->code_bits = 0;
  j->code_buffer = 0;
  j->nomore = 0;
  j->img_comp[0].dc_pred = j->img_comp[1].dc_pred = j->img_comp[2].dc_pred =
      j->img_comp[3].dc_pred = 0;
  j->marker = STBI__MARKER_none;
  j->todo = j->restart_interval ? j->restart_interval : 0x7fffffff;
  j->eob_run = 0;
  // no more than 1<<31 MCUs if no restart_interal? that's plenty safe,
  // since we don't even allow 1<<30 pixels
}

static int stbi__parse_entropy_coded_data(stbi__jpeg *z) {
  stbi__jpeg_reset(z);
  if (!z->progressive) {
    if (z->scan_n == 1) {
      int i, j;
      STBI_SIMD_ALIGN(short, data[64]);
      int n = z->order[0];
      // non-interleaved data, we just need to process one block at a time,
      // in trivial scanline order
      // number of blocks to do just depends on how many actual "pixels" this
      // component has, independent of interleaved MCU blocking and such
      int w = (z->img_comp[n].x + 7) >> 3;
      int h = (z->img_comp[n].y + 7) >> 3;
      for (j = 0; j < h; ++j) {
        for (i = 0; i < w; ++i) {
          int ha = z->img_comp[n].ha;
          if (!stbi__jpeg_decode_block(z, data, z->huff_dc + z->img_comp[n].hd,
                                       z->huff_ac + ha, z->fast_ac[ha], n,
                                       z->dequant[z->img_comp[n].tq]))
            return 0;
          z->idct_block_kernel(
              z->img_comp[n].data + z->img_comp[n].w2 * j * 8 + i * 8,
              z->img_comp[n].w2, data);
          // every data block is an MCU, so countdown the restart interval
          if (--z->todo <= 0) {
            if (z->code_bits < 24) stbi__grow_buffer_unsafe(z);
            // if it's NOT a restart, then just bail, so we get corrupt data
            // rather than no data
            if (!STBI__RESTART(z->marker)) return 1;
            stbi__jpeg_reset(z);
          }
        }
      }
      return 1;
    } else {  // interleaved
      int i, j, k, x, y;
      STBI_SIMD_ALIGN(short, data[64]);
      for (j = 0; j < z->img_mcu_y; ++j) {
        for (i = 0; i < z->img_mcu_x; ++i) {
          // scan an interleaved mcu... process scan_n components in order
          for (k = 0; k < z->scan_n; ++k) {
            int n = z->order[k];
            // scan out an mcu's worth of this component; that's just determined
            // by the basic H and V specified for the component
            for (y = 0; y < z->img_comp[n].v; ++y) {
              for (x = 0; x < z->img_comp[n].h; ++x) {
                int x2 = (i * z->img_comp[n].h + x) * 8;
                int y2 = (j * z->img_comp[n].v + y) * 8;
                int ha = z->img_comp[n].ha;
                if (!stbi__jpeg_decode_block(z, data,
                                             z->huff_dc + z->img_comp[n].hd,
                                             z->huff_ac + ha, z->fast_ac[ha], n,
                                             z->dequant[z->img_comp[n].tq]))
                  return 0;
                z->idct_block_kernel(
                    z->img_comp[n].data + z->img_comp[n].w2 * y2 + x2,
                    z->img_comp[n].w2, data);
              }
            }
          }
          // after all interleaved components, that's an interleaved MCU,
          // so now count down the restart interval
          if (--z->todo <= 0) {
            if (z->code_bits < 24) stbi__grow_buffer_unsafe(z);
            if (!STBI__RESTART(z->marker)) return 1;
            stbi__jpeg_reset(z);
          }
        }
      }
      return 1;
    }
  } else {
    if (z->scan_n == 1) {
      int i, j;
      int n = z->order[0];
      // non-interleaved data, we just need to process one block at a time,
      // in trivial scanline order
      // number of blocks to do just depends on how many actual "pixels" this
      // component has, independent of interleaved MCU blocking and such
      int w = (z->img_comp[n].x + 7) >> 3;
      int h = (z->img_comp[n].y + 7) >> 3;
      for (j = 0; j < h; ++j) {
        for (i = 0; i < w; ++i) {
          short *data =
              z->img_comp[n].coeff + 64 * (i + j * z->img_comp[n].coeff_w);
          if (z->spec_start == 0) {
            if (!stbi__jpeg_decode_block_prog_dc(
                    z, data, &z->huff_dc[z->img_comp[n].hd], n))
              return 0;
          } else {
            int ha = z->img_comp[n].ha;
            if (!stbi__jpeg_decode_block_prog_ac(z, data, &z->huff_ac[ha],
                                                 z->fast_ac[ha]))
              return 0;
          }
          // every data block is an MCU, so countdown the restart interval
          if (--z->todo <= 0) {
            if (z->code_bits < 24) stbi__grow_buffer_unsafe(z);
            if (!STBI__RESTART(z->marker)) return 1;
            stbi__jpeg_reset(z);
          }
        }
      }
      return 1;
    } else {  // interleaved
      int i, j, k, x, y;
      for (j = 0; j < z->img_mcu_y; ++j) {
        for (i = 0; i < z->img_mcu_x; ++i) {
          // scan an interleaved mcu... process scan_n components in order
          for (k = 0; k < z->scan_n; ++k) {
            int n = z->order[k];
            // scan out an mcu's worth of this component; that's just determined
            // by the basic H and V specified for the component
            for (y = 0; y < z->img_comp[n].v; ++y) {
              for (x = 0; x < z->img_comp[n].h; ++x) {
                int    x2 = (i * z->img_comp[n].h + x);
                int    y2 = (j * z->img_comp[n].v + y);
                short *data = z->img_comp[n].coeff +
                              64 * (x2 + y2 * z->img_comp[n].coeff_w);
                if (!stbi__jpeg_decode_block_prog_dc(
                        z, data, &z->huff_dc[z->img_comp[n].hd], n))
                  return 0;
              }
            }
          }
          // after all interleaved components, that's an interleaved MCU,
          // so now count down the restart interval
          if (--z->todo <= 0) {
            if (z->code_bits < 24) stbi__grow_buffer_unsafe(z);
            if (!STBI__RESTART(z->marker)) return 1;
            stbi__jpeg_reset(z);
          }
        }
      }
      return 1;
    }
  }
}

static void stbi__jpeg_dequantize(short *data, stbi__uint16 *dequant) {
  int i;
  for (i = 0; i < 64; ++i)
    data[i] *= dequant[i];
}

static void stbi__jpeg_finish(stbi__jpeg *z) {
  if (z->progressive) {
    // dequantize and idct the data
    int i, j, n;
    for (n = 0; n < z->s->img_n; ++n) {
      int w = (z->img_comp[n].x + 7) >> 3;
      int h = (z->img_comp[n].y + 7) >> 3;
      for (j = 0; j < h; ++j) {
        for (i = 0; i < w; ++i) {
          short *data =
              z->img_comp[n].coeff + 64 * (i + j * z->img_comp[n].coeff_w);
          stbi__jpeg_dequantize(data, z->dequant[z->img_comp[n].tq]);
          z->idct_block_kernel(
              z->img_comp[n].data + z->img_comp[n].w2 * j * 8 + i * 8,
              z->img_comp[n].w2, data);
        }
      }
    }
  }
}

static int stbi__process_marker(stbi__jpeg *z, int m) {
  int L;
  switch (m) {
    case STBI__MARKER_none:  // no marker found
      return stbi__err("expected marker", "Corrupt JPEG");

    case 0xDD:  // DRI - specify restart interval
      if (stbi__get16be(z->s) != 4)
        return stbi__err("bad DRI len", "Corrupt JPEG");
      z->restart_interval = stbi__get16be(z->s);
      return 1;

    case 0xDB:  // DQT - define quantization table
      L = stbi__get16be(z->s) - 2;
      while (L > 0) {
        int q = stbi__get8(z->s);
        int p = q >> 4, sixteen = (p != 0);
        int t = q & 15, i;
        if (p != 0 && p != 1) return stbi__err("bad DQT type", "Corrupt JPEG");
        if (t > 3) return stbi__err("bad DQT table", "Corrupt JPEG");

        for (i = 0; i < 64; ++i)
          z->dequant[t][stbi__jpeg_dezigzag[i]] =
              (stbi__uint16)(sixteen ? stbi__get16be(z->s) : stbi__get8(z->s));
        L -= (sixteen ? 129 : 65);
      }
      return L == 0;

    case 0xC4:  // DHT - define huffman table
      L = stbi__get16be(z->s) - 2;
      while (L > 0) {
        stbi_uc *v;
        int      sizes[16], i, n = 0;
        int      q = stbi__get8(z->s);
        int      tc = q >> 4;
        int      th = q & 15;
        if (tc > 1 || th > 3)
          return stbi__err("bad DHT header", "Corrupt JPEG");
        for (i = 0; i < 16; ++i) {
          sizes[i] = stbi__get8(z->s);
          n += sizes[i];
        }
        L -= 17;
        if (tc == 0) {
          if (!stbi__build_huffman(z->huff_dc + th, sizes)) return 0;
          v = z->huff_dc[th].values;
        } else {
          if (!stbi__build_huffman(z->huff_ac + th, sizes)) return 0;
          v = z->huff_ac[th].values;
        }
        for (i = 0; i < n; ++i)
          v[i] = stbi__get8(z->s);
        if (tc != 0) stbi__build_fast_ac(z->fast_ac[th], z->huff_ac + th);
        L -= n;
      }
      return L == 0;
  }

  // check for comment block or APP blocks
  if ((m >= 0xE0 && m <= 0xEF) || m == 0xFE) {
    L = stbi__get16be(z->s);
    if (L < 2) {
      if (m == 0xFE)
        return stbi__err("bad COM len", "Corrupt JPEG");
      else
        return stbi__err("bad APP len", "Corrupt JPEG");
    }
    L -= 2;

    if (m == 0xE0 && L >= 5) {  // JFIF APP0 segment
      static const unsigned char tag[5] = {'J', 'F', 'I', 'F', '\0'};
      int                        ok = 1;
      int                        i;
      for (i = 0; i < 5; ++i)
        if (stbi__get8(z->s) != tag[i]) ok = 0;
      L -= 5;
      if (ok) z->jfif = 1;
    } else if (m == 0xEE && L >= 12) {  // Adobe APP14 segment
      static const unsigned char tag[6] = {'A', 'd', 'o', 'b', 'e', '\0'};
      int                        ok = 1;
      int                        i;
      for (i = 0; i < 6; ++i)
        if (stbi__get8(z->s) != tag[i]) ok = 0;
      L -= 6;
      if (ok) {
        stbi__get8(z->s);                             // version
        stbi__get16be(z->s);                          // flags0
        stbi__get16be(z->s);                          // flags1
        z->app14_color_transform = stbi__get8(z->s);  // color transform
        L -= 6;
      }
    }

    stbi__skip(z->s, L);
    return 1;
  }

  return stbi__err("unknown marker", "Corrupt JPEG");
}

// after we see SOS
static int stbi__process_scan_header(stbi__jpeg *z) {
  int i;
  int Ls = stbi__get16be(z->s);
  z->scan_n = stbi__get8(z->s);
  if (z->scan_n < 1 || z->scan_n > 4 || z->scan_n > (int)z->s->img_n)
    return stbi__err("bad SOS component count", "Corrupt JPEG");
  if (Ls != 6 + 2 * z->scan_n) return stbi__err("bad SOS len", "Corrupt JPEG");
  for (i = 0; i < z->scan_n; ++i) {
    int id = stbi__get8(z->s), which;
    int q = stbi__get8(z->s);
    for (which = 0; which < z->s->img_n; ++which)
      if (z->img_comp[which].id == id) break;
    if (which == z->s->img_n) return 0;  // no match
    z->img_comp[which].hd = q >> 4;
    if (z->img_comp[which].hd > 3)
      return stbi__err("bad DC huff", "Corrupt JPEG");
    z->img_comp[which].ha = q & 15;
    if (z->img_comp[which].ha > 3)
      return stbi__err("bad AC huff", "Corrupt JPEG");
    z->order[i] = which;
  }

  {
    int aa;
    z->spec_start = stbi__get8(z->s);
    z->spec_end = stbi__get8(z->s);  // should be 63, but might be 0
    aa = stbi__get8(z->s);
    z->succ_high = (aa >> 4);
    z->succ_low = (aa & 15);
    if (z->progressive) {
      if (z->spec_start > 63 || z->spec_end > 63 ||
          z->spec_start > z->spec_end || z->succ_high > 13 || z->succ_low > 13)
        return stbi__err("bad SOS", "Corrupt JPEG");
    } else {
      if (z->spec_start != 0) return stbi__err("bad SOS", "Corrupt JPEG");
      if (z->succ_high != 0 || z->succ_low != 0)
        return stbi__err("bad SOS", "Corrupt JPEG");
      z->spec_end = 63;
    }
  }

  return 1;
}

static int stbi__free_jpeg_components(stbi__jpeg *z, int ncomp, int why) {
  int i;
  for (i = 0; i < ncomp; ++i) {
    if (z->img_comp[i].raw_data) {
      STBI_FREE(z->img_comp[i].raw_data);
      z->img_comp[i].raw_data = NULL;
      z->img_comp[i].data = NULL;
    }
    if (z->img_comp[i].raw_coeff) {
      STBI_FREE(z->img_comp[i].raw_coeff);
      z->img_comp[i].raw_coeff = 0;
      z->img_comp[i].coeff = 0;
    }
    if (z->img_comp[i].linebuf) {
      STBI_FREE(z->img_comp[i].linebuf);
      z->img_comp[i].linebuf = NULL;
    }
  }
  return why;
}

static int stbi__process_frame_header(stbi__jpeg *z, int scan) {
  stbi__context *s = z->s;
  int            Lf, p, i, q, h_max = 1, v_max = 1, c;
  Lf = stbi__get16be(s);
  if (Lf < 11) return stbi__err("bad SOF len", "Corrupt JPEG");  // JPEG
  p = stbi__get8(s);
  if (p != 8)
    return stbi__err("only 8-bit",
                     "JPEG format not supported: 8-bit only");  // JPEG baseline
  s->img_y = stbi__get16be(s);
  if (s->img_y == 0)
    return stbi__err(
        "no header height",
        "JPEG format not supported: delayed height");  // Legal, but we don't
                                                       // handle it--but neither
                                                       // does IJG
  s->img_x = stbi__get16be(s);
  if (s->img_x == 0)
    return stbi__err("0 width", "Corrupt JPEG");  // JPEG requires
  if (s->img_y > STBI_MAX_DIMENSIONS)
    return stbi__err("too large", "Very large image (corrupt?)");
  if (s->img_x > STBI_MAX_DIMENSIONS)
    return stbi__err("too large", "Very large image (corrupt?)");
  c = stbi__get8(s);
  if (c != 3 && c != 1 && c != 4)
    return stbi__err("bad component count", "Corrupt JPEG");
  s->img_n = c;
  for (i = 0; i < c; ++i) {
    z->img_comp[i].data = NULL;
    z->img_comp[i].linebuf = NULL;
  }

  if (Lf != 8 + 3 * s->img_n) return stbi__err("bad SOF len", "Corrupt JPEG");

  z->rgb = 0;
  for (i = 0; i < s->img_n; ++i) {
    static const unsigned char rgb[3] = {'R', 'G', 'B'};
    z->img_comp[i].id = stbi__get8(s);
    if (s->img_n == 3 && z->img_comp[i].id == rgb[i]) ++z->rgb;
    q = stbi__get8(s);
    z->img_comp[i].h = (q >> 4);
    if (!z->img_comp[i].h || z->img_comp[i].h > 4)
      return stbi__err("bad H", "Corrupt JPEG");
    z->img_comp[i].v = q & 15;
    if (!z->img_comp[i].v || z->img_comp[i].v > 4)
      return stbi__err("bad V", "Corrupt JPEG");
    z->img_comp[i].tq = stbi__get8(s);
    if (z->img_comp[i].tq > 3) return stbi__err("bad TQ", "Corrupt JPEG");
  }

  if (scan != STBI__SCAN_load) return 1;

  if (!stbi__mad3sizes_valid(s->img_x, s->img_y, s->img_n, 0))
    return stbi__err("too large", "Image too large to decode");

  for (i = 0; i < s->img_n; ++i) {
    if (z->img_comp[i].h > h_max) h_max = z->img_comp[i].h;
    if (z->img_comp[i].v > v_max) v_max = z->img_comp[i].v;
  }

  // compute interleaved mcu info
  z->img_h_max = h_max;
  z->img_v_max = v_max;
  z->img_mcu_w = h_max * 8;
  z->img_mcu_h = v_max * 8;
  // these sizes can't be more than 17 bits
  z->img_mcu_x = (s->img_x + z->img_mcu_w - 1) / z->img_mcu_w;
  z->img_mcu_y = (s->img_y + z->img_mcu_h - 1) / z->img_mcu_h;

  for (i = 0; i < s->img_n; ++i) {
    // number of effective pixels (e.g. for non-interleaved MCU)
    z->img_comp[i].x = (s->img_x * z->img_comp[i].h + h_max - 1) / h_max;
    z->img_comp[i].y = (s->img_y * z->img_comp[i].v + v_max - 1) / v_max;
    // to simplify generation, we'll allocate enough memory to decode
    // the bogus oversized data from using interleaved MCUs and their
    // big blocks (e.g. a 16x16 iMCU on an image of width 33); we won't
    // discard the extra data until colorspace conversion
    //
    // img_mcu_x, img_mcu_y: <=17 bits; comp[i].h and .v are <=4 (checked
    // earlier) so these muls can't overflow with 32-bit ints (which we require)
    z->img_comp[i].w2 = z->img_mcu_x * z->img_comp[i].h * 8;
    z->img_comp[i].h2 = z->img_mcu_y * z->img_comp[i].v * 8;
    z->img_comp[i].coeff = 0;
    z->img_comp[i].raw_coeff = 0;
    z->img_comp[i].linebuf = NULL;
    z->img_comp[i].raw_data =
        stbi__malloc_mad2(z->img_comp[i].w2, z->img_comp[i].h2, 15);
    if (z->img_comp[i].raw_data == NULL)
      return stbi__free_jpeg_components(z, i + 1,
                                        stbi__err("outofmem", "Out of memory"));
    // align blocks for idct using mmx/sse
    z->img_comp[i].data =
        (stbi_uc *)(((size_t)z->img_comp[i].raw_data + 15) & ~15);
    if (z->progressive) {
      // w2, h2 are multiples of 8 (see above)
      z->img_comp[i].coeff_w = z->img_comp[i].w2 / 8;
      z->img_comp[i].coeff_h = z->img_comp[i].h2 / 8;
      z->img_comp[i].raw_coeff = stbi__malloc_mad3(
          z->img_comp[i].w2, z->img_comp[i].h2, sizeof(short), 15);
      if (z->img_comp[i].raw_coeff == NULL)
        return stbi__free_jpeg_components(
            z, i + 1, stbi__err("outofmem", "Out of memory"));
      z->img_comp[i].coeff =
          (short *)(((size_t)z->img_comp[i].raw_coeff + 15) & ~15);
    }
  }

  return 1;
}

    // use comparisons since in some cases we handle more than one case (e.g.
    // SOF)
    #define stbi__DNL(x) ((x) == 0xdc)
    #define stbi__SOI(x) ((x) == 0xd8)
    #define stbi__EOI(x) ((x) == 0xd9)
    #define stbi__SOF(x) ((x) == 0xc0 || (x) == 0xc1 || (x) == 0xc2)
    #define stbi__SOS(x) ((x) == 0xda)

    #define stbi__SOF_progressive(x) ((x) == 0xc2)

static int stbi__decode_jpeg_header(stbi__jpeg *z, int scan) {
  int m;
  z->jfif = 0;
  z->app14_color_transform = -1;  // valid values are 0,1,2
  z->marker = STBI__MARKER_none;  // initialize cached marker to empty
  m = stbi__get_marker(z);
  if (!stbi__SOI(m)) return stbi__err("no SOI", "Corrupt JPEG");
  if (scan == STBI__SCAN_type) return 1;
  m = stbi__get_marker(z);
  while (!stbi__SOF(m)) {
    if (!stbi__process_marker(z, m)) return 0;
    m = stbi__get_marker(z);
    while (m == STBI__MARKER_none) {
      // some files have extra padding after their blocks, so ok, we'll scan
      if (stbi__at_eof(z->s)) return stbi__err("no SOF", "Corrupt JPEG");
      m = stbi__get_marker(z);
    }
  }
  z->progressive = stbi__SOF_progressive(m);
  if (!stbi__process_frame_header(z, scan)) return 0;
  return 1;
}

// decode image to YCbCr format
static int stbi__decode_jpeg_image(stbi__jpeg *j) {
  int m;
  for (m = 0; m < 4; m++) {
    j->img_comp[m].raw_data = NULL;
    j->img_comp[m].raw_coeff = NULL;
  }
  j->restart_interval = 0;
  if (!stbi__decode_jpeg_header(j, STBI__SCAN_load)) return 0;
  m = stbi__get_marker(j);
  while (!stbi__EOI(m)) {
    if (stbi__SOS(m)) {
      if (!stbi__process_scan_header(j)) return 0;
      if (!stbi__parse_entropy_coded_data(j)) return 0;
      if (j->marker == STBI__MARKER_none) {
        // handle 0s at the end of image data from IP Kamera 9060
        while (!stbi__at_eof(j->s)) {
          int x = stbi__get8(j->s);
          if (x == 255) {
            j->marker = stbi__get8(j->s);
            break;
          }
        }
        // if we reach eof without hitting a marker, stbi__get_marker() below
        // will fail and we'll eventually return 0
      }
    } else if (stbi__DNL(m)) {
      int          Ld = stbi__get16be(j->s);
      stbi__uint32 NL = stbi__get16be(j->s);
      if (Ld != 4) return stbi__err("bad DNL len", "Corrupt JPEG");
      if (NL != j->s->img_y) return stbi__err("bad DNL height", "Corrupt JPEG");
    } else {
      if (!stbi__process_marker(j, m)) return 0;
    }
    m = stbi__get_marker(j);
  }
  if (j->progressive) stbi__jpeg_finish(j);
  return 1;
}

// static jfif-centered resampling (across block boundaries)

typedef stbi_uc *(*resample_row_func)(stbi_uc *out, stbi_uc *in0, stbi_uc *in1,
                                      int w, int hs);

    #define stbi__div4(x) ((stbi_uc)((x) >> 2))

static stbi_uc *resample_row_1(stbi_uc *out, stbi_uc *in_near, stbi_uc *in_far,
                               int w, int hs) {
  STBI_NOTUSED(out);
  STBI_NOTUSED(in_far);
  STBI_NOTUSED(w);
  STBI_NOTUSED(hs);
  return in_near;
}

static stbi_uc *stbi__resample_row_v_2(stbi_uc *out, stbi_uc *in_near,
                                       stbi_uc *in_far, int w, int hs) {
  // need to generate two samples vertically for every one in input
  int i;
  STBI_NOTUSED(hs);
  for (i = 0; i < w; ++i)
    out[i] = stbi__div4(3 * in_near[i] + in_far[i] + 2);
  return out;
}

static stbi_uc *stbi__resample_row_h_2(stbi_uc *out, stbi_uc *in_near,
                                       stbi_uc *in_far, int w, int hs) {
  // need to generate two samples horizontally for every one in input
  int      i;
  stbi_uc *input = in_near;

  if (w == 1) {
    // if only one sample, can't do any interpolation
    out[0] = out[1] = input[0];
    return out;
  }

  out[0] = input[0];
  out[1] = stbi__div4(input[0] * 3 + input[1] + 2);
  for (i = 1; i < w - 1; ++i) {
    int n = 3 * input[i] + 2;
    out[i * 2 + 0] = stbi__div4(n + input[i - 1]);
    out[i * 2 + 1] = stbi__div4(n + input[i + 1]);
  }
  out[i * 2 + 0] = stbi__div4(input[w - 2] * 3 + input[w - 1] + 2);
  out[i * 2 + 1] = input[w - 1];

  STBI_NOTUSED(in_far);
  STBI_NOTUSED(hs);

  return out;
}

    #define stbi__div16(x) ((stbi_uc)((x) >> 4))

static stbi_uc *stbi__resample_row_hv_2(stbi_uc *out, stbi_uc *in_near,
                                        stbi_uc *in_far, int w, int hs) {
  // need to generate 2x2 samples for every one in input
  int i, t0, t1;
  if (w == 1) {
    out[0] = out[1] = stbi__div4(3 * in_near[0] + in_far[0] + 2);
    return out;
  }

  t1 = 3 * in_near[0] + in_far[0];
  out[0] = stbi__div4(t1 + 2);
  for (i = 1; i < w; ++i) {
    t0 = t1;
    t1 = 3 * in_near[i] + in_far[i];
    out[i * 2 - 1] = stbi__div16(3 * t0 + t1 + 8);
    out[i * 2] = stbi__div16(3 * t1 + t0 + 8);
  }
  out[w * 2 - 1] = stbi__div4(t1 + 2);

  STBI_NOTUSED(hs);

  return out;
}

    #if defined(STBI_SSE2) || defined(STBI_NEON)
static stbi_uc *stbi__resample_row_hv_2_simd(stbi_uc *out, stbi_uc *in_near,
                                             stbi_uc *in_far, int w, int hs) {
  // need to generate 2x2 samples for every one in input
  int i = 0, t0, t1;

  if (w == 1) {
    out[0] = out[1] = stbi__div4(3 * in_near[0] + in_far[0] + 2);
    return out;
  }

  t1 = 3 * in_near[0] + in_far[0];
  // process groups of 8 pixels for as long as we can.
  // note we can't handle the last pixel in a row in this loop
  // because we need to handle the filter boundary conditions.
  for (; i < ((w - 1) & ~7); i += 8) {
      #if defined(STBI_SSE2)
    // load and perform the vertical filtering pass
    // this uses 3*x + y = 4*x + (y - x)
    __m128i zero = _mm_setzero_si128();
    __m128i farb = _mm_loadl_epi64((__m128i *)(in_far + i));
    __m128i nearb = _mm_loadl_epi64((__m128i *)(in_near + i));
    __m128i farw = _mm_unpacklo_epi8(farb, zero);
    __m128i nearw = _mm_unpacklo_epi8(nearb, zero);
    __m128i diff = _mm_sub_epi16(farw, nearw);
    __m128i nears = _mm_slli_epi16(nearw, 2);
    __m128i curr = _mm_add_epi16(nears, diff);  // current row

    // horizontal filter works the same based on shifted vers of current
    // row. "prev" is current row shifted right by 1 pixel; we need to
    // insert the previous pixel value (from t1).
    // "next" is current row shifted left by 1 pixel, with first pixel
    // of next block of 8 pixels added in.
    __m128i prv0 = _mm_slli_si128(curr, 2);
    __m128i nxt0 = _mm_srli_si128(curr, 2);
    __m128i prev = _mm_insert_epi16(prv0, t1, 0);
    __m128i next =
        _mm_insert_epi16(nxt0, 3 * in_near[i + 8] + in_far[i + 8], 7);

    // horizontal filter, polyphase implementation since it's convenient:
    // even pixels = 3*cur + prev = cur*4 + (prev - cur)
    // odd  pixels = 3*cur + next = cur*4 + (next - cur)
    // note the shared term.
    __m128i bias = _mm_set1_epi16(8);
    __m128i curs = _mm_slli_epi16(curr, 2);
    __m128i prvd = _mm_sub_epi16(prev, curr);
    __m128i nxtd = _mm_sub_epi16(next, curr);
    __m128i curb = _mm_add_epi16(curs, bias);
    __m128i even = _mm_add_epi16(prvd, curb);
    __m128i odd = _mm_add_epi16(nxtd, curb);

    // interleave even and odd pixels, then undo scaling.
    __m128i int0 = _mm_unpacklo_epi16(even, odd);
    __m128i int1 = _mm_unpackhi_epi16(even, odd);
    __m128i de0 = _mm_srli_epi16(int0, 4);
    __m128i de1 = _mm_srli_epi16(int1, 4);

    // pack and write output
    __m128i outv = _mm_packus_epi16(de0, de1);
    _mm_storeu_si128((__m128i *)(out + i * 2), outv);
      #elif defined(STBI_NEON)
    // load and perform the vertical filtering pass
    // this uses 3*x + y = 4*x + (y - x)
    uint8x8_t farb = vld1_u8(in_far + i);
    uint8x8_t nearb = vld1_u8(in_near + i);
    int16x8_t diff = vreinterpretq_s16_u16(vsubl_u8(farb, nearb));
    int16x8_t nears = vreinterpretq_s16_u16(vshll_n_u8(nearb, 2));
    int16x8_t curr = vaddq_s16(nears, diff);  // current row

    // horizontal filter works the same based on shifted vers of current
    // row. "prev" is current row shifted right by 1 pixel; we need to
    // insert the previous pixel value (from t1).
    // "next" is current row shifted left by 1 pixel, with first pixel
    // of next block of 8 pixels added in.
    int16x8_t prv0 = vextq_s16(curr, curr, 7);
    int16x8_t nxt0 = vextq_s16(curr, curr, 1);
    int16x8_t prev = vsetq_lane_s16(t1, prv0, 0);
    int16x8_t next =
        vsetq_lane_s16(3 * in_near[i + 8] + in_far[i + 8], nxt0, 7);

    // horizontal filter, polyphase implementation since it's convenient:
    // even pixels = 3*cur + prev = cur*4 + (prev - cur)
    // odd  pixels = 3*cur + next = cur*4 + (next - cur)
    // note the shared term.
    int16x8_t curs = vshlq_n_s16(curr, 2);
    int16x8_t prvd = vsubq_s16(prev, curr);
    int16x8_t nxtd = vsubq_s16(next, curr);
    int16x8_t even = vaddq_s16(curs, prvd);
    int16x8_t odd = vaddq_s16(curs, nxtd);

    // undo scaling and round, then store with even/odd phases interleaved
    uint8x8x2_t o;
    o.val[0] = vqrshrun_n_s16(even, 4);
    o.val[1] = vqrshrun_n_s16(odd, 4);
    vst2_u8(out + i * 2, o);
      #endif

    // "previous" value for next iter
    t1 = 3 * in_near[i + 7] + in_far[i + 7];
  }

  t0 = t1;
  t1 = 3 * in_near[i] + in_far[i];
  out[i * 2] = stbi__div16(3 * t1 + t0 + 8);

  for (++i; i < w; ++i) {
    t0 = t1;
    t1 = 3 * in_near[i] + in_far[i];
    out[i * 2 - 1] = stbi__div16(3 * t0 + t1 + 8);
    out[i * 2] = stbi__div16(3 * t1 + t0 + 8);
  }
  out[w * 2 - 1] = stbi__div4(t1 + 2);

  STBI_NOTUSED(hs);

  return out;
}
    #endif

static stbi_uc *stbi__resample_row_generic(stbi_uc *out, stbi_uc *in_near,
                                           stbi_uc *in_far, int w, int hs) {
  // resample with nearest-neighbor
  int i, j;
  STBI_NOTUSED(in_far);
  for (i = 0; i < w; ++i)
    for (j = 0; j < hs; ++j)
      out[i * hs + j] = in_near[i];
  return out;
}

    // this is a reduced-precision calculation of YCbCr-to-RGB introduced
    // to make sure the code produces the same results in both SIMD and scalar
    #define stbi__float2fixed(x) (((int)((x)*4096.0f + 0.5f)) << 8)
static void stbi__YCbCr_to_RGB_row(stbi_uc *out, const stbi_uc *y,
                                   const stbi_uc *pcb, const stbi_uc *pcr,
                                   int count, int step) {
  int i;
  for (i = 0; i < count; ++i) {
    int y_fixed = (y[i] << 20) + (1 << 19);  // rounding
    int r, g, b;
    int cr = pcr[i] - 128;
    int cb = pcb[i] - 128;
    r = y_fixed + cr * stbi__float2fixed(1.40200f);
    g = y_fixed + (cr * -stbi__float2fixed(0.71414f)) +
        ((cb * -stbi__float2fixed(0.34414f)) & 0xffff0000);
    b = y_fixed + cb * stbi__float2fixed(1.77200f);
    r >>= 20;
    g >>= 20;
    b >>= 20;
    if ((unsigned)r > 255) {
      if (r < 0)
        r = 0;
      else
        r = 255;
    }
    if ((unsigned)g > 255) {
      if (g < 0)
        g = 0;
      else
        g = 255;
    }
    if ((unsigned)b > 255) {
      if (b < 0)
        b = 0;
      else
        b = 255;
    }
    out[0] = (stbi_uc)r;
    out[1] = (stbi_uc)g;
    out[2] = (stbi_uc)b;
    out[3] = 255;
    out += step;
  }
}

    #if defined(STBI_SSE2) || defined(STBI_NEON)
static void stbi__YCbCr_to_RGB_simd(stbi_uc *out, stbi_uc const *y,
                                    stbi_uc const *pcb, stbi_uc const *pcr,
                                    int count, int step) {
  int i = 0;

      #ifdef STBI_SSE2
  // step == 3 is pretty ugly on the final interleave, and i'm not convinced
  // it's useful in practice (you wouldn't use it for textures, for example).
  // so just accelerate step == 4 case.
  if (step == 4) {
    // this is a fairly straightforward implementation and not super-optimized.
    __m128i signflip = _mm_set1_epi8(-0x80);
    __m128i cr_const0 = _mm_set1_epi16((short)(1.40200f * 4096.0f + 0.5f));
    __m128i cr_const1 = _mm_set1_epi16(-(short)(0.71414f * 4096.0f + 0.5f));
    __m128i cb_const0 = _mm_set1_epi16(-(short)(0.34414f * 4096.0f + 0.5f));
    __m128i cb_const1 = _mm_set1_epi16((short)(1.77200f * 4096.0f + 0.5f));
    __m128i y_bias = _mm_set1_epi8((char)(unsigned char)128);
    __m128i xw = _mm_set1_epi16(255);  // alpha channel

    for (; i + 7 < count; i += 8) {
      // load
      __m128i y_bytes = _mm_loadl_epi64((__m128i *)(y + i));
      __m128i cr_bytes = _mm_loadl_epi64((__m128i *)(pcr + i));
      __m128i cb_bytes = _mm_loadl_epi64((__m128i *)(pcb + i));
      __m128i cr_biased = _mm_xor_si128(cr_bytes, signflip);  // -128
      __m128i cb_biased = _mm_xor_si128(cb_bytes, signflip);  // -128

      // unpack to short (and left-shift cr, cb by 8)
      __m128i yw = _mm_unpacklo_epi8(y_bias, y_bytes);
      __m128i crw = _mm_unpacklo_epi8(_mm_setzero_si128(), cr_biased);
      __m128i cbw = _mm_unpacklo_epi8(_mm_setzero_si128(), cb_biased);

      // color transform
      __m128i yws = _mm_srli_epi16(yw, 4);
      __m128i cr0 = _mm_mulhi_epi16(cr_const0, crw);
      __m128i cb0 = _mm_mulhi_epi16(cb_const0, cbw);
      __m128i cb1 = _mm_mulhi_epi16(cbw, cb_const1);
      __m128i cr1 = _mm_mulhi_epi16(crw, cr_const1);
      __m128i rws = _mm_add_epi16(cr0, yws);
      __m128i gwt = _mm_add_epi16(cb0, yws);
      __m128i bws = _mm_add_epi16(yws, cb1);
      __m128i gws = _mm_add_epi16(gwt, cr1);

      // descale
      __m128i rw = _mm_srai_epi16(rws, 4);
      __m128i bw = _mm_srai_epi16(bws, 4);
      __m128i gw = _mm_srai_epi16(gws, 4);

      // back to byte, set up for transpose
      __m128i brb = _mm_packus_epi16(rw, bw);
      __m128i gxb = _mm_packus_epi16(gw, xw);

      // transpose to interleave channels
      __m128i t0 = _mm_unpacklo_epi8(brb, gxb);
      __m128i t1 = _mm_unpackhi_epi8(brb, gxb);
      __m128i o0 = _mm_unpacklo_epi16(t0, t1);
      __m128i o1 = _mm_unpackhi_epi16(t0, t1);

      // store
      _mm_storeu_si128((__m128i *)(out + 0), o0);
      _mm_storeu_si128((__m128i *)(out + 16), o1);
      out += 32;
    }
  }
      #endif

      #ifdef STBI_NEON
  // in this version, step=3 support would be easy to add. but is there demand?
  if (step == 4) {
    // this is a fairly straightforward implementation and not super-optimized.
    uint8x8_t signflip = vdup_n_u8(0x80);
    int16x8_t cr_const0 = vdupq_n_s16((short)(1.40200f * 4096.0f + 0.5f));
    int16x8_t cr_const1 = vdupq_n_s16(-(short)(0.71414f * 4096.0f + 0.5f));
    int16x8_t cb_const0 = vdupq_n_s16(-(short)(0.34414f * 4096.0f + 0.5f));
    int16x8_t cb_const1 = vdupq_n_s16((short)(1.77200f * 4096.0f + 0.5f));

    for (; i + 7 < count; i += 8) {
      // load
      uint8x8_t y_bytes = vld1_u8(y + i);
      uint8x8_t cr_bytes = vld1_u8(pcr + i);
      uint8x8_t cb_bytes = vld1_u8(pcb + i);
      int8x8_t  cr_biased = vreinterpret_s8_u8(vsub_u8(cr_bytes, signflip));
      int8x8_t  cb_biased = vreinterpret_s8_u8(vsub_u8(cb_bytes, signflip));

      // expand to s16
      int16x8_t yws = vreinterpretq_s16_u16(vshll_n_u8(y_bytes, 4));
      int16x8_t crw = vshll_n_s8(cr_biased, 7);
      int16x8_t cbw = vshll_n_s8(cb_biased, 7);

      // color transform
      int16x8_t cr0 = vqdmulhq_s16(crw, cr_const0);
      int16x8_t cb0 = vqdmulhq_s16(cbw, cb_const0);
      int16x8_t cr1 = vqdmulhq_s16(crw, cr_const1);
      int16x8_t cb1 = vqdmulhq_s16(cbw, cb_const1);
      int16x8_t rws = vaddq_s16(yws, cr0);
      int16x8_t gws = vaddq_s16(vaddq_s16(yws, cb0), cr1);
      int16x8_t bws = vaddq_s16(yws, cb1);

      // undo scaling, round, convert to byte
      uint8x8x4_t o;
      o.val[0] = vqrshrun_n_s16(rws, 4);
      o.val[1] = vqrshrun_n_s16(gws, 4);
      o.val[2] = vqrshrun_n_s16(bws, 4);
      o.val[3] = vdup_n_u8(255);

      // store, interleaving r/g/b/a
      vst4_u8(out, o);
      out += 8 * 4;
    }
  }
      #endif

  for (; i < count; ++i) {
    int y_fixed = (y[i] << 20) + (1 << 19);  // rounding
    int r, g, b;
    int cr = pcr[i] - 128;
    int cb = pcb[i] - 128;
    r = y_fixed + cr * stbi__float2fixed(1.40200f);
    g = y_fixed + cr * -stbi__float2fixed(0.71414f) +
        ((cb * -stbi__float2fixed(0.34414f)) & 0xffff0000);
    b = y_fixed + cb * stbi__float2fixed(1.77200f);
    r >>= 20;
    g >>= 20;
    b >>= 20;
    if ((unsigned)r > 255) {
      if (r < 0)
        r = 0;
      else
        r = 255;
    }
    if ((unsigned)g > 255) {
      if (g < 0)
        g = 0;
      else
        g = 255;
    }
    if ((unsigned)b > 255) {
      if (b < 0)
        b = 0;
      else
        b = 255;
    }
    out[0] = (stbi_uc)r;
    out[1] = (stbi_uc)g;
    out[2] = (stbi_uc)b;
    out[3] = 255;
    out += step;
  }
}
    #endif

// set up the kernels
static void stbi__setup_jpeg(stbi__jpeg *j) {
  j->idct_block_kernel = stbi__idct_block;
  j->YCbCr_to_RGB_kernel = stbi__YCbCr_to_RGB_row;
  j->resample_row_hv_2_kernel = stbi__resample_row_hv_2;

    #ifdef STBI_SSE2
  if (stbi__sse2_available()) {
    j->idct_block_kernel = stbi__idct_simd;
    j->YCbCr_to_RGB_kernel = stbi__YCbCr_to_RGB_simd;
    j->resample_row_hv_2_kernel = stbi__resample_row_hv_2_simd;
  }
    #endif

    #ifdef STBI_NEON
  j->idct_block_kernel = stbi__idct_simd;
  j->YCbCr_to_RGB_kernel = stbi__YCbCr_to_RGB_simd;
  j->resample_row_hv_2_kernel = stbi__resample_row_hv_2_simd;
    #endif
}

// clean up the temporary component buffers
static void stbi__cleanup_jpeg(stbi__jpeg *j) {
  stbi__free_jpeg_components(j, j->s->img_n, 0);
}

typedef struct {
  resample_row_func resample;
  stbi_uc          *line0, *line1;
  int               hs, vs;   // expansion factor in each axis
  int               w_lores;  // horizontal pixels pre-expansion
  int               ystep;    // how far through vertical expansion we are
  int               ypos;     // which pre-expansion row we're on
} stbi__resample;

// fast 0..255 * 0..255 => 0..255 rounded multiplication
static stbi_uc stbi__blinn_8x8(stbi_uc x, stbi_uc y) {
  unsigned int t = x * y + 128;
  return (stbi_uc)((t + (t >> 8)) >> 8);
}

static stbi_uc *load_jpeg_image(stbi__jpeg *z, int *out_x, int *out_y,
                                int *comp, int req_comp) {
  int n, decode_n, is_rgb;
  z->s->img_n = 0;  // make stbi__cleanup_jpeg safe

  // validate req_comp
  if (req_comp < 0 || req_comp > 4)
    return stbi__errpuc("bad req_comp", "Internal error");

  // load a jpeg image from whichever source, but leave in YCbCr format
  if (!stbi__decode_jpeg_image(z)) {
    stbi__cleanup_jpeg(z);
    return NULL;
  }

  // determine actual number of components to generate
  n = req_comp ? req_comp : z->s->img_n >= 3 ? 3 : 1;

  is_rgb = z->s->img_n == 3 &&
           (z->rgb == 3 || (z->app14_color_transform == 0 && !z->jfif));

  if (z->s->img_n == 3 && n < 3 && !is_rgb)
    decode_n = 1;
  else
    decode_n = z->s->img_n;

  // resample and color-convert
  {
    int          k;
    unsigned int i, j;
    stbi_uc     *output;
    stbi_uc     *coutput[4] = {NULL, NULL, NULL, NULL};

    stbi__resample res_comp[4];

    for (k = 0; k < decode_n; ++k) {
      stbi__resample *r = &res_comp[k];

      // allocate line buffer big enough for upsampling off the edges
      // with upsample factor of 4
      z->img_comp[k].linebuf = (stbi_uc *)stbi__malloc(z->s->img_x + 3);
      if (!z->img_comp[k].linebuf) {
        stbi__cleanup_jpeg(z);
        return stbi__errpuc("outofmem", "Out of memory");
      }

      r->hs = z->img_h_max / z->img_comp[k].h;
      r->vs = z->img_v_max / z->img_comp[k].v;
      r->ystep = r->vs >> 1;
      r->w_lores = (z->s->img_x + r->hs - 1) / r->hs;
      r->ypos = 0;
      r->line0 = r->line1 = z->img_comp[k].data;

      if (r->hs == 1 && r->vs == 1)
        r->resample = resample_row_1;
      else if (r->hs == 1 && r->vs == 2)
        r->resample = stbi__resample_row_v_2;
      else if (r->hs == 2 && r->vs == 1)
        r->resample = stbi__resample_row_h_2;
      else if (r->hs == 2 && r->vs == 2)
        r->resample = z->resample_row_hv_2_kernel;
      else
        r->resample = stbi__resample_row_generic;
    }

    // can't error after this so, this is safe
    output = (stbi_uc *)stbi__malloc_mad3(n, z->s->img_x, z->s->img_y, 1);
    if (!output) {
      stbi__cleanup_jpeg(z);
      return stbi__errpuc("outofmem", "Out of memory");
    }

    // now go ahead and resample
    for (j = 0; j < z->s->img_y; ++j) {
      stbi_uc *out = output + n * z->s->img_x * j;
      for (k = 0; k < decode_n; ++k) {
        stbi__resample *r = &res_comp[k];
        int             y_bot = r->ystep >= (r->vs >> 1);
        coutput[k] =
            r->resample(z->img_comp[k].linebuf, y_bot ? r->line1 : r->line0,
                        y_bot ? r->line0 : r->line1, r->w_lores, r->hs);
        if (++r->ystep >= r->vs) {
          r->ystep = 0;
          r->line0 = r->line1;
          if (++r->ypos < z->img_comp[k].y) r->line1 += z->img_comp[k].w2;
        }
      }
      if (n >= 3) {
        stbi_uc *y = coutput[0];
        if (z->s->img_n == 3) {
          if (is_rgb) {
            for (i = 0; i < z->s->img_x; ++i) {
              out[0] = y[i];
              out[1] = coutput[1][i];
              out[2] = coutput[2][i];
              out[3] = 255;
              out += n;
            }
          } else {
            z->YCbCr_to_RGB_kernel(out, y, coutput[1], coutput[2], z->s->img_x,
                                   n);
          }
        } else if (z->s->img_n == 4) {
          if (z->app14_color_transform == 0) {  // CMYK
            for (i = 0; i < z->s->img_x; ++i) {
              stbi_uc m = coutput[3][i];
              out[0] = stbi__blinn_8x8(coutput[0][i], m);
              out[1] = stbi__blinn_8x8(coutput[1][i], m);
              out[2] = stbi__blinn_8x8(coutput[2][i], m);
              out[3] = 255;
              out += n;
            }
          } else if (z->app14_color_transform == 2) {  // YCCK
            z->YCbCr_to_RGB_kernel(out, y, coutput[1], coutput[2], z->s->img_x,
                                   n);
            for (i = 0; i < z->s->img_x; ++i) {
              stbi_uc m = coutput[3][i];
              out[0] = stbi__blinn_8x8(255 - out[0], m);
              out[1] = stbi__blinn_8x8(255 - out[1], m);
              out[2] = stbi__blinn_8x8(255 - out[2], m);
              out += n;
            }
          } else {  // YCbCr + alpha?  Ignore the fourth channel for now
            z->YCbCr_to_RGB_kernel(out, y, coutput[1], coutput[2], z->s->img_x,
                                   n);
          }
        } else
          for (i = 0; i < z->s->img_x; ++i) {
            out[0] = out[1] = out[2] = y[i];
            out[3] = 255;  // not used if n==3
            out += n;
          }
      } else {
        if (is_rgb) {
          if (n == 1)
            for (i = 0; i < z->s->img_x; ++i)
              *out++ =
                  stbi__compute_y(coutput[0][i], coutput[1][i], coutput[2][i]);
          else {
            for (i = 0; i < z->s->img_x; ++i, out += 2) {
              out[0] =
                  stbi__compute_y(coutput[0][i], coutput[1][i], coutput[2][i]);
              out[1] = 255;
            }
          }
        } else if (z->s->img_n == 4 && z->app14_color_transform == 0) {
          for (i = 0; i < z->s->img_x; ++i) {
            stbi_uc m = coutput[3][i];
            stbi_uc r = stbi__blinn_8x8(coutput[0][i], m);
            stbi_uc g = stbi__blinn_8x8(coutput[1][i], m);
            stbi_uc b = stbi__blinn_8x8(coutput[2][i], m);
            out[0] = stbi__compute_y(r, g, b);
            out[1] = 255;
            out += n;
          }
        } else if (z->s->img_n == 4 && z->app14_color_transform == 2) {
          for (i = 0; i < z->s->img_x; ++i) {
            out[0] = stbi__blinn_8x8(255 - coutput[0][i], coutput[3][i]);
            out[1] = 255;
            out += n;
          }
        } else {
          stbi_uc *y = coutput[0];
          if (n == 1)
            for (i = 0; i < z->s->img_x; ++i)
              out[i] = y[i];
          else
            for (i = 0; i < z->s->img_x; ++i) {
              *out++ = y[i];
              *out++ = 255;
            }
        }
      }
    }
    stbi__cleanup_jpeg(z);
    *out_x = z->s->img_x;
    *out_y = z->s->img_y;
    if (comp)
      *comp =
          z->s->img_n >= 3 ? 3 : 1;  // report original components, not output
    return output;
  }
}

static void *stbi__jpeg_load(stbi__context *s, int *x, int *y, int *comp,
                             int req_comp, stbi__result_info *ri) {
  unsigned char *result;
  stbi__jpeg    *j = (stbi__jpeg *)stbi__malloc(sizeof(stbi__jpeg));
  STBI_NOTUSED(ri);
  j->s = s;
  stbi__setup_jpeg(j);
  result = load_jpeg_image(j, x, y, comp, req_comp);
  STBI_FREE(j);
  return result;
}

static int stbi__jpeg_test(stbi__context *s) {
  int         r;
  stbi__jpeg *j = (stbi__jpeg *)stbi__malloc(sizeof(stbi__jpeg));
  j->s = s;
  stbi__setup_jpeg(j);
  r = stbi__decode_jpeg_header(j, STBI__SCAN_type);
  stbi__rewind(s);
  STBI_FREE(j);
  return r;
}

static int stbi__jpeg_info_raw(stbi__jpeg *j, int *x, int *y, int *comp) {
  if (!stbi__decode_jpeg_header(j, STBI__SCAN_header)) {
    stbi__rewind(j->s);
    return 0;
  }
  if (x) *x = j->s->img_x;
  if (y) *y = j->s->img_y;
  if (comp) *comp = j->s->img_n >= 3 ? 3 : 1;
  return 1;
}

static int stbi__jpeg_info(stbi__context *s, int *x, int *y, int *comp) {
  int         result;
  stbi__jpeg *j = (stbi__jpeg *)(stbi__malloc(sizeof(stbi__jpeg)));
  j->s = s;
  result = stbi__jpeg_info_raw(j, x, y, comp);
  STBI_FREE(j);
  return result;
}
  #endif

// public domain zlib decode    v0.2  Sean Barrett 2006-11-18
//    simple implementation
//      - all input must be provided in an upfront buffer
//      - all output is written to a single output buffer (can malloc/realloc)
//    performance
//      - fast huffman

  #ifndef STBI_NO_ZLIB

    // fast-way is faster to check than jpeg huffman, but slow way is slower
    #define STBI__ZFAST_BITS 9  // accelerate all cases in default tables
    #define STBI__ZFAST_MASK ((1 << STBI__ZFAST_BITS) - 1)

// zlib-style huffman encoding
// (jpegs packs from left, zlib from right, so can't share code)
typedef struct {
  stbi__uint16 fast[1 << STBI__ZFAST_BITS];
  stbi__uint16 firstcode[16];
  int          maxcode[17];
  stbi__uint16 firstsymbol[16];
  stbi_uc      size[288];
  stbi__uint16 value[288];
} stbi__zhuffman;

stbi_inline static int stbi__bitreverse16(int n) {
  n = ((n & 0xAAAA) >> 1) | ((n & 0x5555) << 1);
  n = ((n & 0xCCCC) >> 2) | ((n & 0x3333) << 2);
  n = ((n & 0xF0F0) >> 4) | ((n & 0x0F0F) << 4);
  n = ((n & 0xFF00) >> 8) | ((n & 0x00FF) << 8);
  return n;
}

stbi_inline static int stbi__bit_reverse(int v, int bits) {
  STBI_ASSERT(bits <= 16);
  // to bit reverse n bits, reverse 16 and shift
  // e.g. 11 bits, bit reverse and shift away 5
  return stbi__bitreverse16(v) >> (16 - bits);
}

static int stbi__zbuild_huffman(stbi__zhuffman *z, const stbi_uc *sizelist,
                                int num) {
  int i, k = 0;
  int code, next_code[16], sizes[17];

  // DEFLATE spec for generating codes
  memset(sizes, 0, sizeof(sizes));
  memset(z->fast, 0, sizeof(z->fast));
  for (i = 0; i < num; ++i)
    ++sizes[sizelist[i]];
  sizes[0] = 0;
  for (i = 1; i < 16; ++i)
    if (sizes[i] > (1 << i)) return stbi__err("bad sizes", "Corrupt PNG");
  code = 0;
  for (i = 1; i < 16; ++i) {
    next_code[i] = code;
    z->firstcode[i] = (stbi__uint16)code;
    z->firstsymbol[i] = (stbi__uint16)k;
    code = (code + sizes[i]);
    if (sizes[i])
      if (code - 1 >= (1 << i))
        return stbi__err("bad codelengths", "Corrupt PNG");
    z->maxcode[i] = code << (16 - i);  // preshift for inner loop
    code <<= 1;
    k += sizes[i];
  }
  z->maxcode[16] = 0x10000;  // sentinel
  for (i = 0; i < num; ++i) {
    int s = sizelist[i];
    if (s) {
      int          c = next_code[s] - z->firstcode[s] + z->firstsymbol[s];
      stbi__uint16 fastv = (stbi__uint16)((s << 9) | i);
      z->size[c] = (stbi_uc)s;
      z->value[c] = (stbi__uint16)i;
      if (s <= STBI__ZFAST_BITS) {
        int j = stbi__bit_reverse(next_code[s], s);
        while (j < (1 << STBI__ZFAST_BITS)) {
          z->fast[j] = fastv;
          j += (1 << s);
        }
      }
      ++next_code[s];
    }
  }
  return 1;
}

// zlib-from-memory implementation for PNG reading
//    because PNG allows splitting the zlib stream arbitrarily,
//    and it's annoying structurally to have PNG call ZLIB call PNG,
//    we require PNG read all the IDATs and combine them into a single
//    memory buffer

typedef struct {
  stbi_uc     *zbuffer, *zbuffer_end;
  int          num_bits;
  stbi__uint32 code_buffer;

  char *zout;
  char *zout_start;
  char *zout_end;
  int   z_expandable;

  stbi__zhuffman z_length, z_distance;
} stbi__zbuf;

stbi_inline static int stbi__zeof(stbi__zbuf *z) {
  return (z->zbuffer >= z->zbuffer_end);
}

stbi_inline static stbi_uc stbi__zget8(stbi__zbuf *z) {
  return stbi__zeof(z) ? 0 : *z->zbuffer++;
}

static void stbi__fill_bits(stbi__zbuf *z) {
  do {
    if (z->code_buffer >= (1U << z->num_bits)) {
      z->zbuffer = z->zbuffer_end; /* treat this as EOF so we fail. */
      return;
    }
    z->code_buffer |= (unsigned int)stbi__zget8(z) << z->num_bits;
    z->num_bits += 8;
  } while (z->num_bits <= 24);
}

stbi_inline static unsigned int stbi__zreceive(stbi__zbuf *z, int n) {
  unsigned int k;
  if (z->num_bits < n) stbi__fill_bits(z);
  k = z->code_buffer & ((1 << n) - 1);
  z->code_buffer >>= n;
  z->num_bits -= n;
  return k;
}

static int stbi__zhuffman_decode_slowpath(stbi__zbuf *a, stbi__zhuffman *z) {
  int b, s, k;
  // not resolved by fast table, so compute it the slow way
  // use jpeg approach, which requires MSbits at top
  k = stbi__bit_reverse(a->code_buffer, 16);
  for (s = STBI__ZFAST_BITS + 1;; ++s)
    if (k < z->maxcode[s]) break;
  if (s >= 16) return -1;  // invalid code!
  // code size is s, so:
  b = (k >> (16 - s)) - z->firstcode[s] + z->firstsymbol[s];
  if (b >= sizeof(z->size)) return -1;  // some data was corrupt somewhere!
  if (z->size[b] != s)
    return -1;  // was originally an assert, but report failure instead.
  a->code_buffer >>= s;
  a->num_bits -= s;
  return z->value[b];
}

stbi_inline static int stbi__zhuffman_decode(stbi__zbuf *a, stbi__zhuffman *z) {
  int b, s;
  if (a->num_bits < 16) {
    if (stbi__zeof(a)) {
      return -1; /* report error for unexpected end of data. */
    }
    stbi__fill_bits(a);
  }
  b = z->fast[a->code_buffer & STBI__ZFAST_MASK];
  if (b) {
    s = b >> 9;
    a->code_buffer >>= s;
    a->num_bits -= s;
    return b & 511;
  }
  return stbi__zhuffman_decode_slowpath(a, z);
}

static int stbi__zexpand(stbi__zbuf *z, char *zout,
                         int n)  // need to make room for n bytes
{
  char        *q;
  unsigned int cur, limit, old_limit;
  z->zout = zout;
  if (!z->z_expandable) return stbi__err("output buffer limit", "Corrupt PNG");
  cur = (unsigned int)(z->zout - z->zout_start);
  limit = old_limit = (unsigned)(z->zout_end - z->zout_start);
  if (UINT_MAX - cur < (unsigned)n)
    return stbi__err("outofmem", "Out of memory");
  while (cur + n > limit) {
    if (limit > UINT_MAX / 2) return stbi__err("outofmem", "Out of memory");
    limit *= 2;
  }
  q = (char *)STBI_REALLOC_SIZED(z->zout_start, old_limit, limit);
  STBI_NOTUSED(old_limit);
  if (q == NULL) return stbi__err("outofmem", "Out of memory");
  z->zout_start = q;
  z->zout = q + cur;
  z->zout_end = q + limit;
  return 1;
}

static const int stbi__zlength_base[31] = {
    3,  4,  5,  6,  7,  8,  9,  10,  11,  13,  15,  17,  19,  23, 27, 31,
    35, 43, 51, 59, 67, 83, 99, 115, 131, 163, 195, 227, 258, 0,  0};

static const int stbi__zlength_extra[31] = {0, 0, 0, 0, 0, 0, 0, 0, 1, 1, 1,
                                            1, 2, 2, 2, 2, 3, 3, 3, 3, 4, 4,
                                            4, 4, 5, 5, 5, 5, 0, 0, 0};

static const int stbi__zdist_base[32] = {
    1,    2,    3,    4,    5,    7,     9,     13,    17,  25,   33,
    49,   65,   97,   129,  193,  257,   385,   513,   769, 1025, 1537,
    2049, 3073, 4097, 6145, 8193, 12289, 16385, 24577, 0,   0};

static const int stbi__zdist_extra[32] = {0, 0, 0,  0,  1,  1,  2,  2,  3,  3,
                                          4, 4, 5,  5,  6,  6,  7,  7,  8,  8,
                                          9, 9, 10, 10, 11, 11, 12, 12, 13, 13};

static int stbi__parse_huffman_block(stbi__zbuf *a) {
  char *zout = a->zout;
  for (;;) {
    int z = stbi__zhuffman_decode(a, &a->z_length);
    if (z < 256) {
      if (z < 0)
        return stbi__err("bad huffman code",
                         "Corrupt PNG");  // error in huffman codes
      if (zout >= a->zout_end) {
        if (!stbi__zexpand(a, zout, 1)) return 0;
        zout = a->zout;
      }
      *zout++ = (char)z;
    } else {
      stbi_uc *p;
      int      len, dist;
      if (z == 256) {
        a->zout = zout;
        return 1;
      }
      z -= 257;
      len = stbi__zlength_base[z];
      if (stbi__zlength_extra[z])
        len += stbi__zreceive(a, stbi__zlength_extra[z]);
      z = stbi__zhuffman_decode(a, &a->z_distance);
      if (z < 0) return stbi__err("bad huffman code", "Corrupt PNG");
      dist = stbi__zdist_base[z];
      if (stbi__zdist_extra[z]) dist += stbi__zreceive(a, stbi__zdist_extra[z]);
      if (zout - a->zout_start < dist)
        return stbi__err("bad dist", "Corrupt PNG");
      if (zout + len > a->zout_end) {
        if (!stbi__zexpand(a, zout, len)) return 0;
        zout = a->zout;
      }
      p = (stbi_uc *)(zout - dist);
      if (dist == 1) {  // run of one byte; common in images.
        stbi_uc v = *p;
        if (len) {
          do
            *zout++ = v;
          while (--len);
        }
      } else {
        if (len) {
          do
            *zout++ = *p++;
          while (--len);
        }
      }
    }
  }
}

static int stbi__compute_huffman_codes(stbi__zbuf *a) {
  static const stbi_uc length_dezigzag[19] = {
      16, 17, 18, 0, 8, 7, 9, 6, 10, 5, 11, 4, 12, 3, 13, 2, 14, 1, 15};
  stbi__zhuffman z_codelength;
  stbi_uc        lencodes[286 + 32 + 137];  // padding for maximum single op
  stbi_uc        codelength_sizes[19];
  int            i, n;

  int hlit = stbi__zreceive(a, 5) + 257;
  int hdist = stbi__zreceive(a, 5) + 1;
  int hclen = stbi__zreceive(a, 4) + 4;
  int ntot = hlit + hdist;

  memset(codelength_sizes, 0, sizeof(codelength_sizes));
  for (i = 0; i < hclen; ++i) {
    int s = stbi__zreceive(a, 3);
    codelength_sizes[length_dezigzag[i]] = (stbi_uc)s;
  }
  if (!stbi__zbuild_huffman(&z_codelength, codelength_sizes, 19)) return 0;

  n = 0;
  while (n < ntot) {
    int c = stbi__zhuffman_decode(a, &z_codelength);
    if (c < 0 || c >= 19) return stbi__err("bad codelengths", "Corrupt PNG");
    if (c < 16)
      lencodes[n++] = (stbi_uc)c;
    else {
      stbi_uc fill = 0;
      if (c == 16) {
        c = stbi__zreceive(a, 2) + 3;
        if (n == 0) return stbi__err("bad codelengths", "Corrupt PNG");
        fill = lencodes[n - 1];
      } else if (c == 17) {
        c = stbi__zreceive(a, 3) + 3;
      } else if (c == 18) {
        c = stbi__zreceive(a, 7) + 11;
      } else {
        return stbi__err("bad codelengths", "Corrupt PNG");
      }
      if (ntot - n < c) return stbi__err("bad codelengths", "Corrupt PNG");
      memset(lencodes + n, fill, c);
      n += c;
    }
  }
  if (n != ntot) return stbi__err("bad codelengths", "Corrupt PNG");
  if (!stbi__zbuild_huffman(&a->z_length, lencodes, hlit)) return 0;
  if (!stbi__zbuild_huffman(&a->z_distance, lencodes + hlit, hdist)) return 0;
  return 1;
}

static int stbi__parse_uncompressed_block(stbi__zbuf *a) {
  stbi_uc header[4];
  int     len, nlen, k;
  if (a->num_bits & 7) stbi__zreceive(a, a->num_bits & 7);  // discard
  // drain the bit-packed data into header
  k = 0;
  while (a->num_bits > 0) {
    header[k++] =
        (stbi_uc)(a->code_buffer & 255);  // suppress MSVC run-time check
    a->code_buffer >>= 8;
    a->num_bits -= 8;
  }
  if (a->num_bits < 0) return stbi__err("zlib corrupt", "Corrupt PNG");
  // now fill header the normal way
  while (k < 4)
    header[k++] = stbi__zget8(a);
  len = header[1] * 256 + header[0];
  nlen = header[3] * 256 + header[2];
  if (nlen != (len ^ 0xffff)) return stbi__err("zlib corrupt", "Corrupt PNG");
  if (a->zbuffer + len > a->zbuffer_end)
    return stbi__err("read past buffer", "Corrupt PNG");
  if (a->zout + len > a->zout_end)
    if (!stbi__zexpand(a, a->zout, len)) return 0;
  memcpy(a->zout, a->zbuffer, len);
  a->zbuffer += len;
  a->zout += len;
  return 1;
}

static int stbi__parse_zlib_header(stbi__zbuf *a) {
  int cmf = stbi__zget8(a);
  int cm = cmf & 15;
  /* int cinfo = cmf >> 4; */
  int flg = stbi__zget8(a);
  if (stbi__zeof(a))
    return stbi__err("bad zlib header", "Corrupt PNG");  // zlib spec
  if ((cmf * 256 + flg) % 31 != 0)
    return stbi__err("bad zlib header", "Corrupt PNG");  // zlib spec
  if (flg & 32)
    return stbi__err("no preset dict",
                     "Corrupt PNG");  // preset dictionary not allowed in png
  if (cm != 8)
    return stbi__err("bad compression",
                     "Corrupt PNG");  // DEFLATE required for png
  // window = 1 << (8 + cinfo)... but who cares, we fully buffer output
  return 1;
}

static const stbi_uc stbi__zdefault_length[288] = {
    8, 8, 8, 8, 8, 8, 8, 8, 8, 8, 8, 8, 8, 8, 8, 8, 8, 8, 8, 8, 8, 8, 8, 8,
    8, 8, 8, 8, 8, 8, 8, 8, 8, 8, 8, 8, 8, 8, 8, 8, 8, 8, 8, 8, 8, 8, 8, 8,
    8, 8, 8, 8, 8, 8, 8, 8, 8, 8, 8, 8, 8, 8, 8, 8, 8, 8, 8, 8, 8, 8, 8, 8,
    8, 8, 8, 8, 8, 8, 8, 8, 8, 8, 8, 8, 8, 8, 8, 8, 8, 8, 8, 8, 8, 8, 8, 8,
    8, 8, 8, 8, 8, 8, 8, 8, 8, 8, 8, 8, 8, 8, 8, 8, 8, 8, 8, 8, 8, 8, 8, 8,
    8, 8, 8, 8, 8, 8, 8, 8, 8, 8, 8, 8, 8, 8, 8, 8, 8, 8, 8, 8, 8, 8, 8, 8,
    9, 9, 9, 9, 9, 9, 9, 9, 9, 9, 9, 9, 9, 9, 9, 9, 9, 9, 9, 9, 9, 9, 9, 9,
    9, 9, 9, 9, 9, 9, 9, 9, 9, 9, 9, 9, 9, 9, 9, 9, 9, 9, 9, 9, 9, 9, 9, 9,
    9, 9, 9, 9, 9, 9, 9, 9, 9, 9, 9, 9, 9, 9, 9, 9, 9, 9, 9, 9, 9, 9, 9, 9,
    9, 9, 9, 9, 9, 9, 9, 9, 9, 9, 9, 9, 9, 9, 9, 9, 9, 9, 9, 9, 9, 9, 9, 9,
    9, 9, 9, 9, 9, 9, 9, 9, 9, 9, 9, 9, 9, 9, 9, 9, 7, 7, 7, 7, 7, 7, 7, 7,
    7, 7, 7, 7, 7, 7, 7, 7, 7, 7, 7, 7, 7, 7, 7, 7, 8, 8, 8, 8, 8, 8, 8, 8};
static const stbi_uc stbi__zdefault_distance[32] = {
    5, 5, 5, 5, 5, 5, 5, 5, 5, 5, 5, 5, 5, 5, 5, 5,
    5, 5, 5, 5, 5, 5, 5, 5, 5, 5, 5, 5, 5, 5, 5, 5};
/*
Init algorithm:
{
   int i;   // use <= to match clearly with spec
   for (i=0; i <= 143; ++i)     stbi__zdefault_length[i]   = 8;
   for (   ; i <= 255; ++i)     stbi__zdefault_length[i]   = 9;
   for (   ; i <= 279; ++i)     stbi__zdefault_length[i]   = 7;
   for (   ; i <= 287; ++i)     stbi__zdefault_length[i]   = 8;

   for (i=0; i <=  31; ++i)     stbi__zdefault_distance[i] = 5;
}
*/

static int stbi__parse_zlib(stbi__zbuf *a, int parse_header) {
  int final, type;
  if (parse_header)
    if (!stbi__parse_zlib_header(a)) return 0;
  a->num_bits = 0;
  a->code_buffer = 0;
  do {
    final = stbi__zreceive(a, 1);
    type = stbi__zreceive(a, 2);
    if (type == 0) {
      if (!stbi__parse_uncompressed_block(a)) return 0;
    } else if (type == 3) {
      return 0;
    } else {
      if (type == 1) {
        // use fixed code lengths
        if (!stbi__zbuild_huffman(&a->z_length, stbi__zdefault_length, 288))
          return 0;
        if (!stbi__zbuild_huffman(&a->z_distance, stbi__zdefault_distance, 32))
          return 0;
      } else {
        if (!stbi__compute_huffman_codes(a)) return 0;
      }
      if (!stbi__parse_huffman_block(a)) return 0;
    }
  } while (!final);
  return 1;
}

static int stbi__do_zlib(stbi__zbuf *a, char *obuf, int olen, int exp,
                         int parse_header) {
  a->zout_start = obuf;
  a->zout = obuf;
  a->zout_end = obuf + olen;
  a->z_expandable = exp;

  return stbi__parse_zlib(a, parse_header);
}

STBIDEF char *stbi_zlib_decode_malloc_guesssize(const char *buffer, int len,
                                                int initial_size, int *outlen) {
  stbi__zbuf a;
  char      *p = (char *)stbi__malloc(initial_size);
  if (p == NULL) return NULL;
  a.zbuffer = (stbi_uc *)buffer;
  a.zbuffer_end = (stbi_uc *)buffer + len;
  if (stbi__do_zlib(&a, p, initial_size, 1, 1)) {
    if (outlen) *outlen = (int)(a.zout - a.zout_start);
    return a.zout_start;
  } else {
    STBI_FREE(a.zout_start);
    return NULL;
  }
}

STBIDEF char *stbi_zlib_decode_malloc(char const *buffer, int len,
                                      int *outlen) {
  return stbi_zlib_decode_malloc_guesssize(buffer, len, 16384, outlen);
}

STBIDEF char *stbi_zlib_decode_malloc_guesssize_headerflag(const char *buffer,
                                                           int         len,
                                                           int  initial_size,
                                                           int *outlen,
                                                           int  parse_header) {
  stbi__zbuf a;
  char      *p = (char *)stbi__malloc(initial_size);
  if (p == NULL) return NULL;
  a.zbuffer = (stbi_uc *)buffer;
  a.zbuffer_end = (stbi_uc *)buffer + len;
  if (stbi__do_zlib(&a, p, initial_size, 1, parse_header)) {
    if (outlen) *outlen = (int)(a.zout - a.zout_start);
    return a.zout_start;
  } else {
    STBI_FREE(a.zout_start);
    return NULL;
  }
}

STBIDEF int stbi_zlib_decode_buffer(char *obuffer, int olen,
                                    char const *ibuffer, int ilen) {
  stbi__zbuf a;
  a.zbuffer = (stbi_uc *)ibuffer;
  a.zbuffer_end = (stbi_uc *)ibuffer + ilen;
  if (stbi__do_zlib(&a, obuffer, olen, 0, 1))
    return (int)(a.zout - a.zout_start);
  else
    return -1;
}

STBIDEF char *stbi_zlib_decode_noheader_malloc(char const *buffer, int len,
                                               int *outlen) {
  stbi__zbuf a;
  char      *p = (char *)stbi__malloc(16384);
  if (p == NULL) return NULL;
  a.zbuffer = (stbi_uc *)buffer;
  a.zbuffer_end = (stbi_uc *)buffer + len;
  if (stbi__do_zlib(&a, p, 16384, 1, 0)) {
    if (outlen) *outlen = (int)(a.zout - a.zout_start);
    return a.zout_start;
  } else {
    STBI_FREE(a.zout_start);
    return NULL;
  }
}

STBIDEF int stbi_zlib_decode_noheader_buffer(char *obuffer, int olen,
                                             const char *ibuffer, int ilen) {
  stbi__zbuf a;
  a.zbuffer = (stbi_uc *)ibuffer;
  a.zbuffer_end = (stbi_uc *)ibuffer + ilen;
  if (stbi__do_zlib(&a, obuffer, olen, 0, 0))
    return (int)(a.zout - a.zout_start);
  else
    return -1;
}
  #endif

// public domain "baseline" PNG decoder   v0.10  Sean Barrett 2006-11-18
//    simple implementation
//      - only 8-bit samples
//      - no CRC checking
//      - allocates lots of intermediate memory
//        - avoids problem of streaming data between subsystems
//        - avoids explicit window management
//    performance
//      - uses stb_zlib, a PD zlib implementation with fast huffman decoding

  #ifndef STBI_NO_PNG
typedef struct {
  stbi__uint32 length;
  stbi__uint32 type;
} stbi__pngchunk;

static stbi__pngchunk stbi__get_chunk_header(stbi__context *s) {
  stbi__pngchunk c;
  c.length = stbi__get32be(s);
  c.type = stbi__get32be(s);
  return c;
}

static int stbi__check_png_header(stbi__context *s) {
  static const stbi_uc png_sig[8] = {137, 80, 78, 71, 13, 10, 26, 10};
  int                  i;
  for (i = 0; i < 8; ++i)
    if (stbi__get8(s) != png_sig[i])
      return stbi__err("bad png sig", "Not a PNG");
  return 1;
}

typedef struct {
  stbi__context *s;
  stbi_uc       *idata, *expanded, *out;
  int            depth;
} stbi__png;

enum {
  STBI__F_none = 0,
  STBI__F_sub = 1,
  STBI__F_up = 2,
  STBI__F_avg = 3,
  STBI__F_paeth = 4,
  // synthetic filters used for first scanline to avoid needing a dummy row of
  // 0s
  STBI__F_avg_first,
  STBI__F_paeth_first
};

static stbi_uc first_row_filter[5] = {STBI__F_none, STBI__F_sub, STBI__F_none,
                                      STBI__F_avg_first, STBI__F_paeth_first};

static int stbi__paeth(int a, int b, int c) {
  int p = a + b - c;
  int pa = abs(p - a);
  int pb = abs(p - b);
  int pc = abs(p - c);
  if (pa <= pb && pa <= pc) return a;
  if (pb <= pc) return b;
  return c;
}

static const stbi_uc stbi__depth_scale_table[9] = {0, 0xff, 0x55, 0,   0x11,
                                                   0, 0,    0,    0x01};

// create the png data from post-deflated data
static int stbi__create_png_image_raw(stbi__png *a, stbi_uc *raw,
                                      stbi__uint32 raw_len, int out_n,
                                      stbi__uint32 x, stbi__uint32 y, int depth,
                                      int color) {
  int            bytes = (depth == 16 ? 2 : 1);
  stbi__context *s = a->s;
  stbi__uint32   i, j, stride = x * out_n * bytes;
  stbi__uint32   img_len, img_width_bytes;
  int            k;
  int            img_n = s->img_n;  // copy it into a local for later

  int output_bytes = out_n * bytes;
  int filter_bytes = img_n * bytes;
  int width = x;

  STBI_ASSERT(out_n == s->img_n || out_n == s->img_n + 1);
  a->out = (stbi_uc *)stbi__malloc_mad3(
      x, y, output_bytes, 0);  // extra bytes to write off the end into
  if (!a->out) return stbi__err("outofmem", "Out of memory");

  if (!stbi__mad3sizes_valid(img_n, x, depth, 7))
    return stbi__err("too large", "Corrupt PNG");
  img_width_bytes = (((img_n * x * depth) + 7) >> 3);
  img_len = (img_width_bytes + 1) * y;

  // we used to check for exact match between raw_len and img_len on
  // non-interlaced PNGs, but issue #276 reported a PNG in the wild that had
  // extra data at the end (all zeros), so just check for raw_len < img_len
  // always.
  if (raw_len < img_len) return stbi__err("not enough pixels", "Corrupt PNG");

  for (j = 0; j < y; ++j) {
    stbi_uc *cur = a->out + stride * j;
    stbi_uc *prior;
    int      filter = *raw++;

    if (filter > 4) return stbi__err("invalid filter", "Corrupt PNG");

    if (depth < 8) {
      if (img_width_bytes > x) return stbi__err("invalid width", "Corrupt PNG");
      cur +=
          x * out_n - img_width_bytes;  // store output to the rightmost img_len
                                        // bytes, so we can decode in place
      filter_bytes = 1;
      width = img_width_bytes;
    }
    prior = cur - stride;  // bugfix: need to compute this after 'cur +='
                           // computation above

    // if first row, use special filter that doesn't sample previous row
    if (j == 0) filter = first_row_filter[filter];

    // handle first byte explicitly
    for (k = 0; k < filter_bytes; ++k) {
      switch (filter) {
        case STBI__F_none:
          cur[k] = raw[k];
          break;
        case STBI__F_sub:
          cur[k] = raw[k];
          break;
        case STBI__F_up:
          cur[k] = STBI__BYTECAST(raw[k] + prior[k]);
          break;
        case STBI__F_avg:
          cur[k] = STBI__BYTECAST(raw[k] + (prior[k] >> 1));
          break;
        case STBI__F_paeth:
          cur[k] = STBI__BYTECAST(raw[k] + stbi__paeth(0, prior[k], 0));
          break;
        case STBI__F_avg_first:
          cur[k] = raw[k];
          break;
        case STBI__F_paeth_first:
          cur[k] = raw[k];
          break;
      }
    }

    if (depth == 8) {
      if (img_n != out_n) cur[img_n] = 255;  // first pixel
      raw += img_n;
      cur += out_n;
      prior += out_n;
    } else if (depth == 16) {
      if (img_n != out_n) {
        cur[filter_bytes] = 255;      // first pixel top byte
        cur[filter_bytes + 1] = 255;  // first pixel bottom byte
      }
      raw += filter_bytes;
      cur += output_bytes;
      prior += output_bytes;
    } else {
      raw += 1;
      cur += 1;
      prior += 1;
    }

    // this is a little gross, so that we don't switch per-pixel or
    // per-component
    if (depth < 8 || img_n == out_n) {
      int nk = (width - 1) * filter_bytes;
    #define STBI__CASE(f) \
      case f:             \
        for (k = 0; k < nk; ++k)
      switch (filter) {
        // "none" filter turns into a memcpy here; make that explicit.
        case STBI__F_none:
          memcpy(cur, raw, nk);
          break;
          STBI__CASE(STBI__F_sub) {
            cur[k] = STBI__BYTECAST(raw[k] + cur[k - filter_bytes]);
          }
          break;
          STBI__CASE(STBI__F_up) {
            cur[k] = STBI__BYTECAST(raw[k] + prior[k]);
          }
          break;
          STBI__CASE(STBI__F_avg) {
            cur[k] = STBI__BYTECAST(raw[k] +
                                    ((prior[k] + cur[k - filter_bytes]) >> 1));
          }
          break;
          STBI__CASE(STBI__F_paeth) {
            cur[k] = STBI__BYTECAST(raw[k] +
                                    stbi__paeth(cur[k - filter_bytes], prior[k],
                                                prior[k - filter_bytes]));
          }
          break;
          STBI__CASE(STBI__F_avg_first) {
            cur[k] = STBI__BYTECAST(raw[k] + (cur[k - filter_bytes] >> 1));
          }
          break;
          STBI__CASE(STBI__F_paeth_first) {
            cur[k] = STBI__BYTECAST(raw[k] +
                                    stbi__paeth(cur[k - filter_bytes], 0, 0));
          }
          break;
      }
    #undef STBI__CASE
      raw += nk;
    } else {
      STBI_ASSERT(img_n + 1 == out_n);
    #define STBI__CASE(f)                                                    \
      case f:                                                                \
        for (i = x - 1; i >= 1; --i, cur[filter_bytes] = 255,                \
            raw += filter_bytes, cur += output_bytes, prior += output_bytes) \
          for (k = 0; k < filter_bytes; ++k)
      switch (filter) {
        STBI__CASE(STBI__F_none) {
          cur[k] = raw[k];
        }
        break;
        STBI__CASE(STBI__F_sub) {
          cur[k] = STBI__BYTECAST(raw[k] + cur[k - output_bytes]);
        }
        break;
        STBI__CASE(STBI__F_up) {
          cur[k] = STBI__BYTECAST(raw[k] + prior[k]);
        }
        break;
        STBI__CASE(STBI__F_avg) {
          cur[k] = STBI__BYTECAST(raw[k] +
                                  ((prior[k] + cur[k - output_bytes]) >> 1));
        }
        break;
        STBI__CASE(STBI__F_paeth) {
          cur[k] = STBI__BYTECAST(raw[k] +
                                  stbi__paeth(cur[k - output_bytes], prior[k],
                                              prior[k - output_bytes]));
        }
        break;
        STBI__CASE(STBI__F_avg_first) {
          cur[k] = STBI__BYTECAST(raw[k] + (cur[k - output_bytes] >> 1));
        }
        break;
        STBI__CASE(STBI__F_paeth_first) {
          cur[k] =
              STBI__BYTECAST(raw[k] + stbi__paeth(cur[k - output_bytes], 0, 0));
        }
        break;
      }
    #undef STBI__CASE

      // the loop above sets the high byte of the pixels' alpha, but for
      // 16 bit png files we also need the low byte set. we'll do that here.
      if (depth == 16) {
        cur = a->out + stride * j;  // start at the beginning of the row again
        for (i = 0; i < x; ++i, cur += output_bytes) {
          cur[filter_bytes + 1] = 255;
        }
      }
    }
  }

  // we make a separate pass to expand bits to pixels; for performance,
  // this could run two scanlines behind the above code, so it won't
  // intefere with filtering but will still be in the cache.
  if (depth < 8) {
    for (j = 0; j < y; ++j) {
      stbi_uc *cur = a->out + stride * j;
      stbi_uc *in = a->out + stride * j + x * out_n - img_width_bytes;
      // unpack 1/2/4-bit into a 8-bit buffer. allows us to keep the common
      // 8-bit path optimal at minimal cost for 1/2/4-bit png guarante byte
      // alignment, if width is not multiple of 8/4/2 we'll decode dummy
      // trailing data that will be skipped in the later loop
      stbi_uc scale = (color == 0)
                          ? stbi__depth_scale_table[depth]
                          : 1;  // scale grayscale values to 0..255 range

      // note that the final byte might overshoot and write more data than
      // desired. we can allocate enough data that this never writes out of
      // memory, but it could also overwrite the next scanline. can it overwrite
      // non-empty data on the next scanline? yes, consider 1-pixel-wide
      // scanlines with 1-bit-per-pixel. so we need to explicitly clamp the
      // final ones

      if (depth == 4) {
        for (k = x * img_n; k >= 2; k -= 2, ++in) {
          *cur++ = scale * ((*in >> 4));
          *cur++ = scale * ((*in) & 0x0f);
        }
        if (k > 0) *cur++ = scale * ((*in >> 4));
      } else if (depth == 2) {
        for (k = x * img_n; k >= 4; k -= 4, ++in) {
          *cur++ = scale * ((*in >> 6));
          *cur++ = scale * ((*in >> 4) & 0x03);
          *cur++ = scale * ((*in >> 2) & 0x03);
          *cur++ = scale * ((*in) & 0x03);
        }
        if (k > 0) *cur++ = scale * ((*in >> 6));
        if (k > 1) *cur++ = scale * ((*in >> 4) & 0x03);
        if (k > 2) *cur++ = scale * ((*in >> 2) & 0x03);
      } else if (depth == 1) {
        for (k = x * img_n; k >= 8; k -= 8, ++in) {
          *cur++ = scale * ((*in >> 7));
          *cur++ = scale * ((*in >> 6) & 0x01);
          *cur++ = scale * ((*in >> 5) & 0x01);
          *cur++ = scale * ((*in >> 4) & 0x01);
          *cur++ = scale * ((*in >> 3) & 0x01);
          *cur++ = scale * ((*in >> 2) & 0x01);
          *cur++ = scale * ((*in >> 1) & 0x01);
          *cur++ = scale * ((*in) & 0x01);
        }
        if (k > 0) *cur++ = scale * ((*in >> 7));
        if (k > 1) *cur++ = scale * ((*in >> 6) & 0x01);
        if (k > 2) *cur++ = scale * ((*in >> 5) & 0x01);
        if (k > 3) *cur++ = scale * ((*in >> 4) & 0x01);
        if (k > 4) *cur++ = scale * ((*in >> 3) & 0x01);
        if (k > 5) *cur++ = scale * ((*in >> 2) & 0x01);
        if (k > 6) *cur++ = scale * ((*in >> 1) & 0x01);
      }
      if (img_n != out_n) {
        int q;
        // insert alpha = 255
        cur = a->out + stride * j;
        if (img_n == 1) {
          for (q = x - 1; q >= 0; --q) {
            cur[q * 2 + 1] = 255;
            cur[q * 2 + 0] = cur[q];
          }
        } else {
          STBI_ASSERT(img_n == 3);
          for (q = x - 1; q >= 0; --q) {
            cur[q * 4 + 3] = 255;
            cur[q * 4 + 2] = cur[q * 3 + 2];
            cur[q * 4 + 1] = cur[q * 3 + 1];
            cur[q * 4 + 0] = cur[q * 3 + 0];
          }
        }
      }
    }
  } else if (depth == 16) {
    // force the image data from big-endian to platform-native.
    // this is done in a separate pass due to the decoding relying
    // on the data being untouched, but could probably be done
    // per-line during decode if care is taken.
    stbi_uc      *cur = a->out;
    stbi__uint16 *cur16 = (stbi__uint16 *)cur;

    for (i = 0; i < x * y * out_n; ++i, cur16++, cur += 2) {
      *cur16 = (cur[0] << 8) | cur[1];
    }
  }

  return 1;
}

static int stbi__create_png_image(stbi__png *a, stbi_uc *image_data,
                                  stbi__uint32 image_data_len, int out_n,
                                  int depth, int color, int interlaced) {
  int      bytes = (depth == 16 ? 2 : 1);
  int      out_bytes = out_n * bytes;
  stbi_uc *final;
  int      p;
  if (!interlaced)
    return stbi__create_png_image_raw(a, image_data, image_data_len, out_n,
                                      a->s->img_x, a->s->img_y, depth, color);

  // de-interlacing
  final = (stbi_uc *)stbi__malloc_mad3(a->s->img_x, a->s->img_y, out_bytes, 0);
  for (p = 0; p < 7; ++p) {
    int xorig[] = {0, 4, 0, 2, 0, 1, 0};
    int yorig[] = {0, 0, 4, 0, 2, 0, 1};
    int xspc[] = {8, 8, 4, 4, 2, 2, 1};
    int yspc[] = {8, 8, 8, 4, 4, 2, 2};
    int i, j, x, y;
    // pass1_x[4] = 0, pass1_x[5] = 1, pass1_x[12] = 1
    x = (a->s->img_x - xorig[p] + xspc[p] - 1) / xspc[p];
    y = (a->s->img_y - yorig[p] + yspc[p] - 1) / yspc[p];
    if (x && y) {
      stbi__uint32 img_len = ((((a->s->img_n * x * depth) + 7) >> 3) + 1) * y;
      if (!stbi__create_png_image_raw(a, image_data, image_data_len, out_n, x,
                                      y, depth, color)) {
        STBI_FREE(final);
        return 0;
      }
      for (j = 0; j < y; ++j) {
        for (i = 0; i < x; ++i) {
          int out_y = j * yspc[p] + yorig[p];
          int out_x = i * xspc[p] + xorig[p];
          memcpy(final + out_y * a->s->img_x * out_bytes + out_x * out_bytes,
                 a->out + (j * x + i) * out_bytes, out_bytes);
        }
      }
      STBI_FREE(a->out);
      image_data += img_len;
      image_data_len -= img_len;
    }
  }
  a->out = final;

  return 1;
}

static int stbi__compute_transparency(stbi__png *z, stbi_uc tc[3], int out_n) {
  stbi__context *s = z->s;
  stbi__uint32   i, pixel_count = s->img_x * s->img_y;
  stbi_uc       *p = z->out;

  // compute color-based transparency, assuming we've
  // already got 255 as the alpha value in the output
  STBI_ASSERT(out_n == 2 || out_n == 4);

  if (out_n == 2) {
    for (i = 0; i < pixel_count; ++i) {
      p[1] = (p[0] == tc[0] ? 0 : 255);
      p += 2;
    }
  } else {
    for (i = 0; i < pixel_count; ++i) {
      if (p[0] == tc[0] && p[1] == tc[1] && p[2] == tc[2]) p[3] = 0;
      p += 4;
    }
  }
  return 1;
}

static int stbi__compute_transparency16(stbi__png *z, stbi__uint16 tc[3],
                                        int out_n) {
  stbi__context *s = z->s;
  stbi__uint32   i, pixel_count = s->img_x * s->img_y;
  stbi__uint16  *p = (stbi__uint16 *)z->out;

  // compute color-based transparency, assuming we've
  // already got 65535 as the alpha value in the output
  STBI_ASSERT(out_n == 2 || out_n == 4);

  if (out_n == 2) {
    for (i = 0; i < pixel_count; ++i) {
      p[1] = (p[0] == tc[0] ? 0 : 65535);
      p += 2;
    }
  } else {
    for (i = 0; i < pixel_count; ++i) {
      if (p[0] == tc[0] && p[1] == tc[1] && p[2] == tc[2]) p[3] = 0;
      p += 4;
    }
  }
  return 1;
}

static int stbi__expand_png_palette(stbi__png *a, stbi_uc *palette, int len,
                                    int pal_img_n) {
  stbi__uint32 i, pixel_count = a->s->img_x * a->s->img_y;
  stbi_uc     *p, *temp_out, *orig = a->out;

  p = (stbi_uc *)stbi__malloc_mad2(pixel_count, pal_img_n, 0);
  if (p == NULL) return stbi__err("outofmem", "Out of memory");

  // between here and free(out) below, exitting would leak
  temp_out = p;

  if (pal_img_n == 3) {
    for (i = 0; i < pixel_count; ++i) {
      int n = orig[i] * 4;
      p[0] = palette[n];
      p[1] = palette[n + 1];
      p[2] = palette[n + 2];
      p += 3;
    }
  } else {
    for (i = 0; i < pixel_count; ++i) {
      int n = orig[i] * 4;
      p[0] = palette[n];
      p[1] = palette[n + 1];
      p[2] = palette[n + 2];
      p[3] = palette[n + 3];
      p += 4;
    }
  }
  STBI_FREE(a->out);
  a->out = temp_out;

  STBI_NOTUSED(len);

  return 1;
}

static int stbi__unpremultiply_on_load = 0;
static int stbi__de_iphone_flag = 0;

STBIDEF void stbi_set_unpremultiply_on_load(
    int flag_true_if_should_unpremultiply) {
  stbi__unpremultiply_on_load = flag_true_if_should_unpremultiply;
}

STBIDEF void stbi_convert_iphone_png_to_rgb(int flag_true_if_should_convert) {
  stbi__de_iphone_flag = flag_true_if_should_convert;
}

static void stbi__de_iphone(stbi__png *z) {
  stbi__context *s = z->s;
  stbi__uint32   i, pixel_count = s->img_x * s->img_y;
  stbi_uc       *p = z->out;

  if (s->img_out_n == 3) {  // convert bgr to rgb
    for (i = 0; i < pixel_count; ++i) {
      stbi_uc t = p[0];
      p[0] = p[2];
      p[2] = t;
      p += 3;
    }
  } else {
    STBI_ASSERT(s->img_out_n == 4);
    if (stbi__unpremultiply_on_load) {
      // convert bgr to rgb and unpremultiply
      for (i = 0; i < pixel_count; ++i) {
        stbi_uc a = p[3];
        stbi_uc t = p[0];
        if (a) {
          stbi_uc half = a / 2;
          p[0] = (p[2] * 255 + half) / a;
          p[1] = (p[1] * 255 + half) / a;
          p[2] = (t * 255 + half) / a;
        } else {
          p[0] = p[2];
          p[2] = t;
        }
        p += 4;
      }
    } else {
      // convert bgr to rgb
      for (i = 0; i < pixel_count; ++i) {
        stbi_uc t = p[0];
        p[0] = p[2];
        p[2] = t;
        p += 4;
      }
    }
  }
}

    #define STBI__PNG_TYPE(a, b, c, d)                                        \
      (((unsigned)(a) << 24) + ((unsigned)(b) << 16) + ((unsigned)(c) << 8) + \
       (unsigned)(d))

static int stbi__parse_png_file(stbi__png *z, int scan, int req_comp) {
  stbi_uc        palette[1024], pal_img_n = 0;
  stbi_uc        has_trans = 0, tc[3] = {0};
  stbi__uint16   tc16[3];
  stbi__uint32   ioff = 0, idata_limit = 0, i, pal_len = 0;
  int            first = 1, k, interlace = 0, color = 0, is_iphone = 0;
  stbi__context *s = z->s;

  z->expanded = NULL;
  z->idata = NULL;
  z->out = NULL;

  if (!stbi__check_png_header(s)) return 0;

  if (scan == STBI__SCAN_type) return 1;

  for (;;) {
    stbi__pngchunk c = stbi__get_chunk_header(s);
    switch (c.type) {
      case STBI__PNG_TYPE('C', 'g', 'B', 'I'):
        is_iphone = 1;
        stbi__skip(s, c.length);
        break;
      case STBI__PNG_TYPE('I', 'H', 'D', 'R'): {
        int comp, filter;
        if (!first) return stbi__err("multiple IHDR", "Corrupt PNG");
        first = 0;
        if (c.length != 13) return stbi__err("bad IHDR len", "Corrupt PNG");
        s->img_x = stbi__get32be(s);
        s->img_y = stbi__get32be(s);
        if (s->img_y > STBI_MAX_DIMENSIONS)
          return stbi__err("too large", "Very large image (corrupt?)");
        if (s->img_x > STBI_MAX_DIMENSIONS)
          return stbi__err("too large", "Very large image (corrupt?)");
        z->depth = stbi__get8(s);
        if (z->depth != 1 && z->depth != 2 && z->depth != 4 && z->depth != 8 &&
            z->depth != 16)
          return stbi__err("1/2/4/8/16-bit only",
                           "PNG not supported: 1/2/4/8/16-bit only");
        color = stbi__get8(s);
        if (color > 6) return stbi__err("bad ctype", "Corrupt PNG");
        if (color == 3 && z->depth == 16)
          return stbi__err("bad ctype", "Corrupt PNG");
        if (color == 3)
          pal_img_n = 3;
        else if (color & 1)
          return stbi__err("bad ctype", "Corrupt PNG");
        comp = stbi__get8(s);
        if (comp) return stbi__err("bad comp method", "Corrupt PNG");
        filter = stbi__get8(s);
        if (filter) return stbi__err("bad filter method", "Corrupt PNG");
        interlace = stbi__get8(s);
        if (interlace > 1)
          return stbi__err("bad interlace method", "Corrupt PNG");
        if (!s->img_x || !s->img_y)
          return stbi__err("0-pixel image", "Corrupt PNG");
        if (!pal_img_n) {
          s->img_n = (color & 2 ? 3 : 1) + (color & 4 ? 1 : 0);
          if ((1 << 30) / s->img_x / s->img_n < s->img_y)
            return stbi__err("too large", "Image too large to decode");
          if (scan == STBI__SCAN_header) return 1;
        } else {
          // if paletted, then pal_n is our final components, and
          // img_n is # components to decompress/filter.
          s->img_n = 1;
          if ((1 << 30) / s->img_x / 4 < s->img_y)
            return stbi__err("too large", "Corrupt PNG");
          // if SCAN_header, have to scan to see if we have a tRNS
        }
        break;
      }

      case STBI__PNG_TYPE('P', 'L', 'T', 'E'): {
        if (first) return stbi__err("first not IHDR", "Corrupt PNG");
        if (c.length > 256 * 3) return stbi__err("invalid PLTE", "Corrupt PNG");
        pal_len = c.length / 3;
        if (pal_len * 3 != c.length)
          return stbi__err("invalid PLTE", "Corrupt PNG");
        for (i = 0; i < pal_len; ++i) {
          palette[i * 4 + 0] = stbi__get8(s);
          palette[i * 4 + 1] = stbi__get8(s);
          palette[i * 4 + 2] = stbi__get8(s);
          palette[i * 4 + 3] = 255;
        }
        break;
      }

      case STBI__PNG_TYPE('t', 'R', 'N', 'S'): {
        if (first) return stbi__err("first not IHDR", "Corrupt PNG");
        if (z->idata) return stbi__err("tRNS after IDAT", "Corrupt PNG");
        if (pal_img_n) {
          if (scan == STBI__SCAN_header) {
            s->img_n = 4;
            return 1;
          }
          if (pal_len == 0) return stbi__err("tRNS before PLTE", "Corrupt PNG");
          if (c.length > pal_len)
            return stbi__err("bad tRNS len", "Corrupt PNG");
          pal_img_n = 4;
          for (i = 0; i < c.length; ++i)
            palette[i * 4 + 3] = stbi__get8(s);
        } else {
          if (!(s->img_n & 1))
            return stbi__err("tRNS with alpha", "Corrupt PNG");
          if (c.length != (stbi__uint32)s->img_n * 2)
            return stbi__err("bad tRNS len", "Corrupt PNG");
          has_trans = 1;
          if (z->depth == 16) {
            for (k = 0; k < s->img_n; ++k)
              tc16[k] =
                  (stbi__uint16)stbi__get16be(s);  // copy the values as-is
          } else {
            for (k = 0; k < s->img_n; ++k)
              tc[k] = (stbi_uc)(stbi__get16be(s) & 255) *
                      stbi__depth_scale_table[z->depth];  // non 8-bit images
                                                          // will be larger
          }
        }
        break;
      }

      case STBI__PNG_TYPE('I', 'D', 'A', 'T'): {
        if (first) return stbi__err("first not IHDR", "Corrupt PNG");
        if (pal_img_n && !pal_len) return stbi__err("no PLTE", "Corrupt PNG");
        if (scan == STBI__SCAN_header) {
          s->img_n = pal_img_n;
          return 1;
        }
        if ((int)(ioff + c.length) < (int)ioff) return 0;
        if (ioff + c.length > idata_limit) {
          stbi__uint32 idata_limit_old = idata_limit;
          stbi_uc     *p;
          if (idata_limit == 0) idata_limit = c.length > 4096 ? c.length : 4096;
          while (ioff + c.length > idata_limit)
            idata_limit *= 2;
          STBI_NOTUSED(idata_limit_old);
          p = (stbi_uc *)STBI_REALLOC_SIZED(z->idata, idata_limit_old,
                                            idata_limit);
          if (p == NULL) return stbi__err("outofmem", "Out of memory");
          z->idata = p;
        }
        if (!stbi__getn(s, z->idata + ioff, c.length))
          return stbi__err("outofdata", "Corrupt PNG");
        ioff += c.length;
        break;
      }

      case STBI__PNG_TYPE('I', 'E', 'N', 'D'): {
        stbi__uint32 raw_len, bpl;
        if (first) return stbi__err("first not IHDR", "Corrupt PNG");
        if (scan != STBI__SCAN_load) return 1;
        if (z->idata == NULL) return stbi__err("no IDAT", "Corrupt PNG");
        // initial guess for decoded data size to avoid unnecessary reallocs
        bpl = (s->img_x * z->depth + 7) / 8;  // bytes per line, per component
        raw_len = bpl * s->img_y * s->img_n /* pixels */ +
                  s->img_y /* filter mode per row */;
        z->expanded = (stbi_uc *)stbi_zlib_decode_malloc_guesssize_headerflag(
            (char *)z->idata, ioff, raw_len, (int *)&raw_len, !is_iphone);
        if (z->expanded == NULL) return 0;  // zlib should set error
        STBI_FREE(z->idata);
        z->idata = NULL;
        if ((req_comp == s->img_n + 1 && req_comp != 3 && !pal_img_n) ||
            has_trans)
          s->img_out_n = s->img_n + 1;
        else
          s->img_out_n = s->img_n;
        if (!stbi__create_png_image(z, z->expanded, raw_len, s->img_out_n,
                                    z->depth, color, interlace))
          return 0;
        if (has_trans) {
          if (z->depth == 16) {
            if (!stbi__compute_transparency16(z, tc16, s->img_out_n)) return 0;
          } else {
            if (!stbi__compute_transparency(z, tc, s->img_out_n)) return 0;
          }
        }
        if (is_iphone && stbi__de_iphone_flag && s->img_out_n > 2)
          stbi__de_iphone(z);
        if (pal_img_n) {
          // pal_img_n == 3 or 4
          s->img_n = pal_img_n;  // record the actual colors we had
          s->img_out_n = pal_img_n;
          if (req_comp >= 3) s->img_out_n = req_comp;
          if (!stbi__expand_png_palette(z, palette, pal_len, s->img_out_n))
            return 0;
        } else if (has_trans) {
          // non-paletted image with tRNS -> source image has (constant) alpha
          ++s->img_n;
        }
        STBI_FREE(z->expanded);
        z->expanded = NULL;
        // end of PNG chunk, read and skip CRC
        stbi__get32be(s);
        return 1;
      }

<<<<<<< HEAD
      default:
        // if critical, fail
        if (first) return stbi__err("first not IHDR", "Corrupt PNG");
        if ((c.type & (1 << 29)) == 0) {
    #ifndef STBI_NO_FAILURE_STRINGS
          // not threadsafe
          static char invalid_chunk[] = "XXXX PNG chunk not known";
          invalid_chunk[0] = STBI__BYTECAST(c.type >> 24);
          invalid_chunk[1] = STBI__BYTECAST(c.type >> 16);
          invalid_chunk[2] = STBI__BYTECAST(c.type >> 8);
          invalid_chunk[3] = STBI__BYTECAST(c.type >> 0);
    #endif
          return stbi__err(invalid_chunk,
                           "PNG not supported: unknown PNG chunk type");
        }
        stbi__skip(s, c.length);
        break;
    }
    // end of PNG chunk, read and skip CRC
    stbi__get32be(s);
  }
}

static void *stbi__do_png(stbi__png *p, int *x, int *y, int *n, int req_comp,
                          stbi__result_info *ri) {
  void *result = NULL;
  if (req_comp < 0 || req_comp > 4)
    return stbi__errpuc("bad req_comp", "Internal error");
  if (stbi__parse_png_file(p, STBI__SCAN_load, req_comp)) {
    if (p->depth <= 8)
      ri->bits_per_channel = 8;
    else if (p->depth == 16)
      ri->bits_per_channel = 16;
    else
      return stbi__errpuc("bad bits_per_channel",
                          "PNG not supported: unsupported color depth");
    result = p->out;
    p->out = NULL;
    if (req_comp && req_comp != p->s->img_out_n) {
      if (ri->bits_per_channel == 8)
        result = stbi__convert_format((unsigned char *)result, p->s->img_out_n,
                                      req_comp, p->s->img_x, p->s->img_y);
      else
        result = stbi__convert_format16((stbi__uint16 *)result, p->s->img_out_n,
                                        req_comp, p->s->img_x, p->s->img_y);
      p->s->img_out_n = req_comp;
      if (result == NULL) return result;
    }
    *x = p->s->img_x;
    *y = p->s->img_y;
    if (n) *n = p->s->img_n;
  }
  STBI_FREE(p->out);
  p->out = NULL;
  STBI_FREE(p->expanded);
  p->expanded = NULL;
  STBI_FREE(p->idata);
  p->idata = NULL;

  return result;
}

static void *stbi__png_load(stbi__context *s, int *x, int *y, int *comp,
                            int req_comp, stbi__result_info *ri) {
  stbi__png p;
  p.s = s;
  return stbi__do_png(&p, x, y, comp, req_comp, ri);
}

static int stbi__png_test(stbi__context *s) {
  int r;
  r = stbi__check_png_header(s);
  stbi__rewind(s);
  return r;
}

static int stbi__png_info_raw(stbi__png *p, int *x, int *y, int *comp) {
  if (!stbi__parse_png_file(p, STBI__SCAN_header, 0)) {
    stbi__rewind(p->s);
    return 0;
  }
  if (x) *x = p->s->img_x;
  if (y) *y = p->s->img_y;
  if (comp) *comp = p->s->img_n;
  return 1;
}

static int stbi__png_info(stbi__context *s, int *x, int *y, int *comp) {
  stbi__png p;
  p.s = s;
  return stbi__png_info_raw(&p, x, y, comp);
}

static int stbi__png_is16(stbi__context *s) {
  stbi__png p;
  p.s = s;
  if (!stbi__png_info_raw(&p, NULL, NULL, NULL)) return 0;
  if (p.depth != 16) {
    stbi__rewind(p.s);
    return 0;
  }
  return 1;
}
  #endif
=======
static int stbi__png_is16(stbi__context *s)
{
   stbi__png p;
   p.s = s;
   if (!stbi__png_info_raw(&p, NULL, NULL, NULL))
       return 0;
   if (p.depth != 16) {
      stbi__rewind(p.s);
      return 0;
   }
   return 1;
}
#endif
>>>>>>> a544bc04

// Microsoft/Windows BMP image

  #ifndef STBI_NO_BMP
static int stbi__bmp_test_raw(stbi__context *s) {
  int r;
  int sz;
  if (stbi__get8(s) != 'B') return 0;
  if (stbi__get8(s) != 'M') return 0;
  stbi__get32le(s);  // discard filesize
  stbi__get16le(s);  // discard reserved
  stbi__get16le(s);  // discard reserved
  stbi__get32le(s);  // discard data offset
  sz = stbi__get32le(s);
  r = (sz == 12 || sz == 40 || sz == 56 || sz == 108 || sz == 124);
  return r;
}

static int stbi__bmp_test(stbi__context *s) {
  int r = stbi__bmp_test_raw(s);
  stbi__rewind(s);
  return r;
}

// returns 0..31 for the highest set bit
static int stbi__high_bit(unsigned int z) {
  int n = 0;
  if (z == 0) return -1;
  if (z >= 0x10000) {
    n += 16;
    z >>= 16;
  }
  if (z >= 0x00100) {
    n += 8;
    z >>= 8;
  }
  if (z >= 0x00010) {
    n += 4;
    z >>= 4;
  }
  if (z >= 0x00004) {
    n += 2;
    z >>= 2;
  }
  if (z >= 0x00002) { n += 1; /* >>=  1;*/ }
  return n;
}

static int stbi__bitcount(unsigned int a) {
  a = (a & 0x55555555) + ((a >> 1) & 0x55555555);  // max 2
  a = (a & 0x33333333) + ((a >> 2) & 0x33333333);  // max 4
  a = (a + (a >> 4)) & 0x0f0f0f0f;                 // max 8 per 4, now 8 bits
  a = (a + (a >> 8));                              // max 16 per 8 bits
  a = (a + (a >> 16));                             // max 32 per 8 bits
  return a & 0xff;
}

// extract an arbitrarily-aligned N-bit value (N=bits)
// from v, and then make it 8-bits long and fractionally
// extend it to full full range.
static int stbi__shiftsigned(unsigned int v, int shift, int bits) {
  static unsigned int mul_table[9] = {
      0,
      0xff /*0b11111111*/,
      0x55 /*0b01010101*/,
      0x49 /*0b01001001*/,
      0x11 /*0b00010001*/,
      0x21 /*0b00100001*/,
      0x41 /*0b01000001*/,
      0x81 /*0b10000001*/,
      0x01 /*0b00000001*/,
  };
  static unsigned int shift_table[9] = {
      0, 0, 0, 1, 0, 2, 4, 6, 0,
  };
  if (shift < 0)
    v <<= -shift;
  else
    v >>= shift;
  STBI_ASSERT(v < 256);
  v >>= (8 - bits);
  STBI_ASSERT(bits >= 0 && bits <= 8);
  return (int)((unsigned)v * mul_table[bits]) >> shift_table[bits];
}

typedef struct {
  int          bpp, offset, hsz;
  unsigned int mr, mg, mb, ma, all_a;
  int          extra_read;
} stbi__bmp_data;

static void *stbi__bmp_parse_header(stbi__context *s, stbi__bmp_data *info) {
  int hsz;
  if (stbi__get8(s) != 'B' || stbi__get8(s) != 'M')
    return stbi__errpuc("not BMP", "Corrupt BMP");
  stbi__get32le(s);  // discard filesize
  stbi__get16le(s);  // discard reserved
  stbi__get16le(s);  // discard reserved
  info->offset = stbi__get32le(s);
  info->hsz = hsz = stbi__get32le(s);
  info->mr = info->mg = info->mb = info->ma = 0;
  info->extra_read = 14;

  if (info->offset < 0) return stbi__errpuc("bad BMP", "bad BMP");

  if (hsz != 12 && hsz != 40 && hsz != 56 && hsz != 108 && hsz != 124)
    return stbi__errpuc("unknown BMP", "BMP type not supported: unknown");
  if (hsz == 12) {
    s->img_x = stbi__get16le(s);
    s->img_y = stbi__get16le(s);
  } else {
    s->img_x = stbi__get32le(s);
    s->img_y = stbi__get32le(s);
  }
  if (stbi__get16le(s) != 1) return stbi__errpuc("bad BMP", "bad BMP");
  info->bpp = stbi__get16le(s);
  if (hsz != 12) {
    int compress = stbi__get32le(s);
    if (compress == 1 || compress == 2)
      return stbi__errpuc("BMP RLE", "BMP type not supported: RLE");
    stbi__get32le(s);  // discard sizeof
    stbi__get32le(s);  // discard hres
    stbi__get32le(s);  // discard vres
    stbi__get32le(s);  // discard colorsused
    stbi__get32le(s);  // discard max important
    if (hsz == 40 || hsz == 56) {
      if (hsz == 56) {
        stbi__get32le(s);
        stbi__get32le(s);
        stbi__get32le(s);
        stbi__get32le(s);
      }
      if (info->bpp == 16 || info->bpp == 32) {
        if (compress == 0) {
          if (info->bpp == 32) {
            info->mr = 0xffu << 16;
            info->mg = 0xffu << 8;
            info->mb = 0xffu << 0;
            info->ma = 0xffu << 24;
            info->all_a = 0;  // if all_a is 0 at end, then we loaded alpha
                              // channel but it was all 0
          } else {
            info->mr = 31u << 10;
            info->mg = 31u << 5;
            info->mb = 31u << 0;
          }
        } else if (compress == 3) {
          info->mr = stbi__get32le(s);
          info->mg = stbi__get32le(s);
          info->mb = stbi__get32le(s);
          info->extra_read += 12;
          // not documented, but generated by photoshop and handled by mspaint
          if (info->mr == info->mg && info->mg == info->mb) {
            // ?!?!?
            return stbi__errpuc("bad BMP", "bad BMP");
          }
        } else
          return stbi__errpuc("bad BMP", "bad BMP");
      }
    } else {
      int i;
      if (hsz != 108 && hsz != 124) return stbi__errpuc("bad BMP", "bad BMP");
      info->mr = stbi__get32le(s);
      info->mg = stbi__get32le(s);
      info->mb = stbi__get32le(s);
      info->ma = stbi__get32le(s);
      stbi__get32le(s);  // discard color space
      for (i = 0; i < 12; ++i)
        stbi__get32le(s);  // discard color space parameters
      if (hsz == 124) {
        stbi__get32le(s);  // discard rendering intent
        stbi__get32le(s);  // discard offset of profile data
        stbi__get32le(s);  // discard size of profile data
        stbi__get32le(s);  // discard reserved
      }
    }
  }
  return (void *)1;
}

static void *stbi__bmp_load(stbi__context *s, int *x, int *y, int *comp,
                            int req_comp, stbi__result_info *ri) {
  stbi_uc       *out;
  unsigned int   mr = 0, mg = 0, mb = 0, ma = 0, all_a;
  stbi_uc        pal[256][4];
  int            psize = 0, i, j, width;
  int            flip_vertically, pad, target;
  stbi__bmp_data info;
  STBI_NOTUSED(ri);

  info.all_a = 255;
  if (stbi__bmp_parse_header(s, &info) == NULL)
    return NULL;  // error code already set

  flip_vertically = ((int)s->img_y) > 0;
  s->img_y = abs((int)s->img_y);

  if (s->img_y > STBI_MAX_DIMENSIONS)
    return stbi__errpuc("too large", "Very large image (corrupt?)");
  if (s->img_x > STBI_MAX_DIMENSIONS)
    return stbi__errpuc("too large", "Very large image (corrupt?)");

  mr = info.mr;
  mg = info.mg;
  mb = info.mb;
  ma = info.ma;
  all_a = info.all_a;

  if (info.hsz == 12) {
    if (info.bpp < 24) psize = (info.offset - info.extra_read - 24) / 3;
  } else {
    if (info.bpp < 16) psize = (info.offset - info.extra_read - info.hsz) >> 2;
  }
  if (psize == 0) {
    STBI_ASSERT(info.offset ==
                s->callback_already_read +
                    (int)(s->img_buffer - s->img_buffer_original));
    if (info.offset !=
        s->callback_already_read + (s->img_buffer - s->buffer_start)) {
      return stbi__errpuc("bad offset", "Corrupt BMP");
    }
  }

  if (info.bpp == 24 && ma == 0xff000000)
    s->img_n = 3;
  else
    s->img_n = ma ? 4 : 3;
  if (req_comp && req_comp >= 3)  // we can directly decode 3 or 4
    target = req_comp;
  else
    target = s->img_n;  // if they want monochrome, we'll post-convert

  // sanity-check size
  if (!stbi__mad3sizes_valid(target, s->img_x, s->img_y, 0))
    return stbi__errpuc("too large", "Corrupt BMP");

  out = (stbi_uc *)stbi__malloc_mad3(target, s->img_x, s->img_y, 0);
  if (!out) return stbi__errpuc("outofmem", "Out of memory");
  if (info.bpp < 16) {
    int z = 0;
    if (psize == 0 || psize > 256) {
      STBI_FREE(out);
      return stbi__errpuc("invalid", "Corrupt BMP");
    }
    for (i = 0; i < psize; ++i) {
      pal[i][2] = stbi__get8(s);
      pal[i][1] = stbi__get8(s);
      pal[i][0] = stbi__get8(s);
      if (info.hsz != 12) stbi__get8(s);
      pal[i][3] = 255;
    }
    stbi__skip(s, info.offset - info.extra_read - info.hsz -
                      psize * (info.hsz == 12 ? 3 : 4));
    if (info.bpp == 1)
      width = (s->img_x + 7) >> 3;
    else if (info.bpp == 4)
      width = (s->img_x + 1) >> 1;
    else if (info.bpp == 8)
      width = s->img_x;
    else {
      STBI_FREE(out);
      return stbi__errpuc("bad bpp", "Corrupt BMP");
    }
    pad = (-width) & 3;
    if (info.bpp == 1) {
      for (j = 0; j < (int)s->img_y; ++j) {
        int bit_offset = 7, v = stbi__get8(s);
        for (i = 0; i < (int)s->img_x; ++i) {
          int color = (v >> bit_offset) & 0x1;
          out[z++] = pal[color][0];
          out[z++] = pal[color][1];
          out[z++] = pal[color][2];
          if (target == 4) out[z++] = 255;
          if (i + 1 == (int)s->img_x) break;
          if ((--bit_offset) < 0) {
            bit_offset = 7;
            v = stbi__get8(s);
          }
        }
        stbi__skip(s, pad);
      }
    } else {
      for (j = 0; j < (int)s->img_y; ++j) {
        for (i = 0; i < (int)s->img_x; i += 2) {
          int v = stbi__get8(s), v2 = 0;
          if (info.bpp == 4) {
            v2 = v & 15;
            v >>= 4;
          }
          out[z++] = pal[v][0];
          out[z++] = pal[v][1];
          out[z++] = pal[v][2];
          if (target == 4) out[z++] = 255;
          if (i + 1 == (int)s->img_x) break;
          v = (info.bpp == 8) ? stbi__get8(s) : v2;
          out[z++] = pal[v][0];
          out[z++] = pal[v][1];
          out[z++] = pal[v][2];
          if (target == 4) out[z++] = 255;
        }
        stbi__skip(s, pad);
      }
    }
  } else {
    int rshift = 0, gshift = 0, bshift = 0, ashift = 0, rcount = 0, gcount = 0,
        bcount = 0, acount = 0;
    int z = 0;
    int easy = 0;
    stbi__skip(s, info.offset - info.extra_read - info.hsz);
    if (info.bpp == 24)
      width = 3 * s->img_x;
    else if (info.bpp == 16)
      width = 2 * s->img_x;
    else /* bpp = 32 and pad = 0 */
      width = 0;
    pad = (-width) & 3;
    if (info.bpp == 24) {
      easy = 1;
    } else if (info.bpp == 32) {
      if (mb == 0xff && mg == 0xff00 && mr == 0x00ff0000 && ma == 0xff000000)
        easy = 2;
    }
    if (!easy) {
      if (!mr || !mg || !mb) {
        STBI_FREE(out);
        return stbi__errpuc("bad masks", "Corrupt BMP");
      }
      // right shift amt to put high bit in position #7
      rshift = stbi__high_bit(mr) - 7;
      rcount = stbi__bitcount(mr);
      gshift = stbi__high_bit(mg) - 7;
      gcount = stbi__bitcount(mg);
      bshift = stbi__high_bit(mb) - 7;
      bcount = stbi__bitcount(mb);
      ashift = stbi__high_bit(ma) - 7;
      acount = stbi__bitcount(ma);
      if (rcount > 8 || gcount > 8 || bcount > 8 || acount > 8) {
        STBI_FREE(out);
        return stbi__errpuc("bad masks", "Corrupt BMP");
      }
    }
    for (j = 0; j < (int)s->img_y; ++j) {
      if (easy) {
        for (i = 0; i < (int)s->img_x; ++i) {
          unsigned char a;
          out[z + 2] = stbi__get8(s);
          out[z + 1] = stbi__get8(s);
          out[z + 0] = stbi__get8(s);
          z += 3;
          a = (easy == 2 ? stbi__get8(s) : 255);
          all_a |= a;
          if (target == 4) out[z++] = a;
        }
      } else {
        int bpp = info.bpp;
        for (i = 0; i < (int)s->img_x; ++i) {
          stbi__uint32 v =
              (bpp == 16 ? (stbi__uint32)stbi__get16le(s) : stbi__get32le(s));
          unsigned int a;
          out[z++] = STBI__BYTECAST(stbi__shiftsigned(v & mr, rshift, rcount));
          out[z++] = STBI__BYTECAST(stbi__shiftsigned(v & mg, gshift, gcount));
          out[z++] = STBI__BYTECAST(stbi__shiftsigned(v & mb, bshift, bcount));
          a = (ma ? stbi__shiftsigned(v & ma, ashift, acount) : 255);
          all_a |= a;
          if (target == 4) out[z++] = STBI__BYTECAST(a);
        }
      }
      stbi__skip(s, pad);
    }
  }

  // if alpha channel is all 0s, replace with all 255s
  if (target == 4 && all_a == 0)
    for (i = 4 * s->img_x * s->img_y - 1; i >= 0; i -= 4)
      out[i] = 255;

  if (flip_vertically) {
    stbi_uc t;
    for (j = 0; j < (int)s->img_y >> 1; ++j) {
      stbi_uc *p1 = out + j * s->img_x * target;
      stbi_uc *p2 = out + (s->img_y - 1 - j) * s->img_x * target;
      for (i = 0; i < (int)s->img_x * target; ++i) {
        t = p1[i];
        p1[i] = p2[i];
        p2[i] = t;
      }
    }
  }

  if (req_comp && req_comp != target) {
    out = stbi__convert_format(out, target, req_comp, s->img_x, s->img_y);
    if (out == NULL) return out;  // stbi__convert_format frees input on failure
  }

  *x = s->img_x;
  *y = s->img_y;
  if (comp) *comp = s->img_n;
  return out;
}
  #endif

  // Targa Truevision - TGA
  // by Jonathan Dummer
  #ifndef STBI_NO_TGA
// returns STBI_rgb or whatever, 0 on error
static int stbi__tga_get_comp(int bits_per_pixel, int is_grey, int *is_rgb16) {
  // only RGB or RGBA (incl. 16bit) or grey allowed
  if (is_rgb16) *is_rgb16 = 0;
  switch (bits_per_pixel) {
    case 8:
      return STBI_grey;
    case 16:
      if (is_grey) return STBI_grey_alpha;
      // fallthrough
    case 15:
      if (is_rgb16) *is_rgb16 = 1;
      return STBI_rgb;
    case 24:  // fallthrough
    case 32:
      return bits_per_pixel / 8;
    default:
      return 0;
  }
}

static int stbi__tga_info(stbi__context *s, int *x, int *y, int *comp) {
  int tga_w, tga_h, tga_comp, tga_image_type, tga_bits_per_pixel,
      tga_colormap_bpp;
  int sz, tga_colormap_type;
  stbi__get8(s);                      // discard Offset
  tga_colormap_type = stbi__get8(s);  // colormap type
  if (tga_colormap_type > 1) {
    stbi__rewind(s);
    return 0;  // only RGB or indexed allowed
  }
  tga_image_type = stbi__get8(s);  // image type
  if (tga_colormap_type == 1) {    // colormapped (paletted) image
    if (tga_image_type != 1 && tga_image_type != 9) {
      stbi__rewind(s);
      return 0;
    }
    stbi__skip(s,
               4);  // skip index of first colormap entry and number of entries
    sz = stbi__get8(s);  //   check bits per palette color entry
    if ((sz != 8) && (sz != 15) && (sz != 16) && (sz != 24) && (sz != 32)) {
      stbi__rewind(s);
      return 0;
    }
    stbi__skip(s, 4);  // skip image x and y origin
    tga_colormap_bpp = sz;
  } else {  // "normal" image w/o colormap - only RGB or grey allowed, +/- RLE
    if ((tga_image_type != 2) && (tga_image_type != 3) &&
        (tga_image_type != 10) && (tga_image_type != 11)) {
      stbi__rewind(s);
      return 0;  // only RGB or grey allowed, +/- RLE
    }
    stbi__skip(s, 9);  // skip colormap specification and image x/y origin
    tga_colormap_bpp = 0;
  }
  tga_w = stbi__get16le(s);
  if (tga_w < 1) {
    stbi__rewind(s);
    return 0;  // test width
  }
  tga_h = stbi__get16le(s);
  if (tga_h < 1) {
    stbi__rewind(s);
    return 0;  // test height
  }
  tga_bits_per_pixel = stbi__get8(s);  // bits per pixel
  stbi__get8(s);                       // ignore alpha bits
  if (tga_colormap_bpp != 0) {
    if ((tga_bits_per_pixel != 8) && (tga_bits_per_pixel != 16)) {
      // when using a colormap, tga_bits_per_pixel is the size of the indexes
      // I don't think anything but 8 or 16bit indexes makes sense
      stbi__rewind(s);
      return 0;
    }
    tga_comp = stbi__tga_get_comp(tga_colormap_bpp, 0, NULL);
  } else {
    tga_comp = stbi__tga_get_comp(
        tga_bits_per_pixel, (tga_image_type == 3) || (tga_image_type == 11),
        NULL);
  }
  if (!tga_comp) {
    stbi__rewind(s);
    return 0;
  }
  if (x) *x = tga_w;
  if (y) *y = tga_h;
  if (comp) *comp = tga_comp;
  return 1;  // seems to have passed everything
}

static int stbi__tga_test(stbi__context *s) {
  int res = 0;
  int sz, tga_color_type;
  stbi__get8(s);                          //   discard Offset
  tga_color_type = stbi__get8(s);         //   color type
  if (tga_color_type > 1) goto errorEnd;  //   only RGB or indexed allowed
  sz = stbi__get8(s);                     //   image type
  if (tga_color_type == 1) {              // colormapped (paletted) image
    if (sz != 1 && sz != 9)
      goto errorEnd;  // colortype 1 demands image type 1 or 9
    stbi__skip(s,
               4);  // skip index of first colormap entry and number of entries
    sz = stbi__get8(s);  //   check bits per palette color entry
    if ((sz != 8) && (sz != 15) && (sz != 16) && (sz != 24) && (sz != 32))
      goto errorEnd;
    stbi__skip(s, 4);  // skip image x and y origin
  } else {             // "normal" image w/o colormap
    if ((sz != 2) && (sz != 3) && (sz != 10) && (sz != 11))
      goto errorEnd;   // only RGB or grey allowed, +/- RLE
    stbi__skip(s, 9);  // skip colormap specification and image x/y origin
  }
  if (stbi__get16le(s) < 1) goto errorEnd;  //   test width
  if (stbi__get16le(s) < 1) goto errorEnd;  //   test height
  sz = stbi__get8(s);                       //   bits per pixel
  if ((tga_color_type == 1) && (sz != 8) && (sz != 16))
    goto errorEnd;  // for colormapped images, bpp is size of an index
  if ((sz != 8) && (sz != 15) && (sz != 16) && (sz != 24) && (sz != 32))
    goto errorEnd;

  res = 1;  // if we got this far, everything's good and we can return 1 instead
            // of 0

errorEnd:
  stbi__rewind(s);
  return res;
}

// read 16bit value and convert to 24bit RGB
static void stbi__tga_read_rgb16(stbi__context *s, stbi_uc *out) {
  stbi__uint16 px = (stbi__uint16)stbi__get16le(s);
  stbi__uint16 fiveBitMask = 31;
  // we have 3 channels with 5bits each
  int r = (px >> 10) & fiveBitMask;
  int g = (px >> 5) & fiveBitMask;
  int b = px & fiveBitMask;
  // Note that this saves the data in RGB(A) order, so it doesn't need to be
  // swapped later
  out[0] = (stbi_uc)((r * 255) / 31);
  out[1] = (stbi_uc)((g * 255) / 31);
  out[2] = (stbi_uc)((b * 255) / 31);

  // some people claim that the most significant bit might be used for alpha
  // (possibly if an alpha-bit is set in the "image descriptor byte")
  // but that only made 16bit test images completely translucent..
  // so let's treat all 15 and 16bit TGAs as RGB with no alpha.
}

static void *stbi__tga_load(stbi__context *s, int *x, int *y, int *comp,
                            int req_comp, stbi__result_info *ri) {
  //   read in the TGA header stuff
  int tga_offset = stbi__get8(s);
  int tga_indexed = stbi__get8(s);
  int tga_image_type = stbi__get8(s);
  int tga_is_RLE = 0;
  int tga_palette_start = stbi__get16le(s);
  int tga_palette_len = stbi__get16le(s);
  int tga_palette_bits = stbi__get8(s);
  int tga_x_origin = stbi__get16le(s);
  int tga_y_origin = stbi__get16le(s);
  int tga_width = stbi__get16le(s);
  int tga_height = stbi__get16le(s);
  int tga_bits_per_pixel = stbi__get8(s);
  int tga_comp, tga_rgb16 = 0;
  int tga_inverted = stbi__get8(s);
  // int tga_alpha_bits = tga_inverted & 15; // the 4 lowest bits - unused
  // (useless?)
  //   image data
  unsigned char *tga_data;
  unsigned char *tga_palette = NULL;
  int            i, j;
  unsigned char  raw_data[4] = {0};
  int            RLE_count = 0;
  int            RLE_repeating = 0;
  int            read_next_pixel = 1;
  STBI_NOTUSED(ri);
  STBI_NOTUSED(tga_x_origin);  // @TODO
  STBI_NOTUSED(tga_y_origin);  // @TODO

  if (tga_height > STBI_MAX_DIMENSIONS)
    return stbi__errpuc("too large", "Very large image (corrupt?)");
  if (tga_width > STBI_MAX_DIMENSIONS)
    return stbi__errpuc("too large", "Very large image (corrupt?)");

  //   do a tiny bit of precessing
  if (tga_image_type >= 8) {
    tga_image_type -= 8;
    tga_is_RLE = 1;
  }
  tga_inverted = 1 - ((tga_inverted >> 5) & 1);

  //   If I'm paletted, then I'll use the number of bits from the palette
  if (tga_indexed)
    tga_comp = stbi__tga_get_comp(tga_palette_bits, 0, &tga_rgb16);
  else
    tga_comp = stbi__tga_get_comp(tga_bits_per_pixel, (tga_image_type == 3),
                                  &tga_rgb16);

  if (!tga_comp)  // shouldn't really happen, stbi__tga_test() should have
                  // ensured basic consistency
    return stbi__errpuc("bad format", "Can't find out TGA pixelformat");

  //   tga info
  *x = tga_width;
  *y = tga_height;
  if (comp) *comp = tga_comp;

  if (!stbi__mad3sizes_valid(tga_width, tga_height, tga_comp, 0))
    return stbi__errpuc("too large", "Corrupt TGA");

  tga_data =
      (unsigned char *)stbi__malloc_mad3(tga_width, tga_height, tga_comp, 0);
  if (!tga_data) return stbi__errpuc("outofmem", "Out of memory");

  // skip to the data's starting position (offset usually = 0)
  stbi__skip(s, tga_offset);

  if (!tga_indexed && !tga_is_RLE && !tga_rgb16) {
    for (i = 0; i < tga_height; ++i) {
      int      row = tga_inverted ? tga_height - i - 1 : i;
      stbi_uc *tga_row = tga_data + row * tga_width * tga_comp;
      stbi__getn(s, tga_row, tga_width * tga_comp);
    }
  } else {
    //   do I need to load a palette?
    if (tga_indexed) {
      if (tga_palette_len == 0) { /* you have to have at least one entry! */
        STBI_FREE(tga_data);
        return stbi__errpuc("bad palette", "Corrupt TGA");
      }

      //   any data to skip? (offset usually = 0)
      stbi__skip(s, tga_palette_start);
      //   load the palette
      tga_palette =
          (unsigned char *)stbi__malloc_mad2(tga_palette_len, tga_comp, 0);
      if (!tga_palette) {
        STBI_FREE(tga_data);
        return stbi__errpuc("outofmem", "Out of memory");
      }
      if (tga_rgb16) {
        stbi_uc *pal_entry = tga_palette;
        STBI_ASSERT(tga_comp == STBI_rgb);
        for (i = 0; i < tga_palette_len; ++i) {
          stbi__tga_read_rgb16(s, pal_entry);
          pal_entry += tga_comp;
        }
      } else if (!stbi__getn(s, tga_palette, tga_palette_len * tga_comp)) {
        STBI_FREE(tga_data);
        STBI_FREE(tga_palette);
        return stbi__errpuc("bad palette", "Corrupt TGA");
      }
    }
    //   load the data
    for (i = 0; i < tga_width * tga_height; ++i) {
      //   if I'm in RLE mode, do I need to get a RLE stbi__pngchunk?
      if (tga_is_RLE) {
        if (RLE_count == 0) {
          //   yep, get the next byte as a RLE command
          int RLE_cmd = stbi__get8(s);
          RLE_count = 1 + (RLE_cmd & 127);
          RLE_repeating = RLE_cmd >> 7;
          read_next_pixel = 1;
        } else if (!RLE_repeating) {
          read_next_pixel = 1;
        }
      } else {
        read_next_pixel = 1;
      }
      //   OK, if I need to read a pixel, do it now
      if (read_next_pixel) {
        //   load however much data we did have
        if (tga_indexed) {
          // read in index, then perform the lookup
          int pal_idx =
              (tga_bits_per_pixel == 8) ? stbi__get8(s) : stbi__get16le(s);
          if (pal_idx >= tga_palette_len) {
            // invalid index
            pal_idx = 0;
          }
          pal_idx *= tga_comp;
          for (j = 0; j < tga_comp; ++j) {
            raw_data[j] = tga_palette[pal_idx + j];
          }
        } else if (tga_rgb16) {
          STBI_ASSERT(tga_comp == STBI_rgb);
          stbi__tga_read_rgb16(s, raw_data);
        } else {
          //   read in the data raw
          for (j = 0; j < tga_comp; ++j) {
            raw_data[j] = stbi__get8(s);
          }
        }
        //   clear the reading flag for the next pixel
        read_next_pixel = 0;
      }  // end of reading a pixel

      // copy data
      for (j = 0; j < tga_comp; ++j)
        tga_data[i * tga_comp + j] = raw_data[j];

      //   in case we're in RLE mode, keep counting down
      --RLE_count;
    }
    //   do I need to invert the image?
    if (tga_inverted) {
      for (j = 0; j * 2 < tga_height; ++j) {
        int index1 = j * tga_width * tga_comp;
        int index2 = (tga_height - 1 - j) * tga_width * tga_comp;
        for (i = tga_width * tga_comp; i > 0; --i) {
          unsigned char temp = tga_data[index1];
          tga_data[index1] = tga_data[index2];
          tga_data[index2] = temp;
          ++index1;
          ++index2;
        }
      }
    }
    //   clear my palette, if I had one
    if (tga_palette != NULL) { STBI_FREE(tga_palette); }
  }

  // swap RGB - if the source data was RGB16, it already is in the right order
  if (tga_comp >= 3 && !tga_rgb16) {
    unsigned char *tga_pixel = tga_data;
    for (i = 0; i < tga_width * tga_height; ++i) {
      unsigned char temp = tga_pixel[0];
      tga_pixel[0] = tga_pixel[2];
      tga_pixel[2] = temp;
      tga_pixel += tga_comp;
    }
  }

  // convert to target component count
  if (req_comp && req_comp != tga_comp)
    tga_data = stbi__convert_format(tga_data, tga_comp, req_comp, tga_width,
                                    tga_height);

  //   the things I do to get rid of an error message, and yet keep
  //   Microsoft's C compilers happy... [8^(
  tga_palette_start = tga_palette_len = tga_palette_bits = tga_x_origin =
      tga_y_origin = 0;
  STBI_NOTUSED(tga_palette_start);
  //   OK, done
  return tga_data;
}
  #endif

// *************************************************************************************************
// Photoshop PSD loader -- PD by Thatcher Ulrich, integration by Nicolas Schulz,
// tweaked by STB

  #ifndef STBI_NO_PSD
static int stbi__psd_test(stbi__context *s) {
  int r = (stbi__get32be(s) == 0x38425053);
  stbi__rewind(s);
  return r;
}

static int stbi__psd_decode_rle(stbi__context *s, stbi_uc *p, int pixelCount) {
  int count, nleft, len;

  count = 0;
  while ((nleft = pixelCount - count) > 0) {
    len = stbi__get8(s);
    if (len == 128) {
      // No-op.
    } else if (len < 128) {
      // Copy next len+1 bytes literally.
      len++;
      if (len > nleft) return 0;  // corrupt data
      count += len;
      while (len) {
        *p = stbi__get8(s);
        p += 4;
        len--;
      }
    } else if (len > 128) {
      stbi_uc val;
      // Next -len+1 bytes in the dest are replicated from next source byte.
      // (Interpret len as a negative 8-bit int.)
      len = 257 - len;
      if (len > nleft) return 0;  // corrupt data
      val = stbi__get8(s);
      count += len;
      while (len) {
        *p = val;
        p += 4;
        len--;
      }
    }
  }

  return 1;
}

static void *stbi__psd_load(stbi__context *s, int *x, int *y, int *comp,
                            int req_comp, stbi__result_info *ri, int bpc) {
  int      pixelCount;
  int      channelCount, compression;
  int      channel, i;
  int      bitdepth;
  int      w, h;
  stbi_uc *out;
  STBI_NOTUSED(ri);

  // Check identifier
  if (stbi__get32be(s) != 0x38425053)  // "8BPS"
    return stbi__errpuc("not PSD", "Corrupt PSD image");

  // Check file type version.
  if (stbi__get16be(s) != 1)
    return stbi__errpuc("wrong version", "Unsupported version of PSD image");

  // Skip 6 reserved bytes.
  stbi__skip(s, 6);

  // Read the number of channels (R, G, B, A, etc).
  channelCount = stbi__get16be(s);
  if (channelCount < 0 || channelCount > 16)
    return stbi__errpuc("wrong channel count",
                        "Unsupported number of channels in PSD image");

  // Read the rows and columns of the image.
  h = stbi__get32be(s);
  w = stbi__get32be(s);

  if (h > STBI_MAX_DIMENSIONS)
    return stbi__errpuc("too large", "Very large image (corrupt?)");
  if (w > STBI_MAX_DIMENSIONS)
    return stbi__errpuc("too large", "Very large image (corrupt?)");

  // Make sure the depth is 8 bits.
  bitdepth = stbi__get16be(s);
  if (bitdepth != 8 && bitdepth != 16)
    return stbi__errpuc("unsupported bit depth",
                        "PSD bit depth is not 8 or 16 bit");

  // Make sure the color mode is RGB.
  // Valid options are:
  //   0: Bitmap
  //   1: Grayscale
  //   2: Indexed color
  //   3: RGB color
  //   4: CMYK color
  //   7: Multichannel
  //   8: Duotone
  //   9: Lab color
  if (stbi__get16be(s) != 3)
    return stbi__errpuc("wrong color format", "PSD is not in RGB color format");

  // Skip the Mode Data.  (It's the palette for indexed color; other info for
  // other modes.)
  stbi__skip(s, stbi__get32be(s));

  // Skip the image resources.  (resolution, pen tool paths, etc)
  stbi__skip(s, stbi__get32be(s));

  // Skip the reserved data.
  stbi__skip(s, stbi__get32be(s));

  // Find out if the data is compressed.
  // Known values:
  //   0: no compression
  //   1: RLE compressed
  compression = stbi__get16be(s);
  if (compression > 1)
    return stbi__errpuc("bad compression",
                        "PSD has an unknown compression format");

  // Check size
  if (!stbi__mad3sizes_valid(4, w, h, 0))
    return stbi__errpuc("too large", "Corrupt PSD");

  // Create the destination image.

  if (!compression && bitdepth == 16 && bpc == 16) {
    out = (stbi_uc *)stbi__malloc_mad3(8, w, h, 0);
    ri->bits_per_channel = 16;
  } else
    out = (stbi_uc *)stbi__malloc(4 * w * h);

  if (!out) return stbi__errpuc("outofmem", "Out of memory");
  pixelCount = w * h;

  // Initialize the data to zero.
  // memset( out, 0, pixelCount * 4 );

  // Finally, the image data.
  if (compression) {
    // RLE as used by .PSD and .TIFF
    // Loop until you get the number of unpacked bytes you are expecting:
    //     Read the next source byte into n.
    //     If n is between 0 and 127 inclusive, copy the next n+1 bytes
    //     literally. Else if n is between -127 and -1 inclusive, copy the next
    //     byte -n+1 times. Else if n is 128, noop.
    // Endloop

    // The RLE-compressed data is preceded by a 2-byte data count for each row
    // in the data, which we're going to just skip.
    stbi__skip(s, h * channelCount * 2);

    // Read the RLE data by channel.
    for (channel = 0; channel < 4; channel++) {
      stbi_uc *p;

      p = out + channel;
      if (channel >= channelCount) {
        // Fill this channel with default data.
        for (i = 0; i < pixelCount; i++, p += 4)
          *p = (channel == 3 ? 255 : 0);
      } else {
        // Read the RLE data.
        if (!stbi__psd_decode_rle(s, p, pixelCount)) {
          STBI_FREE(out);
          return stbi__errpuc("corrupt", "bad RLE data");
        }
      }
    }

  } else {
    // We're at the raw image data.  It's each channel in order (Red, Green,
    // Blue, Alpha, ...) where each channel consists of an 8-bit (or 16-bit)
    // value for each pixel in the image.

    // Read the data by channel.
    for (channel = 0; channel < 4; channel++) {
      if (channel >= channelCount) {
        // Fill this channel with default data.
        if (bitdepth == 16 && bpc == 16) {
          stbi__uint16 *q = ((stbi__uint16 *)out) + channel;
          stbi__uint16  val = channel == 3 ? 65535 : 0;
          for (i = 0; i < pixelCount; i++, q += 4)
            *q = val;
        } else {
          stbi_uc *p = out + channel;
          stbi_uc  val = channel == 3 ? 255 : 0;
          for (i = 0; i < pixelCount; i++, p += 4)
            *p = val;
        }
      } else {
        if (ri->bits_per_channel == 16) {  // output bpc
          stbi__uint16 *q = ((stbi__uint16 *)out) + channel;
          for (i = 0; i < pixelCount; i++, q += 4)
            *q = (stbi__uint16)stbi__get16be(s);
        } else {
          stbi_uc *p = out + channel;
          if (bitdepth == 16) {  // input bpc
            for (i = 0; i < pixelCount; i++, p += 4)
              *p = (stbi_uc)(stbi__get16be(s) >> 8);
          } else {
            for (i = 0; i < pixelCount; i++, p += 4)
              *p = stbi__get8(s);
          }
        }
      }
    }
  }

  // remove weird white matte from PSD
  if (channelCount >= 4) {
    if (ri->bits_per_channel == 16) {
      for (i = 0; i < w * h; ++i) {
        stbi__uint16 *pixel = (stbi__uint16 *)out + 4 * i;
        if (pixel[3] != 0 && pixel[3] != 65535) {
          float a = pixel[3] / 65535.0f;
          float ra = 1.0f / a;
          float inv_a = 65535.0f * (1 - ra);
          pixel[0] = (stbi__uint16)(pixel[0] * ra + inv_a);
          pixel[1] = (stbi__uint16)(pixel[1] * ra + inv_a);
          pixel[2] = (stbi__uint16)(pixel[2] * ra + inv_a);
        }
      }
    } else {
      for (i = 0; i < w * h; ++i) {
        unsigned char *pixel = out + 4 * i;
        if (pixel[3] != 0 && pixel[3] != 255) {
          float a = pixel[3] / 255.0f;
          float ra = 1.0f / a;
          float inv_a = 255.0f * (1 - ra);
          pixel[0] = (unsigned char)(pixel[0] * ra + inv_a);
          pixel[1] = (unsigned char)(pixel[1] * ra + inv_a);
          pixel[2] = (unsigned char)(pixel[2] * ra + inv_a);
        }
      }
    }
  }

  // convert to desired output format
  if (req_comp && req_comp != 4) {
    if (ri->bits_per_channel == 16)
      out = (stbi_uc *)stbi__convert_format16((stbi__uint16 *)out, 4, req_comp,
                                              w, h);
    else
      out = stbi__convert_format(out, 4, req_comp, w, h);
    if (out == NULL) return out;  // stbi__convert_format frees input on failure
  }

  if (comp) *comp = 4;
  *y = h;
  *x = w;

  return out;
}
  #endif

// *************************************************************************************************
// Softimage PIC loader
// by Tom Seddon
//
// See http://softimage.wiki.softimage.com/index.php/INFO:_PIC_file_format
// See http://ozviz.wasp.uwa.edu.au/~pbourke/dataformats/softimagepic/

  #ifndef STBI_NO_PIC
static int stbi__pic_is4(stbi__context *s, const char *str) {
  int i;
  for (i = 0; i < 4; ++i)
    if (stbi__get8(s) != (stbi_uc)str[i]) return 0;

  return 1;
}

static int stbi__pic_test_core(stbi__context *s) {
  int i;

  if (!stbi__pic_is4(s, "\x53\x80\xF6\x34")) return 0;

  for (i = 0; i < 84; ++i)
    stbi__get8(s);

  if (!stbi__pic_is4(s, "PICT")) return 0;

  return 1;
}

typedef struct {
  stbi_uc size, type, channel;
} stbi__pic_packet;

static stbi_uc *stbi__readval(stbi__context *s, int channel, stbi_uc *dest) {
  int mask = 0x80, i;

  for (i = 0; i < 4; ++i, mask >>= 1) {
    if (channel & mask) {
      if (stbi__at_eof(s))
        return stbi__errpuc("bad file", "PIC file too short");
      dest[i] = stbi__get8(s);
    }
  }

  return dest;
}

static void stbi__copyval(int channel, stbi_uc *dest, const stbi_uc *src) {
  int mask = 0x80, i;

  for (i = 0; i < 4; ++i, mask >>= 1)
    if (channel & mask) dest[i] = src[i];
}

static stbi_uc *stbi__pic_load_core(stbi__context *s, int width, int height,
                                    int *comp, stbi_uc *result) {
  int              act_comp = 0, num_packets = 0, y, chained;
  stbi__pic_packet packets[10];

  // this will (should...) cater for even some bizarre stuff like having data
  // for the same channel in multiple packets.
  do {
    stbi__pic_packet *packet;

    if (num_packets == sizeof(packets) / sizeof(packets[0]))
      return stbi__errpuc("bad format", "too many packets");

    packet = &packets[num_packets++];

    chained = stbi__get8(s);
    packet->size = stbi__get8(s);
    packet->type = stbi__get8(s);
    packet->channel = stbi__get8(s);

    act_comp |= packet->channel;

    if (stbi__at_eof(s))
      return stbi__errpuc("bad file", "file too short (reading packets)");
    if (packet->size != 8)
      return stbi__errpuc("bad format", "packet isn't 8bpp");
  } while (chained);

  *comp = (act_comp & 0x10 ? 4 : 3);  // has alpha channel?

  for (y = 0; y < height; ++y) {
    int packet_idx;

    for (packet_idx = 0; packet_idx < num_packets; ++packet_idx) {
      stbi__pic_packet *packet = &packets[packet_idx];
      stbi_uc          *dest = result + y * width * 4;

      switch (packet->type) {
        default:
          return stbi__errpuc("bad format", "packet has bad compression type");

        case 0: {  // uncompressed
          int x;

          for (x = 0; x < width; ++x, dest += 4)
            if (!stbi__readval(s, packet->channel, dest)) return 0;
          break;
        }

        case 1:  // Pure RLE
        {
          int left = width, i;

          while (left > 0) {
            stbi_uc count, value[4];

            count = stbi__get8(s);
            if (stbi__at_eof(s))
              return stbi__errpuc("bad file",
                                  "file too short (pure read count)");

            if (count > left) count = (stbi_uc)left;

            if (!stbi__readval(s, packet->channel, value)) return 0;

            for (i = 0; i < count; ++i, dest += 4)
              stbi__copyval(packet->channel, dest, value);
            left -= count;
          }
        } break;

        case 2: {  // Mixed RLE
          int left = width;
          while (left > 0) {
            int count = stbi__get8(s), i;
            if (stbi__at_eof(s))
              return stbi__errpuc("bad file",
                                  "file too short (mixed read count)");

            if (count >= 128) {  // Repeated
              stbi_uc value[4];

              if (count == 128)
                count = stbi__get16be(s);
              else
                count -= 127;
              if (count > left)
                return stbi__errpuc("bad file", "scanline overrun");

              if (!stbi__readval(s, packet->channel, value)) return 0;

              for (i = 0; i < count; ++i, dest += 4)
                stbi__copyval(packet->channel, dest, value);
            } else {  // Raw
              ++count;
              if (count > left)
                return stbi__errpuc("bad file", "scanline overrun");

              for (i = 0; i < count; ++i, dest += 4)
                if (!stbi__readval(s, packet->channel, dest)) return 0;
            }
            left -= count;
          }
          break;
        }
      }
    }
  }

  return result;
}

static void *stbi__pic_load(stbi__context *s, int *px, int *py, int *comp,
                            int req_comp, stbi__result_info *ri) {
  stbi_uc *result;
  int      i, x, y, internal_comp;
  STBI_NOTUSED(ri);

  if (!comp) comp = &internal_comp;

  for (i = 0; i < 92; ++i)
    stbi__get8(s);

  x = stbi__get16be(s);
  y = stbi__get16be(s);

  if (y > STBI_MAX_DIMENSIONS)
    return stbi__errpuc("too large", "Very large image (corrupt?)");
  if (x > STBI_MAX_DIMENSIONS)
    return stbi__errpuc("too large", "Very large image (corrupt?)");

  if (stbi__at_eof(s))
    return stbi__errpuc("bad file", "file too short (pic header)");
  if (!stbi__mad3sizes_valid(x, y, 4, 0))
    return stbi__errpuc("too large", "PIC image too large to decode");

  stbi__get32be(s);  // skip `ratio'
  stbi__get16be(s);  // skip `fields'
  stbi__get16be(s);  // skip `pad'

  // intermediate buffer is RGBA
  result = (stbi_uc *)stbi__malloc_mad3(x, y, 4, 0);
  memset(result, 0xff, x * y * 4);

  if (!stbi__pic_load_core(s, x, y, comp, result)) {
    STBI_FREE(result);
    result = 0;
  }
  *px = x;
  *py = y;
  if (req_comp == 0) req_comp = *comp;
  result = stbi__convert_format(result, 4, req_comp, x, y);

  return result;
}

static int stbi__pic_test(stbi__context *s) {
  int r = stbi__pic_test_core(s);
  stbi__rewind(s);
  return r;
}
  #endif

// *************************************************************************************************
// GIF loader -- public domain by Jean-Marc Lienher -- simplified/shrunk by stb

  #ifndef STBI_NO_GIF
typedef struct {
  stbi__int16 prefix;
  stbi_uc     first;
  stbi_uc     suffix;
} stbi__gif_lzw;

typedef struct {
  int      w, h;
  stbi_uc *out;         // output buffer (always 4 components)
  stbi_uc *background;  // The current "background" as far as a gif is concerned
  stbi_uc *history;
  int      flags, bgindex, ratio, transparent, eflags;
  stbi_uc  pal[256][4];
  stbi_uc  lpal[256][4];
  stbi__gif_lzw codes[8192];
  stbi_uc      *color_table;
  int           parse, step;
  int           lflags;
  int           start_x, start_y;
  int           max_x, max_y;
  int           cur_x, cur_y;
  int           line_size;
  int           delay;
} stbi__gif;

static int stbi__gif_test_raw(stbi__context *s) {
  int sz;
  if (stbi__get8(s) != 'G' || stbi__get8(s) != 'I' || stbi__get8(s) != 'F' ||
      stbi__get8(s) != '8')
    return 0;
  sz = stbi__get8(s);
  if (sz != '9' && sz != '7') return 0;
  if (stbi__get8(s) != 'a') return 0;
  return 1;
}

static int stbi__gif_test(stbi__context *s) {
  int r = stbi__gif_test_raw(s);
  stbi__rewind(s);
  return r;
}

static void stbi__gif_parse_colortable(stbi__context *s, stbi_uc pal[256][4],
                                       int num_entries, int transp) {
  int i;
  for (i = 0; i < num_entries; ++i) {
    pal[i][2] = stbi__get8(s);
    pal[i][1] = stbi__get8(s);
    pal[i][0] = stbi__get8(s);
    pal[i][3] = transp == i ? 0 : 255;
  }
}

static int stbi__gif_header(stbi__context *s, stbi__gif *g, int *comp,
                            int is_info) {
  stbi_uc version;
  if (stbi__get8(s) != 'G' || stbi__get8(s) != 'I' || stbi__get8(s) != 'F' ||
      stbi__get8(s) != '8')
    return stbi__err("not GIF", "Corrupt GIF");

  version = stbi__get8(s);
  if (version != '7' && version != '9')
    return stbi__err("not GIF", "Corrupt GIF");
  if (stbi__get8(s) != 'a') return stbi__err("not GIF", "Corrupt GIF");

  stbi__g_failure_reason = "";
  g->w = stbi__get16le(s);
  g->h = stbi__get16le(s);
  g->flags = stbi__get8(s);
  g->bgindex = stbi__get8(s);
  g->ratio = stbi__get8(s);
  g->transparent = -1;

  if (g->w > STBI_MAX_DIMENSIONS)
    return stbi__err("too large", "Very large image (corrupt?)");
  if (g->h > STBI_MAX_DIMENSIONS)
    return stbi__err("too large", "Very large image (corrupt?)");

  if (comp != 0)
    *comp = 4;  // can't actually tell whether it's 3 or 4 until we parse the
                // comments

  if (is_info) return 1;

  if (g->flags & 0x80)
    stbi__gif_parse_colortable(s, g->pal, 2 << (g->flags & 7), -1);

  return 1;
}

static int stbi__gif_info_raw(stbi__context *s, int *x, int *y, int *comp) {
  stbi__gif *g = (stbi__gif *)stbi__malloc(sizeof(stbi__gif));
  if (!stbi__gif_header(s, g, comp, 1)) {
    STBI_FREE(g);
    stbi__rewind(s);
    return 0;
  }
  if (x) *x = g->w;
  if (y) *y = g->h;
  STBI_FREE(g);
  return 1;
}

static void stbi__out_gif_code(stbi__gif *g, stbi__uint16 code) {
  stbi_uc *p, *c;
  int      idx;

  // recurse to decode the prefixes, since the linked-list is backwards,
  // and working backwards through an interleaved image would be nasty
  if (g->codes[code].prefix >= 0) stbi__out_gif_code(g, g->codes[code].prefix);

  if (g->cur_y >= g->max_y) return;

  idx = g->cur_x + g->cur_y;
  p = &g->out[idx];
  g->history[idx / 4] = 1;

  c = &g->color_table[g->codes[code].suffix * 4];
  if (c[3] > 128) {  // don't render transparent pixels;
    p[0] = c[2];
    p[1] = c[1];
    p[2] = c[0];
    p[3] = c[3];
  }
  g->cur_x += 4;

  if (g->cur_x >= g->max_x) {
    g->cur_x = g->start_x;
    g->cur_y += g->step;

    while (g->cur_y >= g->max_y && g->parse > 0) {
      g->step = (1 << g->parse) * g->line_size;
      g->cur_y = g->start_y + (g->step >> 1);
      --g->parse;
    }
  }
}

static stbi_uc *stbi__process_gif_raster(stbi__context *s, stbi__gif *g) {
  stbi_uc        lzw_cs;
  stbi__int32    len, init_code;
  stbi__uint32   first;
  stbi__int32    codesize, codemask, avail, oldcode, bits, valid_bits, clear;
  stbi__gif_lzw *p;

  lzw_cs = stbi__get8(s);
  if (lzw_cs > 12) return NULL;
  clear = 1 << lzw_cs;
  first = 1;
  codesize = lzw_cs + 1;
  codemask = (1 << codesize) - 1;
  bits = 0;
  valid_bits = 0;
  for (init_code = 0; init_code < clear; init_code++) {
    g->codes[init_code].prefix = -1;
    g->codes[init_code].first = (stbi_uc)init_code;
    g->codes[init_code].suffix = (stbi_uc)init_code;
  }

  // support no starting clear code
  avail = clear + 2;
  oldcode = -1;

  len = 0;
  for (;;) {
    if (valid_bits < codesize) {
      if (len == 0) {
        len = stbi__get8(s);  // start new block
        if (len == 0) return g->out;
      }
      --len;
      bits |= (stbi__int32)stbi__get8(s) << valid_bits;
      valid_bits += 8;
    } else {
      stbi__int32 code = bits & codemask;
      bits >>= codesize;
      valid_bits -= codesize;
      // @OPTIMIZE: is there some way we can accelerate the non-clear path?
      if (code == clear) {  // clear code
        codesize = lzw_cs + 1;
        codemask = (1 << codesize) - 1;
        avail = clear + 2;
        oldcode = -1;
        first = 0;
      } else if (code == clear + 1) {  // end of stream code
        stbi__skip(s, len);
        while ((len = stbi__get8(s)) > 0)
          stbi__skip(s, len);
        return g->out;
      } else if (code <= avail) {
        if (first) { return stbi__errpuc("no clear code", "Corrupt GIF"); }

        if (oldcode >= 0) {
          p = &g->codes[avail++];
          if (avail > 8192) {
            return stbi__errpuc("too many codes", "Corrupt GIF");
          }

          p->prefix = (stbi__int16)oldcode;
          p->first = g->codes[oldcode].first;
          p->suffix = (code == avail) ? p->first : g->codes[code].first;
        } else if (code == avail)
          return stbi__errpuc("illegal code in raster", "Corrupt GIF");

        stbi__out_gif_code(g, (stbi__uint16)code);

        if ((avail & codemask) == 0 && avail <= 0x0FFF) {
          codesize++;
          codemask = (1 << codesize) - 1;
        }

        oldcode = code;
      } else {
        return stbi__errpuc("illegal code in raster", "Corrupt GIF");
      }
    }
  }
}

// this function is designed to support animated gifs, although stb_image
// doesn't support it two back is the image from two frames ago, used for a very
// specific disposal format
static stbi_uc *stbi__gif_load_next(stbi__context *s, stbi__gif *g, int *comp,
                                    int req_comp, stbi_uc *two_back) {
  int dispose;
  int first_frame;
  int pi;
  int pcount;
  STBI_NOTUSED(req_comp);

  // on first frame, any non-written pixels get the background colour
  // (non-transparent)
  first_frame = 0;
  if (g->out == 0) {
    if (!stbi__gif_header(s, g, comp, 0))
      return 0;  // stbi__g_failure_reason set by stbi__gif_header
    if (!stbi__mad3sizes_valid(4, g->w, g->h, 0))
      return stbi__errpuc("too large", "GIF image is too large");
    pcount = g->w * g->h;
    g->out = (stbi_uc *)stbi__malloc(4 * pcount);
    g->background = (stbi_uc *)stbi__malloc(4 * pcount);
    g->history = (stbi_uc *)stbi__malloc(pcount);
    if (!g->out || !g->background || !g->history)
      return stbi__errpuc("outofmem", "Out of memory");

    // image is treated as "transparent" at the start - ie, nothing overwrites
    // the current background; background colour is only used for pixels that
    // are not rendered first frame, after that "background" color refers to the
    // color that was there the previous frame.
    memset(g->out, 0x00, 4 * pcount);
    memset(g->background, 0x00,
           4 * pcount);  // state of the background (starts transparent)
    memset(g->history, 0x00,
           pcount);  // pixels that were affected previous frame
    first_frame = 1;
  } else {
    // second frame - how do we dispose of the previous one?
    dispose = (g->eflags & 0x1C) >> 2;
    pcount = g->w * g->h;

    if ((dispose == 3) && (two_back == 0)) {
      dispose = 2;  // if I don't have an image to revert back to, default to
                    // the old background
    }

    if (dispose == 3) {  // use previous graphic
      for (pi = 0; pi < pcount; ++pi) {
        if (g->history[pi]) { memcpy(&g->out[pi * 4], &two_back[pi * 4], 4); }
      }
    } else if (dispose == 2) {
      // restore what was changed last frame to background before that frame;
      for (pi = 0; pi < pcount; ++pi) {
        if (g->history[pi]) {
          memcpy(&g->out[pi * 4], &g->background[pi * 4], 4);
        }
      }
    } else {
      // This is a non-disposal case eithe way, so just
      // leave the pixels as is, and they will become the new background
      // 1: do not dispose
      // 0:  not specified.
    }

    // background is what out is after the undoing of the previou frame;
    memcpy(g->background, g->out, 4 * g->w * g->h);
  }

  // clear my history;
  memset(g->history, 0x00,
         g->w * g->h);  // pixels that were affected previous frame

  for (;;) {
    int tag = stbi__get8(s);
    switch (tag) {
      case 0x2C: /* Image Descriptor */
      {
        stbi__int32 x, y, w, h;
        stbi_uc    *o;

        x = stbi__get16le(s);
        y = stbi__get16le(s);
        w = stbi__get16le(s);
        h = stbi__get16le(s);
        if (((x + w) > (g->w)) || ((y + h) > (g->h)))
          return stbi__errpuc("bad Image Descriptor", "Corrupt GIF");

        g->line_size = g->w * 4;
        g->start_x = x * 4;
        g->start_y = y * g->line_size;
        g->max_x = g->start_x + w * 4;
        g->max_y = g->start_y + h * g->line_size;
        g->cur_x = g->start_x;
        g->cur_y = g->start_y;

        // if the width of the specified rectangle is 0, that means
        // we may not see *any* pixels or the image is malformed;
        // to make sure this is caught, move the current y down to
        // max_y (which is what out_gif_code checks).
        if (w == 0) g->cur_y = g->max_y;

        g->lflags = stbi__get8(s);

        if (g->lflags & 0x40) {
          g->step = 8 * g->line_size;  // first interlaced spacing
          g->parse = 3;
        } else {
          g->step = g->line_size;
          g->parse = 0;
        }

        if (g->lflags & 0x80) {
          stbi__gif_parse_colortable(s, g->lpal, 2 << (g->lflags & 7),
                                     g->eflags & 0x01 ? g->transparent : -1);
          g->color_table = (stbi_uc *)g->lpal;
        } else if (g->flags & 0x80) {
          g->color_table = (stbi_uc *)g->pal;
        } else
          return stbi__errpuc("missing color table", "Corrupt GIF");

        o = stbi__process_gif_raster(s, g);
        if (!o) return NULL;

        // if this was the first frame,
        pcount = g->w * g->h;
        if (first_frame && (g->bgindex > 0)) {
          // if first frame, any pixel not drawn to gets the background color
          for (pi = 0; pi < pcount; ++pi) {
            if (g->history[pi] == 0) {
              g->pal[g->bgindex][3] =
                  255;  // just in case it was made transparent, undo that; It
                        // will be reset next frame if need be;
              memcpy(&g->out[pi * 4], &g->pal[g->bgindex], 4);
            }
          }
        }

        return o;
      }

      case 0x21:  // Comment Extension.
      {
        int len;
        int ext = stbi__get8(s);
        if (ext == 0xF9) {  // Graphic Control Extension.
          len = stbi__get8(s);
          if (len == 4) {
            g->eflags = stbi__get8(s);
            g->delay =
                10 *
                stbi__get16le(
                    s);  // delay - 1/100th of a second, saving as 1/1000ths.

            // unset old transparent
            if (g->transparent >= 0) { g->pal[g->transparent][3] = 255; }
            if (g->eflags & 0x01) {
              g->transparent = stbi__get8(s);
              if (g->transparent >= 0) { g->pal[g->transparent][3] = 0; }
            } else {
              // don't need transparent
              stbi__skip(s, 1);
              g->transparent = -1;
            }
          } else {
            stbi__skip(s, len);
            break;
          }
        }
        while ((len = stbi__get8(s)) != 0) {
          stbi__skip(s, len);
        }
        break;
      }

      case 0x3B:              // gif stream termination code
        return (stbi_uc *)s;  // using '1' causes warning on some compilers

      default:
        return stbi__errpuc("unknown code", "Corrupt GIF");
    }
  }
}

static void *stbi__load_gif_main(stbi__context *s, int **delays, int *x, int *y,
                                 int *z, int *comp, int req_comp) {
  if (stbi__gif_test(s)) {
    int       layers = 0;
    stbi_uc  *u = 0;
    stbi_uc  *out = 0;
    stbi_uc  *two_back = 0;
    stbi__gif g;
    int       stride;
    int       out_size = 0;
    int       delays_size = 0;
    memset(&g, 0, sizeof(g));
    if (delays) { *delays = 0; }

    do {
      u = stbi__gif_load_next(s, &g, comp, req_comp, two_back);
      if (u == (stbi_uc *)s) u = 0;  // end of animated gif marker

      if (u) {
        *x = g.w;
        *y = g.h;
        ++layers;
        stride = g.w * g.h * 4;

        if (out) {
          void *tmp =
              (stbi_uc *)STBI_REALLOC_SIZED(out, out_size, layers * stride);
          if (NULL == tmp) {
            STBI_FREE(g.out);
            STBI_FREE(g.history);
            STBI_FREE(g.background);
            return stbi__errpuc("outofmem", "Out of memory");
          } else {
            out = (stbi_uc *)tmp;
            out_size = layers * stride;
          }

          if (delays) {
            *delays = (int *)STBI_REALLOC_SIZED(*delays, delays_size,
                                                sizeof(int) * layers);
            delays_size = layers * sizeof(int);
          }
        } else {
          out = (stbi_uc *)stbi__malloc(layers * stride);
          out_size = layers * stride;
          if (delays) {
            *delays = (int *)stbi__malloc(layers * sizeof(int));
            delays_size = layers * sizeof(int);
          }
        }
        memcpy(out + ((layers - 1) * stride), u, stride);
        if (layers >= 2) { two_back = out - 2 * stride; }

        if (delays) { (*delays)[layers - 1U] = g.delay; }
      }
    } while (u != 0);

    // free temp buffer;
    STBI_FREE(g.out);
    STBI_FREE(g.history);
    STBI_FREE(g.background);

    // do the final conversion after loading everything;
    if (req_comp && req_comp != 4)
      out = stbi__convert_format(out, 4, req_comp, layers * g.w, g.h);

    *z = layers;
    return out;
  } else {
    return stbi__errpuc("not GIF", "Image was not as a gif type.");
  }
}

static void *stbi__gif_load(stbi__context *s, int *x, int *y, int *comp,
                            int req_comp, stbi__result_info *ri) {
  stbi_uc  *u = 0;
  stbi__gif g;
  memset(&g, 0, sizeof(g));
  STBI_NOTUSED(ri);

  u = stbi__gif_load_next(s, &g, comp, req_comp, 0);
  if (u == (stbi_uc *)s) u = 0;  // end of animated gif marker
  if (u) {
    *x = g.w;
    *y = g.h;

    // moved conversion to after successful load so that the same
    // can be done for multiple frames.
    if (req_comp && req_comp != 4)
      u = stbi__convert_format(u, 4, req_comp, g.w, g.h);
  } else if (g.out) {
    // if there was an error and we allocated an image buffer, free it!
    STBI_FREE(g.out);
  }

  // free buffers needed for multiple frame loading;
  STBI_FREE(g.history);
  STBI_FREE(g.background);

  return u;
}

static int stbi__gif_info(stbi__context *s, int *x, int *y, int *comp) {
  return stbi__gif_info_raw(s, x, y, comp);
}
  #endif

  // *************************************************************************************************
  // Radiance RGBE HDR loader
  // originally by Nicolas Schulz
  #ifndef STBI_NO_HDR
static int stbi__hdr_test_core(stbi__context *s, const char *signature) {
  int i;
  for (i = 0; signature[i]; ++i)
    if (stbi__get8(s) != signature[i]) return 0;
  stbi__rewind(s);
  return 1;
}

static int stbi__hdr_test(stbi__context *s) {
  int r = stbi__hdr_test_core(s, "#?RADIANCE\n");
  stbi__rewind(s);
  if (!r) {
    r = stbi__hdr_test_core(s, "#?RGBE\n");
    stbi__rewind(s);
  }
  return r;
}

    #define STBI__HDR_BUFLEN 1024
static char *stbi__hdr_gettoken(stbi__context *z, char *buffer) {
  int  len = 0;
  char c = '\0';

  c = (char)stbi__get8(z);

  while (!stbi__at_eof(z) && c != '\n') {
    buffer[len++] = c;
    if (len == STBI__HDR_BUFLEN - 1) {
      // flush to end of line
      while (!stbi__at_eof(z) && stbi__get8(z) != '\n')
        ;
      break;
    }
    c = (char)stbi__get8(z);
  }

  buffer[len] = 0;
  return buffer;
}

static void stbi__hdr_convert(float *output, stbi_uc *input, int req_comp) {
  if (input[3] != 0) {
    float f1;
    // Exponent
    f1 = (float)ldexp(1.0f, input[3] - (int)(128 + 8));
    if (req_comp <= 2)
      output[0] = (input[0] + input[1] + input[2]) * f1 / 3;
    else {
      output[0] = input[0] * f1;
      output[1] = input[1] * f1;
      output[2] = input[2] * f1;
    }
    if (req_comp == 2) output[1] = 1;
    if (req_comp == 4) output[3] = 1;
  } else {
    switch (req_comp) {
      case 4:
        output[3] = 1; /* fallthrough */
      case 3:
        output[0] = output[1] = output[2] = 0;
        break;
      case 2:
        output[1] = 1; /* fallthrough */
      case 1:
        output[0] = 0;
        break;
    }
  }
}

static float *stbi__hdr_load(stbi__context *s, int *x, int *y, int *comp,
                             int req_comp, stbi__result_info *ri) {
  char          buffer[STBI__HDR_BUFLEN];
  char         *token;
  int           valid = 0;
  int           width, height;
  stbi_uc      *scanline;
  float        *hdr_data;
  int           len;
  unsigned char count, value;
  int           i, j, k, c1, c2, z;
  const char   *headerToken;
  STBI_NOTUSED(ri);

  // Check identifier
  headerToken = stbi__hdr_gettoken(s, buffer);
  if (strcmp(headerToken, "#?RADIANCE") != 0 &&
      strcmp(headerToken, "#?RGBE") != 0)
    return stbi__errpf("not HDR", "Corrupt HDR image");

  // Parse header
  for (;;) {
    token = stbi__hdr_gettoken(s, buffer);
    if (token[0] == 0) break;
    if (strcmp(token, "FORMAT=32-bit_rle_rgbe") == 0) valid = 1;
  }

  if (!valid)
    return stbi__errpf("unsupported format", "Unsupported HDR format");

  // Parse width and height
  // can't use sscanf() if we're not using stdio!
  token = stbi__hdr_gettoken(s, buffer);
  if (strncmp(token, "-Y ", 3))
    return stbi__errpf("unsupported data layout", "Unsupported HDR format");
  token += 3;
  height = (int)strtol(token, &token, 10);
  while (*token == ' ')
    ++token;
  if (strncmp(token, "+X ", 3))
    return stbi__errpf("unsupported data layout", "Unsupported HDR format");
  token += 3;
  width = (int)strtol(token, NULL, 10);

  if (height > STBI_MAX_DIMENSIONS)
    return stbi__errpf("too large", "Very large image (corrupt?)");
  if (width > STBI_MAX_DIMENSIONS)
    return stbi__errpf("too large", "Very large image (corrupt?)");

  *x = width;
  *y = height;

  if (comp) *comp = 3;
  if (req_comp == 0) req_comp = 3;

  if (!stbi__mad4sizes_valid(width, height, req_comp, sizeof(float), 0))
    return stbi__errpf("too large", "HDR image is too large");

  // Read data
  hdr_data =
      (float *)stbi__malloc_mad4(width, height, req_comp, sizeof(float), 0);
  if (!hdr_data) return stbi__errpf("outofmem", "Out of memory");

  // Load image data
  // image data is stored as some number of sca
  if (width < 8 || width >= 32768) {
    // Read flat data
    for (j = 0; j < height; ++j) {
      for (i = 0; i < width; ++i) {
        stbi_uc rgbe[4];
      main_decode_loop:
        stbi__getn(s, rgbe, 4);
        stbi__hdr_convert(hdr_data + j * width * req_comp + i * req_comp, rgbe,
                          req_comp);
      }
    }
  } else {
    // Read RLE-encoded data
    scanline = NULL;

    for (j = 0; j < height; ++j) {
      c1 = stbi__get8(s);
      c2 = stbi__get8(s);
      len = stbi__get8(s);
      if (c1 != 2 || c2 != 2 || (len & 0x80)) {
        // not run-length encoded, so we have to actually use THIS data as a
        // decoded pixel (note this can't be a valid pixel--one of RGB must be
        // >= 128)
        stbi_uc rgbe[4];
        rgbe[0] = (stbi_uc)c1;
        rgbe[1] = (stbi_uc)c2;
        rgbe[2] = (stbi_uc)len;
        rgbe[3] = (stbi_uc)stbi__get8(s);
        stbi__hdr_convert(hdr_data, rgbe, req_comp);
        i = 1;
        j = 0;
        STBI_FREE(scanline);
        goto main_decode_loop;  // yes, this makes no sense
      }
      len <<= 8;
      len |= stbi__get8(s);
      if (len != width) {
        STBI_FREE(hdr_data);
        STBI_FREE(scanline);
        return stbi__errpf("invalid decoded scanline length", "corrupt HDR");
      }
      if (scanline == NULL) {
        scanline = (stbi_uc *)stbi__malloc_mad2(width, 4, 0);
        if (!scanline) {
          STBI_FREE(hdr_data);
          return stbi__errpf("outofmem", "Out of memory");
        }
      }

      for (k = 0; k < 4; ++k) {
        int nleft;
        i = 0;
        while ((nleft = width - i) > 0) {
          count = stbi__get8(s);
          if (count > 128) {
            // Run
            value = stbi__get8(s);
            count -= 128;
            if (count > nleft) {
              STBI_FREE(hdr_data);
              STBI_FREE(scanline);
              return stbi__errpf("corrupt", "bad RLE data in HDR");
            }
            for (z = 0; z < count; ++z)
              scanline[i++ * 4 + k] = value;
          } else {
            // Dump
            if (count > nleft) {
              STBI_FREE(hdr_data);
              STBI_FREE(scanline);
              return stbi__errpf("corrupt", "bad RLE data in HDR");
            }
            for (z = 0; z < count; ++z)
              scanline[i++ * 4 + k] = stbi__get8(s);
          }
        }
      }
      for (i = 0; i < width; ++i)
        stbi__hdr_convert(hdr_data + (j * width + i) * req_comp,
                          scanline + i * 4, req_comp);
    }
    if (scanline) STBI_FREE(scanline);
  }

  return hdr_data;
}

static int stbi__hdr_info(stbi__context *s, int *x, int *y, int *comp) {
  char  buffer[STBI__HDR_BUFLEN];
  char *token;
  int   valid = 0;
  int   dummy;

  if (!x) x = &dummy;
  if (!y) y = &dummy;
  if (!comp) comp = &dummy;

  if (stbi__hdr_test(s) == 0) {
    stbi__rewind(s);
    return 0;
  }

  for (;;) {
    token = stbi__hdr_gettoken(s, buffer);
    if (token[0] == 0) break;
    if (strcmp(token, "FORMAT=32-bit_rle_rgbe") == 0) valid = 1;
  }

  if (!valid) {
    stbi__rewind(s);
    return 0;
  }
  token = stbi__hdr_gettoken(s, buffer);
  if (strncmp(token, "-Y ", 3)) {
    stbi__rewind(s);
    return 0;
  }
  token += 3;
  *y = (int)strtol(token, &token, 10);
  while (*token == ' ')
    ++token;
  if (strncmp(token, "+X ", 3)) {
    stbi__rewind(s);
    return 0;
  }
  token += 3;
  *x = (int)strtol(token, NULL, 10);
  *comp = 3;
  return 1;
}
  #endif  // STBI_NO_HDR

  #ifndef STBI_NO_BMP
static int stbi__bmp_info(stbi__context *s, int *x, int *y, int *comp) {
  void          *p;
  stbi__bmp_data info;

  info.all_a = 255;
  p = stbi__bmp_parse_header(s, &info);
  stbi__rewind(s);
  if (p == NULL) return 0;
  if (x) *x = s->img_x;
  if (y) *y = s->img_y;
  if (comp) {
    if (info.bpp == 24 && info.ma == 0xff000000)
      *comp = 3;
    else
      *comp = info.ma ? 4 : 3;
  }
  return 1;
}
  #endif

  #ifndef STBI_NO_PSD
static int stbi__psd_info(stbi__context *s, int *x, int *y, int *comp) {
  int channelCount, dummy, depth;
  if (!x) x = &dummy;
  if (!y) y = &dummy;
  if (!comp) comp = &dummy;
  if (stbi__get32be(s) != 0x38425053) {
    stbi__rewind(s);
    return 0;
  }
  if (stbi__get16be(s) != 1) {
    stbi__rewind(s);
    return 0;
  }
  stbi__skip(s, 6);
  channelCount = stbi__get16be(s);
  if (channelCount < 0 || channelCount > 16) {
    stbi__rewind(s);
    return 0;
  }
  *y = stbi__get32be(s);
  *x = stbi__get32be(s);
  depth = stbi__get16be(s);
  if (depth != 8 && depth != 16) {
    stbi__rewind(s);
    return 0;
  }
  if (stbi__get16be(s) != 3) {
    stbi__rewind(s);
    return 0;
  }
  *comp = 4;
  return 1;
}

static int stbi__psd_is16(stbi__context *s) {
  int channelCount, depth;
  if (stbi__get32be(s) != 0x38425053) {
    stbi__rewind(s);
    return 0;
  }
  if (stbi__get16be(s) != 1) {
    stbi__rewind(s);
    return 0;
  }
  stbi__skip(s, 6);
  channelCount = stbi__get16be(s);
  if (channelCount < 0 || channelCount > 16) {
    stbi__rewind(s);
    return 0;
  }
  (void)stbi__get32be(s);
  (void)stbi__get32be(s);
  depth = stbi__get16be(s);
  if (depth != 16) {
    stbi__rewind(s);
    return 0;
  }
  return 1;
}
  #endif

  #ifndef STBI_NO_PIC
static int stbi__pic_info(stbi__context *s, int *x, int *y, int *comp) {
  int              act_comp = 0, num_packets = 0, chained, dummy;
  stbi__pic_packet packets[10];

  if (!x) x = &dummy;
  if (!y) y = &dummy;
  if (!comp) comp = &dummy;

  if (!stbi__pic_is4(s, "\x53\x80\xF6\x34")) {
    stbi__rewind(s);
    return 0;
  }

  stbi__skip(s, 88);

  *x = stbi__get16be(s);
  *y = stbi__get16be(s);
  if (stbi__at_eof(s)) {
    stbi__rewind(s);
    return 0;
  }
  if ((*x) != 0 && (1 << 28) / (*x) < (*y)) {
    stbi__rewind(s);
    return 0;
  }

  stbi__skip(s, 8);

  do {
    stbi__pic_packet *packet;

    if (num_packets == sizeof(packets) / sizeof(packets[0])) return 0;

    packet = &packets[num_packets++];
    chained = stbi__get8(s);
    packet->size = stbi__get8(s);
    packet->type = stbi__get8(s);
    packet->channel = stbi__get8(s);
    act_comp |= packet->channel;

    if (stbi__at_eof(s)) {
      stbi__rewind(s);
      return 0;
    }
    if (packet->size != 8) {
      stbi__rewind(s);
      return 0;
    }
  } while (chained);

  *comp = (act_comp & 0x10 ? 4 : 3);

  return 1;
}
  #endif

// *************************************************************************************************
// Portable Gray Map and Portable Pixel Map loader
// by Ken Miller
//
// PGM: http://netpbm.sourceforge.net/doc/pgm.html
// PPM: http://netpbm.sourceforge.net/doc/ppm.html
//
// Known limitations:
//    Does not support comments in the header section
//    Does not support ASCII image data (formats P2 and P3)
//    Does not support 16-bit-per-channel

  #ifndef STBI_NO_PNM

static int stbi__pnm_test(stbi__context *s) {
  char p, t;
  p = (char)stbi__get8(s);
  t = (char)stbi__get8(s);
  if (p != 'P' || (t != '5' && t != '6')) {
    stbi__rewind(s);
    return 0;
  }
  return 1;
}

static void *stbi__pnm_load(stbi__context *s, int *x, int *y, int *comp,
                            int req_comp, stbi__result_info *ri) {
  stbi_uc *out;
  STBI_NOTUSED(ri);

  if (!stbi__pnm_info(s, (int *)&s->img_x, (int *)&s->img_y, (int *)&s->img_n))
    return 0;

  if (s->img_y > STBI_MAX_DIMENSIONS)
    return stbi__errpuc("too large", "Very large image (corrupt?)");
  if (s->img_x > STBI_MAX_DIMENSIONS)
    return stbi__errpuc("too large", "Very large image (corrupt?)");

  *x = s->img_x;
  *y = s->img_y;
  if (comp) *comp = s->img_n;

  if (!stbi__mad3sizes_valid(s->img_n, s->img_x, s->img_y, 0))
    return stbi__errpuc("too large", "PNM too large");

  out = (stbi_uc *)stbi__malloc_mad3(s->img_n, s->img_x, s->img_y, 0);
  if (!out) return stbi__errpuc("outofmem", "Out of memory");
  stbi__getn(s, out, s->img_n * s->img_x * s->img_y);

  if (req_comp && req_comp != s->img_n) {
    out = stbi__convert_format(out, s->img_n, req_comp, s->img_x, s->img_y);
    if (out == NULL) return out;  // stbi__convert_format frees input on failure
  }
  return out;
}

static int stbi__pnm_isspace(char c) {
  return c == ' ' || c == '\t' || c == '\n' || c == '\v' || c == '\f' ||
         c == '\r';
}

static void stbi__pnm_skip_whitespace(stbi__context *s, char *c) {
  for (;;) {
    while (!stbi__at_eof(s) && stbi__pnm_isspace(*c))
      *c = (char)stbi__get8(s);

    if (stbi__at_eof(s) || *c != '#') break;

    while (!stbi__at_eof(s) && *c != '\n' && *c != '\r')
      *c = (char)stbi__get8(s);
  }
}

static int stbi__pnm_isdigit(char c) {
  return c >= '0' && c <= '9';
}

static int stbi__pnm_getinteger(stbi__context *s, char *c) {
  int value = 0;

  while (!stbi__at_eof(s) && stbi__pnm_isdigit(*c)) {
    value = value * 10 + (*c - '0');
    *c = (char)stbi__get8(s);
  }

  return value;
}

static int stbi__pnm_info(stbi__context *s, int *x, int *y, int *comp) {
  int  maxv, dummy;
  char c, p, t;

  if (!x) x = &dummy;
  if (!y) y = &dummy;
  if (!comp) comp = &dummy;

  stbi__rewind(s);

  // Get identifier
  p = (char)stbi__get8(s);
  t = (char)stbi__get8(s);
  if (p != 'P' || (t != '5' && t != '6')) {
    stbi__rewind(s);
    return 0;
  }

  *comp =
      (t == '6') ? 3 : 1;  // '5' is 1-component .pgm; '6' is 3-component .ppm

  c = (char)stbi__get8(s);
  stbi__pnm_skip_whitespace(s, &c);

  *x = stbi__pnm_getinteger(s, &c);  // read width
  stbi__pnm_skip_whitespace(s, &c);

  *y = stbi__pnm_getinteger(s, &c);  // read height
  stbi__pnm_skip_whitespace(s, &c);

  maxv = stbi__pnm_getinteger(s, &c);  // read max value

  if (maxv > 255)
    return stbi__err("max value > 255", "PPM image not 8-bit");
  else
    return 1;
}
  #endif

static int stbi__info_main(stbi__context *s, int *x, int *y, int *comp) {
  #ifndef STBI_NO_JPEG
  if (stbi__jpeg_info(s, x, y, comp)) return 1;
  #endif

  #ifndef STBI_NO_PNG
  if (stbi__png_info(s, x, y, comp)) return 1;
  #endif

  #ifndef STBI_NO_GIF
  if (stbi__gif_info(s, x, y, comp)) return 1;
  #endif

  #ifndef STBI_NO_BMP
  if (stbi__bmp_info(s, x, y, comp)) return 1;
  #endif

  #ifndef STBI_NO_PSD
  if (stbi__psd_info(s, x, y, comp)) return 1;
  #endif

  #ifndef STBI_NO_PIC
  if (stbi__pic_info(s, x, y, comp)) return 1;
  #endif

  #ifndef STBI_NO_PNM
  if (stbi__pnm_info(s, x, y, comp)) return 1;
  #endif

  #ifndef STBI_NO_HDR
  if (stbi__hdr_info(s, x, y, comp)) return 1;
  #endif

  // test tga last because it's a crappy test!
  #ifndef STBI_NO_TGA
  if (stbi__tga_info(s, x, y, comp)) return 1;
  #endif
  return stbi__err("unknown image type",
                   "Image not of any known type, or corrupt");
}

static int stbi__is_16_main(stbi__context *s) {
  #ifndef STBI_NO_PNG
  if (stbi__png_is16(s)) return 1;
  #endif

  #ifndef STBI_NO_PSD
  if (stbi__psd_is16(s)) return 1;
  #endif

  return 0;
}

  #ifndef STBI_NO_STDIO
STBIDEF int stbi_info(char const *filename, int *x, int *y, int *comp) {
  FILE *f = stbi__fopen(filename, "rb");
  int   result;
  if (!f) return stbi__err("can't fopen", "Unable to open file");
  result = stbi_info_from_file(f, x, y, comp);
  fclose(f);
  return result;
}

STBIDEF int stbi_info_from_file(FILE *f, int *x, int *y, int *comp) {
  int           r;
  stbi__context s;
  long          pos = ftell(f);
  stbi__start_file(&s, f);
  r = stbi__info_main(&s, x, y, comp);
  fseek(f, pos, SEEK_SET);
  return r;
}

STBIDEF int stbi_is_16_bit(char const *filename) {
  FILE *f = stbi__fopen(filename, "rb");
  int   result;
  if (!f) return stbi__err("can't fopen", "Unable to open file");
  result = stbi_is_16_bit_from_file(f);
  fclose(f);
  return result;
}

STBIDEF int stbi_is_16_bit_from_file(FILE *f) {
  int           r;
  stbi__context s;
  long          pos = ftell(f);
  stbi__start_file(&s, f);
  r = stbi__is_16_main(&s);
  fseek(f, pos, SEEK_SET);
  return r;
}
  #endif  // !STBI_NO_STDIO

STBIDEF int stbi_info_from_memory(stbi_uc const *buffer, int len, int *x,
                                  int *y, int *comp) {
  stbi__context s;
  stbi__start_mem(&s, buffer, len);
  return stbi__info_main(&s, x, y, comp);
}

STBIDEF int stbi_info_from_callbacks(stbi_io_callbacks const *c, void *user,
                                     int *x, int *y, int *comp) {
  stbi__context s;
  stbi__start_callbacks(&s, (stbi_io_callbacks *)c, user);
  return stbi__info_main(&s, x, y, comp);
}

STBIDEF int stbi_is_16_bit_from_memory(stbi_uc const *buffer, int len) {
  stbi__context s;
  stbi__start_mem(&s, buffer, len);
  return stbi__is_16_main(&s);
}

STBIDEF int stbi_is_16_bit_from_callbacks(stbi_io_callbacks const *c,
                                          void                    *user) {
  stbi__context s;
  stbi__start_callbacks(&s, (stbi_io_callbacks *)c, user);
  return stbi__is_16_main(&s);
}

#endif  // STB_IMAGE_IMPLEMENTATION

/*
   revision history:
      2.20  (2019-02-07) support utf8 filenames in Windows; fix warnings and
   platform ifdefs 2.19  (2018-02-11) fix warning 2.18  (2018-01-30) fix
   warnings 2.17  (2018-01-29) change sbti__shiftsigned to avoid clang -O2 bug
                         1-bit BMP
                         *_is_16_bit api
                         avoid warnings
      2.16  (2017-07-23) all functions have 16-bit variants;
                         STBI_NO_STDIO works again;
                         compilation fixes;
                         fix rounding in unpremultiply;
                         optimize vertical flip;
                         disable raw_len validation;
                         documentation fixes
      2.15  (2017-03-18) fix png-1,2,4 bug; now all Imagenet JPGs decode;
                         warning fixes; disable run-time SSE detection on gcc;
                         uniform handling of optional "return" values;
                         thread-safe initialization of zlib tables
      2.14  (2017-03-03) remove deprecated STBI_JPEG_OLD; fixes for Imagenet
   JPGs 2.13  (2016-11-29) add 16-bit API, only supported for PNG right now 2.12
   (2016-04-02) fix typo in 2.11 PSD fix that caused crashes 2.11  (2016-04-02)
   allocate large structures on the stack remove white matting for transparent
   PSD fix reported channel count for PNG & BMP re-enable SSE2 in non-gcc 64-bit
                         support RGB-formatted JPEG
                         read 16-bit PNGs (only as 8-bit)
      2.10  (2016-01-22) avoid warning introduced in 2.09 by STBI_REALLOC_SIZED
      2.09  (2016-01-16) allow comments in PNM files
                         16-bit-per-pixel TGA (not bit-per-component)
                         info() for TGA could break due to .hdr handling
                         info() for BMP to shares code instead of sloppy parse
                         can use STBI_REALLOC_SIZED if allocator doesn't support
   realloc code cleanup 2.08  (2015-09-13) fix to 2.07 cleanup, reading RGB PSD
   as RGBA 2.07  (2015-09-13) fix compiler warnings partial animated GIF support
                         limited 16-bpc PSD support
                         #ifdef unused functions
                         bug with < 92 byte PIC,PNM,HDR,TGA
      2.06  (2015-04-19) fix bug where PSD returns wrong '*comp' value
      2.05  (2015-04-19) fix bug in progressive JPEG handling, fix warning
      2.04  (2015-04-15) try to re-enable SIMD on MinGW 64-bit
      2.03  (2015-04-12) extra corruption checking (mmozeiko)
                         stbi_set_flip_vertically_on_load (nguillemot)
                         fix NEON support; fix mingw support
      2.02  (2015-01-19) fix incorrect assert, fix warning
      2.01  (2015-01-17) fix various warnings; suppress SIMD on gcc 32-bit
   without -msse2 2.00b (2014-12-25) fix STBI_MALLOC in progressive JPEG 2.00
   (2014-12-25) optimize JPG, including x86 SSE2 & NEON SIMD (ryg) progressive
   JPEG (stb) PGM/PPM support (Ken Miller) STBI_MALLOC,STBI_REALLOC,STBI_FREE
                         GIF bugfix -- seemingly never worked
                         STBI_NO_*, STBI_ONLY_*
      1.48  (2014-12-14) fix incorrectly-named assert()
      1.47  (2014-12-14) 1/2/4-bit PNG support, both direct and paletted (Omar
   Cornut & stb) optimize PNG (ryg) fix bug in interlaced PNG with
   user-specified channel count (stb) 1.46  (2014-08-26) fix broken tRNS chunk
   (colorkey-style transparency) in non-paletted PNG 1.45  (2014-08-16) fix
   MSVC-ARM internal compiler error by wrapping malloc 1.44  (2014-08-07)
              various warning fixes from Ronny Chevalier
      1.43  (2014-07-15)
              fix MSVC-only compiler problem in code changed in 1.42
      1.42  (2014-07-09)
              don't define _CRT_SECURE_NO_WARNINGS (affects user code)
              fixes to stbi__cleanup_jpeg path
              added STBI_ASSERT to avoid requiring assert.h
      1.41  (2014-06-25)
              fix search&replace from 1.36 that messed up comments/error
   messages 1.40  (2014-06-22) fix gcc struct-initialization warning 1.39
   (2014-06-15) fix to TGA optimization when req_comp != number of components in
   TGA; fix to GIF loading because BMP wasn't rewinding (whoops, no GIFs in my
   test suite) add support for BMP version 5 (more ignored fields) 1.38
   (2014-06-06) suppress MSVC warnings on integer casts truncating values fix
   accidental rename of 'skip' field of I/O 1.37  (2014-06-04) remove duplicate
   typedef 1.36  (2014-06-03) convert to header file single-file library if
   de-iphone isn't set, load iphone images color-swapped instead of returning
   NULL 1.35  (2014-05-27) various warnings fix broken STBI_SIMD path fix bug
   where stbi_load_from_file no longer left file pointer in correct place fix
   broken non-easy path for 32-bit BMP (possibly never used) TGA optimization by
   Arseny Kapoulkine 1.34  (unknown) use STBI_NOTUSED in
   stbi__resample_row_generic(), fix one more leak in tga failure case 1.33
   (2011-07-14) make stbi_is_hdr work in STBI_NO_HDR (as specified), minor
   compiler-friendly improvements 1.32  (2011-07-13) support for "info" function
   for all supported filetypes (SpartanJ) 1.31  (2011-06-20) a few more leak
   fixes, bug in PNG handling (SpartanJ) 1.30  (2011-06-11) added ability to
   load files via callbacks to accomidate custom input streams (Ben Wenger)
              removed deprecated format-specific test/load functions
              removed support for installable file formats (stbi_loader) --
   would have been broken for IO callbacks anyway error cases in bmp and tga
   give messages and don't leak (Raymond Barbiero, grisha) fix inefficiency in
   decoding 32-bit BMP (David Woo) 1.29  (2010-08-16) various warning fixes from
   Aurelien Pocheville 1.28  (2010-08-01) fix bug in GIF palette transparency
   (SpartanJ) 1.27  (2010-08-01) cast-to-stbi_uc to fix warnings 1.26
   (2010-07-24) fix bug in file buffering for PNG reported by SpartanJ 1.25
   (2010-07-17) refix trans_data warning (Won Chun) 1.24  (2010-07-12) perf
   improvements reading from files on platforms with lock-heavy fgetc() minor
   perf improvements for jpeg deprecated type-specific functions so we'll get
   feedback if they're needed attempt to fix trans_data warning (Won Chun) 1.23
   fixed bug in iPhone support 1.22  (2010-07-10) removed image *writing*
   support stbi_info support from Jetro Lauha GIF support from Jean-Marc Lienher
              iPhone PNG-extensions from James Brown
              warning-fixes from Nicolas Schulz and Janez Zemva (i.stbi__err.
   Janez (U+017D)emva) 1.21    fix use of 'stbi_uc' in header (reported by jon
   blow) 1.20    added support for Softimage PIC, by Tom Seddon 1.19    bug in
   interlaced PNG corruption check (found by ryg) 1.18  (2008-08-02) fix a
   threading bug (local mutable static) 1.17    support interlaced PNG 1.16
   major bugfix - stbi__convert_format converted one too many pixels 1.15
   initialize some fields for thread safety 1.14    fix threadsafe conversion
   bug header-file-only version (#define STBI_HEADER_FILE_ONLY before including)
      1.13    threadsafe
      1.12    const qualifiers in the API
      1.11    Support installable IDCT, colorspace conversion routines
      1.10    Fixes for 64-bit (don't use "unsigned long")
              optimized upsampling by Fabian "ryg" Giesen
      1.09    Fix format-conversion for PSD code (bad global variables!)
      1.08    Thatcher Ulrich's PSD code integrated by Nicolas Schulz
      1.07    attempt to fix C++ warning/errors again
      1.06    attempt to fix C++ warning/errors again
      1.05    fix TGA loading to return correct *comp and use good luminance
   calc 1.04    default float alpha is 1, not 255; use 'void *' for
   stbi_image_free 1.03    bugfixes to STBI_NO_STDIO, STBI_NO_HDR 1.02 support
   for (subset of) HDR files, float interface for preferred access to them 1.01
   fix bug: possible bug in handling right-side up bmps... not sure fix bug: the
   stbi__bmp_load() and stbi__tga_load() functions didn't work at all 1.00
   interface to zlib that skips zlib header 0.99    correct handling of alpha in
   palette 0.98    TGA loader by lonesock; dynamically add loaders (untested)
      0.97    jpeg errors on too large a file; also catch another malloc failure
      0.96    fix detection of invalid v value - particleman@mollyrocket forum
      0.95    during header scan, seek to markers in case of padding
      0.94    STBI_NO_STDIO to disable stdio usage; rename all #defines the same
      0.93    handle jpegtran output; verbose errors
      0.92    read 4,8,16,24,32-bit BMP files of several formats
      0.91    output 24-bit Windows 3.0 BMP files
      0.90    fix a few more warnings; bump version number to approach 1.0
      0.61    bugfixes due to Marc LeBlanc, Christopher Lloyd
      0.60    fix compiling as c++
      0.59    fix warnings: merge Dave Moore's -Wall fixes
      0.58    fix bug: zlib uncompressed mode len/nlen was wrong endian
      0.57    fix bug: jpg last huffman symbol before marker was >9 bits but
   less than 16 available 0.56    fix bug: zlib uncompressed mode len vs. nlen
      0.55    fix bug: restart_interval not initialized to 0
      0.54    allow NULL for 'int *comp'
      0.53    fix bug in png 3->4; speedup png decoding
      0.52    png handles req_comp=3,4 directly; minor cleanup; jpeg comments
      0.51    obey req_comp requests, 1-component jpegs return as 1-component,
              on 'test' only check type, not whether we support this variant
      0.50  (2006-11-19)
              first released version
*/

/*
------------------------------------------------------------------------------
This software is available under 2 licenses -- choose whichever you prefer.
------------------------------------------------------------------------------
ALTERNATIVE A - MIT License
Copyright (c) 2017 Sean Barrett
Permission is hereby granted, free of charge, to any person obtaining a copy of
this software and associated documentation files (the "Software"), to deal in
the Software without restriction, including without limitation the rights to
use, copy, modify, merge, publish, distribute, sublicense, and/or sell copies
of the Software, and to permit persons to whom the Software is furnished to do
so, subject to the following conditions:
The above copyright notice and this permission notice shall be included in all
copies or substantial portions of the Software.
THE SOFTWARE IS PROVIDED "AS IS", WITHOUT WARRANTY OF ANY KIND, EXPRESS OR
IMPLIED, INCLUDING BUT NOT LIMITED TO THE WARRANTIES OF MERCHANTABILITY,
FITNESS FOR A PARTICULAR PURPOSE AND NONINFRINGEMENT. IN NO EVENT SHALL THE
AUTHORS OR COPYRIGHT HOLDERS BE LIABLE FOR ANY CLAIM, DAMAGES OR OTHER
LIABILITY, WHETHER IN AN ACTION OF CONTRACT, TORT OR OTHERWISE, ARISING FROM,
OUT OF OR IN CONNECTION WITH THE SOFTWARE OR THE USE OR OTHER DEALINGS IN THE
SOFTWARE.
------------------------------------------------------------------------------
ALTERNATIVE B - Public Domain (www.unlicense.org)
This is free and unencumbered software released into the public domain.
Anyone is free to copy, modify, publish, use, compile, sell, or distribute this
software, either in source code form or as a compiled binary, for any purpose,
commercial or non-commercial, and by any means.
In jurisdictions that recognize copyright laws, the author or authors of this
software dedicate any and all copyright interest in the software to the public
domain. We make this dedication for the benefit of the public at large and to
the detriment of our heirs and successors. We intend this dedication to be an
overt act of relinquishment in perpetuity of all present and future rights to
this software under copyright law.
THE SOFTWARE IS PROVIDED "AS IS", WITHOUT WARRANTY OF ANY KIND, EXPRESS OR
IMPLIED, INCLUDING BUT NOT LIMITED TO THE WARRANTIES OF MERCHANTABILITY,
FITNESS FOR A PARTICULAR PURPOSE AND NONINFRINGEMENT. IN NO EVENT SHALL THE
AUTHORS BE LIABLE FOR ANY CLAIM, DAMAGES OR OTHER LIABILITY, WHETHER IN AN
ACTION OF CONTRACT, TORT OR OTHERWISE, ARISING FROM, OUT OF OR IN CONNECTION
WITH THE SOFTWARE OR THE USE OR OTHER DEALINGS IN THE SOFTWARE.
------------------------------------------------------------------------------
*/<|MERGE_RESOLUTION|>--- conflicted
+++ resolved
@@ -1096,7 +1096,6 @@
 
 static int stbi__vertically_flip_on_load_global = 0;
 
-<<<<<<< HEAD
 STBIDEF void stbi_set_flip_vertically_on_load(int flag_true_if_should_flip) {
   stbi__vertically_flip_on_load_global = flag_true_if_should_flip;
 }
@@ -1231,221 +1230,107 @@
       bytes_left -= bytes_copy;
     }
   }
-=======
-STBIDEF void stbi_set_flip_vertically_on_load(int flag_true_if_should_flip)
-{
-   stbi__vertically_flip_on_load_global = flag_true_if_should_flip;
-}
-
-#ifndef STBI_THREAD_LOCAL
-#define stbi__vertically_flip_on_load  stbi__vertically_flip_on_load_global
-#else
-static STBI_THREAD_LOCAL int stbi__vertically_flip_on_load_local, stbi__vertically_flip_on_load_set;
-
-STBIDEF void stbi_set_flip_vertically_on_load_thread(int flag_true_if_should_flip)
-{
-   stbi__vertically_flip_on_load_local = flag_true_if_should_flip;
-   stbi__vertically_flip_on_load_set = 1;
-}
-
-#define stbi__vertically_flip_on_load  (stbi__vertically_flip_on_load_set       \
-                                         ? stbi__vertically_flip_on_load_local  \
-                                         : stbi__vertically_flip_on_load_global)
-#endif // STBI_THREAD_LOCAL
-
-static void *stbi__load_main(stbi__context *s, int *x, int *y, int *comp, int req_comp, stbi__result_info *ri, int bpc)
-{
-   memset(ri, 0, sizeof(*ri)); // make sure it's initialized if we add new fields
-   ri->bits_per_channel = 8; // default is 8 so most paths don't have to be changed
-   ri->channel_order = STBI_ORDER_RGB; // all current input & output are this, but this is here so we can add BGR order
-   ri->num_channels = 0;
-
-   #ifndef STBI_NO_JPEG
-   if (stbi__jpeg_test(s)) return stbi__jpeg_load(s,x,y,comp,req_comp, ri);
-   #endif
-   #ifndef STBI_NO_PNG
-   if (stbi__png_test(s))  return stbi__png_load(s,x,y,comp,req_comp, ri);
-   #endif
-   #ifndef STBI_NO_BMP
-   if (stbi__bmp_test(s))  return stbi__bmp_load(s,x,y,comp,req_comp, ri);
-   #endif
-   #ifndef STBI_NO_GIF
-   if (stbi__gif_test(s))  return stbi__gif_load(s,x,y,comp,req_comp, ri);
-   #endif
-   #ifndef STBI_NO_PSD
-   if (stbi__psd_test(s))  return stbi__psd_load(s,x,y,comp,req_comp, ri, bpc);
-   #else
-   STBI_NOTUSED(bpc);
-   #endif
-   #ifndef STBI_NO_PIC
-   if (stbi__pic_test(s))  return stbi__pic_load(s,x,y,comp,req_comp, ri);
-   #endif
-   #ifndef STBI_NO_PNM
-   if (stbi__pnm_test(s))  return stbi__pnm_load(s,x,y,comp,req_comp, ri);
-   #endif
-
-   #ifndef STBI_NO_HDR
-   if (stbi__hdr_test(s)) {
-      float *hdr = stbi__hdr_load(s, x,y,comp,req_comp, ri);
-      return stbi__hdr_to_ldr(hdr, *x, *y, req_comp ? req_comp : *comp);
-   }
-   #endif
-
-   #ifndef STBI_NO_TGA
-   // test tga last because it's a crappy test!
-   if (stbi__tga_test(s))
-      return stbi__tga_load(s,x,y,comp,req_comp, ri);
-   #endif
-
-   return stbi__errpuc("unknown image type", "Image not of any known type, or corrupt");
-}
-
-static stbi_uc *stbi__convert_16_to_8(stbi__uint16 *orig, int w, int h, int channels)
-{
-   int i;
-   int img_len = w * h * channels;
-   stbi_uc *reduced;
-
-   reduced = (stbi_uc *) stbi__malloc(img_len);
-   if (reduced == NULL) return stbi__errpuc("outofmem", "Out of memory");
-
-   for (i = 0; i < img_len; ++i)
-      reduced[i] = (stbi_uc)((orig[i] >> 8) & 0xFF); // top half of each byte is sufficient approx of 16->8 bit scaling
-
-   STBI_FREE(orig);
-   return reduced;
-}
-
-static stbi__uint16 *stbi__convert_8_to_16(stbi_uc *orig, int w, int h, int channels)
-{
-   int i;
-   int img_len = w * h * channels;
-   stbi__uint16 *enlarged;
-
-   enlarged = (stbi__uint16 *) stbi__malloc(img_len*2);
-   if (enlarged == NULL) return (stbi__uint16 *) stbi__errpuc("outofmem", "Out of memory");
-
-   for (i = 0; i < img_len; ++i)
-      enlarged[i] = (stbi__uint16)((orig[i] << 8) + orig[i]); // replicate to high and low byte, maps 0->0, 255->0xffff
-
-   STBI_FREE(orig);
-   return enlarged;
-}
-
-static void stbi__vertical_flip(void *image, int w, int h, int bytes_per_pixel)
-{
-   int row;
-   size_t bytes_per_row = (size_t)w * bytes_per_pixel;
-   stbi_uc temp[2048];
-   stbi_uc *bytes = (stbi_uc *)image;
-
-   for (row = 0; row < (h>>1); row++) {
-      stbi_uc *row0 = bytes + row*bytes_per_row;
-      stbi_uc *row1 = bytes + (h - row - 1)*bytes_per_row;
-      // swap row0 with row1
-      size_t bytes_left = bytes_per_row;
-      while (bytes_left) {
-         size_t bytes_copy = (bytes_left < sizeof(temp)) ? bytes_left : sizeof(temp);
-         memcpy(temp, row0, bytes_copy);
-         memcpy(row0, row1, bytes_copy);
-         memcpy(row1, temp, bytes_copy);
-         row0 += bytes_copy;
-         row1 += bytes_copy;
-         bytes_left -= bytes_copy;
-      }
-   }
-}
-
-#ifndef STBI_NO_GIF
-static void stbi__vertical_flip_slices(void *image, int w, int h, int z, int bytes_per_pixel)
-{
-   int slice;
-   int slice_size = w * h * bytes_per_pixel;
-
-   stbi_uc *bytes = (stbi_uc *)image;
-   for (slice = 0; slice < z; ++slice) {
-      stbi__vertical_flip(bytes, w, h, bytes_per_pixel);
-      bytes += slice_size;
-   }
-}
-#endif
-
-static unsigned char *stbi__load_and_postprocess_8bit(stbi__context *s, int *x, int *y, int *comp, int req_comp)
-{
-   stbi__result_info ri;
-   void *result = stbi__load_main(s, x, y, comp, req_comp, &ri, 8);
-
-   if (result == NULL)
-      return NULL;
-
-   // it is the responsibility of the loaders to make sure we get either 8 or 16 bit.
-   STBI_ASSERT(ri.bits_per_channel == 8 || ri.bits_per_channel == 16);
-
-   if (ri.bits_per_channel != 8) {
-      result = stbi__convert_16_to_8((stbi__uint16 *) result, *x, *y, req_comp == 0 ? *comp : req_comp);
-      ri.bits_per_channel = 8;
-   }
-
-   // @TODO: move stbi__convert_format to here
-
-   if (stbi__vertically_flip_on_load) {
-      int channels = req_comp ? req_comp : *comp;
-      stbi__vertical_flip(result, *x, *y, channels * sizeof(stbi_uc));
-   }
-
-   return (unsigned char *) result;
-}
-
-static stbi__uint16 *stbi__load_and_postprocess_16bit(stbi__context *s, int *x, int *y, int *comp, int req_comp)
-{
-   stbi__result_info ri;
-   void *result = stbi__load_main(s, x, y, comp, req_comp, &ri, 16);
-
-   if (result == NULL)
-      return NULL;
-
-   // it is the responsibility of the loaders to make sure we get either 8 or 16 bit.
-   STBI_ASSERT(ri.bits_per_channel == 8 || ri.bits_per_channel == 16);
-
-   if (ri.bits_per_channel != 16) {
-      result = stbi__convert_8_to_16((stbi_uc *) result, *x, *y, req_comp == 0 ? *comp : req_comp);
-      ri.bits_per_channel = 16;
-   }
-
-   // @TODO: move stbi__convert_format16 to here
-   // @TODO: special case RGB-to-Y (and RGBA-to-YA) for 8-bit-to-16-bit case to keep more precision
-
-   if (stbi__vertically_flip_on_load) {
-      int channels = req_comp ? req_comp : *comp;
-      stbi__vertical_flip(result, *x, *y, channels * sizeof(stbi__uint16));
-   }
-
-   return (stbi__uint16 *) result;
-}
-
-#if !defined(STBI_NO_HDR) && !defined(STBI_NO_LINEAR)
-static void stbi__float_postprocess(float *result, int *x, int *y, int *comp, int req_comp)
-{
-   if (stbi__vertically_flip_on_load && result != NULL) {
-      int channels = req_comp ? req_comp : *comp;
-      stbi__vertical_flip(result, *x, *y, channels * sizeof(float));
-   }
-}
-#endif
-
-#ifndef STBI_NO_STDIO
-
-#if defined(_MSC_VER) && defined(STBI_WINDOWS_UTF8)
-STBI_EXTERN __declspec(dllimport) int __stdcall MultiByteToWideChar(unsigned int cp, unsigned long flags, const char *str, int cbmb, wchar_t *widestr, int cchwide);
-STBI_EXTERN __declspec(dllimport) int __stdcall WideCharToMultiByte(unsigned int cp, unsigned long flags, const wchar_t *widestr, int cchwide, char *str, int cbmb, const char *defchar, int *used_default);
-#endif
+}
+
+  #ifndef STBI_NO_GIF
+static void stbi__vertical_flip_slices(void *image, int w, int h, int z,
+                                       int bytes_per_pixel) {
+  int slice;
+  int slice_size = w * h * bytes_per_pixel;
+
+  stbi_uc *bytes = (stbi_uc *)image;
+  for (slice = 0; slice < z; ++slice) {
+    stbi__vertical_flip(bytes, w, h, bytes_per_pixel);
+    bytes += slice_size;
+  }
+}
+  #endif
+
+static unsigned char *stbi__load_and_postprocess_8bit(stbi__context *s, int *x,
+                                                      int *y, int *comp,
+                                                      int req_comp) {
+  stbi__result_info ri;
+  void             *result = stbi__load_main(s, x, y, comp, req_comp, &ri, 8);
+
+  if (result == NULL) return NULL;
+
+  // it is the responsibility of the loaders to make sure we get either 8 or 16
+  // bit.
+  STBI_ASSERT(ri.bits_per_channel == 8 || ri.bits_per_channel == 16);
+
+  if (ri.bits_per_channel != 8) {
+    result = stbi__convert_16_to_8((stbi__uint16 *)result, *x, *y,
+                                   req_comp == 0 ? *comp : req_comp);
+    ri.bits_per_channel = 8;
+  }
+
+  // @TODO: move stbi__convert_format to here
+
+  if (stbi__vertically_flip_on_load) {
+    int channels = req_comp ? req_comp : *comp;
+    stbi__vertical_flip(result, *x, *y, channels * sizeof(stbi_uc));
+  }
+
+  return (unsigned char *)result;
+}
+
+static stbi__uint16 *stbi__load_and_postprocess_16bit(stbi__context *s, int *x,
+                                                      int *y, int *comp,
+                                                      int req_comp) {
+  stbi__result_info ri;
+  void             *result = stbi__load_main(s, x, y, comp, req_comp, &ri, 16);
+
+  if (result == NULL) return NULL;
+
+  // it is the responsibility of the loaders to make sure we get either 8 or 16
+  // bit.
+  STBI_ASSERT(ri.bits_per_channel == 8 || ri.bits_per_channel == 16);
+
+  if (ri.bits_per_channel != 16) {
+    result = stbi__convert_8_to_16((stbi_uc *)result, *x, *y,
+                                   req_comp == 0 ? *comp : req_comp);
+    ri.bits_per_channel = 16;
+  }
+
+  // @TODO: move stbi__convert_format16 to here
+  // @TODO: special case RGB-to-Y (and RGBA-to-YA) for 8-bit-to-16-bit case to
+  // keep more precision
+
+  if (stbi__vertically_flip_on_load) {
+    int channels = req_comp ? req_comp : *comp;
+    stbi__vertical_flip(result, *x, *y, channels * sizeof(stbi__uint16));
+  }
+
+  return (stbi__uint16 *)result;
+}
+
+  #if !defined(STBI_NO_HDR) && !defined(STBI_NO_LINEAR)
+static void stbi__float_postprocess(float *result, int *x, int *y, int *comp,
+                                    int req_comp) {
+  if (stbi__vertically_flip_on_load && result != NULL) {
+    int channels = req_comp ? req_comp : *comp;
+    stbi__vertical_flip(result, *x, *y, channels * sizeof(float));
+  }
+}
+  #endif
+
+  #ifndef STBI_NO_STDIO
+
+    #if defined(_MSC_VER) && defined(STBI_WINDOWS_UTF8)
+STBI_EXTERN __declspec(dllimport) int __stdcall MultiByteToWideChar(
+    unsigned int cp, unsigned long flags, const char *str, int cbmb,
+    wchar_t *widestr, int cchwide);
+STBI_EXTERN __declspec(dllimport) int __stdcall WideCharToMultiByte(
+    unsigned int cp, unsigned long flags, const wchar_t *widestr, int cchwide,
+    char *str, int cbmb, const char *defchar, int *used_default);
+    #endif
 
 #if defined(_MSC_VER) && defined(STBI_WINDOWS_UTF8)
 STBIDEF int stbi_convert_wchar_to_utf8(char *buffer, size_t bufferlen, const wchar_t* input)
 {
     return WideCharToMultiByte(65001 /* UTF8 */, 0, input, -1, buffer, (int) bufferlen, NULL, NULL);
 }
-#endif
+    #endif
 
 static FILE *stbi__fopen(char const *filename, char const *mode)
 {
@@ -1465,136 +1350,6 @@
 #else
    f = _wfopen(wFilename, wMode);
 #endif
-
-#elif defined(_MSC_VER) && _MSC_VER >= 1400
-   if (0 != fopen_s(&f, filename, mode))
-      f=0;
-#else
-   f = fopen(filename, mode);
-#endif
-   return f;
->>>>>>> a544bc04
-}
-
-  #ifndef STBI_NO_GIF
-static void stbi__vertical_flip_slices(void *image, int w, int h, int z,
-                                       int bytes_per_pixel) {
-  int slice;
-  int slice_size = w * h * bytes_per_pixel;
-
-  stbi_uc *bytes = (stbi_uc *)image;
-  for (slice = 0; slice < z; ++slice) {
-    stbi__vertical_flip(bytes, w, h, bytes_per_pixel);
-    bytes += slice_size;
-  }
-}
-  #endif
-
-static unsigned char *stbi__load_and_postprocess_8bit(stbi__context *s, int *x,
-                                                      int *y, int *comp,
-                                                      int req_comp) {
-  stbi__result_info ri;
-  void             *result = stbi__load_main(s, x, y, comp, req_comp, &ri, 8);
-
-  if (result == NULL) return NULL;
-
-  // it is the responsibility of the loaders to make sure we get either 8 or 16
-  // bit.
-  STBI_ASSERT(ri.bits_per_channel == 8 || ri.bits_per_channel == 16);
-
-  if (ri.bits_per_channel != 8) {
-    result = stbi__convert_16_to_8((stbi__uint16 *)result, *x, *y,
-                                   req_comp == 0 ? *comp : req_comp);
-    ri.bits_per_channel = 8;
-  }
-
-  // @TODO: move stbi__convert_format to here
-
-  if (stbi__vertically_flip_on_load) {
-    int channels = req_comp ? req_comp : *comp;
-    stbi__vertical_flip(result, *x, *y, channels * sizeof(stbi_uc));
-  }
-
-  return (unsigned char *)result;
-}
-
-static stbi__uint16 *stbi__load_and_postprocess_16bit(stbi__context *s, int *x,
-                                                      int *y, int *comp,
-                                                      int req_comp) {
-  stbi__result_info ri;
-  void             *result = stbi__load_main(s, x, y, comp, req_comp, &ri, 16);
-
-  if (result == NULL) return NULL;
-
-  // it is the responsibility of the loaders to make sure we get either 8 or 16
-  // bit.
-  STBI_ASSERT(ri.bits_per_channel == 8 || ri.bits_per_channel == 16);
-
-  if (ri.bits_per_channel != 16) {
-    result = stbi__convert_8_to_16((stbi_uc *)result, *x, *y,
-                                   req_comp == 0 ? *comp : req_comp);
-    ri.bits_per_channel = 16;
-  }
-
-  // @TODO: move stbi__convert_format16 to here
-  // @TODO: special case RGB-to-Y (and RGBA-to-YA) for 8-bit-to-16-bit case to
-  // keep more precision
-
-  if (stbi__vertically_flip_on_load) {
-    int channels = req_comp ? req_comp : *comp;
-    stbi__vertical_flip(result, *x, *y, channels * sizeof(stbi__uint16));
-  }
-
-  return (stbi__uint16 *)result;
-}
-
-  #if !defined(STBI_NO_HDR) && !defined(STBI_NO_LINEAR)
-static void stbi__float_postprocess(float *result, int *x, int *y, int *comp,
-                                    int req_comp) {
-  if (stbi__vertically_flip_on_load && result != NULL) {
-    int channels = req_comp ? req_comp : *comp;
-    stbi__vertical_flip(result, *x, *y, channels * sizeof(float));
-  }
-}
-  #endif
-
-  #ifndef STBI_NO_STDIO
-
-    #if defined(_MSC_VER) && defined(STBI_WINDOWS_UTF8)
-STBI_EXTERN __declspec(dllimport) int __stdcall MultiByteToWideChar(
-    unsigned int cp, unsigned long flags, const char *str, int cbmb,
-    wchar_t *widestr, int cchwide);
-STBI_EXTERN __declspec(dllimport) int __stdcall WideCharToMultiByte(
-    unsigned int cp, unsigned long flags, const wchar_t *widestr, int cchwide,
-    char *str, int cbmb, const char *defchar, int *used_default);
-    #endif
-
-    #if defined(_MSC_VER) && defined(STBI_WINDOWS_UTF8)
-STBIDEF int stbi_convert_wchar_to_utf8(char *buffer, size_t bufferlen,
-                                       const wchar_t *input) {
-  return WideCharToMultiByte(65001 /* UTF8 */, 0, input, -1, buffer,
-                             (int)bufferlen, NULL, NULL);
-}
-    #endif
-
-static FILE *stbi__fopen(char const *filename, char const *mode) {
-  FILE *f;
-    #if defined(_MSC_VER) && defined(STBI_WINDOWS_UTF8)
-  wchar_t wMode[64];
-  wchar_t wFilename[1024];
-  if (0 == MultiByteToWideChar(65001 /* UTF8 */, 0, filename, -1, wFilename,
-                               sizeof(wFilename)))
-    return 0;
-
-  if (0 ==
-      MultiByteToWideChar(65001 /* UTF8 */, 0, mode, -1, wMode, sizeof(wMode)))
-    return 0;
-
-      #if _MSC_VER >= 1400
-  if (0 != _wfopen_s(&f, wFilename, wMode)) f = 0;
-      #else
-  f = _wfopen(wFilename, wMode);
-      #endif
 
     #elif defined(_MSC_VER) && _MSC_VER >= 1400
   if (0 != fopen_s(&f, filename, mode)) f = 0;
@@ -5800,7 +5555,6 @@
         return 1;
       }
 
-<<<<<<< HEAD
       default:
         // if critical, fail
         if (first) return stbi__err("first not IHDR", "Corrupt PNG");
@@ -5894,18 +5648,6 @@
   return stbi__png_info_raw(&p, x, y, comp);
 }
 
-static int stbi__png_is16(stbi__context *s) {
-  stbi__png p;
-  p.s = s;
-  if (!stbi__png_info_raw(&p, NULL, NULL, NULL)) return 0;
-  if (p.depth != 16) {
-    stbi__rewind(p.s);
-    return 0;
-  }
-  return 1;
-}
-  #endif
-=======
 static int stbi__png_is16(stbi__context *s)
 {
    stbi__png p;
@@ -5918,8 +5660,7 @@
    }
    return 1;
 }
-#endif
->>>>>>> a544bc04
+  #endif
 
 // Microsoft/Windows BMP image
 
