--- conflicted
+++ resolved
@@ -22,11 +22,7 @@
     current_nanos,
     rands::StdRand,
     shmem::{ShMem, ShMemProvider, UnixShMemProvider},
-<<<<<<< HEAD
-    tuples::{tuple_list, Handler, Merge},
-=======
     tuples::{tuple_list, Handled, Merge},
->>>>>>> 7c9ac6d4
     AsSliceMut, Truncate,
 };
 use nix::sys::signal::Signal;
