use core::time::Duration;
use libafl::{
    bolts::{
        current_nanos,
        rands::StdRand,
        shmem::{ShMem, ShMemProvider, StdShMemProvider},
        tuples::{tuple_list, Merge},
        AsMutSlice,
    },
    corpus::{
        Corpus, InMemoryCorpus, IndexesLenTimeMinimizerCorpusScheduler, OnDiskCorpus,
        QueueCorpusScheduler,
    },
    events::SimpleEventManager,
    executors::forkserver::{ForkserverExecutorBuilder, TimeoutForkserverExecutor},
    feedback_and_fast, feedback_or,
    feedbacks::{CrashFeedback, MapFeedbackState, MaxMapFeedback, TimeFeedback},
    fuzzer::{Fuzzer, StdFuzzer},
    inputs::BytesInput,
    monitors::SimpleMonitor,
    mutators::{scheduled::havoc_mutations, tokens_mutations, StdScheduledMutator, Tokens},
    observers::{ConstMapObserver, HitcountsMapObserver, TimeObserver},
    stages::mutational::StdMutationalStage,
    state::{HasCorpus, HasMetadata, StdState},
};
use std::path::PathBuf;

use clap::{App, Arg};

#[allow(clippy::similar_names)]
pub fn main() {
    let res = App::new("forkserver_simple")
        .about("Example Forkserver fuzer")
        .arg(
            Arg::new("executable")
                .help("The instrumented binary we want to fuzz")
                .required(true)
                .takes_value(true),
        )
        .arg(
            Arg::new("in")
                .help("The directory to read initial inputs from ('seeds')")
                .required(true)
                .takes_value(true),
        )
        .arg(
            Arg::new("timeout")
                .help("Timeout for each individual execution, in milliseconds")
                .short('t')
                .long("timeout")
                .default_value("1200"),
        )
        .arg(
            Arg::new("debug_child")
                .help("If not set, the child's stdout and stderror will be redirected to /dev/null")
                .short('d')
                .long("debug-child"),
        )
        .arg(
            Arg::new("arguments")
                .help("Arguments passed to the target")
                .setting(clap::ArgSettings::MultipleValues)
                .takes_value(true),
        )
        .get_matches();

    let corpus_dirs = vec![PathBuf::from(res.value_of("in").unwrap().to_string())];

    const MAP_SIZE: usize = 65536;

    // The default, OS-specific privider for shared memory
    let mut shmem_provider = StdShMemProvider::new().unwrap();
    // The coverage map shared between observer and executor
    let mut shmem = shmem_provider.new_shmem(MAP_SIZE).unwrap();
    // let the forkserver know the shmid
    shmem.write_to_env("__AFL_SHM_ID").unwrap();
    let shmem_buf = shmem.as_mut_slice();

    // Create an observation channel using the signals map
    let edges_observer = HitcountsMapObserver::new(ConstMapObserver::<_, MAP_SIZE>::new(
        "shared_mem",
        shmem_buf,
    ));

    // Create an observation channel to keep track of the execution time
    let time_observer = TimeObserver::new("time");

    // The state of the edges feedback.
    let feedback_state = MapFeedbackState::with_observer(&edges_observer);

    // The state of the edges feedback for crashes.
    let objective_state = MapFeedbackState::new("crash_edges", MAP_SIZE);

    // Feedback to rate the interestingness of an input
    // This one is composed by two Feedbacks in OR
    let feedback = feedback_or!(
        // New maximization map feedback linked to the edges observer and the feedback state
        MaxMapFeedback::new_tracking(&feedback_state, &edges_observer, true, false),
        // Time feedback, this one does not need a feedback state
        TimeFeedback::new_with_observer(&time_observer)
    );

    // A feedback to choose if an input is a solution or not
    // We want to do the same crash deduplication that AFL does
    let objective = feedback_and_fast!(
        // Must be a crash
        CrashFeedback::new(),
        // Take it onlt if trigger new coverage over crashes
        MaxMapFeedback::new(&objective_state, &edges_observer)
    );

    // create a State from scratch
    let mut state = StdState::new(
        // RNG
        StdRand::with_seed(current_nanos()),
        // Corpus that will be evolved, we keep it in memory for performance
        InMemoryCorpus::<BytesInput>::new(),
        // Corpus in which we store solutions (crashes in this example),
        // on disk so the user can get them after stopping the fuzzer
        OnDiskCorpus::new(PathBuf::from("./crashes")).unwrap(),
        // States of the feedbacks.
        // They are the data related to the feedbacks that you want to persist in the State.
        tuple_list!(feedback_state, objective_state),
    );

    // The Monitor trait define how the fuzzer stats are reported to the user
    let monitor = SimpleMonitor::new(|s| println!("{}", s));

    // The event manager handle the various events generated during the fuzzing loop
    // such as the notification of the addition of a new item to the corpus
    let mut mgr = SimpleEventManager::new(monitor);

    // A minimization+queue policy to get testcasess from the corpus
    let scheduler = IndexesLenTimeMinimizerCorpusScheduler::new(QueueCorpusScheduler::new());

    // A fuzzer with feedbacks and a corpus scheduler
    let mut fuzzer = StdFuzzer::new(scheduler, feedback, objective);

    // If we should debug the child
    let debug_child = res.is_present("debug_child");

    // Create the executor for the forkserver
    let args = match res.values_of("arguments") {
        Some(vec) => vec.map(|s| s.to_string()).collect::<Vec<String>>().to_vec(),
        None => [].to_vec(),
    };

<<<<<<< HEAD
    let mut tokens = Tokens::new();
    let forkserver = ForkserverExecutorBuilder::new()
=======
    let forkserver = ForkserverExecutor::builder()
>>>>>>> 9482433e
        .program(res.value_of("executable").unwrap().to_string())
        .args(&args)
        .debug_child(debug_child)
        .shmem_provider(&mut shmem_provider)
<<<<<<< HEAD
        .autodict_tokens(&mut tokens)
=======
>>>>>>> 9482433e
        .build(tuple_list!(time_observer, edges_observer))
        .unwrap();

    let mut executor = TimeoutForkserverExecutor::new(
        forkserver,
        Duration::from_millis(
            res.value_of("timeout")
                .unwrap()
                .to_string()
                .parse()
                .expect("Could not parse timeout in milliseconds"),
        ),
    )
    .expect("Failed to create the executor.");

    // In case the corpus is empty (on first run), reset
    if state.corpus().count() < 1 {
        state
            .load_initial_inputs(&mut fuzzer, &mut executor, &mut mgr, &corpus_dirs)
            .unwrap_or_else(|err| {
                panic!(
                    "Failed to load initial corpus at {:?}: {:?}",
                    &corpus_dirs, err
                )
            });
        println!("We imported {} inputs from disk.", state.corpus().count());
    }

    state.add_metadata(tokens);

    // Setup a mutational stage with a basic bytes mutator
    let mutator = StdScheduledMutator::new(havoc_mutations().merge(tokens_mutations()));
    let mut stages = tuple_list!(StdMutationalStage::new(mutator));

    fuzzer
        .fuzz_loop(&mut stages, &mut executor, &mut state, &mut mgr)
        .expect("Error in the fuzzing loop");
}<|MERGE_RESOLUTION|>--- conflicted
+++ resolved
@@ -145,20 +145,11 @@
         None => [].to_vec(),
     };
 
-<<<<<<< HEAD
-    let mut tokens = Tokens::new();
-    let forkserver = ForkserverExecutorBuilder::new()
-=======
     let forkserver = ForkserverExecutor::builder()
->>>>>>> 9482433e
         .program(res.value_of("executable").unwrap().to_string())
         .args(&args)
         .debug_child(debug_child)
         .shmem_provider(&mut shmem_provider)
-<<<<<<< HEAD
-        .autodict_tokens(&mut tokens)
-=======
->>>>>>> 9482433e
         .build(tuple_list!(time_observer, edges_observer))
         .unwrap();
 
