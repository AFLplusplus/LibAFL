mod utils;

use libafl::{
<<<<<<< HEAD
    bolts::{
        current_nanos, rands::StdRand, serdeany::RegistryBuilder, tuples::tuple_list, AsSlice,
    },
=======
>>>>>>> e9e9c457
    corpus::{Corpus, InMemoryCorpus},
    events::SimpleEventManager,
    executors::{ExitKind, InProcessExecutor},
    feedbacks::{CrashFeedback, MapFeedbackMetadata, MaxMapFeedback},
    generators::RandPrintablesGenerator,
    inputs::{BytesInput, HasTargetBytes},
    monitors::SimpleMonitor,
    mutators::{havoc_mutations, StdScheduledMutator},
    observers::StdMapObserver,
    schedulers::QueueScheduler,
    stages::StdMutationalStage,
    state::{HasSolutions, StdState},
    Fuzzer, StdFuzzer,
};
use libafl_bolts::{current_nanos, rands::StdRand, tuples::tuple_list, AsSlice};
use wasm_bindgen::prelude::*;
use web_sys::{Performance, Window};

use crate::utils::set_panic_hook;

// defined for internal use by libafl
#[no_mangle]
#[allow(clippy::cast_sign_loss, clippy::cast_possible_truncation)]
pub extern "C" fn external_current_millis() -> u64 {
    let window: Window = web_sys::window().expect("should be in browser to run this demo");
    let performance: Performance = window
        .performance()
        .expect("should be in browser to run this demo");
    performance.now() as u64
}

#[allow(clippy::missing_panics_doc)]
#[wasm_bindgen]
pub fn fuzz() {
    set_panic_hook();
    RegistryBuilder::register::<MapFeedbackMetadata<u8>>();

    let mut signals = [0u8; 64];
    let signals_ptr = signals.as_mut_ptr();
    let signals_set = |i: usize| unsafe {
        *signals_ptr.add(i) += 1;
    };

    // The closure that we want to fuzz
    let mut harness = |input: &BytesInput| {
        let target = input.target_bytes();
        let buf = target.as_slice();
        signals_set(0);
        if !buf.is_empty() && buf[0] == b'a' {
            signals_set(1);
            if buf.len() > 1 && buf[1] == b'b' {
                signals_set(2);
                #[allow(clippy::manual_assert)]
                if buf.len() > 2 && buf[2] == b'c' {
                    // WASM cannot handle traps: https://webassembly.github.io/spec/core/intro/overview.html
                    // in a "real" fuzzing campaign, you should prefer to setup trap handling in JS,
                    // but we do not do this for demonstration purposes
                    return ExitKind::Crash;
                }
            }
        }
        ExitKind::Ok
    };

    // Create an observation channel using the signals map
    let observer =
        unsafe { StdMapObserver::from_mut_ptr("signals", signals.as_mut_ptr(), signals.len()) };

    // Feedback to rate the interestingness of an input
    let mut feedback = MaxMapFeedback::new(&observer);

    // A feedback to choose if an input is a solution or not
    let mut objective = CrashFeedback::new();

    // create a State from scratch
    let mut state = StdState::new(
        // RNG
        StdRand::with_seed(current_nanos()),
        // Corpus that will be evolved, we keep it in memory for performance
        InMemoryCorpus::new(),
        // In a "real" fuzzing campaign, you should stash solutions in a JS array instead
        InMemoryCorpus::new(),
        // States of the feedbacks.
        // The feedbacks can report the data that should persist in the State.
        &mut feedback,
        // Same for objective feedbacks
        &mut objective,
    )
    .unwrap();

    // The Monitor trait define how the fuzzer stats are reported to the user
    let monitor = SimpleMonitor::new(|s| {
        web_sys::console::log_1(&s.into());
    });

    // The event manager handle the various events generated during the fuzzing loop
    // such as the notification of the addition of a new item to the corpus
    let mut mgr = SimpleEventManager::new(monitor);

    // A queue policy to get testcasess from the corpus
    let scheduler = QueueScheduler::new();

    // A fuzzer with feedbacks and a corpus scheduler
    let mut fuzzer = StdFuzzer::new(scheduler, feedback, objective);

    // Create the executor for an in-process function with just one observer
    let mut executor = InProcessExecutor::new(
        &mut harness,
        tuple_list!(observer),
        &mut fuzzer,
        &mut state,
        &mut mgr,
    )
    .expect("Failed to create the Executor");

    // Generator of printable bytearrays of max size 32
    let mut generator = RandPrintablesGenerator::new(32);

    // Generate 8 initial inputs
    state
        .generate_initial_inputs(&mut fuzzer, &mut executor, &mut generator, &mut mgr, 8)
        .expect("Failed to generate the initial corpus");

    // Setup a mutational stage with a basic bytes mutator
    let mutator = StdScheduledMutator::new(havoc_mutations());
    let mut stages = tuple_list!(StdMutationalStage::new(mutator));

    while state.solutions().is_empty() {
        fuzzer
            .fuzz_one(&mut stages, &mut executor, &mut state, &mut mgr)
            .expect("Error in the fuzzing loop");
    }
}<|MERGE_RESOLUTION|>--- conflicted
+++ resolved
@@ -1,12 +1,6 @@
 mod utils;
 
 use libafl::{
-<<<<<<< HEAD
-    bolts::{
-        current_nanos, rands::StdRand, serdeany::RegistryBuilder, tuples::tuple_list, AsSlice,
-    },
-=======
->>>>>>> e9e9c457
     corpus::{Corpus, InMemoryCorpus},
     events::SimpleEventManager,
     executors::{ExitKind, InProcessExecutor},
@@ -21,7 +15,9 @@
     state::{HasSolutions, StdState},
     Fuzzer, StdFuzzer,
 };
-use libafl_bolts::{current_nanos, rands::StdRand, tuples::tuple_list, AsSlice};
+use libafl_bolts::{
+    current_nanos, rands::StdRand, serdeany::RegistryBuilder, tuples::tuple_list, AsSlice,
+};
 use wasm_bindgen::prelude::*;
 use web_sys::{Performance, Window};
 
