use std::{
    borrow::Cow,
    cell::RefCell,
    marker::PhantomData,
    path::{Path, PathBuf},
    rc::Rc,
    time::Duration,
};

#[cfg(feature = "fuzzbench")]
use libafl::events::SimpleEventManager;
#[cfg(not(feature = "fuzzbench"))]
use libafl::events::{CentralizedEventManager, LlmpRestartingEventManager};
#[cfg(feature = "fuzzbench")]
use libafl::monitors::SimpleMonitor;
use libafl::{
    corpus::{CachedOnDiskCorpus, Corpus, OnDiskCorpus},
    events::ProgressReporter,
    executors::forkserver::{ForkserverExecutor, ForkserverExecutorBuilder},
    feedback_and, feedback_or, feedback_or_fast,
    feedbacks::{
        CaptureTimeoutFeedback, ConstFeedback, CrashFeedback, MaxMapFeedback, TimeFeedback,
    },
    fuzzer::StdFuzzer,
<<<<<<< HEAD
    inputs::BytesInput,
    mutators::{havoc_mutations, tokens_mutations, AFLppRedQueen, StdScheduledMutator, Tokens},
=======
    inputs::{BytesInput, NopTargetBytesConverter},
    mutators::{havoc_mutations, tokens_mutations, AFLppRedQueen, HavocScheduledMutator, Tokens},
>>>>>>> d0acc3ef
    observers::{CanTrack, HitcountsMapObserver, StdMapObserver, TimeObserver},
    schedulers::{
        powersched::{BaseSchedule, PowerSchedule},
        IndexesLenTimeMinimizerScheduler, QueueScheduler, StdWeightedScheduler,
    },
    stages::{
        afl_stats::{AflStatsStage, CalibrationTime, FuzzTime, SyncTime},
        mutational::MultiMutationalStage,
        time_tracker::TimeTrackingStageWrapper,
        CalibrationStage, ColorizationStage, IfStage, StagesTuple, StdMutationalStage,
        StdPowerMutationalStage, SyncFromDiskStage, VerifyTimeoutsStage,
    },
    state::{
        HasCorpus, HasCurrentTestcase, HasExecutions, HasLastReportTime, HasStartTime, StdState,
    },
    Error, Fuzzer, HasFeedback, HasMetadata, SerdeAny,
};
#[cfg(not(feature = "fuzzbench"))]
use libafl_bolts::shmem::{StdShMem, StdShMemProvider};
use libafl_bolts::{
    core_affinity::CoreId,
    current_nanos, current_time,
    fs::get_unique_std_input_file,
    ownedref::OwnedRefMut,
    rands::StdRand,
    shmem::{ShMem, ShMemProvider, UnixShMemProvider},
    tuples::{tuple_list, Handled, Merge},
    AsSliceMut, TargetArgs,
};
#[cfg(feature = "nyx")]
use libafl_nyx::{executor::NyxExecutor, helper::NyxHelper, settings::NyxSettings};
use libafl_targets::{cmps::AFLppCmpLogMap, AFLppCmpLogObserver, AFLppCmplogTracingStage};
use serde::{Deserialize, Serialize};

use crate::{
    corpus::{set_corpus_filepath, set_solution_filepath},
    env_parser::AFL_DEFAULT_MAP_SIZE,
    executor::{find_afl_binary, SupportedExecutors},
    feedback::{
        filepath::CustomFilepathToTestcaseFeedback, persistent_record::PersitentRecordFeedback,
        seed::SeedFeedback,
    },
    scheduler::SupportedSchedulers,
    stages::mutational_stage::SupportedMutationalStages,
    Opt, AFL_DEFAULT_INPUT_LEN_MAX, AFL_DEFAULT_INPUT_LEN_MIN, AFL_HARNESS_FILE_INPUT,
    SHMEM_ENV_VAR,
};

pub type LibaflFuzzState =
    StdState<CachedOnDiskCorpus<BytesInput>, BytesInput, StdRand, OnDiskCorpus<BytesInput>>;

#[cfg(not(feature = "fuzzbench"))]
type LibaflFuzzManager = CentralizedEventManager<
    LlmpRestartingEventManager<(), BytesInput, LibaflFuzzState, StdShMem, StdShMemProvider>,
    BytesInput,
    LibaflFuzzState,
    StdShMem,
    StdShMemProvider,
>;
#[cfg(feature = "fuzzbench")]
type LibaflFuzzManager<F> = SimpleEventManager<BytesInput, SimpleMonitor<F>, LibaflFuzzState>;

macro_rules! define_run_client {
    ($state: ident, $mgr: ident, $fuzzer_dir: ident, $core_id: ident, $opt:ident, $is_main_node: ident, $body:block) => {
        #[cfg(not(feature = "fuzzbench"))]
        pub fn run_client(
            $state: Option<LibaflFuzzState>,
            mut $mgr: LibaflFuzzManager,
            $fuzzer_dir: &Path,
            $core_id: CoreId,
            $opt: &Opt,
            $is_main_node: bool,
        ) -> Result<(), Error> {
            $body
        }
        #[cfg(feature = "fuzzbench")]
        pub fn run_client<F>(
            $state: Option<LibaflFuzzState>,
            mut $mgr: LibaflFuzzManager<F>,
            $fuzzer_dir: &Path,
            $core_id: CoreId,
            $opt: &Opt,
            $is_main_node: bool,
        ) -> Result<(), Error>
        where
            F: FnMut(&str),
        {
            $body
        }
    };
}

define_run_client!(state, mgr, fuzzer_dir, core_id, opt, is_main_node, {
    // Create the shared memory map for comms with the forkserver
    let mut shmem_provider = UnixShMemProvider::new().unwrap();
    let mut shmem = shmem_provider
        .new_shmem(opt.map_size.unwrap_or(AFL_DEFAULT_MAP_SIZE))
        .unwrap();
    unsafe {
        shmem.write_to_env(SHMEM_ENV_VAR).unwrap();
    }
    let shmem_buf = shmem.as_slice_mut();

    // If we are in Nyx Mode, we need to use a different map observer.
    #[cfg(feature = "nyx")]
    let (nyx_helper, edges_observer) = {
        if opt.nyx_mode {
            // main node is the first core id in CentralizedLauncher
            let cores = opt.cores.clone().expect("invariant; should never occur");
            let main_node_core_id = match cores.ids.len() {
                1 => None,
                _ => Some(cores.ids.first().expect("invariant; should never occur").0),
            };
            let nyx_settings = NyxSettings::builder()
                .cpu_id(core_id.0)
                .parent_cpu_id(main_node_core_id)
                .build();
            let nyx_helper = NyxHelper::new(opt.executable.clone(), nyx_settings).unwrap();
            let observer = unsafe {
                StdMapObserver::from_mut_ptr(
                    "edges",
                    nyx_helper.bitmap_buffer,
                    nyx_helper.bitmap_size,
                )
            };
            (Some(nyx_helper), observer)
        } else {
            let observer = unsafe { StdMapObserver::new("edges", shmem_buf) };
            (None, observer)
        }
    };
    #[cfg(not(feature = "nyx"))]
    let edges_observer = { unsafe { StdMapObserver::new("edges", shmem_buf) } };

    let edges_observer = HitcountsMapObserver::new(edges_observer).track_indices();

    // Create a MapFeedback for coverage guided fuzzin'
    let map_feedback = MaxMapFeedback::new(&edges_observer);

    // Create the CalibrationStage; used to measure the stability of an input.
    // We run the stage only if we are NOT doing sequential scheduling.
    let calibration = IfStage::new(
        |_, _, _, _| Ok(!opt.sequential_queue),
        tuple_list!(TimeTrackingStageWrapper::<CalibrationTime, _, _>::new(
            CalibrationStage::new(&map_feedback)
        )),
    );

    // Add user supplied dictionaries
    let mut tokens = Tokens::new();
    tokens = tokens.add_from_files(&opt.dicts)?;

    // Create a AFLStatsStage;
    let afl_stats_stage = AflStatsStage::builder()
        .stats_file(fuzzer_dir.join("fuzzer_stats"))
        .plot_file(fuzzer_dir.join("plot_data"))
        .core_id(core_id)
        .report_interval(Duration::from_secs(opt.stats_interval))
        .map_observer(&edges_observer)
        .uses_autotokens(!opt.no_autodict)
        .tokens(&tokens)
        .banner(opt.executable.display().to_string())
        .version("0.13.2".to_string())
        .exec_timeout(opt.hang_timeout)
        .target_mode(fuzzer_target_mode(opt).to_string())
        .build()
        .expect("invariant; should never occur");

    // Create an observation channel to keep track of the execution time.
    let time_observer = TimeObserver::new("time");

    /*
     * Feedback to decide if the Input is "corpus worthy"
     * We only check if it gives new coverage.
     * The `TimeFeedback` is used to annotate the testcase with it's exec time.
     * The `CustomFilepathToTestcaseFeedback is used to adhere to AFL++'s corpus format.
     * The `Seedfeedback` is used during seed loading to adhere to AFL++'s handling of seeds
     */
    let mut feedback = SeedFeedback::new(
        feedback_or!(
            map_feedback,
            TimeFeedback::new(&time_observer),
            CustomFilepathToTestcaseFeedback::new(set_corpus_filepath, fuzzer_dir.to_path_buf())
        ),
        opt,
    );

    // We need to share this reference as [`VerifyTimeoutsStage`] will toggle this
    // value before re-running the alleged timeouts so we don't keep capturing timeouts infinitely.
    let enable_capture_timeouts = Rc::new(RefCell::new(false));
    let capture_timeout_feedback = CaptureTimeoutFeedback::new(Rc::clone(&enable_capture_timeouts));

    // Like AFL++ we re-run all timeouts with double the timeout to assert that they are not false positives
    let timeout_verify_stage = IfStage::new(
        |_, _, _, _| Ok(!opt.ignore_timeouts),
        tuple_list!(VerifyTimeoutsStage::new(
            enable_capture_timeouts,
            Duration::from_millis(opt.hang_timeout),
        )),
    );

    /*
     * Feedback to decide if the Input is "solution worthy".
     * We check if it's a crash or a timeout (if we are configured to consider timeouts)
     * The `CustomFilepathToTestcaseFeedback is used to adhere to AFL++'s corpus format.
     * The `MaxMapFeedback` saves objectives only if they hit new edges
     * Note: The order of the feedbacks matter!
     * */
    let mut objective = feedback_or!(
        feedback_and!(
            feedback_or_fast!(
                CrashFeedback::new(),
                feedback_and!(
                    ConstFeedback::new(!opt.ignore_timeouts),
                    capture_timeout_feedback,
                )
            ),
            MaxMapFeedback::with_name("edges_objective", &edges_observer)
        ),
        CustomFilepathToTestcaseFeedback::new(set_solution_filepath, fuzzer_dir.to_path_buf()),
        PersitentRecordFeedback::new(opt.persistent_record),
    );

    // Initialize our State if necessary
    let mut state = state.unwrap_or_else(|| {
        StdState::new(
            StdRand::with_seed(opt.rng_seed.unwrap_or(current_nanos())),
            // TODO: configure testcache size
            CachedOnDiskCorpus::<BytesInput>::new(fuzzer_dir.join("queue"), 1000).unwrap(),
            OnDiskCorpus::<BytesInput>::new(fuzzer_dir).unwrap(),
            &mut feedback,
            &mut objective,
        )
        .unwrap()
    });

    // Create our Mutational Stage.
    // We can either have a simple MutationalStage (for Queue scheduling)
    // Or one that utilizes scheduling metadadata (Weighted Random scheduling)
    let mutation = HavocScheduledMutator::new(havoc_mutations().merge(tokens_mutations()));
    let inner_mutational_stage = if opt.sequential_queue {
        SupportedMutationalStages::StdMutational(StdMutationalStage::new(mutation), PhantomData)
    } else {
        SupportedMutationalStages::PowerMutational(
            StdPowerMutationalStage::<_, _, BytesInput, _, _, _>::new(mutation),
            PhantomData,
        )
    };
    let mutational_stage = TimeTrackingStageWrapper::<FuzzTime, _, _>::new(inner_mutational_stage);
    let strategy = opt.power_schedule.unwrap_or(BaseSchedule::EXPLORE);

    // Create our ColorizationStage
    let colorization = ColorizationStage::new(&edges_observer);

    // Create our Scheduler
    // Our scheduler can either be a Queue
    // Or a "Weighted Random" which prioritizes entries that take less time and hit more edges
    let scheduler;
    if opt.sequential_queue {
        scheduler = SupportedSchedulers::Queue(QueueScheduler::new(), PhantomData);
    } else {
        let ps = PowerSchedule::new(strategy);
        let mut weighted_scheduler =
            StdWeightedScheduler::with_schedule(&mut state, &edges_observer, Some(ps));
        if opt.cycle_schedules {
            weighted_scheduler = weighted_scheduler.cycling_scheduler();
        }
        scheduler = SupportedSchedulers::Weighted(
            IndexesLenTimeMinimizerScheduler::new(&edges_observer, weighted_scheduler),
            PhantomData,
        );
    }

    // Create our Fuzzer
    let mut fuzzer = StdFuzzer::new(scheduler, feedback, objective);

    // Set LD_PRELOAD (Linux) && DYLD_INSERT_LIBRARIES (OSX) for target.
    if let Some(preload_env) = &opt.afl_preload {
        // TODO: Audit that the environment access only happens in single-threaded code.
        unsafe { std::env::set_var("LD_PRELOAD", preload_env) };
        // TODO: Audit that the environment access only happens in single-threaded code.
        unsafe { std::env::set_var("DYLD_INSERT_LIBRARIES", preload_env) };
    }

    // Insert appropriate shared libraries if frida_mode
    if opt.frida_mode {
        if opt.frida_asan {
            // TODO: Audit that the environment access only happens in single-threaded code.
            unsafe { std::env::set_var("ASAN_OPTIONS", "detect_leaks=false") };
        }
        let frida_bin = find_afl_binary("afl-frida-trace.so", Some(opt.executable.clone()))?
            .display()
            .to_string();
        let preload = if let Some(preload_env) = &opt.afl_preload {
            format!("{preload_env}:{frida_bin}")
        } else {
            frida_bin
        };
        // TODO: Audit that the environment access only happens in single-threaded code.
        unsafe { std::env::set_var("LD_PRELOAD", &preload) };
        // TODO: Audit that the environment access only happens in single-threaded code.
        unsafe { std::env::set_var("DYLD_INSERT_LIBRARIES", &preload) };
    }
    #[cfg(feature = "nyx")]
    let mut executor = {
        if opt.nyx_mode {
            SupportedExecutors::Nyx(NyxExecutor::builder().build(
                nyx_helper.unwrap(),
                (edges_observer, tuple_list!(time_observer)),
            ))
        } else {
            // Create the base Executor
            let mut executor_builder =
                base_forkserver_builder(opt, &mut shmem_provider, fuzzer_dir);
            // Set a custom exit code to be interpreted as a Crash if configured.
            if let Some(crash_exitcode) = opt.crash_exitcode {
                executor_builder = executor_builder.crash_exitcode(crash_exitcode);
            }

            // Enable autodict if configured
            if !opt.no_autodict {
                executor_builder = executor_builder.autotokens(&mut tokens);
            };

            // Finalize and build our Executor
            SupportedExecutors::Forkserver(
                executor_builder
                    .build_dynamic_map(edges_observer, tuple_list!(time_observer))
                    .unwrap(),
                PhantomData,
            )
        }
    };
    #[cfg(not(feature = "nyx"))]
    let mut executor = {
        // Create the base Executor
        let mut executor_builder = base_forkserver_builder(opt, &mut shmem_provider, fuzzer_dir);
        // Set a custom exit code to be interpreted as a Crash if configured.
        if let Some(crash_exitcode) = opt.crash_exitcode {
            executor_builder = executor_builder.crash_exitcode(crash_exitcode);
        }

        // Enable autodict if configured
        if !opt.no_autodict {
            executor_builder = executor_builder.autotokens(&mut tokens);
        }

        // Finalize and build our Executor
        SupportedExecutors::Forkserver(
            executor_builder
                .build_dynamic_map(edges_observer, tuple_list!(time_observer))
                .unwrap(),
            PhantomData,
        )
    };

    let queue_dir = fuzzer_dir.join("queue");
    if opt.auto_resume {
        // TODO - see afl-fuzz-init.c line 1898 onwards
    } else {
        // If we aren't auto resuming, copy all the files to our queue directory.
        let mut id = 0;
        state.walk_initial_inputs(&[opt.input_dir.clone()], |path: &PathBuf| {
            let mut filename = path
                .file_name()
                .ok_or(Error::illegal_state(format!(
                    "file {} in input directory does not have a filename",
                    path.display()
                )))?
                .to_str()
                .ok_or(Error::illegal_state(format!(
                    "file {} in input directory does not have a legal filename",
                    path.display()
                )))?
                .to_string();
            filename = format!("id:{id:0>6},time:0,execs:0,orig:{filename}");
            let cpy_res = std::fs::copy(path, queue_dir.join(filename));
            match cpy_res {
                Err(e) if e.kind() == std::io::ErrorKind::InvalidInput => {
                    println!("skipping {} since it is not a regular file", path.display());
                }
                Err(e) => return Err(e.into()),
                Ok(_) => {
                    id += 1;
                }
            }
            Ok(())
        })?;
    }
    // Load our seeds.
    if state.must_load_initial_inputs() {
        state
            .load_initial_inputs_multicore(
                &mut fuzzer,
                &mut executor,
                &mut mgr,
                &[queue_dir],
                &core_id,
                opt.cores.as_ref().expect("invariant; should never occur"),
            )
            .unwrap_or_else(|err| panic!("Failed to load initial corpus! {err:?}"));
        println!("We imported {} inputs from disk.", state.corpus().count());
    }

    // We set IsInitialCorpusEntry as metadata for all initial testcases.
    // Used in Cmplog stage if AFL_CMPLOG_ONLY_NEW.
    if opt.cmplog_only_new {
        for id in state.corpus().ids() {
            let testcase = state.corpus().get(id).expect("should be present in Corpus");
            testcase
                .borrow_mut()
                .add_metadata(IsInitialCorpusEntryMetadata {});
        }
    }

    // Add the tokens to State
    state.add_metadata(tokens);

    // Set the start time of our Fuzzer
    *state.start_time_mut() = current_time();

    // Tell [`SeedFeedback`] that we're done loading seeds; rendering it benign.
    fuzzer.feedback_mut().done_loading_seeds();

    // Create a Sync stage to sync from foreign fuzzers
    let sync_stage = IfStage::new(
        |_, _, _, _| Ok(is_main_node && !opt.foreign_sync_dirs.is_empty()),
        tuple_list!(TimeTrackingStageWrapper::<SyncTime, _, _>::new(
            SyncFromDiskStage::with_from_file(
                opt.foreign_sync_dirs.clone(),
                opt.foreign_sync_interval
            )
        )),
    );

    // Create a CmpLog executor if configured.
    // We only run cmplog on the main node
    let cmplog_executable_path = match &opt.cmplog {
        None => "-",
        Some(p) => match p.as_str() {
            "0" => opt.executable.to_str().unwrap(),
            _ => p,
        },
    };
    let run_cmplog = cmplog_executable_path != "-" && is_main_node;

    if run_cmplog {
        // The CmpLog map shared between the CmpLog observer and CmpLog executor
        let mut cmplog_shmem = shmem_provider.uninit_on_shmem::<AFLppCmpLogMap>().unwrap();

        // Let the Forkserver know the CmpLog shared memory map ID.
        unsafe {
            cmplog_shmem.write_to_env("__AFL_CMPLOG_SHM_ID").unwrap();
        }
        let cmpmap = unsafe { OwnedRefMut::from_shmem(&mut cmplog_shmem) };

        // Create the CmpLog observer.
        let cmplog_observer = AFLppCmpLogObserver::new("cmplog", cmpmap, true);
        let cmplog_ref = cmplog_observer.handle();

        // Create the CmpLog executor.
        // Cmplog has 25% execution overhead so we give it double the timeout
        let cmplog_executor = base_forkserver_builder(opt, &mut shmem_provider, fuzzer_dir)
            .timeout(Duration::from_millis(opt.hang_timeout * 2))
            .program(cmplog_executable_path)
            .build(tuple_list!(cmplog_observer))
            .unwrap();

        // Create the CmpLog tracing stage.
        let tracing = AFLppCmplogTracingStage::new(cmplog_executor, cmplog_ref);

        // Create a randomic Input2State stage
        let rq = MultiMutationalStage::<_, _, BytesInput, _, _, _>::new(
            AFLppRedQueen::with_cmplog_options(true, true),
        );

        // Create an IfStage and wrap the CmpLog stages in it.
        // We run cmplog on the second fuzz run of the testcase.
        // This stage checks if the testcase has been fuzzed more than twice, if so do not run cmplog.
        // We also check if it is an initial corpus testcase
        // and if run with AFL_CMPLOG_ONLY_NEW, then we avoid cmplog.
        let cb = |_fuzzer: &mut _,
                  _executor: &mut _,
                  state: &mut LibaflFuzzState,
                  _event_manager: &mut _|
         -> Result<bool, Error> {
            let testcase = state.current_testcase()?;
            if testcase.scheduled_count() == 1
                && !(opt.cmplog_only_new && testcase.has_metadata::<IsInitialCorpusEntryMetadata>())
            {
                return Ok(true);
            }
            Ok(false)
        };
        let cmplog = IfStage::new(cb, tuple_list!(colorization, tracing, rq));

        // The order of the stages matter!
        let mut stages = tuple_list!(
            calibration,
            cmplog,
            mutational_stage,
            timeout_verify_stage,
            afl_stats_stage,
            sync_stage
        );

        // Run our fuzzer; WITH CmpLog
        run_fuzzer_with_stages::<_, _, BytesInput, _, _, _>(
            opt,
            &mut fuzzer,
            &mut stages,
            &mut executor,
            &mut state,
            &mut mgr,
        )?;
    } else {
        // The order of the stages matter!
        let mut stages = tuple_list!(
            calibration,
            mutational_stage,
            timeout_verify_stage,
            afl_stats_stage,
            sync_stage
        );

        // Run our fuzzer; NO CmpLog
        run_fuzzer_with_stages::<_, _, BytesInput, _, _, _>(
            opt,
            &mut fuzzer,
            &mut stages,
            &mut executor,
            &mut state,
            &mut mgr,
        )?;
    }
    Ok(())
    // TODO: serialize state when exiting.
});

fn base_forkserver_builder<'a>(
    opt: &'a Opt,
    shmem_provider: &'a mut UnixShMemProvider,
    fuzzer_dir: &Path,
) -> ForkserverExecutorBuilder<'a, UnixShMemProvider> {
    let mut executor = ForkserverExecutor::builder()
        .program(opt.executable.clone())
        .coverage_map_size(opt.map_size.unwrap_or(AFL_DEFAULT_MAP_SIZE))
        .debug_child(opt.debug_child)
        .is_persistent(opt.is_persistent)
        .is_deferred_frksrv(opt.defer_forkserver)
        .min_input_size(opt.min_input_len.unwrap_or(AFL_DEFAULT_INPUT_LEN_MIN))
        .max_input_size(opt.max_input_len.unwrap_or(AFL_DEFAULT_INPUT_LEN_MAX))
        .timeout(Duration::from_millis(opt.hang_timeout));
    if let Some(target_env) = &opt.target_env {
        executor = executor.envs(target_env);
    }
    if opt.frida_mode || opt.unicorn_mode || opt.qemu_mode {
        executor = executor.kill_signal(nix::sys::signal::Signal::SIGKILL);
    }
    if let Some(kill_signal) = opt.kill_signal {
        executor = executor.kill_signal(kill_signal);
    }
    if opt.is_persistent || opt.qemu_mode || opt.unicorn_mode {
        executor = executor.shmem_provider(shmem_provider);
    }
    // Set arguments for the target if necessary
    for arg in &opt.target_args {
        if arg == AFL_HARNESS_FILE_INPUT {
            let mut file = get_unique_std_input_file();
            if let Some(ext) = &opt.input_ext {
                file = format!("{file}.{ext}");
            }
            if let Some(cur_input_dir) = &opt.cur_input_dir {
                executor = executor.arg_input_file(cur_input_dir.join(file));
            } else {
                executor = executor.arg_input_file(fuzzer_dir.join(file));
            }
        } else {
            executor = executor.arg(arg);
        }
    }
    if opt.qemu_mode {
        // We need to give the harness as the first argument to afl-qemu-trace.
        executor = executor.arg(opt.executable.clone());
        executor = executor.program(
            find_afl_binary("afl-qemu-trace", Some(opt.executable.clone()))
                .expect("to find afl-qemu-trace"),
        );
    }
    executor
}

pub fn fuzzer_target_mode(opt: &Opt) -> Cow<'static, str> {
    let mut res = String::new();
    if opt.unicorn_mode {
        res = format!("{res}unicorn ");
    }
    if opt.qemu_mode {
        res = format!("{res}qemu ");
    }
    if opt.forkserver_cs {
        res = format!("{res}coresight ");
    }
    if opt.no_forkserver {
        res = format!("{res}no_fsrv ");
    }
    if opt.crash_mode {
        res = format!("{res}crash ");
    }
    if opt.is_persistent {
        res = format!("{res}persistent ");
    }
    // TODO: not always shmem_testcase
    res = format!("{res}shmem_testcase ");
    if opt.defer_forkserver {
        res = format!("{res}deferred ");
    }
    if !(opt.unicorn_mode
        || opt.qemu_mode
        || opt.forkserver_cs
        || opt.non_instrumented_mode
        || opt.no_forkserver
        || opt.crash_mode
        || opt.is_persistent
        || opt.defer_forkserver)
    {
        res = format!("{res}default");
    }
    Cow::Owned(res)
}

#[derive(Debug, Serialize, Deserialize, SerdeAny)]
pub struct IsInitialCorpusEntryMetadata {}

pub fn run_fuzzer_with_stages<E, EM, I, S, ST, Z>(
    opt: &Opt,
    fuzzer: &mut Z,
    stages: &mut ST,
    executor: &mut E,
    state: &mut S,
    mgr: &mut EM,
) -> Result<(), Error>
where
    Z: Fuzzer<E, EM, I, S, ST>,
    EM: ProgressReporter<S>,
    ST: StagesTuple<E, EM, S, Z>,
    S: HasLastReportTime + HasExecutions + HasMetadata,
{
    if opt.bench_just_one {
        fuzzer.fuzz_loop_for(stages, executor, state, mgr, 1)?;
    } else {
        fuzzer.fuzz_loop(stages, executor, state, mgr)?;
    }
    Ok(())
}<|MERGE_RESOLUTION|>--- conflicted
+++ resolved
@@ -22,13 +22,8 @@
         CaptureTimeoutFeedback, ConstFeedback, CrashFeedback, MaxMapFeedback, TimeFeedback,
     },
     fuzzer::StdFuzzer,
-<<<<<<< HEAD
     inputs::BytesInput,
-    mutators::{havoc_mutations, tokens_mutations, AFLppRedQueen, StdScheduledMutator, Tokens},
-=======
-    inputs::{BytesInput, NopTargetBytesConverter},
     mutators::{havoc_mutations, tokens_mutations, AFLppRedQueen, HavocScheduledMutator, Tokens},
->>>>>>> d0acc3ef
     observers::{CanTrack, HitcountsMapObserver, StdMapObserver, TimeObserver},
     schedulers::{
         powersched::{BaseSchedule, PowerSchedule},
