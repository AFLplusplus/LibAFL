--- conflicted
+++ resolved
@@ -34,14 +34,10 @@
             0
         };
         let execs = *state.executions();
-<<<<<<< HEAD
-        let time = current_time().checked_sub(*state.start_time()).unwrap_or_default().as_secs();
-=======
         let time = (current_time()
             .checked_sub(*state.start_time())
             .unwrap_or_default())
         .as_secs();
->>>>>>> ac338cde
         format!("id:{id:0>6},src:{src:0>6},time:{time},execs:{execs},op:havoc,rep:0",)
     };
     name
