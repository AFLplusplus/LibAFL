--- conflicted
+++ resolved
@@ -259,23 +259,19 @@
 }
 
 #[cfg(feature = "nyx")]
-impl<S, OT, FSV, NYX, EM, Z> Executor<EM, <S::Corpus as Corpus>::Input, S, Z>
+impl<S, OT, FSV, NYX, EM, Z> Executor<EM, I, S, Z>
     for SupportedExecutors<S, OT, FSV, NYX>
 where
     S: HasCorpus,
-<<<<<<< HEAD
-    EM: UsesState<State = S>,
-=======
->>>>>>> cfe051e5
-    NYX: Executor<EM, <S::Corpus as Corpus>::Input, S, Z>,
-    FSV: Executor<EM, <S::Corpus as Corpus>::Input, S, Z>,
+    NYX: Executor<EM, I, S, Z>,
+    FSV: Executor<EM, I, S, Z>,
 {
     fn run_target(
         &mut self,
         fuzzer: &mut Z,
         state: &mut S,
         mgr: &mut EM,
-        input: &<S::Corpus as Corpus>::Input,
+        input: &I,
     ) -> Result<ExitKind, Error> {
         match self {
             Self::Forkserver(fsrv, _) => fsrv.run_target(fuzzer, state, mgr, input),
@@ -339,18 +335,18 @@
 }
 
 #[cfg(not(feature = "nyx"))]
-impl<S, OT, FSV, EM, Z> Executor<EM, <S::Corpus as Corpus>::Input, S, Z>
+impl<S, OT, FSV, EM, Z> Executor<EM, I, S, Z>
     for SupportedExecutors<S, OT, FSV>
 where
     S: HasCorpus,
-    FSV: Executor<EM, <S::Corpus as Corpus>::Input, S, Z>,
+    FSV: Executor<EM, I, S, Z>,
 {
     fn run_target(
         &mut self,
         fuzzer: &mut Z,
         state: &mut S,
         mgr: &mut EM,
-        input: &<S::Corpus as Corpus>::Input,
+        input: &I,
     ) -> Result<ExitKind, Error> {
         match self {
             Self::Forkserver(fsrv, _) => fsrv.run_target(fuzzer, state, mgr, input),
