--- conflicted
+++ resolved
@@ -315,16 +315,11 @@
         5,
     )?;
 
-<<<<<<< HEAD
-    let power =
-        StdPowerMutationalStage::new(&mut state, mutator, &edges_observer, PowerSchedule::EXPLORE);
-=======
     let power = StdPowerMutationalStage::new(mutator, &edges_observer);
->>>>>>> 667adf97
 
     // A minimization+queue policy to get testcasess from the corpus
     let scheduler =
-        IndexesLenTimeMinimizerScheduler::new(StdWeightedScheduler::new(Some(PowerSchedule::FAST)));
+        IndexesLenTimeMinimizerScheduler::new(StdWeightedScheduler::new(Some(PowerSchedule::EXPLORE)));
 
     // A fuzzer with feedbacks and a corpus scheduler
     let mut fuzzer = StdFuzzer::new(scheduler, feedback, objective);
