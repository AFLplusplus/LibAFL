//! A libfuzzer-like fuzzer with llmp-multithreading support and restarts
//! The example harness is built for libpng.
//! In this example, you will see the use of the `launcher` feature.
//! The `launcher` will spawn new processes for each cpu core.
use mimalloc::MiMalloc;
#[global_allocator]
static GLOBAL: MiMalloc = MiMalloc;

use core::time::Duration;
use std::{env, net::SocketAddr, path::PathBuf};

use clap::{self, Parser};
use libafl::{
<<<<<<< HEAD
    bolts::{
        core_affinity::{CoreId, Cores},
        current_nanos,
        launcher::Launcher,
        llmp::{LlmpReceiver, LlmpSender, PersistentLlmpP2P},
        rands::StdRand,
        shmem::{ShMemProvider, StdShMemProvider},
        tuples::{tuple_list, Merge},
        AsSlice, ClientId,
    },
=======
>>>>>>> febb154e
    corpus::{Corpus, InMemoryCorpus, OnDiskCorpus},
    events::{launcher::Launcher, CentralizedEventManager, EventConfig},
    executors::{inprocess::InProcessExecutor, ExitKind, TimeoutExecutor},
    feedback_or, feedback_or_fast,
    feedbacks::{CrashFeedback, MaxMapFeedback, TimeFeedback, TimeoutFeedback},
    fuzzer::{Fuzzer, StdFuzzer},
    inputs::{BytesInput, HasTargetBytes},
    monitors::MultiMonitor,
    mutators::{
        scheduled::{havoc_mutations, tokens_mutations, StdScheduledMutator},
        token_mutations::Tokens,
    },
    observers::{HitcountsMapObserver, TimeObserver},
    schedulers::{IndexesLenTimeMinimizerScheduler, QueueScheduler},
    stages::mutational::StdMutationalStage,
    state::{HasCorpus, HasMetadata, StdState},
    Error,
};
use libafl_bolts::{
    core_affinity::{CoreId, Cores},
    current_nanos,
    llmp::{LlmpReceiver, LlmpSender},
    rands::StdRand,
    shmem::{ShMemProvider, StdShMemProvider},
    tuples::{tuple_list, Merge},
    AsSlice, ClientId,
};
use libafl_targets::{libfuzzer_initialize, libfuzzer_test_one_input, std_edges_map_observer};

/// Parse a millis string to a [`Duration`]. Used for arg parsing.
fn timeout_from_millis_str(time: &str) -> Result<Duration, Error> {
    Ok(Duration::from_millis(time.parse()?))
}

/// The commandline args this fuzzer accepts
#[derive(Debug, Parser)]
#[command(
    name = "libfuzzer_libpng_launcher",
    about = "A libfuzzer-like fuzzer for libpng with llmp-multithreading support and a launcher",
    author = "Andrea Fioraldi <andreafioraldi@gmail.com>, Dominik Maier <domenukk@gmail.com>"
)]
struct Opt {
    #[arg(
        short,
        long,
        value_parser = Cores::from_cmdline,
        help = "Spawn a client in each of the provided cores. Broker runs in the 0th core. 'all' to select all available cores. 'none' to run a client without binding to any core. eg: '1,2-4,6' selects the cores 1,2,3,4,6.",
        name = "CORES"
    )]
    cores: Cores,

    #[arg(
        short = 'p',
        long,
        help = "Choose the broker TCP port, default is 1337",
        name = "PORT",
        default_value = "1337"
    )]
    broker_port: u16,

    #[arg(short = 'a', long, help = "Specify a remote broker", name = "REMOTE")]
    remote_broker_addr: Option<SocketAddr>,

    #[arg(short, long, help = "Set an initial corpus directory", name = "INPUT")]
    input: Vec<PathBuf>,

    #[arg(
        short,
        long,
        help = "Set the output directory, default is ./out",
        name = "OUTPUT",
        default_value = "./out"
    )]
    output: PathBuf,

    #[arg(
        value_parser = timeout_from_millis_str,
        short,
        long,
        help = "Set the exeucution timeout in milliseconds, default is 10000",
        name = "TIMEOUT",
        default_value = "10000"
    )]
    timeout: Duration,
    /*
    /// This fuzzer has hard-coded tokens
    #[arg(

        short = "x",
        long,
        help = "Feed the fuzzer with an user-specified list of tokens (often called \"dictionary\"",
        name = "TOKENS",
        multiple = true
    )]
    tokens: Vec<PathBuf>,
    */
}

/// The main fn, `no_mangle` as it is a C symbol
#[no_mangle]
pub extern "C" fn libafl_main() {
    env_logger::init();

    // Registry the metadata types used in this fuzzer
    // Needed only on no_std
    //RegistryBuilder::register::<Tokens>();
    let opt = Opt::parse();

    let broker_port = opt.broker_port;
    let cores = opt.cores;

    println!(
        "Workdir: {:?}",
        env::current_dir().unwrap().to_string_lossy().to_string()
    );

    let shmem_provider = StdShMemProvider::new().expect("Failed to init shared memory");

    let mut main_core_id = CoreId::from(0);
    let mut core_id_map = std::collections::HashMap::<CoreId, usize>::default();
    for idx in 0..cores.ids.len() {
        let core_id = cores.ids[idx];
        if idx == 0 {
            main_core_id = core_id;
            continue;
        }
        core_id_map.insert(core_id, idx - 1);
    }

    let num_channels = cores.ids.len() - 1; // Number of clients minus the main
    let mut p2p = Some(PersistentLlmpP2P::new(shmem_provider.clone(), num_channels).unwrap());

    let client_provider = shmem_provider.clone();

    eprintln!("Main is {main_core_id:?}");

    let monitor = MultiMonitor::new(|s| println!("{s}"));

    let mut run_client = |state: Option<_>, restarting_mgr, core_id: CoreId| {
        // Create an observation channel using the coverage map
        let edges_observer = HitcountsMapObserver::new(unsafe { std_edges_map_observer("edges") });

        // Create an observation channel to keep track of the execution time
        let time_observer = TimeObserver::new("time");

        // Feedback to rate the interestingness of an input
        // This one is composed by two Feedbacks in OR
        let mut feedback = feedback_or!(
            // New maximization map feedback linked to the edges observer and the feedback state
            MaxMapFeedback::tracking(&edges_observer, true, false),
            // Time feedback, this one does not need a feedback state
            TimeFeedback::with_observer(&time_observer)
        );

        // A feedback to choose if an input is a solution or not
        let mut objective = feedback_or_fast!(CrashFeedback::new(), TimeoutFeedback::new());

        // If not restarting, create a State from scratch
        let mut state = state.unwrap_or_else(|| {
            StdState::new(
                // RNG
                StdRand::with_seed(current_nanos()),
                // Corpus that will be evolved, we keep it in memory for performance
                InMemoryCorpus::new(),
                // Corpus in which we store solutions (crashes in this example),
                // on disk so the user can get them after stopping the fuzzer
                OnDiskCorpus::new(&opt.output).unwrap(),
                // States of the feedbacks.
                // The feedbacks can report the data that should persist in the State.
                &mut feedback,
                // Same for objective feedbacks
                &mut objective,
            )
            .unwrap()
        });

        let mut mgr = if main_core_id == core_id {
            CentralizedEventManager::new_main(
                restarting_mgr,
                client_provider.clone(),
                p2p.take().unwrap(),
            )?
        } else {
            let idx = *core_id_map.get(&core_id).unwrap();
            CentralizedEventManager::new_secondary(
                restarting_mgr,
                client_provider.clone(),
                p2p.take().unwrap(),
                idx,
            )?
        };

        // let mut mgr = restarting_mgr;

        println!("We're a client, let's fuzz :)");

        // Create a PNG dictionary if not existing
        if state.metadata_map().get::<Tokens>().is_none() {
            state.add_metadata(Tokens::from([
                vec![137, 80, 78, 71, 13, 10, 26, 10], // PNG header
                "IHDR".as_bytes().to_vec(),
                "IDAT".as_bytes().to_vec(),
                "PLTE".as_bytes().to_vec(),
                "IEND".as_bytes().to_vec(),
            ]));
        }

        // Setup a basic mutator with a mutational stage
        let mutator = StdScheduledMutator::new(havoc_mutations().merge(tokens_mutations()));
        let mut stages = tuple_list!(StdMutationalStage::new(mutator));

        // A minimization+queue policy to get testcasess from the corpus
        let scheduler = IndexesLenTimeMinimizerScheduler::new(QueueScheduler::new());

        // A fuzzer with feedbacks and a corpus scheduler
        let mut fuzzer = StdFuzzer::new(scheduler, feedback, objective);

        // The wrapped harness function, calling out to the LLVM-style harness
        let mut harness = |input: &BytesInput| {
            let target = input.target_bytes();
            let buf = target.as_slice();
            libfuzzer_test_one_input(buf);
            ExitKind::Ok
        };

        // Create the executor for an in-process function with one observer for edge coverage and one for the execution time
        let executor = InProcessExecutor::new(
            &mut harness,
            tuple_list!(edges_observer, time_observer),
            &mut fuzzer,
            &mut state,
            &mut mgr,
        )?;

        // Wrap the executor with a timeout
        #[cfg(target_os = "linux")]
        let mut executor = TimeoutExecutor::batch_mode(executor, opt.timeout);

        // Wrap the executor with a timeout
        #[cfg(not(target_os = "linux"))]
        let mut executor = TimeoutExecutor::new(executor, opt.timeout);

        // The actual target run starts here.
        // Call LLVMFUzzerInitialize() if present.
        let args: Vec<String> = env::args().collect();
        if libfuzzer_initialize(&args) == -1 {
            println!("Warning: LLVMFuzzerInitialize failed with -1");
        }

        // In case the corpus is empty (on first run), reset
        if state.must_load_initial_inputs() {
            state
                .load_initial_inputs(&mut fuzzer, &mut executor, &mut mgr, &opt.input)
                .unwrap_or_else(|_| panic!("Failed to load initial corpus at {:?}", &opt.input));
            println!("We imported {} inputs from disk.", state.corpus().count());
        }

        fuzzer.fuzz_loop(&mut stages, &mut executor, &mut state, &mut mgr)?;
        Ok(())
    };

    match Launcher::builder()
        .shmem_provider(shmem_provider)
        .configuration(EventConfig::from_name("default"))
        .monitor(monitor)
        .run_client(&mut run_client)
        .cores(&cores)
        .broker_port(broker_port)
        .remote_broker_addr(opt.remote_broker_addr)
        .stdout_file(Some("/dev/null"))
        .build()
        .launch()
    {
        Ok(()) => (),
        Err(Error::ShuttingDown) => println!("Fuzzing stopped by user. Good bye."),
        Err(err) => panic!("Failed to run launcher: {err:?}"),
    }
}<|MERGE_RESOLUTION|>--- conflicted
+++ resolved
@@ -11,19 +11,6 @@
 
 use clap::{self, Parser};
 use libafl::{
-<<<<<<< HEAD
-    bolts::{
-        core_affinity::{CoreId, Cores},
-        current_nanos,
-        launcher::Launcher,
-        llmp::{LlmpReceiver, LlmpSender, PersistentLlmpP2P},
-        rands::StdRand,
-        shmem::{ShMemProvider, StdShMemProvider},
-        tuples::{tuple_list, Merge},
-        AsSlice, ClientId,
-    },
-=======
->>>>>>> febb154e
     corpus::{Corpus, InMemoryCorpus, OnDiskCorpus},
     events::{launcher::Launcher, CentralizedEventManager, EventConfig},
     executors::{inprocess::InProcessExecutor, ExitKind, TimeoutExecutor},
@@ -45,11 +32,11 @@
 use libafl_bolts::{
     core_affinity::{CoreId, Cores},
     current_nanos,
-    llmp::{LlmpReceiver, LlmpSender},
+    llmp::PersistentLlmpP2P,
     rands::StdRand,
     shmem::{ShMemProvider, StdShMemProvider},
     tuples::{tuple_list, Merge},
-    AsSlice, ClientId,
+    AsSlice,
 };
 use libafl_targets::{libfuzzer_initialize, libfuzzer_test_one_input, std_edges_map_observer};
 
