[package]
name = "tinyinst_simple"
version = "0.9.0"
edition = "2021"

[dependencies]
<<<<<<< HEAD
libafl = { version = "0.9", path = "../../libafl", features = ["tui"] }
libafl_tinyinst = { version = "0.9", path = "../../libafl_tinyinst" }

=======
libafl = { version = "0.8.2", path = "../../libafl", features = ["introspection"] }
libafl_tinyinst = { version = "0.8.2", path = "../../libafl_tinyinst" }
>>>>>>> 00ec7e14
[profile.release]
codegen-units = 1
opt-level = 3<|MERGE_RESOLUTION|>--- conflicted
+++ resolved
@@ -4,14 +4,9 @@
 edition = "2021"
 
 [dependencies]
-<<<<<<< HEAD
-libafl = { version = "0.9", path = "../../libafl", features = ["tui"] }
+libafl = { version = "0.9", path = "../../libafl", features = ["introspection"] }
 libafl_tinyinst = { version = "0.9", path = "../../libafl_tinyinst" }
 
-=======
-libafl = { version = "0.8.2", path = "../../libafl", features = ["introspection"] }
-libafl_tinyinst = { version = "0.8.2", path = "../../libafl_tinyinst" }
->>>>>>> 00ec7e14
 [profile.release]
 codegen-units = 1
 opt-level = 3