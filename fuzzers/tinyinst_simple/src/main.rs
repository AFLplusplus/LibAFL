use std::path::PathBuf;

#[cfg(target_vendor = "apple")]
use libafl::bolts::shmem::UnixShMemProvider;
#[cfg(windows)]
use libafl::bolts::shmem::Win32ShMemProvider;
use libafl::{
    bolts::{
        rands::{RandomSeed, StdRand},
        shmem::ShMemProvider,
        tuples::tuple_list,
    },
    corpus::{CachedOnDiskCorpus, Corpus, OnDiskCorpus, Testcase},
    events::SimpleEventManager,
    feedbacks::{CrashFeedback, ListFeedback},
    inputs::BytesInput,
    monitors::SimpleMonitor,
    mutators::{havoc_mutations, StdScheduledMutator},
    observers::ListObserver,
    schedulers::RandScheduler,
    stages::StdMutationalStage,
    state::StdState,
    Fuzzer, StdFuzzer,
};
use libafl_tinyinst::executor::TinyInstExecutorBuilder;
static mut COVERAGE: Vec<u64> = vec![];

#[cfg(not(any(target_vendor = "apple", windows)))]
fn main() {}

#[cfg(any(target_vendor = "apple", windows))]
fn main() {
    // Tinyinst things
    let tinyinst_args = vec!["-instrument_module".to_string(), "test.exe".to_string()];

    // use shmem to pass testcases
    let args = vec!["test.exe".to_string(), "-m".to_string(), "@@".to_string()];

    // use file to pass testcases
    // let args = vec!["test.exe".to_string(), "-f".to_string(), "@@".to_string()];

    let observer = unsafe { ListObserver::new("cov", &mut COVERAGE) };
    let mut feedback = ListFeedback::with_observer(&observer);
<<<<<<< HEAD

=======
>>>>>>> cb186dd1
    #[cfg(windows)]
    let mut shmem_provider = Win32ShMemProvider::new().unwrap();

    #[cfg(target_vendor = "apple")]
    let mut shmem_provider = UnixShMemProvider::new().unwrap();

    let input = BytesInput::new(b"bad".to_vec());
    let rand = StdRand::new();
    let mut corpus = CachedOnDiskCorpus::new(PathBuf::from("./corpus_discovered"), 64).unwrap();
    corpus
        .add(Testcase::new(input))
        .expect("error in adding corpus");
    let solutions = OnDiskCorpus::new(PathBuf::from("./crashes")).unwrap();

    let mut objective = CrashFeedback::new();
    let mut state = StdState::new(rand, corpus, solutions, &mut feedback, &mut objective).unwrap();
    let scheduler = RandScheduler::new();
    let mut fuzzer = StdFuzzer::new(scheduler, feedback, objective);

    let monitor = SimpleMonitor::new(|x| println!("{}", x));

    let mut mgr = SimpleEventManager::new(monitor);
    let mut executor = unsafe {
        TinyInstExecutorBuilder::new()
            .tinyinst_args(tinyinst_args)
            .program_args(args)
            .shmem_provider(&mut shmem_provider)
            .use_shmem()
            .persistent("test.exe".to_string(), "fuzz".to_string(), 1, 10000)
            .timeout(std::time::Duration::new(5, 0))
            .build(&mut COVERAGE, tuple_list!(observer))
            .unwrap()
    };
    let mutator = StdScheduledMutator::new(havoc_mutations());
    let mut stages = tuple_list!(StdMutationalStage::new(mutator));
    fuzzer
        .fuzz_loop(&mut stages, &mut executor, &mut state, &mut mgr)
        .expect("error in fuzzing loop");
}<|MERGE_RESOLUTION|>--- conflicted
+++ resolved
@@ -41,10 +41,6 @@
 
     let observer = unsafe { ListObserver::new("cov", &mut COVERAGE) };
     let mut feedback = ListFeedback::with_observer(&observer);
-<<<<<<< HEAD
-
-=======
->>>>>>> cb186dd1
     #[cfg(windows)]
     let mut shmem_provider = Win32ShMemProvider::new().unwrap();
 
