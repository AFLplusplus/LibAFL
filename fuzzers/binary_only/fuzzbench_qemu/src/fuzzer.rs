//! A singlethreaded QEMU fuzzer that can auto-restart.

use core::{cell::RefCell, time::Duration};
#[cfg(unix)]
use std::os::unix::io::{AsRawFd, FromRawFd};
use std::{
    env,
    fs::{self, File, OpenOptions},
    io::{self, Write},
    path::PathBuf,
    process,
};

use clap::{Arg, Command};
use libafl::{
    corpus::{Corpus, InMemoryOnDiskCorpus, OnDiskCorpus},
    events::SimpleRestartingEventManager,
    executors::{ExitKind, ShadowExecutor},
    feedback_and, feedback_or,
    feedbacks::{CrashFeedback, MaxMapFeedback},
    fuzzer::{Fuzzer, StdFuzzer},
    inputs::{BytesInput, HasTargetBytes},
    monitors::SimpleMonitor,
    mutators::{
        havoc_mutations, token_mutations::I2SRandReplace, tokens_mutations, StdMOptMutator,
        StdScheduledMutator, Tokens,
    },
    observers::{CanTrack, HitcountsMapObserver, TimeObserver, VariableMapObserver},
    schedulers::{
        powersched::PowerSchedule, IndexesLenTimeMinimizerScheduler, PowerQueueScheduler,
    },
    stages::{
        calibrate::CalibrationStage, power::StdPowerMutationalStage, ShadowTracingStage,
        StdMutationalStage,
    },
    state::{HasCorpus, StdState},
    Error, HasMetadata,
};
use libafl_bolts::{
    current_time,
    os::dup2,
    ownedref::OwnedMutSlice,
    rands::StdRand,
    shmem::{ShMemProvider, StdShMemProvider},
    tuples::{tuple_list, Merge},
    AsSlice,
};
use libafl_qemu::{
    elf::EasyElf,
    filter_qemu_args,
    modules::{
        asan::AsanModuleBuilder,
        cmplog::{CmpLogModule, CmpLogObserver},
        edges::StdEdgeCoverageModule,
        tracer::TracerModule,
        SnapshotModule,
    },
    Emulator, GuestReg, MmapPerms, PredicateObserver, PredicatesMap, Qemu, QemuExecutor,
    QemuExitError, QemuExitReason, QemuMappingsCache, QemuMappingsViewer, QemuShutdownCause,
    RCAStage, Regs, Tracer,
};
use libafl_targets::{edges_map_mut_ptr, EDGES_MAP_ALLOCATED_SIZE, MAX_EDGES_FOUND};
#[cfg(unix)]
use nix::unistd::dup;

pub const MAX_INPUT_SIZE: usize = 1048576; // 1MB

/// The fuzzer main
pub fn main() {
    // Registry the metadata types used in this fuzzer
    // Needed only on no_std
    // unsafe { RegistryBuilder::register::<Tokens>(); }

    let res = match Command::new(env!("CARGO_PKG_NAME"))
        .version(env!("CARGO_PKG_VERSION"))
        .author("AFLplusplus team")
        .about("LibAFL-based fuzzer with QEMU for Fuzzbench")
        .arg(
            Arg::new("out")
                .help("The directory to place finds in ('corpus')")
                .long("libafl-out")
                .required(true),
        )
        .arg(
            Arg::new("in")
                .help("The directory to read initial inputs from ('seeds')")
                .long("libafl-in")
                .required(true),
        )
        .arg(
            Arg::new("tokens")
                .long("libafl-tokens")
                .help("A file to read tokens from, to be used during fuzzing"),
        )
        .arg(
            Arg::new("logfile")
                .long("libafl-logfile")
                .help("Duplicates all output to this file")
                .default_value("libafl.log"),
        )
        .arg(
            Arg::new("timeout")
                .long("libafl-timeout")
                .help("Timeout for each individual execution, in milliseconds")
                .default_value("1000"),
        )
        .try_get_matches_from(filter_qemu_args())
    {
        Ok(res) => res,
        Err(err) => {
            println!(
                "Syntax: {}, --libafl-in <input> --libafl-out <output>\n{:?}",
                env::current_exe()
                    .unwrap_or_else(|_| "fuzzer".into())
                    .to_string_lossy(),
                err,
            );
            return;
        }
    };

    println!(
        "Workdir: {:?}",
        env::current_dir().unwrap().to_string_lossy().to_string()
    );

    // For fuzzbench, crashes and finds are inside the same `corpus` directory, in the "queue" and "crashes" subdir.
    let mut out_dir = PathBuf::from(res.get_one::<String>("out").unwrap().to_string());
    if fs::create_dir(&out_dir).is_err() {
        println!("Out dir at {:?} already exists.", &out_dir);
        if !out_dir.is_dir() {
            println!("Out dir at {:?} is not a valid directory!", &out_dir);
            return;
        }
    }
    let mut crashes = out_dir.clone();
    crashes.push("crashes");
    out_dir.push("queue");

    let in_dir = PathBuf::from(res.get_one::<String>("in").unwrap().to_string());
    if !in_dir.is_dir() {
        println!("In dir at {:?} is not a valid directory!", &in_dir);
        return;
    }

    let tokens = res.get_one::<String>("tokens").map(PathBuf::from);

    let logfile = PathBuf::from(res.get_one::<String>("logfile").unwrap().to_string());

    let timeout = Duration::from_millis(
        res.get_one::<String>("timeout")
            .unwrap()
            .to_string()
            .parse()
            .expect("Could not parse timeout in milliseconds"),
    );

    fuzz(out_dir, crashes, in_dir, tokens, logfile, timeout)
        .expect("An error occurred while fuzzing");
}

/// The actual fuzzer
fn fuzz(
    corpus_dir: PathBuf,
    objective_dir: PathBuf,
    seed_dir: PathBuf,
    tokenfile: Option<PathBuf>,
    logfile: PathBuf,
    timeout: Duration,
) -> Result<(), Error> {
    env_logger::init();
    env::remove_var("LD_LIBRARY_PATH");

    let args: Vec<String> = env::args().collect();

    // Create an observation channel using the coverage map
    let mut edges_observer = unsafe {
        HitcountsMapObserver::new(VariableMapObserver::from_mut_slice(
            "edges",
            OwnedMutSlice::from_raw_parts_mut(edges_map_mut_ptr(), EDGES_MAP_ALLOCATED_SIZE),
            &raw mut MAX_EDGES_FOUND,
        ))
        .track_indices()
    };

    let env = std::env::vars()
        .filter(|(k, _v)| k != "LD_LIBRARY_PATH")
        .collect::<Vec<(String, String)>>();

    let asan = AsanModuleBuilder::default().build();
    let tracer = TracerModule::default();
    let snapshot = SnapshotModule::new();

    let modules = tuple_list!(
        StdEdgeCoverageModule::builder()
            .map_observer(edges_observer.as_mut())
            .build()
            .unwrap(),
        CmpLogModule::default(),
        asan,
        snapshot,
        tracer,
    );

    let emulator = Emulator::empty()
        .qemu_parameters(args)
        .modules(modules)
        .build()?;

    let qemu = emulator.qemu();

    let mut elf_buffer = Vec::new();
    let elf = EasyElf::from_file(qemu.binary_path(), &mut elf_buffer)?;

    let text_addr = vec![elf.get_section(".text", qemu.load_addr()).unwrap()]; // 100% there is

    let test_one_input_ptr = elf
        .resolve_symbol("LLVMFuzzerTestOneInput", qemu.load_addr())
        .expect("Symbol LLVMFuzzerTestOneInput not found");
    println!("LLVMFuzzerTestOneInput @ {test_one_input_ptr:#x}");

    qemu.set_breakpoint(test_one_input_ptr); // LLVMFuzzerTestOneInput
    unsafe {
        match qemu.run() {
            Ok(QemuExitReason::Breakpoint(_)) => {}
            _ => panic!("Unexpected QEMU exit."),
        }
    }

    println!("Break at {:#x}", qemu.read_reg(Regs::Pc).unwrap());

    let stack_ptr: u64 = qemu.read_reg(Regs::Sp).unwrap();
    let mut ret_addr = [0; 8];

    qemu.read_mem(stack_ptr, &mut ret_addr)
        .expect("Error while reading QEMU memory.");

    let ret_addr = u64::from_le_bytes(ret_addr);

    println!("Stack pointer = {stack_ptr:#x}");
    println!("Return address = {ret_addr:#x}");

    qemu.remove_breakpoint(test_one_input_ptr); // LLVMFuzzerTestOneInput
    qemu.set_breakpoint(ret_addr); // LLVMFuzzerTestOneInput ret addr

    let input_addr = qemu
        .map_private(0, MAX_INPUT_SIZE, MmapPerms::ReadWrite)
        .unwrap();
    println!("Placing input at {input_addr:#x}");

    let log = RefCell::new(
        OpenOptions::new()
            .append(true)
            .create(true)
            .open(&logfile)?,
    );

    #[cfg(unix)]
    let mut stdout_cpy = unsafe {
        let new_fd = dup(io::stdout().as_raw_fd())?;
        File::from_raw_fd(new_fd)
    };
    #[cfg(unix)]
    let file_null = File::open("/dev/null")?;

    // 'While the stats are state, they are usually used in the broker - which is likely never restarted
    let monitor = SimpleMonitor::new(|s| {
        #[cfg(unix)]
        writeln!(&mut stdout_cpy, "{s}").unwrap();
        #[cfg(windows)]
        println!("{s}");
        writeln!(log.borrow_mut(), "{:?} {}", current_time(), s).unwrap();
    });

    let mut shmem_provider = StdShMemProvider::new()?;

    let (state, mut mgr) = match SimpleRestartingEventManager::launch(monitor, &mut shmem_provider)
    {
        // The restarting state will spawn the same process again as child, then restarted it each time it crashes.
        Ok(res) => res,
        Err(err) => match err {
            Error::ShuttingDown => {
                return Ok(());
            }
            _ => {
                panic!("Failed to setup the restarter: {err}");
            }
        },
    };

    // Create an observation channel to keep track of the execution time
    let time_observer = TimeObserver::new("time");

    // Create an observation channel using cmplog map
    let cmplog_observer = CmpLogObserver::new("cmplog", true);

    let predicate = PredicateObserver::new();

    let map_feedback = MaxMapFeedback::new(&edges_observer);
    let crash_map = MaxMapFeedback::with_name("crash", &edges_observer);
    let calibration = CalibrationStage::new(&map_feedback);

    // Feedback to rate the interestingness of an input
    // This one is composed by two Feedbacks in OR
    let mut feedback = feedback_or!(
        // New maximization map feedback linked to the edges observer and the feedback state
        map_feedback,
    );

    // A feedback to choose if an input is a solution or not
    let mut objective = feedback_and!(CrashFeedback::new(), crash_map);

    // create a State from scratch
    let mut state = state.unwrap_or_else(|| {
        StdState::new(
            // RNG
            StdRand::new(),
            // Corpus that will be evolved, we keep it in memory for performance
            InMemoryOnDiskCorpus::new(corpus_dir).unwrap(),
            // Corpus in which we store solutions (crashes in this example),
            // on disk so the user can get them after stopping the fuzzer
            OnDiskCorpus::new(objective_dir).unwrap(),
            // States of the feedbacks.
            // The feedbacks can report the data that should persist in the State.
            &mut feedback,
            // Same for objective feedbacks
            &mut objective,
        )
        .unwrap()
    });

    // data per one exec
    state.add_metadata(Tracer::new());
    // data per whole exec
    state.metadata_or_insert_with(PredicatesMap::new);

    // clear map or create map if it is not there
    // to move this out of this stage.
    let qemu = Qemu::get().expect("qemu not initialized??");
    let viewer = QemuMappingsViewer::new(&qemu);
    if !state.has_metadata::<QemuMappingsCache>() {
        state.add_metadata(QemuMappingsCache::new(&viewer, text_addr));
    }

    // Setup a randomic Input2State stage
    let i2s = StdMutationalStage::new(StdScheduledMutator::new(tuple_list!(I2SRandReplace::new())));

    // Setup a MOPT mutator
    let mutator = StdMOptMutator::new(
        &mut state,
        havoc_mutations().merge(tokens_mutations()),
        7,
        5,
    )?;

    let power: StdPowerMutationalStage<_, _, BytesInput, _, _, _> =
        StdPowerMutationalStage::new(mutator);

    // A minimization+queue policy to get testcasess from the corpus
    let scheduler = IndexesLenTimeMinimizerScheduler::new(
        &edges_observer,
        PowerQueueScheduler::new(&mut state, &edges_observer, PowerSchedule::fast()),
    );

    // A fuzzer with feedbacks and a corpus scheduler
    let mut fuzzer = StdFuzzer::new(scheduler, feedback, objective);

    // The wrapped harness function, calling out to the LLVM-style harness
    let mut harness =
        |_emulator: &mut Emulator<_, _, _, _, _, _, _>, _state: &mut _, input: &BytesInput| {
            let target = input.target_bytes();
            let mut buf = target.as_slice();
            let mut len = buf.len();
            if len > MAX_INPUT_SIZE {
                buf = &buf[0..MAX_INPUT_SIZE];
                len = MAX_INPUT_SIZE;
            }

            unsafe {
                // # Safety
                // The input buffer size is checked above. We use `write_mem_unchecked` for performance reasons
                // For better error handling, use `write_mem` and handle the returned Result
                qemu.write_mem_unchecked(input_addr, buf);

                qemu.write_reg(Regs::Rdi, input_addr).unwrap();
                qemu.write_reg(Regs::Rsi, len as GuestReg).unwrap();
                qemu.write_reg(Regs::Rip, test_one_input_ptr).unwrap();
                qemu.write_reg(Regs::Rsp, stack_ptr).unwrap();

                match qemu.run() {
                    Ok(QemuExitReason::Breakpoint(_)) => {}
                    Ok(QemuExitReason::End(QemuShutdownCause::HostSignal(signal))) => {
                        signal.handle();
                    }
                    Err(QemuExitError::UnexpectedExit) => return ExitKind::Crash,
                    _ => panic!("Unexpected QEMU exit."),
                }
            }

            ExitKind::Ok
        };

    // Create the executor for an in-process function with one observer for edge coverage and one for the execution time
    let executor = QemuExecutor::new(
        emulator,
        &mut harness,
        tuple_list!(edges_observer, predicate, time_observer),
        &mut fuzzer,
        &mut state,
        &mut mgr,
        timeout,
    )?;

    // Show the cmplog observer
    let mut executor = ShadowExecutor::new(executor, tuple_list!(cmplog_observer));

    // Read tokens
    if let Some(tokenfile) = tokenfile {
        if state.metadata_map().get::<Tokens>().is_none() {
            state.add_metadata(Tokens::from_file(tokenfile)?);
        }
    }

    if state.must_load_initial_inputs() {
        state
            .load_initial_inputs(&mut fuzzer, &mut executor, &mut mgr, &[seed_dir.clone()])
            .unwrap_or_else(|_| {
                println!("Failed to load initial corpus at {:?}", &seed_dir);
                process::exit(0);
            });
        println!("We imported {} input(s) from disk.", state.corpus().count());
    }

<<<<<<< HEAD
    let tracing = ShadowTracingStage::new(&mut executor);
    let rca = RCAStage::new();
=======
    let tracing = ShadowTracingStage::new();

>>>>>>> 226a20e6
    // The order of the stages matter!
    let mut stages = tuple_list!(calibration, tracing, i2s, power, rca);

    // reopen file to make sure we're at the end
    log.replace(
        OpenOptions::new()
            .append(true)
            .create(true)
            .open(&logfile)?,
    );

    fuzzer
        .fuzz_loop(&mut stages, &mut executor, &mut state, &mut mgr)
        .expect("Error in the fuzzing loop");

    // Never reached
    Ok(())
}<|MERGE_RESOLUTION|>--- conflicted
+++ resolved
@@ -431,13 +431,9 @@
         println!("We imported {} input(s) from disk.", state.corpus().count());
     }
 
-<<<<<<< HEAD
-    let tracing = ShadowTracingStage::new(&mut executor);
     let rca = RCAStage::new();
-=======
     let tracing = ShadowTracingStage::new();
 
->>>>>>> 226a20e6
     // The order of the stages matter!
     let mut stages = tuple_list!(calibration, tracing, i2s, power, rca);
 
