//! A libfuzzer-like fuzzer using qemu for binary-only coverage
//!
#[cfg(feature = "i386")]
use core::mem::size_of;
use core::time::Duration;
use std::{env, fmt::Write, fs::DirEntry, io, path::PathBuf, process};

use clap::{builder::Str, Parser};
use libafl::{
    corpus::{Corpus, InMemoryCorpus},
    events::{
        launcher::Launcher, ClientDescription, EventConfig, EventRestarter,
        LlmpRestartingEventManager,
    },
    executors::ExitKind,
    fuzzer::StdFuzzer,
    inputs::{BytesInput, HasTargetBytes},
    monitors::MultiMonitor,
    schedulers::QueueScheduler,
    state::{HasCorpus, StdState},
    Error,
};
use libafl_bolts::{
    core_affinity::Cores,
    os::unix_signals::Signal,
    rands::StdRand,
    shmem::{ShMemProvider, StdShMemProvider},
    tuples::tuple_list,
    AsSlice,
};
use libafl_qemu::{
    elf::EasyElf,
<<<<<<< HEAD
    modules::{drcov::DrCovModule, StdAddressFilter},
    ArchExtras, CallingConvention, Emulator, GuestAddr, GuestReg, MmapPerms, QemuExecutor,
=======
    modules::{drcov::DrCovModule, utils::filters::StdAddressFilter},
    ArchExtras, CallingConvention, Emulator, GuestAddr, GuestReg, MmapPerms, Qemu, QemuExecutor,
>>>>>>> 719a3c0f
    QemuExitReason, QemuRWError, QemuShutdownCause, Regs,
};

#[derive(Default)]
pub struct Version;

/// Parse a millis string to a [`Duration`]. Used for arg parsing.
fn timeout_from_millis_str(time: &str) -> Result<Duration, Error> {
    Ok(Duration::from_millis(time.parse()?))
}

impl From<Version> for Str {
    fn from(_: Version) -> Str {
        let version = [
            ("Architecture:", env!("CPU_TARGET")),
            ("Build Timestamp:", env!("VERGEN_BUILD_TIMESTAMP")),
            ("Describe:", env!("VERGEN_GIT_DESCRIBE")),
            ("Commit SHA:", env!("VERGEN_GIT_SHA")),
            ("Commit Date:", env!("VERGEN_RUSTC_COMMIT_DATE")),
            ("Commit Branch:", env!("VERGEN_GIT_BRANCH")),
            ("Rustc Version:", env!("VERGEN_RUSTC_SEMVER")),
            ("Rustc Channel:", env!("VERGEN_RUSTC_CHANNEL")),
            ("Rustc Host Triple:", env!("VERGEN_RUSTC_HOST_TRIPLE")),
            ("Rustc Commit SHA:", env!("VERGEN_RUSTC_COMMIT_HASH")),
            ("Cargo Target Triple", env!("VERGEN_CARGO_TARGET_TRIPLE")),
        ]
        .iter()
        .fold(String::new(), |mut output, (k, v)| {
            let _ = writeln!(output, "{k:25}: {v}");
            output
        });

        format!("\n{version:}").into()
    }
}

#[derive(Parser, Debug)]
#[clap(author, version, about, long_about = None)]
#[command(
    name = format!("qemu_coverage-{}",env!("CPU_TARGET")),
    version = Version::default(),
    about,
    long_about = "Module for generating DrCov coverage data using QEMU instrumentation"
)]
pub struct FuzzerOptions {
    #[arg(long, help = "Coverage file")]
    coverage_path: PathBuf,

    #[arg(long, help = "Input directory")]
    input_dir: PathBuf,

    #[arg(long, help = "Timeout in seconds", default_value = "5000", value_parser = timeout_from_millis_str)]
    timeout: Duration,

    #[arg(long = "port", help = "Broker port", default_value_t = 1337_u16)]
    port: u16,

    #[arg(long, help = "Cpu cores to use", default_value = "all", value_parser = Cores::from_cmdline)]
    cores: Cores,

    #[clap(short, long, help = "Enable output from the fuzzer clients")]
    verbose: bool,

    #[arg(last = true, help = "Arguments passed to the target")]
    args: Vec<String>,
}

pub const MAX_INPUT_SIZE: usize = 1048576; // 1MB

pub fn fuzz() {
    let mut options = FuzzerOptions::parse();

    let corpus_files = options
        .input_dir
        .read_dir()
        .expect("Failed to read corpus dir")
        .collect::<Result<Vec<DirEntry>, io::Error>>()
        .expect("Failed to read dir entry");

    let num_files = corpus_files.len();
    let num_cores = options.cores.ids.len();
    let files_per_core = (num_files as f64 / num_cores as f64).ceil() as usize;

    let program = env::args().next().unwrap();
    log::debug!("Program: {program:}");

    options.args.insert(0, program);
    log::debug!("ARGS: {:#?}", options.args);

    env::remove_var("LD_LIBRARY_PATH");

    let mut run_client = |state: Option<_>,
                          mut mgr: LlmpRestartingEventManager<_, _, _>,
                          client_description: ClientDescription| {
        let mut cov_path = options.coverage_path.clone();

        let emulator_modules = tuple_list!(DrCovModule::builder()
            .filter(StdAddressFilter::default())
            .filename(cov_path.clone())
            .full_trace(false)
            .build());

        let emulator = Emulator::empty()
<<<<<<< HEAD
            .qemu_config(|_| options.args.clone())
=======
            .qemu_parameters(options.args.clone())
>>>>>>> 719a3c0f
            .modules(emulator_modules)
            .build()
            .expect("QEMU initialization failed");
        let qemu = emulator.qemu();

        let mut elf_buffer = Vec::new();
        let elf = EasyElf::from_file(qemu.binary_path(), &mut elf_buffer).unwrap();

        let test_one_input_ptr = elf
            .resolve_symbol("LLVMFuzzerTestOneInput", qemu.load_addr())
            .expect("Symbol LLVMFuzzerTestOneInput not found");
        log::debug!("LLVMFuzzerTestOneInput @ {test_one_input_ptr:#x}");

        qemu.entry_break(test_one_input_ptr);

        for m in qemu.mappings() {
            log::debug!(
                "Mapping: 0x{:016x}-0x{:016x}, {}",
                m.start(),
                m.end(),
                m.path().unwrap_or(&"<EMPTY>".to_string())
            );
        }

        let pc: GuestReg = qemu.read_reg(Regs::Pc).unwrap();
        log::debug!("Break at {pc:#x}");

        let ret_addr: GuestAddr = qemu.read_return_address().unwrap();
        log::debug!("Return address = {ret_addr:#x}");

        qemu.set_breakpoint(ret_addr);

        let input_addr = qemu
            .map_private(0, MAX_INPUT_SIZE, MmapPerms::ReadWrite)
            .unwrap();
        log::debug!("Placing input at {input_addr:#x}");

        let stack_ptr: GuestAddr = qemu.read_reg(Regs::Sp).unwrap();

        let reset = |buf: &[u8], len: GuestReg| -> Result<(), QemuRWError> {
            unsafe {
                let _ = qemu.write_mem(input_addr, buf);
                qemu.write_reg(Regs::Pc, test_one_input_ptr)?;
                qemu.write_reg(Regs::Sp, stack_ptr)?;
                qemu.write_return_address(ret_addr)?;
                qemu.write_function_argument(CallingConvention::Cdecl, 0, input_addr)?;
                qemu.write_function_argument(CallingConvention::Cdecl, 1, len)?;

                match qemu.run() {
                    Ok(QemuExitReason::Breakpoint(_)) => {}
                    Ok(QemuExitReason::End(QemuShutdownCause::HostSignal(
                        Signal::SigInterrupt,
                    ))) => process::exit(0),
                    _ => panic!("Unexpected QEMU exit."),
                }

                Ok(())
            }
        };

        let mut harness =
            |_emulator: &mut Emulator<_, _, _, _, _>, _state: &mut _, input: &BytesInput| {
                let target = input.target_bytes();
                let mut buf = target.as_slice();
                let mut len = buf.len();
                if len > MAX_INPUT_SIZE {
                    buf = &buf[0..MAX_INPUT_SIZE];
                    len = MAX_INPUT_SIZE;
                }
                let len = len as GuestReg;
                reset(buf, len).unwrap();
                ExitKind::Ok
            };

        let core_id = client_description.core_id();
        let core_idx = options
            .cores
            .position(core_id)
            .expect("Failed to get core index");
        let files = corpus_files
            .iter()
            .skip(files_per_core * core_idx)
            .take(files_per_core)
            .map(|x| x.path())
            .collect::<Vec<PathBuf>>();

        if files.is_empty() {
            mgr.send_exiting()?;
            Err(Error::ShuttingDown)?
        }

        let mut feedback = ();

        let mut objective = ();

        let mut state = state.unwrap_or_else(|| {
            StdState::new(
                StdRand::new(),
                InMemoryCorpus::new(),
                InMemoryCorpus::new(),
                &mut feedback,
                &mut objective,
            )
            .unwrap()
        });

        let scheduler = QueueScheduler::new();
        let mut fuzzer = StdFuzzer::new(scheduler, feedback, objective);

        let coverage_name = cov_path.file_stem().unwrap().to_str().unwrap();
        let coverage_extension = cov_path.extension().unwrap_or_default().to_str().unwrap();
        let core = core_id.0;
        cov_path.set_file_name(format!("{coverage_name}-{core:03}.{coverage_extension}"));

        let mut executor = QemuExecutor::new(
            emulator,
            &mut harness,
            (),
            &mut fuzzer,
            &mut state,
            &mut mgr,
            options.timeout,
        )
        .expect("Failed to create QemuExecutor");

        if state.must_load_initial_inputs() {
            state
                .load_initial_inputs_by_filenames(&mut fuzzer, &mut executor, &mut mgr, &files)
                .unwrap_or_else(|_| {
                    println!("Failed to load initial corpus at {:?}", &options.input_dir);
                    process::exit(0);
                });
            log::debug!("We imported {} inputs from disk.", state.corpus().count());
        }

        log::debug!("Processed {} inputs from disk.", files.len());

        mgr.send_exiting()?;
        Err(Error::ShuttingDown)?
    };

    match Launcher::builder()
        .shmem_provider(StdShMemProvider::new().expect("Failed to init shared memory"))
        .broker_port(options.port)
        .configuration(EventConfig::from_build_id())
        .monitor(MultiMonitor::new(|s| println!("{s}")))
        .run_client(&mut run_client)
        .cores(&options.cores)
        .stdout_file(if options.verbose {
            None
        } else {
            Some("/dev/null")
        })
        .build()
        .launch()
    {
        Ok(()) => (),
        Err(Error::ShuttingDown) => println!("Run finished successfully."),
        Err(err) => panic!("Failed to run launcher: {err:?}"),
    }
}<|MERGE_RESOLUTION|>--- conflicted
+++ resolved
@@ -30,13 +30,8 @@
 };
 use libafl_qemu::{
     elf::EasyElf,
-<<<<<<< HEAD
-    modules::{drcov::DrCovModule, StdAddressFilter},
-    ArchExtras, CallingConvention, Emulator, GuestAddr, GuestReg, MmapPerms, QemuExecutor,
-=======
     modules::{drcov::DrCovModule, utils::filters::StdAddressFilter},
     ArchExtras, CallingConvention, Emulator, GuestAddr, GuestReg, MmapPerms, Qemu, QemuExecutor,
->>>>>>> 719a3c0f
     QemuExitReason, QemuRWError, QemuShutdownCause, Regs,
 };
 
@@ -140,11 +135,7 @@
             .build());
 
         let emulator = Emulator::empty()
-<<<<<<< HEAD
-            .qemu_config(|_| options.args.clone())
-=======
             .qemu_parameters(options.args.clone())
->>>>>>> 719a3c0f
             .modules(emulator_modules)
             .build()
             .expect("QEMU initialization failed");
