--- conflicted
+++ resolved
@@ -134,18 +134,12 @@
         let core = core_id.0;
         cov_path.set_file_name(format!("{coverage_name}-{core:03}.{coverage_extension}"));
 
-<<<<<<< HEAD
-        let emulator_modules =
-            tuple_list!(DrCovModule::builder().filename(cov_path.clone()).build());
-=======
         let emulator_modules = tuple_list!(
             DrCovModule::builder()
                 .filename(cov_path.clone())
-                .full_trace(false)
                 .build(),
             SnapshotModule::new()
         );
->>>>>>> c5b7c7c2
 
         let emulator = Emulator::empty()
             .qemu_parameters(options.args.clone())
