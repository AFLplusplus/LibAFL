--- conflicted
+++ resolved
@@ -134,11 +134,7 @@
         .build()?);
 
     let emulator = Emulator::empty()
-<<<<<<< HEAD
-        .qemu_config(|_| options.args)
-=======
         .qemu_parameters(options.args)
->>>>>>> 719a3c0f
         .modules(modules)
         .build()?;
     let qemu = emulator.qemu();
