use core::fmt::Debug;
use std::{fs, marker::PhantomData, ops::Range, path::PathBuf, process};

#[cfg(feature = "simplemgr")]
use libafl::events::SimpleEventManager;
#[cfg(not(feature = "simplemgr"))]
use libafl::events::{LlmpRestartingEventManager, MonitorTypedEventManager};
use libafl::{
    corpus::{Corpus, InMemoryOnDiskCorpus, OnDiskCorpus},
    events::{ClientDescription, EventRestarter, NopEventManager},
    executors::{Executor, ShadowExecutor},
    feedback_or, feedback_or_fast,
    feedbacks::{CrashFeedback, MaxMapFeedback, TimeFeedback, TimeoutFeedback},
    fuzzer::{Evaluator, Fuzzer, StdFuzzer},
    inputs::BytesInput,
    monitors::Monitor,
    mutators::{
        havoc_mutations, token_mutations::I2SRandReplace, tokens_mutations, StdMOptMutator,
        StdScheduledMutator, Tokens,
    },
    observers::{CanTrack, HitcountsMapObserver, TimeObserver, VariableMapObserver},
    schedulers::{
        powersched::PowerSchedule, IndexesLenTimeMinimizerScheduler, PowerQueueScheduler,
    },
    stages::{
        calibrate::CalibrationStage, power::StdPowerMutationalStage, AflStatsStage, IfStage,
        ShadowTracingStage, StagesTuple, StdMutationalStage,
    },
    state::{HasCorpus, StdState, UsesState},
    Error, HasMetadata, NopFuzzer,
};
#[cfg(not(feature = "simplemgr"))]
use libafl_bolts::shmem::StdShMemProvider;
use libafl_bolts::{
    ownedref::OwnedMutSlice,
    rands::StdRand,
    tuples::{tuple_list, MatchFirstType, Merge, Prepend},
};
use libafl_qemu::{
    elf::EasyElf,
    modules::{
<<<<<<< HEAD
        cmplog::CmpLogObserver, edges::EdgeCoverageFullVariant, EdgeCoverageModule, EmulatorModule,
        EmulatorModuleTuple, NopPageFilter, StdAddressFilter, StdEdgeCoverageModule,
=======
        cmplog::CmpLogObserver,
        edges::EdgeCoverageFullVariant,
        utils::filters::{NopPageFilter, StdAddressFilter},
        EdgeCoverageModule, EmulatorModule, EmulatorModuleTuple, StdEdgeCoverageModule,
>>>>>>> 719a3c0f
    },
    Emulator, GuestAddr, Qemu, QemuExecutor,
};
use libafl_targets::{edges_map_mut_ptr, EDGES_MAP_DEFAULT_SIZE, MAX_EDGES_FOUND};
use typed_builder::TypedBuilder;

use crate::{harness::Harness, options::FuzzerOptions};

pub type ClientState =
    StdState<BytesInput, InMemoryOnDiskCorpus<BytesInput>, StdRand, OnDiskCorpus<BytesInput>>;

#[cfg(feature = "simplemgr")]
pub type ClientMgr<M> = SimpleEventManager<M, ClientState>;
#[cfg(not(feature = "simplemgr"))]
pub type ClientMgr<M> =
    MonitorTypedEventManager<LlmpRestartingEventManager<(), ClientState, StdShMemProvider>, M>;

#[derive(TypedBuilder)]
pub struct Instance<'a, M: Monitor> {
    options: &'a FuzzerOptions,
    /// The harness. We create it before forking, then `take()` it inside the client.
    mgr: ClientMgr<M>,
    client_description: ClientDescription,
    #[builder(default)]
    extra_tokens: Vec<String>,
    #[builder(default=PhantomData)]
    phantom: PhantomData<M>,
}

impl<M: Monitor> Instance<'_, M> {
    fn coverage_filter(&self, qemu: Qemu) -> Result<StdAddressFilter, Error> {
        /* Conversion is required on 32-bit targets, but not on 64-bit ones */
        if let Some(includes) = &self.options.include {
            #[cfg_attr(target_pointer_width = "64", allow(clippy::useless_conversion))]
            let rules = includes
                .iter()
                .map(|x| Range {
                    start: x.start.into(),
                    end: x.end.into(),
                })
                .collect::<Vec<Range<GuestAddr>>>();
            Ok(StdAddressFilter::allow_list(rules))
        } else if let Some(excludes) = &self.options.exclude {
            #[cfg_attr(target_pointer_width = "64", allow(clippy::useless_conversion))]
            let rules = excludes
                .iter()
                .map(|x| Range {
                    start: x.start.into(),
                    end: x.end.into(),
                })
                .collect::<Vec<Range<GuestAddr>>>();
            Ok(StdAddressFilter::deny_list(rules))
        } else {
            let mut elf_buffer = Vec::new();
            let elf = EasyElf::from_file(qemu.binary_path(), &mut elf_buffer)?;
            let range = elf
                .get_section(".text", qemu.load_addr())
                .ok_or_else(|| Error::key_not_found("Failed to find .text section"))?;
            Ok(StdAddressFilter::allow_list(vec![range]))
        }
    }

<<<<<<< HEAD
    #[allow(clippy::too_many_lines)]
=======
    #[expect(clippy::too_many_lines)]
>>>>>>> 719a3c0f
    pub fn run<ET>(
        &mut self,
        args: Vec<String>,
        modules: ET,
        state: Option<ClientState>,
    ) -> Result<(), Error>
    where
        ET: EmulatorModuleTuple<ClientState> + Debug,
    {
        // Create an observation channel using the coverage map
        let mut edges_observer = unsafe {
            HitcountsMapObserver::new(VariableMapObserver::from_mut_slice(
                "edges",
                OwnedMutSlice::from_raw_parts_mut(edges_map_mut_ptr(), EDGES_MAP_DEFAULT_SIZE),
                &raw mut MAX_EDGES_FOUND,
            ))
            .track_indices()
        };

        let edge_coverage_module = StdEdgeCoverageModule::builder()
            .map_observer(edges_observer.as_mut())
            .build()?;

        let modules = modules.prepend(edge_coverage_module);
        let mut emulator = Emulator::empty()
<<<<<<< HEAD
            .modules(modules)
            .qemu_config(|_| args)
=======
            .qemu_parameters(args)
            .modules(modules)
>>>>>>> 719a3c0f
            .build()?;
        let harness = Harness::init(emulator.qemu()).expect("Error setting up harness.");
        let qemu = emulator.qemu();

        // update address filter after qemu has been initialized
        <EdgeCoverageModule<StdAddressFilter, NopPageFilter, EdgeCoverageFullVariant, false, 0> as EmulatorModule<ClientState>>::update_address_filter(emulator.modules_mut()
            .modules_mut()
            .match_first_type_mut::<EdgeCoverageModule<StdAddressFilter, NopPageFilter, EdgeCoverageFullVariant, false, 0>>()
            .expect("Could not find back the edge module"), qemu, self.coverage_filter(qemu)?);

        // Create an observation channel to keep track of the execution time
        let time_observer = TimeObserver::new("time");

        let map_feedback = MaxMapFeedback::new(&edges_observer);

        let calibration = CalibrationStage::new(&map_feedback);

        let stats_stage = IfStage::new(
            |_, _, _, _| Ok(self.options.tui),
            tuple_list!(AflStatsStage::builder()
                .map_observer(&edges_observer)
                .stats_file(PathBuf::from("stats.txt"))
                .build()?),
        );

        // Feedback to rate the interestingness of an input
        // This one is composed by two Feedbacks in OR
        let mut feedback = feedback_or!(
            // New maximization map feedback linked to the edges observer and the feedback state
            map_feedback,
            // Time feedback, this one does not need a feedback state
            TimeFeedback::new(&time_observer)
        );

        // A feedback to choose if an input is a solution or not
        let mut objective = feedback_or_fast!(CrashFeedback::new(), TimeoutFeedback::new());

        // // If not restarting, create a State from scratch
        let mut state = match state {
            Some(x) => x,
            None => {
                StdState::new(
                    // RNG
                    StdRand::new(),
                    // Corpus that will be evolved, we keep it in memory for performance
                    InMemoryOnDiskCorpus::no_meta(
                        self.options.queue_dir(self.client_description.clone()),
                    )?,
                    // Corpus in which we store solutions (crashes in this example),
                    // on disk so the user can get them after stopping the fuzzer
                    OnDiskCorpus::new(self.options.crashes_dir(self.client_description.clone()))?,
                    // States of the feedbacks.
                    // The feedbacks can report the data that should persist in the State.
                    &mut feedback,
                    // Same for objective feedbacks
                    &mut objective,
                )?
            }
        };

        // A minimization+queue policy to get testcasess from the corpus
        let scheduler = IndexesLenTimeMinimizerScheduler::new(
            &edges_observer,
            PowerQueueScheduler::new(&mut state, &edges_observer, PowerSchedule::fast()),
        );

        let observers = tuple_list!(edges_observer, time_observer);

        let mut tokens = Tokens::new();

        for token in &self.extra_tokens {
            let bytes = token.as_bytes().to_vec();
            let _ = tokens.add_token(&bytes);
        }

        if let Some(tokenfile) = &self.options.tokens {
            tokens.add_from_file(tokenfile)?;
        }

        state.add_metadata(tokens);

        harness.post_fork();

        let mut harness = |_emulator: &mut Emulator<_, _, _, _, _>,
                           _state: &mut _,
                           input: &BytesInput| harness.run(input);

        // A fuzzer with feedbacks and a corpus scheduler
        let mut fuzzer = StdFuzzer::new(scheduler, feedback, objective);

        if let Some(rerun_input) = &self.options.rerun_input {
            // TODO: We might want to support non-bytes inputs at some point?
            let bytes = fs::read(rerun_input)
                .unwrap_or_else(|_| panic!("Could not load file {rerun_input:?}"));
            let input = BytesInput::new(bytes);

            let mut executor = QemuExecutor::new(
                emulator,
                &mut harness,
                observers,
                &mut fuzzer,
                &mut state,
                &mut self.mgr,
                self.options.timeout,
            )?;

            executor
                .run_target(
                    &mut NopFuzzer::new(),
                    &mut state,
                    &mut NopEventManager::new(),
                    &input,
                )
                .expect("Error running target");
            // We're done :)
            process::exit(0);
        }

        if self
            .options
            .is_cmplog_core(self.client_description.core_id())
        {
            // Create a QEMU in-process executor
            let executor = QemuExecutor::new(
                emulator,
                &mut harness,
                observers,
                &mut fuzzer,
                &mut state,
                &mut self.mgr,
                self.options.timeout,
            )?;

            // Create an observation channel using cmplog map
            let cmplog_observer = CmpLogObserver::new("cmplog", true);

            let mut executor = ShadowExecutor::new(executor, tuple_list!(cmplog_observer));

            let tracing = ShadowTracingStage::new(&mut executor);

            // Setup a randomic Input2State stage
            let i2s = StdMutationalStage::new(StdScheduledMutator::new(tuple_list!(
                I2SRandReplace::new()
            )));

            // Setup a MOPT mutator
            let mutator = StdMOptMutator::new(
                &mut state,
                havoc_mutations().merge(tokens_mutations()),
                7,
                5,
            )?;

            let power: StdPowerMutationalStage<_, _, BytesInput, _, _, _> =
                StdPowerMutationalStage::new(mutator);

            // The order of the stages matter!
            let mut stages = tuple_list!(calibration, tracing, i2s, power, stats_stage);

            self.fuzz(&mut state, &mut fuzzer, &mut executor, &mut stages)
        } else {
            // Create a QEMU in-process executor
            let mut executor = QemuExecutor::new(
                emulator,
                &mut harness,
                observers,
                &mut fuzzer,
                &mut state,
                &mut self.mgr,
                self.options.timeout,
            )?;

            // Setup an havoc mutator with a mutational stage
            let mutator = StdScheduledMutator::new(havoc_mutations().merge(tokens_mutations()));
            let mut stages = tuple_list!(StdMutationalStage::new(mutator));

            self.fuzz(&mut state, &mut fuzzer, &mut executor, &mut stages)
        }
    }

    fn fuzz<Z, E, ST>(
        &mut self,
        state: &mut ClientState,
        fuzzer: &mut Z,
        executor: &mut E,
        stages: &mut ST,
    ) -> Result<(), Error>
    where
        Z: Fuzzer<E, ClientMgr<M>, ClientState, ST>
            + Evaluator<E, ClientMgr<M>, BytesInput, ClientState>,
        E: UsesState<State = ClientState>,
        ST: StagesTuple<E, ClientMgr<M>, ClientState, Z>,
    {
        let corpus_dirs = [self.options.input_dir()];

        if state.must_load_initial_inputs() {
            state
                .load_initial_inputs(fuzzer, executor, &mut self.mgr, &corpus_dirs)
                .unwrap_or_else(|_| {
                    println!("Failed to load initial corpus at {corpus_dirs:?}");
                    process::exit(0);
                });
            println!("We imported {} inputs from disk.", state.corpus().count());
        }

        if let Some(iters) = self.options.iterations {
            fuzzer.fuzz_loop_for(stages, executor, state, &mut self.mgr, iters)?;

            // It's important, that we store the state before restarting!
            // Else, the parent will not respawn a new child and quit.
            self.mgr.on_restart(state)?;
        } else {
            fuzzer.fuzz_loop(stages, executor, state, &mut self.mgr)?;
        }

        Ok(())
    }
}<|MERGE_RESOLUTION|>--- conflicted
+++ resolved
@@ -39,15 +39,10 @@
 use libafl_qemu::{
     elf::EasyElf,
     modules::{
-<<<<<<< HEAD
-        cmplog::CmpLogObserver, edges::EdgeCoverageFullVariant, EdgeCoverageModule, EmulatorModule,
-        EmulatorModuleTuple, NopPageFilter, StdAddressFilter, StdEdgeCoverageModule,
-=======
         cmplog::CmpLogObserver,
         edges::EdgeCoverageFullVariant,
         utils::filters::{NopPageFilter, StdAddressFilter},
         EdgeCoverageModule, EmulatorModule, EmulatorModuleTuple, StdEdgeCoverageModule,
->>>>>>> 719a3c0f
     },
     Emulator, GuestAddr, Qemu, QemuExecutor,
 };
@@ -110,11 +105,7 @@
         }
     }
 
-<<<<<<< HEAD
-    #[allow(clippy::too_many_lines)]
-=======
     #[expect(clippy::too_many_lines)]
->>>>>>> 719a3c0f
     pub fn run<ET>(
         &mut self,
         args: Vec<String>,
@@ -140,13 +131,8 @@
 
         let modules = modules.prepend(edge_coverage_module);
         let mut emulator = Emulator::empty()
-<<<<<<< HEAD
-            .modules(modules)
-            .qemu_config(|_| args)
-=======
             .qemu_parameters(args)
             .modules(modules)
->>>>>>> 719a3c0f
             .build()?;
         let harness = Harness::init(emulator.qemu()).expect("Error setting up harness.");
         let qemu = emulator.qemu();
