//! A singlethreaded QEMU fuzzer that can auto-restart.

use core::cell::RefCell;
#[cfg(unix)]
use std::os::unix::io::{AsRawFd, FromRawFd};
use std::{
    env,
    fs::{self, File, OpenOptions},
    io::{self, Write},
    path::PathBuf,
    process,
    ptr::NonNull,
    time::Duration,
};

use clap::{Arg, Command};
use libafl::{
    corpus::{Corpus, InMemoryOnDiskCorpus, OnDiskCorpus},
    events::SimpleRestartingEventManager,
    executors::{ExitKind, ShadowExecutor},
    feedback_or,
    feedbacks::{CrashFeedback, MaxMapFeedback, TimeFeedback},
    fuzzer::{Fuzzer, StdFuzzer},
    inputs::{BytesInput, HasTargetBytes},
    monitors::SimpleMonitor,
    mutators::{
        havoc_mutations, token_mutations::I2SRandReplace, tokens_mutations, StdMOptMutator,
        StdScheduledMutator, Tokens,
    },
    observers::{CanTrack, ConstMapObserver, HitcountsMapObserver, TimeObserver},
    schedulers::{
        powersched::PowerSchedule, IndexesLenTimeMinimizerScheduler, PowerQueueScheduler,
    },
    stages::{
        calibrate::CalibrationStage, power::StdPowerMutationalStage, ShadowTracingStage,
        StdMutationalStage,
    },
    state::{HasCorpus, StdState},
    Error, HasMetadata,
};
use libafl_bolts::{
    current_time,
    os::dup2,
    rands::StdRand,
    shmem::{ShMemProvider, StdShMemProvider},
    tuples::{tuple_list, Merge},
    AsSlice, AsSliceMut,
};
use libafl_qemu::{
    elf::EasyElf,
    filter_qemu_args,
    modules::{
        cmplog::{CmpLogChildModule, CmpLogMap, CmpLogObserver},
        edges::StdEdgeCoverageChildModule,
    },
    Emulator, GuestReg, MmapPerms, QemuExitError, QemuExitReason, QemuForkExecutor,
    QemuShutdownCause, Regs,
};
use libafl_targets::{EDGES_MAP_DEFAULT_SIZE, EDGES_MAP_PTR};
#[cfg(unix)]
use nix::unistd::dup;

/// The fuzzer main
pub fn main() {
    // Registry the metadata types used in this fuzzer
    // Needed only on no_std
    // unsafe { RegistryBuilder::register::<Tokens>(); }

    let res = match Command::new(env!("CARGO_PKG_NAME"))
        .version(env!("CARGO_PKG_VERSION"))
        .author("AFLplusplus team")
        .about("LibAFL-based fuzzer with QEMU for Fuzzbench")
        .arg(
            Arg::new("out")
                .help("The directory to place finds in ('corpus')")
                .long("libafl-out")
                .required(true),
        )
        .arg(
            Arg::new("in")
                .help("The directory to read initial inputs from ('seeds')")
                .long("libafl-in")
                .required(true),
        )
        .arg(
            Arg::new("tokens")
                .long("libafl-tokens")
                .help("A file to read tokens from, to be used during fuzzing"),
        )
        .arg(
            Arg::new("logfile")
                .long("libafl-logfile")
                .help("Duplicates all output to this file")
                .default_value("libafl.log"),
        )
        .try_get_matches_from(filter_qemu_args())
    {
        Ok(res) => res,
        Err(err) => {
            println!(
                "Syntax: {}, --libafl-in <input> --libafl-out <output>\n{:?}",
                env::current_exe()
                    .unwrap_or_else(|_| "fuzzer".into())
                    .to_string_lossy(),
                err,
            );
            return;
        }
    };

    println!(
        "Workdir: {:?}",
        env::current_dir().unwrap().to_string_lossy().to_string()
    );

    // For fuzzbench, crashes and finds are inside the same `corpus` directory, in the "queue" and "crashes" subdir.
    let mut out_dir = PathBuf::from(res.get_one::<String>("out").unwrap().to_string());
    if fs::create_dir(&out_dir).is_err() {
        println!("Out dir at {:?} already exists.", &out_dir);
        if !out_dir.is_dir() {
            println!("Out dir at {:?} is not a valid directory!", &out_dir);
            return;
        }
    }
    let mut crashes = out_dir.clone();
    crashes.push("crashes");
    out_dir.push("queue");

    let in_dir = PathBuf::from(res.get_one::<String>("in").unwrap().to_string());
    if !in_dir.is_dir() {
        println!("In dir at {:?} is not a valid directory!", &in_dir);
        return;
    }

    let tokens = res.get_one::<String>("tokens").map(PathBuf::from);

    let logfile = PathBuf::from(res.get_one::<String>("logfile").unwrap().to_string());

    fuzz(out_dir, crashes, in_dir, tokens, logfile).expect("An error occurred while fuzzing");
}

/// The actual fuzzer
fn fuzz(
    corpus_dir: PathBuf,
    objective_dir: PathBuf,
    seed_dir: PathBuf,
    tokenfile: Option<PathBuf>,
    logfile: PathBuf,
) -> Result<(), Error> {
    env::remove_var("LD_LIBRARY_PATH");

    let args: Vec<String> = env::args().collect();

    let mut shmem_provider = StdShMemProvider::new()?;

    let mut edges_shmem = shmem_provider.new_shmem(EDGES_MAP_DEFAULT_SIZE).unwrap();
    let edges = edges_shmem.as_slice_mut();
    unsafe { EDGES_MAP_PTR = edges.as_mut_ptr() };

    // Create an observation channel using the coverage map
    let mut edges_observer = unsafe {
        HitcountsMapObserver::new(ConstMapObserver::from_mut_ptr(
            "edges",
            NonNull::new(edges.as_mut_ptr())
                .expect("map ptr is null.")
                .cast::<[u8; EDGES_MAP_DEFAULT_SIZE]>(),
        ))
        .track_indices()
    };

    let emulator_modules = tuple_list!(
        StdEdgeCoverageChildModule::builder()
            .const_map_observer(edges_observer.as_mut())
            .build()?,
        CmpLogChildModule::default(),
    );

    let emulator = Emulator::empty()
<<<<<<< HEAD
        .qemu_config(|_| args)
=======
        .qemu_parameters(args)
>>>>>>> 719a3c0f
        .modules(emulator_modules)
        .build()?;

    let qemu = emulator.qemu();

    let mut elf_buffer = Vec::new();
    let elf = EasyElf::from_file(qemu.binary_path(), &mut elf_buffer)?;

    let test_one_input_ptr = elf
        .resolve_symbol("LLVMFuzzerTestOneInput", qemu.load_addr())
        .expect("Symbol LLVMFuzzerTestOneInput not found");
    println!("LLVMFuzzerTestOneInput @ {test_one_input_ptr:#x}");

    qemu.set_breakpoint(test_one_input_ptr); // LLVMFuzzerTestOneInput
    unsafe {
        match qemu.run() {
            Ok(QemuExitReason::Breakpoint(_)) => {}
            _ => panic!("Unexpected QEMU exit."),
        }
    }

    println!("Break at {:#x}", qemu.read_reg(Regs::Pc).unwrap());

    let stack_ptr: u64 = qemu.read_reg(Regs::Sp).unwrap();
    let mut ret_addr = [0; 8];
    qemu.read_mem(stack_ptr, &mut ret_addr)
        .expect("qemu read failed");
    let ret_addr = u64::from_le_bytes(ret_addr);

    println!("Stack pointer = {stack_ptr:#x}");
    println!("Return address = {ret_addr:#x}");

    qemu.remove_breakpoint(test_one_input_ptr); // LLVMFuzzerTestOneInput
    qemu.set_breakpoint(ret_addr); // LLVMFuzzerTestOneInput ret addr

    let input_addr = qemu.map_private(0, 4096, MmapPerms::ReadWrite).unwrap();
    println!("Placing input at {input_addr:#x}");

    let log = RefCell::new(
        OpenOptions::new()
            .append(true)
            .create(true)
            .open(&logfile)?,
    );

    #[cfg(unix)]
    let mut stdout_cpy = unsafe {
        let new_fd = dup(io::stdout().as_raw_fd())?;
        File::from_raw_fd(new_fd)
    };
    #[cfg(unix)]
    let file_null = File::open("/dev/null")?;

    // 'While the stats are state, they are usually used in the broker - which is likely never restarted
    let monitor = SimpleMonitor::with_user_monitor(|s| {
        #[cfg(unix)]
        writeln!(&mut stdout_cpy, "{s}").unwrap();
        #[cfg(windows)]
        println!("{s}");
        writeln!(log.borrow_mut(), "{:?} {s}", current_time()).unwrap();
    });

    let mut cmp_shmem = shmem_provider.uninit_on_shmem::<CmpLogMap>().unwrap();
    let cmplog = cmp_shmem.as_slice_mut();

    // Beginning of a page should be properly aligned.
    #[expect(clippy::cast_ptr_alignment)]
    let cmplog_map_ptr = cmplog
        .as_mut_ptr()
        .cast::<libafl_qemu::modules::cmplog::CmpLogMap>();

    let (state, mut mgr) = match SimpleRestartingEventManager::launch(monitor, &mut shmem_provider)
    {
        // The restarting state will spawn the same process again as child, then restarted it each time it crashes.
        Ok(res) => res,
        Err(err) => match err {
            Error::ShuttingDown => {
                return Ok(());
            }
            _ => {
                panic!("Failed to setup the restarter: {err}");
            }
        },
    };

    // Create an observation channel to keep track of the execution time
    let time_observer = TimeObserver::new("time");

    // Create an observation channel using cmplog map
    let cmplog_observer = unsafe { CmpLogObserver::with_map_ptr("cmplog", cmplog_map_ptr, true) };

    let map_feedback = MaxMapFeedback::new(&edges_observer);

    let calibration = CalibrationStage::new(&map_feedback);

    // Feedback to rate the interestingness of an input
    // This one is composed by two Feedbacks in OR
    let mut feedback = feedback_or!(
        // New maximization map feedback linked to the edges observer and the feedback state
        map_feedback,
        // Time feedback, this one does not need a feedback state
        TimeFeedback::new(&time_observer)
    );

    // A feedback to choose if an input is a solution or not
    let mut objective = CrashFeedback::new();

    // create a State from scratch
    let mut state = state.unwrap_or_else(|| {
        StdState::new(
            // RNG
            StdRand::new(),
            // Corpus that will be evolved, we keep it in memory for performance
            InMemoryOnDiskCorpus::new(corpus_dir).unwrap(),
            // Corpus in which we store solutions (crashes in this example),
            // on disk so the user can get them after stopping the fuzzer
            OnDiskCorpus::new(objective_dir).unwrap(),
            // States of the feedbacks.
            // The feedbacks can report the data that should persist in the State.
            &mut feedback,
            // Same for objective feedbacks
            &mut objective,
        )
        .unwrap()
    });

    // Setup a randomic Input2State stage
    let i2s = StdMutationalStage::new(StdScheduledMutator::new(tuple_list!(I2SRandReplace::new())));

    // Setup a MOPT mutator
    let mutator = StdMOptMutator::new(
        &mut state,
        havoc_mutations().merge(tokens_mutations()),
        7,
        5,
    )?;

    let power: StdPowerMutationalStage<_, _, BytesInput, _, _, _> =
        StdPowerMutationalStage::new(mutator);

    // A minimization+queue policy to get testcasess from the corpus
    let scheduler = IndexesLenTimeMinimizerScheduler::new(
        &edges_observer,
        PowerQueueScheduler::new(&mut state, &edges_observer, PowerSchedule::fast()),
    );

    // A fuzzer with feedbacks and a corpus scheduler
    let mut fuzzer = StdFuzzer::new(scheduler, feedback, objective);

    // The wrapped harness function, calling out to the LLVM-style harness
    let mut harness = |_emulator: &mut Emulator<_, _, _, _, _>, input: &BytesInput| {
        let target = input.target_bytes();
        let mut buf = target.as_slice();
        let mut len = buf.len();
        if len > 4096 {
            buf = &buf[0..4096];
            len = 4096;
        }

        unsafe {
            // # Safety
            // The input buffer size is checked above. We use `write_mem_unchecked` for performance reasons
            // For better error handling, use `write_mem` and handle the returned Result
            qemu.write_mem_unchecked(input_addr, buf);

            qemu.write_reg(Regs::Rdi, input_addr).unwrap();
            qemu.write_reg(Regs::Rsi, len as GuestReg).unwrap();
            qemu.write_reg(Regs::Rip, test_one_input_ptr).unwrap();
            qemu.write_reg(Regs::Rsp, stack_ptr).unwrap();

            match qemu.run() {
                Ok(QemuExitReason::Breakpoint(_)) => ExitKind::Ok,
                Ok(QemuExitReason::End(QemuShutdownCause::HostSignal(signal))) => {
                    signal.handle();
                    panic!("Unexpected signal: {signal:?}");
                }
                Err(QemuExitError::UnexpectedExit) => ExitKind::Crash,
                _ => {
                    panic!("Unexpected QEMU exit.")
                }
            }
        }
    };

    let executor = QemuForkExecutor::new(
        emulator,
        &mut harness,
        tuple_list!(edges_observer, time_observer),
        &mut fuzzer,
        &mut state,
        &mut mgr,
        shmem_provider,
        Duration::from_millis(5000),
    )?;

    // Show the cmplog observer
    let mut executor = ShadowExecutor::new(executor, tuple_list!(cmplog_observer));

    // Read tokens
    if let Some(tokenfile) = tokenfile {
        if state.metadata_map().get::<Tokens>().is_none() {
            state.add_metadata(Tokens::from_file(tokenfile)?);
        }
    }

    if state.must_load_initial_inputs() {
        state
            .load_initial_inputs(&mut fuzzer, &mut executor, &mut mgr, &[seed_dir.clone()])
            .unwrap_or_else(|_| {
                println!("Failed to load initial corpus at {:?}", &seed_dir);
                process::exit(0);
            });
        println!("We imported {} inputs from disk.", state.corpus().count());
    }

    let tracing = ShadowTracingStage::new(&mut executor);

    // The order of the stages matter!
    let mut stages = tuple_list!(calibration, tracing, i2s, power);

    // Remove target output (logs still survive)
    #[cfg(unix)]
    {
        let null_fd = file_null.as_raw_fd();
        dup2(null_fd, io::stdout().as_raw_fd())?;
        dup2(null_fd, io::stderr().as_raw_fd())?;
    }
    // reopen file to make sure we're at the end
    log.replace(
        OpenOptions::new()
            .append(true)
            .create(true)
            .open(&logfile)?,
    );

    fuzzer
        .fuzz_loop(&mut stages, &mut executor, &mut state, &mut mgr)
        .expect("Error in the fuzzing loop");

    // Never reached
    Ok(())
}<|MERGE_RESOLUTION|>--- conflicted
+++ resolved
@@ -176,11 +176,7 @@
     );
 
     let emulator = Emulator::empty()
-<<<<<<< HEAD
-        .qemu_config(|_| args)
-=======
         .qemu_parameters(args)
->>>>>>> 719a3c0f
         .modules(emulator_modules)
         .build()?;
 
