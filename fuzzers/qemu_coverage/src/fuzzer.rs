--- conflicted
+++ resolved
@@ -27,14 +27,9 @@
     AsSlice,
 };
 use libafl_qemu::{
-<<<<<<< HEAD
     breakpoint::Breakpoint, drcov::QemuDrCovHelper, elf::EasyElf, emu::Emulator, ArchExtras,
     CallingConvention, GuestAddr, GuestReg, MmapPerms, NopEmuExitHandler, QemuExecutor, QemuHooks,
     QemuInstrumentationAddressRangeFilter, Regs,
-=======
-    drcov::QemuDrCovHelper, elf::EasyElf, emu::Emulator, ArchExtras, CallingConvention, GuestAddr,
-    GuestReg, MmapPerms, QemuExecutor, QemuHooks, QemuInstrumentationAddressRangeFilter, Regs,
->>>>>>> 830faec9
 };
 use rangemap::RangeMap;
 
@@ -147,7 +142,7 @@
     let ret_addr: GuestAddr = emu.read_return_address().unwrap();
     log::debug!("Return address = {ret_addr:#x}");
 
-    emu.add_breakpoint(Breakpoint::without_command(ret_addr, false), true);
+    emu.set_breakpoint_addr(ret_addr);
 
     let input_addr = emu
         .map_private(0, MAX_INPUT_SIZE, MmapPerms::ReadWrite)
@@ -164,7 +159,7 @@
             emu.write_return_address(ret_addr)?;
             emu.write_function_argument(CallingConvention::Cdecl, 0, input_addr)?;
             emu.write_function_argument(CallingConvention::Cdecl, 1, len)?;
-            emu.run().unwrap();
+            let _ = emu.run();
             Ok(())
         }
     };
