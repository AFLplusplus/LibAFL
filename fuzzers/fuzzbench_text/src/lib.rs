--- conflicted
+++ resolved
@@ -532,13 +532,6 @@
     let cmplog = unsafe { &mut CMPLOG_MAP };
     let cmplog_observer = CmpLogObserver::new("cmplog", cmplog, true);
 
-<<<<<<< HEAD
-    // Feedback to rate the interestingness of an input
-    // This one is composed by two Feedbacks in OR
-    let mut feedback = feedback_or!(
-        // New maximization map feedback linked to the edges observer and the feedback state
-        MaxMapFeedback::new_tracking(&edges_observer, true, true),
-=======
     // New maximization map feedback linked to the edges observer and the feedback state
     let mut map_feedback = MaxMapFeedback::new_tracking(&edges_observer, true, true);
 
@@ -548,7 +541,6 @@
     // This one is composed by two Feedbacks in OR
     let mut feedback = feedback_or!(
         map_feedback,
->>>>>>> da537aae
         // Time feedback, this one does not need a feedback state
         TimeFeedback::new_with_observer(&time_observer)
     );
