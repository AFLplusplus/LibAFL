--- conflicted
+++ resolved
@@ -21,11 +21,7 @@
 use libafl_bolts::{
     rands::StdRand,
     shmem::{ShMem, ShMemProvider, UnixShMemProvider},
-<<<<<<< HEAD
-    tuples::{tuple_list, Handler, MatchNameRef, Merge},
-=======
     tuples::{tuple_list, Handled, MatchNameRef, Merge},
->>>>>>> 7c9ac6d4
     AsSliceMut, Truncate,
 };
 use libafl_targets::EDGES_MAP_SIZE_IN_USE;
@@ -170,11 +166,7 @@
     // Create the executor for the forkserver
     let args = opt.arguments;
 
-<<<<<<< HEAD
-    let observer_ref = edges_observer.handle();
-=======
     let observer_handle = edges_observer.handle();
->>>>>>> 7c9ac6d4
 
     let mut tokens = Tokens::new();
     let mut executor = ForkserverExecutor::builder()
@@ -190,11 +182,7 @@
         .unwrap();
 
     if let Some(dynamic_map_size) = executor.coverage_map_size() {
-<<<<<<< HEAD
-        executor.observers_mut()[&observer_ref]
-=======
         executor.observers_mut()[&observer_handle]
->>>>>>> 7c9ac6d4
             .as_mut()
             .truncate(dynamic_map_size);
     }
