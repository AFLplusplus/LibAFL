--- conflicted
+++ resolved
@@ -87,14 +87,8 @@
             // Corpus in which we store solutions (crashes in this example),
             // on disk so the user can get them after stopping the fuzzer
             OnDiskCorpus::new(objective_dir).unwrap(),
-<<<<<<< HEAD
-
-            // Objectives to recognize an input as solution
-            tuple_list!(CrashFeedback::new(), TimeoutFeedback::new()),
-=======
             // Feedbacks to recognize an input as solution
             feedback_or!(CrashFeedback::new(), TimeoutFeedback::new()),
->>>>>>> 33e918f2
         )
     });
 
