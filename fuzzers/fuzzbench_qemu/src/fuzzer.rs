//! A singlethreaded QEMU fuzzer that can auto-restart.

use clap::{App, Arg};
use core::{cell::RefCell, time::Duration};
#[cfg(unix)]
use nix::{self, unistd::dup};
#[cfg(unix)]
use std::os::unix::io::{AsRawFd, FromRawFd};
use std::{
    env,
    fs::{self, File, OpenOptions},
    io::{self, Write},
    path::PathBuf,
    process,
};

use libafl::{
    bolts::{
        current_nanos, current_time,
        os::dup2,
        rands::StdRand,
        shmem::{ShMemProvider, StdShMemProvider},
        tuples::{tuple_list, Merge},
    },
    corpus::{Corpus, IndexesLenTimeMinimizerCorpusScheduler, OnDiskCorpus, QueueCorpusScheduler},
    events::SimpleRestartingEventManager,
    executors::{ExitKind, ShadowExecutor, TimeoutExecutor},
    feedback_or, feedback_or_fast,
    feedbacks::{CrashFeedback, MapFeedbackState, MaxMapFeedback, TimeFeedback, TimeoutFeedback},
    fuzzer::{Fuzzer, StdFuzzer},
    inputs::{BytesInput, HasTargetBytes},
    mutators::{
        scheduled::{havoc_mutations, StdScheduledMutator},
        tokens_mutations, I2SRandReplace, Tokens,
    },
    observers::{HitcountsMapObserver, TimeObserver, VariableMapObserver},
    stages::{ShadowTracingStage, StdMutationalStage},
    state::{HasCorpus, HasMetadata, StdState},
    stats::SimpleStats,
    Error,
};
use libafl_qemu::{
    amd64::Amd64Regs, elf::EasyElf, emu, filter_qemu_args, hooks, hooks::CmpLogObserver, MmapPerms,
    QemuExecutor,
};

/// The fuzzer main (as `no_mangle` C function)
#[no_mangle]
pub fn libafl_qemu_main() {
    // Registry the metadata types used in this fuzzer
    // Needed only on no_std
    //RegistryBuilder::register::<Tokens>();

    let res = match App::new("libafl_qemu_fuzzbench")
        .version("0.4.0")
        .author("AFLplusplus team")
        .about("LibAFL-based fuzzer with QEMU for Fuzzbench")
        .arg(
            Arg::new("out")
                .about("The directory to place finds in ('corpus')")
                .long("libafl-out")
                .required(true)
                .takes_value(true),
        )
        .arg(
            Arg::new("in")
                .about("The directory to read initial inputs from ('seeds')")
                .long("libafl-in")
                .required(true)
                .takes_value(true),
        )
        .arg(
            Arg::new("tokens")
                .long("libafl-tokens")
                .about("A file to read tokens from, to be used during fuzzing")
                .takes_value(true),
        )
        .arg(
            Arg::new("logfile")
                .long("libafl-logfile")
                .about("Duplicates all output to this file")
                .default_value("libafl.log"),
        )
        .arg(
            Arg::new("timeout")
                .long("libafl-timeout")
                .about("Timeout for each individual execution, in milliseconds")
                .default_value("1000"),
        )
        .try_get_matches_from(filter_qemu_args())
    {
        Ok(res) => res,
        Err(err) => {
            println!(
                "Syntax: {}, --libafl-in <input> --libafl-out <output>\n{:?}",
                env::current_exe()
                    .unwrap_or_else(|_| "fuzzer".into())
                    .to_string_lossy(),
                err.info,
            );
            return;
        }
    };

    println!(
        "Workdir: {:?}",
        env::current_dir().unwrap().to_string_lossy().to_string()
    );

    // For fuzzbench, crashes and finds are inside the same `corpus` directory, in the "queue" and "crashes" subdir.
    let mut out_dir = PathBuf::from(res.value_of("out").unwrap().to_string());
    if fs::create_dir(&out_dir).is_err() {
        println!("Out dir at {:?} already exists.", &out_dir);
        if !out_dir.is_dir() {
            println!("Out dir at {:?} is not a valid directory!", &out_dir);
            return;
        }
    }
    let mut crashes = out_dir.clone();
    crashes.push("crashes");
    out_dir.push("queue");

    let in_dir = PathBuf::from(res.value_of("in").unwrap().to_string());
    if !in_dir.is_dir() {
        println!("In dir at {:?} is not a valid directory!", &in_dir);
        return;
    }

    let tokens = res.value_of("tokens").map(PathBuf::from);

    let logfile = PathBuf::from(res.value_of("logfile").unwrap().to_string());

    let timeout = Duration::from_millis(
        res.value_of("timeout")
            .unwrap()
            .to_string()
            .parse()
            .expect("Could not parse timeout in milliseconds"),
    );

    fuzz(out_dir, crashes, in_dir, tokens, logfile, timeout)
        .expect("An error occurred while fuzzing");
}

/// The actual fuzzer
fn fuzz(
    corpus_dir: PathBuf,
    objective_dir: PathBuf,
    seed_dir: PathBuf,
    tokenfile: Option<PathBuf>,
    logfile: PathBuf,
    timeout: Duration,
) -> Result<(), Error> {
    let mut elf_buffer = Vec::new();
    let elf = EasyElf::from_file(emu::binary_path(), &mut elf_buffer)?;

    let test_one_input_ptr = elf
        .resolve_symbol("LLVMFuzzerTestOneInput", emu::load_addr())
<<<<<<< HEAD
        .expect("Symbol LLVMFuzzerTestOneInput not found".into());
=======
        .expect("Symbol LLVMFuzzerTestOneInput not found");
>>>>>>> 712c5dae
    println!("LLVMFuzzerTestOneInput @ {:#x}", test_one_input_ptr);

    emu::set_breakpoint(test_one_input_ptr); // LLVMFuzzerTestOneInput
    emu::run();

    println!(
        "Break at {:#x}",
        emu::read_reg::<_, u64>(Amd64Regs::Rip).unwrap()
    );

    let stack_ptr: u64 = emu::read_reg(Amd64Regs::Rsp).unwrap();
    let mut ret_addr = [0u64];
    emu::read_mem(stack_ptr, &mut ret_addr);
    let ret_addr = ret_addr[0];

    println!("Stack pointer = {:#x}", stack_ptr);
    println!("Return address = {:#x}", ret_addr);

    emu::remove_breakpoint(test_one_input_ptr); // LLVMFuzzerTestOneInput
    emu::set_breakpoint(ret_addr); // LLVMFuzzerTestOneInput ret addr

    let input_addr = emu::map_private(0, 4096, MmapPerms::ReadWrite).unwrap();
    println!("Placing input at {:#x}", input_addr);

    let log = RefCell::new(
        OpenOptions::new()
            .append(true)
            .create(true)
            .open(&logfile)?,
    );

    #[cfg(unix)]
    let mut stdout_cpy = unsafe {
        let new_fd = dup(io::stdout().as_raw_fd())?;
        File::from_raw_fd(new_fd)
    };
    #[cfg(unix)]
    let file_null = File::open("/dev/null")?;

    // 'While the stats are state, they are usually used in the broker - which is likely never restarted
    let stats = SimpleStats::new(|s| {
        #[cfg(unix)]
        writeln!(&mut stdout_cpy, "{}", s).unwrap();
        #[cfg(windows)]
        println!("{}", s);
        writeln!(log.borrow_mut(), "{:?} {}", current_time(), s).unwrap();
    });

    let mut shmem_provider = StdShMemProvider::new()?;

    let (state, mut mgr) = match SimpleRestartingEventManager::launch(stats, &mut shmem_provider) {
        // The restarting state will spawn the same process again as child, then restarted it each time it crashes.
        Ok(res) => res,
        Err(err) => match err {
            Error::ShuttingDown => {
                return Ok(());
            }
            _ => {
                panic!("Failed to setup the restarter: {}", err);
            }
        },
    };

    // Create an observation channel using the coverage map
    let edges = unsafe { &mut hooks::EDGES_MAP };
    let edges_counter = unsafe { &mut hooks::MAX_EDGES_NUM };
    let edges_observer =
        HitcountsMapObserver::new(VariableMapObserver::new("edges", edges, edges_counter));

    // Create an observation channel to keep track of the execution time
    let time_observer = TimeObserver::new("time");

    // Create an observation channel using cmplog map
    let cmplog_observer = CmpLogObserver::new("cmplog", unsafe { &mut hooks::CMPLOG_MAP }, true);

    // The state of the edges feedback.
    let feedback_state = MapFeedbackState::with_observer(&edges_observer);

    // Feedback to rate the interestingness of an input
    // This one is composed by two Feedbacks in OR
    let feedback = feedback_or!(
        // New maximization map feedback linked to the edges observer and the feedback state
        MaxMapFeedback::new_tracking(&feedback_state, &edges_observer, true, false),
        // Time feedback, this one does not need a feedback state
        TimeFeedback::new_with_observer(&time_observer)
    );

    // A feedback to choose if an input is a solution or not
    let objective = feedback_or_fast!(CrashFeedback::new(), TimeoutFeedback::new());

    // create a State from scratch
    let mut state = state.unwrap_or_else(|| {
        StdState::new(
            // RNG
            StdRand::with_seed(current_nanos()),
            // Corpus that will be evolved, we keep it in memory for performance
            OnDiskCorpus::new(corpus_dir).unwrap(),
            // Corpus in which we store solutions (crashes in this example),
            // on disk so the user can get them after stopping the fuzzer
            OnDiskCorpus::new(objective_dir).unwrap(),
            // States of the feedbacks.
            // They are the data related to the feedbacks that you want to persist in the State.
            tuple_list!(feedback_state),
        )
    });

    // A minimization+queue policy to get testcasess from the corpus
    let scheduler = IndexesLenTimeMinimizerCorpusScheduler::new(QueueCorpusScheduler::new());

    // A fuzzer with feedbacks and a corpus scheduler
    let mut fuzzer = StdFuzzer::new(scheduler, feedback, objective);

    // The wrapped harness function, calling out to the LLVM-style harness
    let mut harness = |input: &BytesInput| {
        let target = input.target_bytes();
        let mut buf = target.as_slice();
        if buf.len() > 4096 {
            buf = &buf[0..4096];
        }

        emu::write_mem(input_addr, buf);

        emu::write_reg(Amd64Regs::Rdi, input_addr).unwrap();
        emu::write_reg(Amd64Regs::Rsi, buf.len()).unwrap();
        emu::write_reg(Amd64Regs::Rip, test_one_input_ptr).unwrap();
        emu::write_reg(Amd64Regs::Rsp, stack_ptr).unwrap();
println!("AAAA");
        emu::run();
println!("BBBB");
        ExitKind::Ok
    };

    let executor = QemuExecutor::new(
        &mut harness,
        tuple_list!(edges_observer, time_observer),
        &mut fuzzer,
        &mut state,
        &mut mgr,
    )?;

    // Track edge coverage
    executor.hook_edge_generation(hooks::gen_unique_edge_ids);
    executor.hook_edge_execution(hooks::trace_edge_hitcount);
    // Track 2-4-8 cmps with CmpLog
    executor.hook_cmp_generation(hooks::gen_unique_cmp_ids);
    executor.hook_cmp8_execution(hooks::trace_cmp8_cmplog);
    executor.hook_cmp4_execution(hooks::trace_cmp4_cmplog);
    executor.hook_cmp2_execution(hooks::trace_cmp2_cmplog);

    // Create the executor for an in-process function with one observer for edge coverage and one for the execution time
    let executor = TimeoutExecutor::new(executor, timeout);
    // Show the cmplog observer
    let mut executor = ShadowExecutor::new(executor, tuple_list!(cmplog_observer));

    // Read tokens
    if let Some(tokenfile) = tokenfile {
        if state.metadata().get::<Tokens>().is_none() {
            state.add_metadata(Tokens::from_tokens_file(tokenfile)?);
        }
    }

    if state.corpus().count() < 1 {
        state
            .load_initial_inputs(&mut fuzzer, &mut executor, &mut mgr, &[seed_dir.clone()])
            .unwrap_or_else(|_| {
                println!("Failed to load initial corpus at {:?}", &seed_dir);
                process::exit(0);
            });
        println!("We imported {} inputs from disk.", state.corpus().count());
    }

    let tracing = ShadowTracingStage::new(&mut executor);

    // Setup a randomic Input2State stage
    let i2s = StdMutationalStage::new(I2SRandReplace::new());

    // Setup a mutational stage with a basic bytes mutator
    let mutator = StdScheduledMutator::new(havoc_mutations().merge(tokens_mutations()));

    let mut stages = tuple_list!(tracing, i2s, StdMutationalStage::new(mutator));

    // Remove target ouput (logs still survive)
    #[cfg(unix)]
    {
        let null_fd = file_null.as_raw_fd();
        dup2(null_fd, io::stdout().as_raw_fd())?;
        dup2(null_fd, io::stderr().as_raw_fd())?;
    }
    // reopen file to make sure we're at the end
    log.replace(
        OpenOptions::new()
            .append(true)
            .create(true)
            .open(&logfile)?,
    );

    fuzzer
        .fuzz_loop(&mut stages, &mut executor, &mut state, &mut mgr)
        .expect("Error in the fuzzing loop");

    // Never reached
    Ok(())
}<|MERGE_RESOLUTION|>--- conflicted
+++ resolved
@@ -156,11 +156,7 @@
 
     let test_one_input_ptr = elf
         .resolve_symbol("LLVMFuzzerTestOneInput", emu::load_addr())
-<<<<<<< HEAD
-        .expect("Symbol LLVMFuzzerTestOneInput not found".into());
-=======
         .expect("Symbol LLVMFuzzerTestOneInput not found");
->>>>>>> 712c5dae
     println!("LLVMFuzzerTestOneInput @ {:#x}", test_one_input_ptr);
 
     emu::set_breakpoint(test_one_input_ptr); // LLVMFuzzerTestOneInput
@@ -287,9 +283,9 @@
         emu::write_reg(Amd64Regs::Rsi, buf.len()).unwrap();
         emu::write_reg(Amd64Regs::Rip, test_one_input_ptr).unwrap();
         emu::write_reg(Amd64Regs::Rsp, stack_ptr).unwrap();
-println!("AAAA");
+
         emu::run();
-println!("BBBB");
+
         ExitKind::Ok
     };
 
