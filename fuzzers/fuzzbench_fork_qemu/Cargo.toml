[package]
name = "fuzzbench_fork_qemu"
version = "0.9.0"
authors = ["Andrea Fioraldi <andreafioraldi@gmail.com>", "Dominik Maier <domenukk@gmail.com>"]
edition = "2021"

[features]
default = ["std"]
std = []

[profile.release]
debug = true

[dependencies]
libafl = { path = "../../libafl/" }
libafl_qemu = { path = "../../libafl_qemu/", features = ["x86_64", "usermode"] }
<<<<<<< HEAD
clap = { version = "3.2", features = ["default"] }
nix = "0.26"
=======
clap = { version = "4.0", features = ["default"] }
nix = "0.25"
>>>>>>> 5d76707e
<|MERGE_RESOLUTION|>--- conflicted
+++ resolved
@@ -14,10 +14,6 @@
 [dependencies]
 libafl = { path = "../../libafl/" }
 libafl_qemu = { path = "../../libafl_qemu/", features = ["x86_64", "usermode"] }
-<<<<<<< HEAD
-clap = { version = "3.2", features = ["default"] }
-nix = "0.26"
-=======
+
 clap = { version = "4.0", features = ["default"] }
-nix = "0.25"
->>>>>>> 5d76707e
+nix = "0.26"