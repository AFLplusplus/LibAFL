// libpng_read_fuzzer.cc
// Copyright 2017-2018 Glenn Randers-Pehrson
// Copyright 2015 The Chromium Authors. All rights reserved.
// Use of this source code is governed by a BSD-style license that may
// be found in the LICENSE file https://cs.chromium.org/chromium/src/LICENSE

// Last changed in libpng 1.6.35 [July 15, 2018]

// The modifications in 2017 by Glenn Randers-Pehrson include
// 1. addition of a PNG_CLEANUP macro,
// 2. setting the option to ignore ADLER32 checksums,
// 3. adding "#include <string.h>" which is needed on some platforms
//    to provide memcpy().
// 4. adding read_end_info() and creating an end_info structure.
// 5. adding calls to png_set_*() transforms commonly used by browsers.

#include <stddef.h>
#include <stdint.h>
#include <string.h>
#include <stdlib.h>

#include <vector>

#define PNG_INTERNAL
#include "png.h"

#define PNG_CLEANUP \
  if(png_handler.png_ptr) \
  { \
    if (png_handler.row_ptr) \
      png_free(png_handler.png_ptr, png_handler.row_ptr); \
    if (png_handler.end_info_ptr) \
      png_destroy_read_struct(&png_handler.png_ptr, &png_handler.info_ptr,\
        &png_handler.end_info_ptr); \
    else if (png_handler.info_ptr) \
      png_destroy_read_struct(&png_handler.png_ptr, &png_handler.info_ptr,\
        nullptr); \
    else \
      png_destroy_read_struct(&png_handler.png_ptr, nullptr, nullptr); \
    png_handler.png_ptr = nullptr; \
    png_handler.row_ptr = nullptr; \
    png_handler.info_ptr = nullptr; \
    png_handler.end_info_ptr = nullptr; \
  }

struct BufState {
  const uint8_t* data;
  size_t bytes_left;
};

struct PngObjectHandler {
  png_infop info_ptr = nullptr;
  png_structp png_ptr = nullptr;
  png_infop end_info_ptr = nullptr;
  png_voidp row_ptr = nullptr;
  BufState* buf_state = nullptr;

  ~PngObjectHandler() {
    if (row_ptr)
      png_free(png_ptr, row_ptr);
    if (end_info_ptr)
      png_destroy_read_struct(&png_ptr, &info_ptr, &end_info_ptr);
    else if (info_ptr)
      png_destroy_read_struct(&png_ptr, &info_ptr, nullptr);
    else
      png_destroy_read_struct(&png_ptr, nullptr, nullptr);
    delete buf_state;
  }
};

void user_read_data(png_structp png_ptr, png_bytep data, size_t length) {
  BufState* buf_state = static_cast<BufState*>(png_get_io_ptr(png_ptr));
  if (length > buf_state->bytes_left) {
    png_error(png_ptr, "read error");
  }
  memcpy(data, buf_state->data, length);
  buf_state->bytes_left -= length;
  buf_state->data += length;
}

static const int kPngHeaderSize = 8;

extern "C" int afl_libfuzzer_init() {
  return 0;
}

static char * allocation = NULL;
__attribute__((noinline))
void func3( char * alloc) {
  printf("func3\n");
  if (random() == 0) {
<<<<<<< HEAD
    //alloc[0xff] = 0xde;
=======
    alloc[0x1ff] = 0xde;
    printf("alloc[0x200]: %d\n", alloc[0x200]);
>>>>>>> a78a4b73
  }
}
__attribute__((noinline))
void func2() {
  allocation = (char*)malloc(0xff);
  printf("func2\n");
  func3(allocation);
}
__attribute__((noinline))
void func1() {
  printf("func1\n");
  func2();
}
// Entry point for LibFuzzer.
// Roughly follows the libpng book example:
// http://www.libpng.org/pub/png/book/chapter13.html
extern "C" int LLVMFuzzerTestOneInput(const uint8_t* data, size_t size) {
  if (size < kPngHeaderSize) {
    return 0;
  }


  func1();

  std::vector<unsigned char> v(data, data + size);
  if (png_sig_cmp(v.data(), 0, kPngHeaderSize)) {
    // not a PNG.
    return 0;
  }

  PngObjectHandler png_handler;
  png_handler.png_ptr = nullptr;
  png_handler.row_ptr = nullptr;
  png_handler.info_ptr = nullptr;
  png_handler.end_info_ptr = nullptr;

  png_handler.png_ptr = png_create_read_struct
    (PNG_LIBPNG_VER_STRING, nullptr, nullptr, nullptr);
  if (!png_handler.png_ptr) {
    return 0;
  }

  png_handler.info_ptr = png_create_info_struct(png_handler.png_ptr);
  if (!png_handler.info_ptr) {
    PNG_CLEANUP
    return 0;
  }

  png_handler.end_info_ptr = png_create_info_struct(png_handler.png_ptr);
  if (!png_handler.end_info_ptr) {
    PNG_CLEANUP
    return 0;
  }

  png_set_crc_action(png_handler.png_ptr, PNG_CRC_QUIET_USE, PNG_CRC_QUIET_USE);
#ifdef PNG_IGNORE_ADLER32
  png_set_option(png_handler.png_ptr, PNG_IGNORE_ADLER32, PNG_OPTION_ON);
#endif

  // Setting up reading from buffer.
  png_handler.buf_state = new BufState();
  png_handler.buf_state->data = data + kPngHeaderSize;
  png_handler.buf_state->bytes_left = size - kPngHeaderSize;
  png_set_read_fn(png_handler.png_ptr, png_handler.buf_state, user_read_data);
  png_set_sig_bytes(png_handler.png_ptr, kPngHeaderSize);

  if (setjmp(png_jmpbuf(png_handler.png_ptr))) {
    PNG_CLEANUP
    return 0;
  }

  // Reading.
  png_read_info(png_handler.png_ptr, png_handler.info_ptr);

  // reset error handler to put png_deleter into scope.
  if (setjmp(png_jmpbuf(png_handler.png_ptr))) {
    PNG_CLEANUP
    return 0;
  }

  png_uint_32 width, height;
  int bit_depth, color_type, interlace_type, compression_type;
  int filter_type;

  if (!png_get_IHDR(png_handler.png_ptr, png_handler.info_ptr, &width,
                    &height, &bit_depth, &color_type, &interlace_type,
                    &compression_type, &filter_type)) {
    PNG_CLEANUP
    return 0;
  }

  // This is going to be too slow.
  if (width && height > 100000000 / width) {
    PNG_CLEANUP
#ifdef HAS_DUMMY_CRASH
 #ifdef __aarch64__
      asm volatile (".word 0xf7f0a000\n");
 #else
      asm("ud2");
 #endif
#endif
    return 0;
  }

  // Set several transforms that browsers typically use:
  png_set_gray_to_rgb(png_handler.png_ptr);
  png_set_expand(png_handler.png_ptr);
  png_set_packing(png_handler.png_ptr);
  png_set_scale_16(png_handler.png_ptr);
  png_set_tRNS_to_alpha(png_handler.png_ptr);

  int passes = png_set_interlace_handling(png_handler.png_ptr);

  png_read_update_info(png_handler.png_ptr, png_handler.info_ptr);

  png_handler.row_ptr = png_malloc(
      png_handler.png_ptr, png_get_rowbytes(png_handler.png_ptr,
                                            png_handler.info_ptr));

  for (int pass = 0; pass < passes; ++pass) {
    for (png_uint_32 y = 0; y < height; ++y) {
      png_read_row(png_handler.png_ptr,
                   static_cast<png_bytep>(png_handler.row_ptr), nullptr);
    }
  }

  png_read_end(png_handler.png_ptr, png_handler.end_info_ptr);

  PNG_CLEANUP
  return 0;
}
<|MERGE_RESOLUTION|>--- conflicted
+++ resolved
@@ -89,12 +89,8 @@
 void func3( char * alloc) {
   printf("func3\n");
   if (random() == 0) {
-<<<<<<< HEAD
-    //alloc[0xff] = 0xde;
-=======
     alloc[0x1ff] = 0xde;
     printf("alloc[0x200]: %d\n", alloc[0x200]);
->>>>>>> a78a4b73
   }
 }
 __attribute__((noinline))
