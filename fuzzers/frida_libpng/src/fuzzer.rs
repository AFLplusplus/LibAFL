//! A libfuzzer-like fuzzer with llmp-multithreading support and restarts
//! The example harness is built for libpng.

use clap::{App, Arg};

use libafl::{
    bolts::tuples::tuple_list,
    corpus::{
        ondisk::OnDiskMetadataFormat, Corpus, InMemoryCorpus,
        IndexesLenTimeMinimizerCorpusScheduler, OnDiskCorpus, QueueCorpusScheduler,
    },
    events::EventManager,
    executors::{
        inprocess::InProcessExecutor, timeout::TimeoutExecutor, Executor, ExitKind, HasExecHooks,
        HasExecHooksTuple, HasObservers, HasObserversHooks,
    },
    feedback_or,
    feedbacks::{CrashFeedback, MaxMapFeedback, TimeoutFeedback},
    fuzzer::{Fuzzer, StdFuzzer},
    inputs::{HasTargetBytes, Input},
    mutators::scheduled::{havoc_mutations, StdScheduledMutator},
    mutators::token_mutations::Tokens,
    observers::{HitcountsMapObserver, ObserversTuple, StdMapObserver},
    bolts::{
        os::ashmem_server::AshmemService,
        shmem::{StdShMemProvider, ShMemProvider},
    },
    stages::mutational::StdMutationalStage,
    state::{HasCorpus, HasMetadata, State},
    stats::SimpleStats,
    utils::{current_nanos, launcher, parse_core_bind_arg, StdRand},
    Error,
};

use frida_gum::{
    stalker::{NoneEventSink, Stalker},
    Gum, NativePointer,
};

use std::{env, ffi::c_void, marker::PhantomData, path::PathBuf, time::Duration};

use libafl_frida::{
    asan_rt::{AsanErrorsFeedback, AsanErrorsObserver, ASAN_ERRORS},
    helper::{FridaHelper, FridaInstrumentationHelper, MAP_SIZE},
    FridaOptions,
};

struct FridaInProcessExecutor<'a, 'b, 'c, EM, FH, H, I, OT, S>
where
    FH: FridaHelper<'b>,
    H: FnMut(&[u8]) -> ExitKind,
    I: Input + HasTargetBytes,
    OT: ObserversTuple,
{
    base: TimeoutExecutor<InProcessExecutor<'a, EM, H, I, OT, S>, I>,
    /// Frida's dynamic rewriting engine
    stalker: Stalker<'a>,
    /// User provided callback for instrumentation
    helper: &'c mut FH,
    followed: bool,
    _phantom: PhantomData<&'b u8>,
}

impl<'a, 'b, 'c, EM, FH, H, I, OT, S> Executor<I>
    for FridaInProcessExecutor<'a, 'b, 'c, EM, FH, H, I, OT, S>
where
    FH: FridaHelper<'b>,
    H: FnMut(&[u8]) -> ExitKind,
    I: Input + HasTargetBytes,
    OT: ObserversTuple,
{
    /// Instruct the target about the input and run
    #[inline]
    fn run_target(&mut self, input: &I) -> Result<ExitKind, Error> {
        if self.helper.stalker_enabled() {
            if !self.followed {
                self.followed = true;
                self.stalker
                    .follow_me::<NoneEventSink>(self.helper.transformer(), None);
            } else {
                self.stalker.activate(NativePointer(
                    self.base.inner().harness_mut() as *mut _ as *mut c_void
                ))
            }
        }
        let res = self.base.run_target(input);
        if self.helper.stalker_enabled() {
            self.stalker.deactivate();
        }
        if unsafe { ASAN_ERRORS.is_some() && !ASAN_ERRORS.as_ref().unwrap().is_empty() } {
            println!("Crashing target as it had ASAN errors");
            unsafe {
                libc::raise(libc::SIGABRT);
            }
        }
        res
    }
}

impl<'a, 'b, 'c, EM, FH, H, I, OT, S> HasExecHooks<EM, I, S>
    for FridaInProcessExecutor<'a, 'b, 'c, EM, FH, H, I, OT, S>
where
    FH: FridaHelper<'b>,
    H: FnMut(&[u8]) -> ExitKind,
    I: Input + HasTargetBytes,
    OT: ObserversTuple,
{
    /// Called right before exexution starts
    #[inline]
    fn pre_exec(&mut self, state: &mut S, event_mgr: &mut EM, input: &I) -> Result<(), Error> {
        self.helper.pre_exec(input);
        self.base.pre_exec(state, event_mgr, input)
    }

    /// Called right after execution finished.
    #[inline]
    fn post_exec(&mut self, state: &mut S, event_mgr: &mut EM, input: &I) -> Result<(), Error> {
        self.helper.post_exec(input);
        self.base.post_exec(state, event_mgr, input)
    }
}

impl<'a, 'b, 'c, EM, FH, H, I, OT, S> HasObservers<OT>
    for FridaInProcessExecutor<'a, 'b, 'c, EM, FH, H, I, OT, S>
where
    FH: FridaHelper<'b>,
    H: FnMut(&[u8]) -> ExitKind,
    I: Input + HasTargetBytes,
    OT: ObserversTuple,
{
    #[inline]
    fn observers(&self) -> &OT {
        self.base.observers()
    }

    #[inline]
    fn observers_mut(&mut self) -> &mut OT {
        self.base.observers_mut()
    }
}

impl<'a, 'b, 'c, EM, FH, H, I, OT, S> HasObserversHooks<EM, I, OT, S>
    for FridaInProcessExecutor<'a, 'b, 'c, EM, FH, H, I, OT, S>
where
    FH: FridaHelper<'b>,
    H: FnMut(&[u8]) -> ExitKind,
    I: Input + HasTargetBytes,
    OT: ObserversTuple + HasExecHooksTuple<EM, I, S>,
{
}

impl<'a, 'b, 'c, EM, FH, H, I, OT, S> FridaInProcessExecutor<'a, 'b, 'c, EM, FH, H, I, OT, S>
where
    FH: FridaHelper<'b>,
    H: FnMut(&[u8]) -> ExitKind,
    I: Input + HasTargetBytes,
    OT: ObserversTuple,
{
    pub fn new(
        gum: &'a Gum,
        base: InProcessExecutor<'a, EM, H, I, OT, S>,
        helper: &'c mut FH,
        timeout: Duration,
    ) -> Self {
        let stalker = Stalker::new(gum);

        // Let's exclude the main module and libc.so at least:
        //stalker.exclude(&MemoryRange::new(
        //Module::find_base_address(&env::args().next().unwrap()),
        //get_module_size(&env::args().next().unwrap()),
        //));
        //stalker.exclude(&MemoryRange::new(
        //Module::find_base_address("libc.so"),
        //get_module_size("libc.so"),
        //));

        Self {
            base: TimeoutExecutor::new(base, timeout),
            stalker,
            helper,
            followed: false,
            _phantom: PhantomData,
        }
    }
}

/// The main fn, usually parsing parameters, and starting the fuzzer
pub fn main() {
    // Registry the metadata types used in this fuzzer
    // Needed only on no_std
    //RegistryBuilder::register::<Tokens>();

    let matches = App::new("libafl_frida")
        .version("0.1.0")
        .arg(Arg::with_name("cores")
            .short("c")
            .long("cores")
            .value_name("CORES")
            .required(true)
            .takes_value(true)
        )
        .arg(Arg::with_name("harness")
            .required(true)
            .index(1)
        )
        .arg(Arg::with_name("symbol")
            .required(true)
            .index(2)
        )
        .arg(Arg::with_name("modules_to_instrument")
            .required(true)
            .index(3)
        )
        .arg(Arg::with_name("output")
            .short("o")
            .long("output")
            .value_name("OUTPUT")
            .required(false)
            .takes_value(true)
        )
        .get_matches();

    let cores = parse_core_bind_arg(matches.value_of("cores").unwrap().to_string()).unwrap();

    color_backtrace::install();

    println!(
        "Workdir: {:?}",
        env::current_dir().unwrap().to_string_lossy().to_string()
    );


    unsafe {
        fuzz(
            matches.value_of("harness").unwrap(),
            matches.value_of("symbol").unwrap(),
            matches.value_of("modules_to_instrument")
                .unwrap()
                .split(':')
                .map(|module_name| std::fs::canonicalize(module_name).unwrap())
                .collect(),
            &vec![PathBuf::from("./corpus")],
            &PathBuf::from("./crashes"),
            1337,
            &cores,
            matches.value_of("output"),
        )
        .expect("An error occurred while fuzzing");
    }
}

/// Not supported on windows right now
#[cfg(windows)]
fn fuzz(
    _module_name: &str,
    _symbol_name: &str,
    _corpus_dirs: Vec<PathBuf>,
    _objective_dir: PathBuf,
    _broker_port: u16,
    _cores: &[usize],
) -> Result<(), ()> {
    todo!("Example not supported on Windows");
}

/// The actual fuzzer
#[cfg(unix)]
unsafe fn fuzz(
    module_name: &str,
    symbol_name: &str,
    modules_to_instrument: Vec<PathBuf>,
    corpus_dirs: &Vec<PathBuf>,
    objective_dir: &PathBuf,
    broker_port: u16,
    cores: &[usize],
    stdout_file: Option<&str>,
) -> Result<(), Error> {
    let stats_closure = |s| {
        println!("{}", s)
    };
    // 'While the stats are state, they are usually used in the broker - which is likely never restarted
    let stats = SimpleStats::new(stats_closure);


    #[cfg(target_os = "android")]
    AshmemService::start().expect("Failed to start Ashmem service");
    let shmem_provider = StdShMemProvider::new()?;

    let mut client_init_stats = || {
        Ok(SimpleStats::new(stats_closure))
    };

<<<<<<< HEAD
    let mut run_client = |state: Option<State<_, _, _, _, _, _>>, mut mgr| {
        // The restarting state will spawn the same process again as child, then restarted it each time it crashes.

        let lib = libloading::Library::new(module_name).unwrap();
        let target_func: libloading::Symbol<unsafe extern "C" fn(data: *const u8, size: usize) -> i32> =
            lib.get(symbol_name.as_bytes()).unwrap();

        let mut frida_harness = move |buf: &[u8]| {
            (target_func)(buf.as_ptr(), buf.len());
            ExitKind::Ok
        };

        let gum = Gum::obtain();
        let frida_options = FridaOptions::parse_env_options();
        let mut frida_helper = FridaInstrumentationHelper::new(
            &gum,
            &frida_options,
            module_name,
            &modules_to_instrument,
        );

        // Create an observation channel using the coverage map
        let edges_observer = HitcountsMapObserver::new(StdMapObserver::new_from_ptr(
            "edges",
            frida_helper.map_ptr(),
            MAP_SIZE,
        ));

        // If not restarting, create a State from scratch
        let mut state = state.unwrap_or_else(|| {
            State::new(
                // RNG
                StdRand::with_seed(current_nanos()),
                // Corpus that will be evolved, we keep it in memory for performance
                InMemoryCorpus::new(),
                // Feedbacks to rate the interestingness of an input
                MaxMapFeedback::new_with_observer_track(&edges_observer, true, false),
                // Corpus in which we store solutions (crashes in this example),
                // on disk so the user can get them after stopping the fuzzer
                OnDiskCorpus::new_save_meta(objective_dir.clone(), Some(OnDiskMetadataFormat::JsonPretty))
                    .unwrap(),
                // Feedbacks to recognize an input as solution
                feedback_or!(
                    CrashFeedback::new(),
                    TimeoutFeedback::new(),
                    AsanErrorsFeedback::new()
                ),
            )
        });

        println!("We're a client, let's fuzz :)");

        // Create a PNG dictionary if not existing
        if state.metadata().get::<Tokens>().is_none() {
            state.add_metadata(Tokens::new(vec![
                vec![137, 80, 78, 71, 13, 10, 26, 10], // PNG header
                b"IHDR".to_vec(),
                b"IDAT".to_vec(),
                b"PLTE".to_vec(),
                b"IEND".to_vec(),
            ]));
        }

        // Setup a basic mutator with a mutational stage
        let mutator = StdScheduledMutator::new(havoc_mutations());
        let stage = StdMutationalStage::new(mutator);

        // A fuzzer with just one stage and a minimization+queue policy to get testcasess from the corpus
        let scheduler = IndexesLenTimeMinimizerCorpusScheduler::new(QueueCorpusScheduler::new());
        let mut fuzzer = StdFuzzer::new(tuple_list!(stage));

        frida_helper.register_thread();
        // Create the executor for an in-process function with just one observer for edge coverage
        let mut executor = FridaInProcessExecutor::new(
            &gum,
            InProcessExecutor::new(
                &mut frida_harness,
                tuple_list!(edges_observer, AsanErrorsObserver::new(&ASAN_ERRORS)),
                &mut state,
                &mut mgr,
            )?,
            &mut frida_helper,
            Duration::new(10, 0),
        );
        // Let's exclude the main module and libc.so at least:
        //executor.stalker.exclude(&MemoryRange::new(
        //Module::find_base_address(&env::args().next().unwrap()),
        //get_module_size(&env::args().next().unwrap()),
        //));
        //executor.stalker.exclude(&MemoryRange::new(
        //Module::find_base_address("libc.so"),
        //get_module_size("libc.so"),
        //));
=======
    let frida_options = FridaOptions::parse_env_options();
    let mut frida_helper =
        FridaInstrumentationHelper::new(&gum, &frida_options, module_name, &modules_to_instrument);

    // Create an observation channel using the coverage map
    let edges_observer = HitcountsMapObserver::new(StdMapObserver::new_from_ptr(
        "edges",
        frida_helper.map_ptr(),
        MAP_SIZE,
    ));

    // If not restarting, create a State from scratch
    let mut state = state.unwrap_or_else(|| {
        State::new(
            // RNG
            StdRand::with_seed(current_nanos()),
            // Corpus that will be evolved, we keep it in memory for performance
            InMemoryCorpus::new(),
            // Feedbacks to rate the interestingness of an input
            MaxMapFeedback::new_tracking_with_observer(&edges_observer, true, false),
            // Corpus in which we store solutions (crashes in this example),
            // on disk so the user can get them after stopping the fuzzer
            OnDiskCorpus::new_save_meta(objective_dir, Some(OnDiskMetadataFormat::JsonPretty))
                .unwrap(),
            // Feedbacks to recognize an input as solution
            feedback_or!(
                CrashFeedback::new(),
                TimeoutFeedback::new(),
                AsanErrorsFeedback::new()
            ),
        )
    });

    println!("We're a client, let's fuzz :)");

    // Create a PNG dictionary if not existing
    if state.metadata().get::<Tokens>().is_none() {
        state.add_metadata(Tokens::new(vec![
            vec![137, 80, 78, 71, 13, 10, 26, 10], // PNG header
            b"IHDR".to_vec(),
            b"IDAT".to_vec(),
            b"PLTE".to_vec(),
            b"IEND".to_vec(),
        ]));
    }
>>>>>>> 000f28ca

        // In case the corpus is empty (on first run), reset
        if state.corpus().count() < 1 {
            state
                .load_initial_inputs(&mut executor, &mut mgr, &scheduler, &corpus_dirs)
                .unwrap_or_else(|_| panic!(
                    "Failed to load initial corpus at {:?}",
                    &corpus_dirs
                ));
            println!("We imported {} inputs from disk.", state.corpus().count());
        }

        fuzzer.fuzz_loop(&mut state, &mut executor, &mut mgr, &scheduler)?;

        // Never reached

        Ok(())
    };

    launcher(shmem_provider.clone(), stats, &mut client_init_stats, &mut run_client, broker_port, cores, stdout_file)
}<|MERGE_RESOLUTION|>--- conflicted
+++ resolved
@@ -87,7 +87,7 @@
         if self.helper.stalker_enabled() {
             self.stalker.deactivate();
         }
-        if unsafe { ASAN_ERRORS.is_some() && !ASAN_ERRORS.as_ref().unwrap().is_empty() } {
+if unsafe { ASAN_ERRORS.is_some() && !ASAN_ERRORS.as_ref().unwrap().is_empty() } {
             println!("Crashing target as it had ASAN errors");
             unsafe {
                 libc::raise(libc::SIGABRT);
@@ -289,7 +289,6 @@
         Ok(SimpleStats::new(stats_closure))
     };
 
-<<<<<<< HEAD
     let mut run_client = |state: Option<State<_, _, _, _, _, _>>, mut mgr| {
         // The restarting state will spawn the same process again as child, then restarted it each time it crashes.
 
@@ -383,53 +382,6 @@
         //Module::find_base_address("libc.so"),
         //get_module_size("libc.so"),
         //));
-=======
-    let frida_options = FridaOptions::parse_env_options();
-    let mut frida_helper =
-        FridaInstrumentationHelper::new(&gum, &frida_options, module_name, &modules_to_instrument);
-
-    // Create an observation channel using the coverage map
-    let edges_observer = HitcountsMapObserver::new(StdMapObserver::new_from_ptr(
-        "edges",
-        frida_helper.map_ptr(),
-        MAP_SIZE,
-    ));
-
-    // If not restarting, create a State from scratch
-    let mut state = state.unwrap_or_else(|| {
-        State::new(
-            // RNG
-            StdRand::with_seed(current_nanos()),
-            // Corpus that will be evolved, we keep it in memory for performance
-            InMemoryCorpus::new(),
-            // Feedbacks to rate the interestingness of an input
-            MaxMapFeedback::new_tracking_with_observer(&edges_observer, true, false),
-            // Corpus in which we store solutions (crashes in this example),
-            // on disk so the user can get them after stopping the fuzzer
-            OnDiskCorpus::new_save_meta(objective_dir, Some(OnDiskMetadataFormat::JsonPretty))
-                .unwrap(),
-            // Feedbacks to recognize an input as solution
-            feedback_or!(
-                CrashFeedback::new(),
-                TimeoutFeedback::new(),
-                AsanErrorsFeedback::new()
-            ),
-        )
-    });
-
-    println!("We're a client, let's fuzz :)");
-
-    // Create a PNG dictionary if not existing
-    if state.metadata().get::<Tokens>().is_none() {
-        state.add_metadata(Tokens::new(vec![
-            vec![137, 80, 78, 71, 13, 10, 26, 10], // PNG header
-            b"IHDR".to_vec(),
-            b"IDAT".to_vec(),
-            b"PLTE".to_vec(),
-            b"IEND".to_vec(),
-        ]));
-    }
->>>>>>> 000f28ca
 
         // In case the corpus is empty (on first run), reset
         if state.corpus().count() < 1 {
