//! A libfuzzer-like fuzzer with llmp-multithreading support and restarts
//! The example harness is built for libpng.

use clap::{App, Arg};

use libafl::{
    bolts::{
        current_nanos,
        launcher::Launcher,
        os::parse_core_bind_arg,
        rands::StdRand,
        shmem::{ShMemProvider, StdShMemProvider},
        tuples::{tuple_list, Merge},
    },
    corpus::{
        ondisk::OnDiskMetadataFormat, CachedOnDiskCorpus, Corpus,
        IndexesLenTimeMinimizerCorpusScheduler, OnDiskCorpus, QueueCorpusScheduler,
    },
    events::{llmp::LlmpRestartingEventManager, EventConfig},
    executors::{inprocess::InProcessExecutor, ExitKind, ShadowExecutor},
    feedback_or, feedback_or_fast,
    feedbacks::{CrashFeedback, MapFeedbackState, MaxMapFeedback, TimeFeedback, TimeoutFeedback},
    fuzzer::{Fuzzer, StdFuzzer},
<<<<<<< HEAD
    inputs::{BytesInput, HasTargetBytes},
=======
    inputs::{BytesInput, HasTargetBytes, Input},
    monitors::MultiMonitor,
>>>>>>> 00d38dc5
    mutators::{
        scheduled::{havoc_mutations, tokens_mutations, StdScheduledMutator},
        token_mutations::I2SRandReplace,
        token_mutations::Tokens,
    },
    observers::{HitcountsMapObserver, StdMapObserver, TimeObserver},
    stages::{ShadowTracingStage, StdMutationalStage},
    state::{HasCorpus, HasMetadata, StdState},
    Error,
};

use frida_gum::Gum;

use std::{
    env,
    net::SocketAddr,
    path::{Path, PathBuf},
};

use libafl_frida::{
<<<<<<< HEAD
    executor::FridaInProcessExecutor,
    helper::{FridaHelper, FridaInstrumentationHelper, MAP_SIZE},
=======
    coverage_rt::MAP_SIZE,
    helper::{FridaHelper, FridaInstrumentationHelper},
>>>>>>> 00d38dc5
    FridaOptions,
};

#[cfg(unix)]
use libafl_frida::asan_errors::{AsanErrorsFeedback, AsanErrorsObserver, ASAN_ERRORS};

use libafl_targets::cmplog::{CmpLogObserver, CMPLOG_MAP};

<<<<<<< HEAD
=======
struct FridaInProcessExecutor<'a, 'b, 'c, FH, H, I, OT, S>
where
    FH: FridaHelper<'b>,
    H: FnMut(&I) -> ExitKind,
    I: Input + HasTargetBytes,
    OT: ObserversTuple<I, S>,
{
    base: TimeoutExecutor<InProcessExecutor<'a, H, I, OT, S>>,
    /// Frida's dynamic rewriting engine
    stalker: Stalker<'a>,
    /// User provided callback for instrumentation
    helper: &'c mut FH,
    followed: bool,
    _phantom: PhantomData<&'b u8>,
}

impl<'a, 'b, 'c, EM, FH, H, I, OT, S, Z> Executor<EM, I, S, Z>
    for FridaInProcessExecutor<'a, 'b, 'c, FH, H, I, OT, S>
where
    FH: FridaHelper<'b>,
    H: FnMut(&I) -> ExitKind,
    I: Input + HasTargetBytes,
    OT: ObserversTuple<I, S>,
{
    /// Instruct the target about the input and run
    #[inline]
    fn run_target(
        &mut self,
        fuzzer: &mut Z,
        state: &mut S,
        mgr: &mut EM,
        input: &I,
    ) -> Result<ExitKind, Error> {
        self.helper.pre_exec(input);
        if self.helper.stalker_enabled() {
            if self.followed {
                self.stalker.activate(NativePointer(
                    self.base.inner().harness_mut() as *mut _ as *mut c_void
                ))
            } else {
                self.followed = true;
                self.stalker
                    .follow_me::<NoneEventSink>(self.helper.transformer(), None);
            }
        }
        let res = self.base.run_target(fuzzer, state, mgr, input);
        if self.helper.stalker_enabled() {
            self.stalker.deactivate();
        }
        #[cfg(unix)]
        if unsafe { ASAN_ERRORS.is_some() && !ASAN_ERRORS.as_ref().unwrap().is_empty() } {
            println!("Crashing target as it had ASAN errors");
            unsafe {
                libc::raise(libc::SIGABRT);
            }
        }
        self.helper.post_exec(input);
        res
    }
}

impl<'a, 'b, 'c, FH, H, I, OT, S> HasObservers<I, OT, S>
    for FridaInProcessExecutor<'a, 'b, 'c, FH, H, I, OT, S>
where
    FH: FridaHelper<'b>,
    H: FnMut(&I) -> ExitKind,
    I: Input + HasTargetBytes,
    OT: ObserversTuple<I, S>,
{
    #[inline]
    fn observers(&self) -> &OT {
        self.base.observers()
    }

    #[inline]
    fn observers_mut(&mut self) -> &mut OT {
        self.base.observers_mut()
    }
}

impl<'a, 'b, 'c, FH, H, I, OT, S> FridaInProcessExecutor<'a, 'b, 'c, FH, H, I, OT, S>
where
    FH: FridaHelper<'b>,
    H: FnMut(&I) -> ExitKind,
    I: Input + HasTargetBytes,
    OT: ObserversTuple<I, S>,
{
    pub fn new(
        gum: &'a Gum,
        base: InProcessExecutor<'a, H, I, OT, S>,
        helper: &'c mut FH,
        timeout: Duration,
    ) -> Self {
        let mut stalker = Stalker::new(gum);

        #[cfg(not(all(debug_assertions, target_arch = "x86_64")))]
        for range in helper.ranges().gaps(&(0..usize::MAX)) {
            println!("excluding range: {:x}-{:x}", range.start, range.end);
            stalker.exclude(&MemoryRange::new(
                NativePointer(range.start as *mut c_void),
                range.end - range.start,
            ));
        }

        Self {
            base: TimeoutExecutor::new(base, timeout),
            stalker,
            helper,
            followed: false,
            _phantom: PhantomData,
        }
    }
}

>>>>>>> 00d38dc5
/// The main fn, usually parsing parameters, and starting the fuzzer
pub fn main() {
    // Registry the metadata types used in this fuzzer
    // Needed only on no_std
    //RegistryBuilder::register::<Tokens>();

    let matches = App::new("libafl_frida")
        .version("0.1.0")
        .arg(
            Arg::with_name("cores")
                .short("c")
                .long("cores")
                .value_name("CORES")
                .required(true)
                .takes_value(true),
        )
        .arg(Arg::with_name("harness").required(true).index(1))
        .arg(Arg::with_name("symbol").required(true).index(2))
        .arg(
            Arg::with_name("modules_to_instrument")
                .required(true)
                .index(3),
        )
        .arg(
            Arg::with_name("configuration")
                .required(false)
                .value_name("CONF")
                .takes_value(true),
        )
        .arg(
            Arg::with_name("output")
                .short("o")
                .long("output")
                .value_name("OUTPUT")
                .required(false)
                .takes_value(true),
        )
        .arg(
            Arg::with_name("b2baddr")
                .short("B")
                .long("b2baddr")
                .value_name("B2BADDR")
                .required(false)
                .takes_value(true),
        )
        .get_matches();

    let cores = parse_core_bind_arg(&matches.value_of("cores").unwrap().to_string()).unwrap();

    color_backtrace::install();

    println!(
        "Workdir: {:?}",
        env::current_dir().unwrap().to_string_lossy().to_string()
    );

    let broker_addr = matches
        .value_of("b2baddr")
        .map(|addrstr| addrstr.parse().unwrap());

    unsafe {
        match fuzz(
            matches.value_of("harness").unwrap(),
            matches.value_of("symbol").unwrap(),
            &matches
                .value_of("modules_to_instrument")
                .unwrap()
                .split(':')
                .collect::<Vec<_>>(),
            //modules_to_instrument,
            &[PathBuf::from("./corpus")],
            &PathBuf::from("./crashes"),
            1337,
            &cores,
            matches.value_of("output"),
            broker_addr,
            matches
                .value_of("configuration")
                .unwrap_or("default launcher")
                .to_string(),
        ) {
            Ok(()) | Err(Error::ShuttingDown) => println!("\nFinished fuzzing. Good bye."),
            Err(e) => panic!("Error during fuzzing: {:?}", e),
        }
    }
}

/// The actual fuzzer
#[allow(clippy::too_many_lines, clippy::too_many_arguments)]
unsafe fn fuzz(
    module_name: &str,
    symbol_name: &str,
    modules_to_instrument: &[&str],
    corpus_dirs: &[PathBuf],
    objective_dir: &Path,
    broker_port: u16,
    cores: &[usize],
    stdout_file: Option<&str>,
    broker_addr: Option<SocketAddr>,
    configuration: String,
) -> Result<(), Error> {
    // 'While the stats are state, they are usually used in the broker - which is likely never restarted
    let monitor = MultiMonitor::new(|s| println!("{}", s));

    let shmem_provider = StdShMemProvider::new()?;

    let mut run_client = |state: Option<StdState<_, _, _, _, _>>,
                          mut mgr: LlmpRestartingEventManager<_, _, _, _>,
                          _core_id| {
        // The restarting state will spawn the same process again as child, then restarted it each time it crashes.

        // println!("{:?}", mgr.mgr_id());

        let lib = libloading::Library::new(module_name).unwrap();
        let target_func: libloading::Symbol<
            unsafe extern "C" fn(data: *const u8, size: usize) -> i32,
        > = lib.get(symbol_name.as_bytes()).unwrap();

        let mut frida_harness = |input: &BytesInput| {
            let target = input.target_bytes();
            let buf = target.as_slice();
            (target_func)(buf.as_ptr(), buf.len());
            ExitKind::Ok
        };

        let gum = Gum::obtain();
        let frida_options = FridaOptions::parse_env_options();
        let mut frida_helper = FridaInstrumentationHelper::new(
            &gum,
            &frida_options,
            module_name,
            modules_to_instrument,
        );

        // Create an observation channel using the coverage map
        let edges_observer = HitcountsMapObserver::new(StdMapObserver::new_from_ptr(
            "edges",
            frida_helper.map_ptr_mut(),
            MAP_SIZE,
        ));

        // Create an observation channel to keep track of the execution time
        let time_observer = TimeObserver::new("time");

        let feedback_state = MapFeedbackState::with_observer(&edges_observer);
        // Feedback to rate the interestingness of an input
        // This one is composed by two Feedbacks in OR
        let feedback = feedback_or!(
            // New maximization map feedback linked to the edges observer and the feedback state
            MaxMapFeedback::new_tracking(&feedback_state, &edges_observer, true, false),
            // Time feedback, this one does not need a feedback state
            TimeFeedback::new_with_observer(&time_observer)
        );

        // Feedbacks to recognize an input as solution

        #[cfg(unix)]
        let objective = feedback_or_fast!(
            CrashFeedback::new(),
            TimeoutFeedback::new(),
            AsanErrorsFeedback::new()
        );

        #[cfg(windows)]
        let objective = feedback_or_fast!(CrashFeedback::new(), TimeoutFeedback::new());

        // If not restarting, create a State from scratch
        let mut state = state.unwrap_or_else(|| {
            StdState::new(
                // RNG
                StdRand::with_seed(current_nanos()),
                // Corpus that will be evolved, we keep it in memory for performance
                CachedOnDiskCorpus::new(PathBuf::from("./corpus_discovered"), 64).unwrap(),
                // Corpus in which we store solutions (crashes in this example),
                // on disk so the user can get them after stopping the fuzzer
                OnDiskCorpus::new_save_meta(
                    objective_dir.to_path_buf(),
                    Some(OnDiskMetadataFormat::JsonPretty),
                )
                .unwrap(),
                // States of the feedbacks.
                // They are the data related to the feedbacks that you want to persist in the State.
                tuple_list!(feedback_state),
            )
        });

        println!("We're a client, let's fuzz :)");

        // Create a PNG dictionary if not existing
        if state.metadata().get::<Tokens>().is_none() {
            state.add_metadata(Tokens::new(vec![
                vec![137, 80, 78, 71, 13, 10, 26, 10], // PNG header
                b"IHDR".to_vec(),
                b"IDAT".to_vec(),
                b"PLTE".to_vec(),
                b"IEND".to_vec(),
            ]));
        }

        // Setup a basic mutator with a mutational stage
        let mutator = StdScheduledMutator::new(havoc_mutations().merge(tokens_mutations()));

        // A minimization+queue policy to get testcasess from the corpus
        let scheduler = IndexesLenTimeMinimizerCorpusScheduler::new(QueueCorpusScheduler::new());

        // A fuzzer with feedbacks and a corpus scheduler
        let mut fuzzer = StdFuzzer::new(scheduler, feedback, objective);

        #[cfg(unix)]
        frida_helper.register_thread();
        // Create the executor for an in-process function with just one observer for edge coverage

        #[cfg(unix)]
        let mut executor = FridaInProcessExecutor::new(
            &gum,
            InProcessExecutor::new(
                &mut frida_harness,
                tuple_list!(
                    edges_observer,
                    time_observer,
                    AsanErrorsObserver::new(&ASAN_ERRORS)
                ),
                &mut fuzzer,
                &mut state,
                &mut mgr,
            )?,
            &mut frida_helper,
        );

        #[cfg(windows)]
        let mut executor = FridaInProcessExecutor::new(
            &gum,
            InProcessExecutor::new(
                &mut frida_harness,
                tuple_list!(edges_observer, time_observer,),
                &mut fuzzer,
                &mut state,
                &mut mgr,
            )?,
            &mut frida_helper,
            Duration::new(30, 0),
        );

        // In case the corpus is empty (on first run), reset
        if state.corpus().count() < 1 {
            state
                .load_initial_inputs(&mut fuzzer, &mut executor, &mut mgr, corpus_dirs)
                .unwrap_or_else(|_| panic!("Failed to load initial corpus at {:?}", &corpus_dirs));
            println!("We imported {} inputs from disk.", state.corpus().count());
        }

        if frida_options.cmplog_enabled() {
            // Create an observation channel using cmplog map
            let cmplog_observer = CmpLogObserver::new("cmplog", &mut CMPLOG_MAP, true);

            let mut executor = ShadowExecutor::new(executor, tuple_list!(cmplog_observer));

            let tracing = ShadowTracingStage::new(&mut executor);

            // Setup a randomic Input2State stage
            let i2s = StdMutationalStage::new(StdScheduledMutator::new(tuple_list!(
                I2SRandReplace::new()
            )));

            // Setup a basic mutator
            let mutational = StdMutationalStage::new(mutator);

            // The order of the stages matter!
            let mut stages = tuple_list!(tracing, i2s, mutational);

            fuzzer.fuzz_loop(&mut stages, &mut executor, &mut state, &mut mgr)?;
        } else {
            let mut stages = tuple_list!(StdMutationalStage::new(mutator));

            fuzzer.fuzz_loop(&mut stages, &mut executor, &mut state, &mut mgr)?;
        };
        Ok(())
    };

    Launcher::builder()
        .configuration(EventConfig::from_name(&configuration))
        .shmem_provider(shmem_provider)
        .monitor(monitor)
        .run_client(&mut run_client)
        .cores(cores)
        .broker_port(broker_port)
        .stdout_file(stdout_file)
        .remote_broker_addr(broker_addr)
        .build()
        .launch()
}<|MERGE_RESOLUTION|>--- conflicted
+++ resolved
@@ -21,12 +21,8 @@
     feedback_or, feedback_or_fast,
     feedbacks::{CrashFeedback, MapFeedbackState, MaxMapFeedback, TimeFeedback, TimeoutFeedback},
     fuzzer::{Fuzzer, StdFuzzer},
-<<<<<<< HEAD
-    inputs::{BytesInput, HasTargetBytes},
-=======
     inputs::{BytesInput, HasTargetBytes, Input},
     monitors::MultiMonitor,
->>>>>>> 00d38dc5
     mutators::{
         scheduled::{havoc_mutations, tokens_mutations, StdScheduledMutator},
         token_mutations::I2SRandReplace,
@@ -47,13 +43,8 @@
 };
 
 use libafl_frida::{
-<<<<<<< HEAD
-    executor::FridaInProcessExecutor,
-    helper::{FridaHelper, FridaInstrumentationHelper, MAP_SIZE},
-=======
     coverage_rt::MAP_SIZE,
     helper::{FridaHelper, FridaInstrumentationHelper},
->>>>>>> 00d38dc5
     FridaOptions,
 };
 
@@ -62,123 +53,6 @@
 
 use libafl_targets::cmplog::{CmpLogObserver, CMPLOG_MAP};
 
-<<<<<<< HEAD
-=======
-struct FridaInProcessExecutor<'a, 'b, 'c, FH, H, I, OT, S>
-where
-    FH: FridaHelper<'b>,
-    H: FnMut(&I) -> ExitKind,
-    I: Input + HasTargetBytes,
-    OT: ObserversTuple<I, S>,
-{
-    base: TimeoutExecutor<InProcessExecutor<'a, H, I, OT, S>>,
-    /// Frida's dynamic rewriting engine
-    stalker: Stalker<'a>,
-    /// User provided callback for instrumentation
-    helper: &'c mut FH,
-    followed: bool,
-    _phantom: PhantomData<&'b u8>,
-}
-
-impl<'a, 'b, 'c, EM, FH, H, I, OT, S, Z> Executor<EM, I, S, Z>
-    for FridaInProcessExecutor<'a, 'b, 'c, FH, H, I, OT, S>
-where
-    FH: FridaHelper<'b>,
-    H: FnMut(&I) -> ExitKind,
-    I: Input + HasTargetBytes,
-    OT: ObserversTuple<I, S>,
-{
-    /// Instruct the target about the input and run
-    #[inline]
-    fn run_target(
-        &mut self,
-        fuzzer: &mut Z,
-        state: &mut S,
-        mgr: &mut EM,
-        input: &I,
-    ) -> Result<ExitKind, Error> {
-        self.helper.pre_exec(input);
-        if self.helper.stalker_enabled() {
-            if self.followed {
-                self.stalker.activate(NativePointer(
-                    self.base.inner().harness_mut() as *mut _ as *mut c_void
-                ))
-            } else {
-                self.followed = true;
-                self.stalker
-                    .follow_me::<NoneEventSink>(self.helper.transformer(), None);
-            }
-        }
-        let res = self.base.run_target(fuzzer, state, mgr, input);
-        if self.helper.stalker_enabled() {
-            self.stalker.deactivate();
-        }
-        #[cfg(unix)]
-        if unsafe { ASAN_ERRORS.is_some() && !ASAN_ERRORS.as_ref().unwrap().is_empty() } {
-            println!("Crashing target as it had ASAN errors");
-            unsafe {
-                libc::raise(libc::SIGABRT);
-            }
-        }
-        self.helper.post_exec(input);
-        res
-    }
-}
-
-impl<'a, 'b, 'c, FH, H, I, OT, S> HasObservers<I, OT, S>
-    for FridaInProcessExecutor<'a, 'b, 'c, FH, H, I, OT, S>
-where
-    FH: FridaHelper<'b>,
-    H: FnMut(&I) -> ExitKind,
-    I: Input + HasTargetBytes,
-    OT: ObserversTuple<I, S>,
-{
-    #[inline]
-    fn observers(&self) -> &OT {
-        self.base.observers()
-    }
-
-    #[inline]
-    fn observers_mut(&mut self) -> &mut OT {
-        self.base.observers_mut()
-    }
-}
-
-impl<'a, 'b, 'c, FH, H, I, OT, S> FridaInProcessExecutor<'a, 'b, 'c, FH, H, I, OT, S>
-where
-    FH: FridaHelper<'b>,
-    H: FnMut(&I) -> ExitKind,
-    I: Input + HasTargetBytes,
-    OT: ObserversTuple<I, S>,
-{
-    pub fn new(
-        gum: &'a Gum,
-        base: InProcessExecutor<'a, H, I, OT, S>,
-        helper: &'c mut FH,
-        timeout: Duration,
-    ) -> Self {
-        let mut stalker = Stalker::new(gum);
-
-        #[cfg(not(all(debug_assertions, target_arch = "x86_64")))]
-        for range in helper.ranges().gaps(&(0..usize::MAX)) {
-            println!("excluding range: {:x}-{:x}", range.start, range.end);
-            stalker.exclude(&MemoryRange::new(
-                NativePointer(range.start as *mut c_void),
-                range.end - range.start,
-            ));
-        }
-
-        Self {
-            base: TimeoutExecutor::new(base, timeout),
-            stalker,
-            helper,
-            followed: false,
-            _phantom: PhantomData,
-        }
-    }
-}
-
->>>>>>> 00d38dc5
 /// The main fn, usually parsing parameters, and starting the fuzzer
 pub fn main() {
     // Registry the metadata types used in this fuzzer
