//! A libfuzzer-like fuzzer with llmp-multithreading support and restarts
//! The example harness is built for libpng.

use clap::{App, Arg};

use libafl::{
    bolts::{os::ashmem_server::AshmemService, shmem::{ShMemProvider, StdShMemProvider}, tuples::{tuple_list, Named},},
    corpus::{
        ondisk::OnDiskMetadataFormat, Corpus, InMemoryCorpus,
        IndexesLenTimeMinimizerCorpusScheduler, OnDiskCorpus, QueueCorpusScheduler,
    },
    events::EventManager,
    executors::{
        inprocess::InProcessExecutor, timeout::TimeoutExecutor, Executor, ExitKind, HasObservers,
    },
    feedbacks::{CrashFeedback, MaxMapFeedback, TimeoutFeedback},
    fuzzer::{Fuzzer, StdFuzzer},
    inputs::{HasTargetBytes, Input, BytesInput},
    mutators::scheduled::{havoc_mutations, StdScheduledMutator},
    mutators::token_mutations::Tokens,
    observers::{HitcountsMapObserver, ObserversTuple, StdMapObserver},
    stages::mutational::StdMutationalStage,
    state::{HasCorpus, HasMetadata, State},
    stats::SimpleStats,
    utils::{current_nanos, launcher, parse_core_bind_arg, StdRand},
    Error,
};

use frida_gum::{
    stalker::{NoneEventSink, Stalker},
    Gum, NativePointer,
};

use std::{env, ffi::c_void, fs::{File, OpenOptions}, marker::PhantomData, path::PathBuf, time::Duration};

use libafl_frida::{
    asan_rt::{AsanErrorsFeedback, AsanErrorsObserver, ASAN_ERRORS},
    helper::{FridaHelper, FridaInstrumentationHelper, MAP_SIZE},
    FridaOptions,
};

struct FridaInProcessExecutor<'a, 'b, 'c, FH, H, I, OT>
where
    FH: FridaHelper<'b>,
    H: FnMut(&[u8]) -> ExitKind,
    I: Input + HasTargetBytes,
    OT: ObserversTuple,
{
    base: TimeoutExecutor<InProcessExecutor<H, I, OT>, I, OT>,
    /// Frida's dynamic rewriting engine
    stalker: Stalker<'a>,
    /// User provided callback for instrumentation
    helper: &'c mut FH,
    followed: bool,
    _phantom: PhantomData<&'b u8>,
}

impl<'a, 'b, 'c, FH, H, I, OT> Executor<I> for FridaInProcessExecutor<'a, 'b, 'c, FH, H, I, OT>
where
    FH: FridaHelper<'b>,
    H: FnMut(&[u8]) -> ExitKind,
    I: Input + HasTargetBytes,
    OT: ObserversTuple,
{
    /// Called right before exexution starts
    #[inline]
    fn pre_exec<EM, S>(&mut self, state: &mut S, event_mgr: &mut EM, input: &I) -> Result<(), Error>
    where
        EM: EventManager<I, S>,
    {
        if self.helper.stalker_enabled() {
            if !self.followed {
                self.followed = true;
                self.stalker
                    .follow_me::<NoneEventSink>(self.helper.transformer(), None);
            } else {
                self.stalker.activate(NativePointer(
                    self.base.inner().harness_mut() as *mut _ as *mut c_void
                ))
            }
        }

        self.helper.pre_exec(input);

        self.base.pre_exec(state, event_mgr, input)
    }

    /// Instruct the target about the input and run
    #[inline]
    fn run_target(&mut self, input: &I) -> Result<ExitKind, Error> {
        let res = self.base.run_target(input);
        if unsafe { ASAN_ERRORS.is_some() && !ASAN_ERRORS.as_ref().unwrap().is_empty() } {
            println!("Crashing target as it had ASAN errors");
            unsafe {
                libc::raise(libc::SIGABRT);
            }
        }
        res
    }

    /// Called right after execution finished.
    #[inline]
    fn post_exec<EM, S>(
        &mut self,
        state: &mut S,
        event_mgr: &mut EM,
        input: &I,
    ) -> Result<(), Error>
    where
        EM: EventManager<I, S>,
    {
        if self.helper.stalker_enabled() {
            self.stalker.deactivate();
        }
        self.helper.post_exec(input);
        self.base.post_exec(state, event_mgr, input)
    }
}

impl<'a, 'b, 'c, FH, H, I, OT> HasObservers<OT> for FridaInProcessExecutor<'a, 'b, 'c, FH, H, I, OT>
where
    FH: FridaHelper<'b>,
    H: FnMut(&[u8]) -> ExitKind,
    I: Input + HasTargetBytes,
    OT: ObserversTuple,
{
    #[inline]
    fn observers(&self) -> &OT {
        self.base.observers()
    }

    #[inline]
    fn observers_mut(&mut self) -> &mut OT {
        self.base.observers_mut()
    }
}

impl<'a, 'b, 'c, FH, H, I, OT> Named for FridaInProcessExecutor<'a, 'b, 'c, FH, H, I, OT>
where
    FH: FridaHelper<'b>,
    H: FnMut(&[u8]) -> ExitKind,
    I: Input + HasTargetBytes,
    OT: ObserversTuple,
{
    fn name(&self) -> &str {
        self.base.name()
    }
}

impl<'a, 'b, 'c, FH, H, I, OT> FridaInProcessExecutor<'a, 'b, 'c, FH, H, I, OT>
where
    FH: FridaHelper<'b>,
    H: FnMut(&[u8]) -> ExitKind,
    I: Input + HasTargetBytes,
    OT: ObserversTuple,
{
    pub fn new(
        gum: &'a Gum,
        base: InProcessExecutor<H, I, OT>,
        helper: &'c mut FH,
        timeout: Duration,
    ) -> Self {
        let stalker = Stalker::new(gum);

        // Let's exclude the main module and libc.so at least:
        //stalker.exclude(&MemoryRange::new(
        //Module::find_base_address(&env::args().next().unwrap()),
        //get_module_size(&env::args().next().unwrap()),
        //));
        //stalker.exclude(&MemoryRange::new(
        //Module::find_base_address("libc.so"),
        //get_module_size("libc.so"),
        //));

        Self {
            base: TimeoutExecutor::new(base, timeout),
            stalker,
            helper,
            followed: false,
            _phantom: PhantomData,
        }
    }
}

/// The main fn, usually parsing parameters, and starting the fuzzer
pub fn main() {
    // Registry the metadata types used in this fuzzer
    // Needed only on no_std
    //RegistryBuilder::register::<Tokens>();

    let matches = App::new("libafl_frida")
        .version("0.1.0")
        .arg(Arg::with_name("cores")
            .short("c")
            .long("cores")
            .value_name("CORES")
            .required(true)
            .takes_value(true)
        )
        .arg(Arg::with_name("harness")
            .required(true)
            .index(1)
        )
        .arg(Arg::with_name("symbol")
            .required(true)
            .index(2)
        )
        .arg(Arg::with_name("modules_to_instrument")
            .required(true)
            .index(3)
        )
        .arg(Arg::with_name("output")
            .short("o")
            .long("output")
            .value_name("OUTPUT")
            .required(false)
            .takes_value(true)
        )
        .get_matches();

    let cores = parse_core_bind_arg(matches.value_of("cores").unwrap().to_string()).unwrap();

    println!(
        "Workdir: {:?}",
        env::current_dir().unwrap().to_string_lossy().to_string()
    );


    unsafe {
        fuzz(
<<<<<<< HEAD
=======
<<<<<<< HEAD
>>>>>>> c6447006
            matches.value_of("harness").unwrap(),
            matches.value_of("symbol").unwrap(),
            matches.value_of("modules_to_instrument")
                .unwrap()
                .split(":")
<<<<<<< HEAD
                .collect(),
            &vec![PathBuf::from("./corpus")],
            &PathBuf::from("./crashes"),
=======
                .collect(),
            &vec![PathBuf::from("./corpus")],
            &PathBuf::from("./crashes"),
=======
            &env::args().nth(1).expect("no module specified"),
            &env::args().nth(2).expect("no symbol specified"),
            env::args()
                .nth(3)
                .expect("no modules to instrument specified")
                .split(':')
                .map(|module_name| std::fs::canonicalize(module_name).unwrap())
                .collect(),
            &vec![PathBuf::from("./corpus")],
            PathBuf::from("./crashes"),
>>>>>>> dev
>>>>>>> c6447006
            1337,
            &cores,
            matches.value_of("output"),
        )
        .expect("An error occurred while fuzzing");
    }
}

/// Not supported on windows right now
#[cfg(windows)]
fn fuzz(
    _module_name: &str,
    _symbol_name: &str,
    _corpus_dirs: Vec<PathBuf>,
    _objective_dir: PathBuf,
    _broker_port: u16,
    _cores: &[usize],
) -> Result<(), ()> {
    todo!("Example not supported on Windows");
}

/// The actual fuzzer
#[cfg(unix)]
unsafe fn fuzz(
    module_name: &str,
    symbol_name: &str,
<<<<<<< HEAD
    modules_to_instrument: Vec<&str>,
    corpus_dirs: &Vec<PathBuf>,
    objective_dir: &PathBuf,
<<<<<<< HEAD
=======
=======
    modules_to_instrument: Vec<PathBuf>,
    corpus_dirs: &Vec<PathBuf>,
    objective_dir: PathBuf,
>>>>>>> dev
>>>>>>> c6447006
    broker_port: u16,
    cores: &[usize],
    stdout_file: Option<&str>,
) -> Result<(), Error> {
    let stats_closure = |s| {
        println!("{}", s)
    };
    // 'While the stats are state, they are usually used in the broker - which is likely never restarted
    let stats = SimpleStats::new(stats_closure);


    #[cfg(target_os = "android")]
    AshmemService::start().expect("Failed to start Ashmem service");
    let shmem_provider = StdShMemProvider::new()?;

    let mut client_init_stats = || {
        Ok(SimpleStats::new(stats_closure))
    };

    let mut run_client = |state: Option<State<_, _, _, _, _, _>>, mut mgr| {
        // The restarting state will spawn the same process again as child, then restarted it each time it crashes.

        let lib = libloading::Library::new(module_name).unwrap();
        let target_func: libloading::Symbol<unsafe extern "C" fn(data: *const u8, size: usize) -> i32> =
            lib.get(symbol_name.as_bytes()).unwrap();

        let mut frida_harness = move |buf: &[u8]| {
            (target_func)(buf.as_ptr(), buf.len());
            ExitKind::Ok
        };

        let gum = Gum::obtain();
        let mut frida_helper = FridaInstrumentationHelper::new(
            &gum,
            FridaOptions::parse_env_options(),
            module_name,
            &modules_to_instrument,
        );

        // Create an observation channel using the coverage map
        let edges_observer = HitcountsMapObserver::new(StdMapObserver::new_from_ptr(
            "edges",
            frida_helper.map_ptr(),
            MAP_SIZE,
        ));

        // If not restarting, create a State from scratch
        let mut state = state.unwrap_or_else(|| {
            State::new(
                // RNG
                StdRand::with_seed(current_nanos()),
                // Corpus that will be evolved, we keep it in memory for performance
                InMemoryCorpus::new(),
                // Feedbacks to rate the interestingness of an input
                tuple_list!(MaxMapFeedback::new_with_observer_track(
                    &edges_observer,
                    true,
                    false
                )),
                // Corpus in which we store solutions (crashes in this example),
                // on disk so the user can get them after stopping the fuzzer
                OnDiskCorpus::new_save_meta(objective_dir.to_path_buf(), Some(OnDiskMetadataFormat::JsonPretty))
                    .unwrap(),
                // Feedbacks to recognize an input as solution
                tuple_list!(
                    CrashFeedback::new(),
                    TimeoutFeedback::new(),
                    AsanErrorsFeedback::new()
                ),
            )
        });

        println!("We're a client, let's fuzz :)");

        // Create a PNG dictionary if not existing
        if state.metadata().get::<Tokens>().is_none() {
            state.add_metadata(Tokens::new(vec![
                vec![137, 80, 78, 71, 13, 10, 26, 10], // PNG header
                b"IHDR".to_vec(),
                b"IDAT".to_vec(),
                b"PLTE".to_vec(),
                b"IEND".to_vec(),
            ]));
        }

        // Setup a basic mutator with a mutational stage
        let mutator = StdScheduledMutator::new(havoc_mutations());
        let stage = StdMutationalStage::new(mutator);

        // A fuzzer with just one stage and a minimization+queue policy to get testcasess from the corpus
        let scheduler = IndexesLenTimeMinimizerCorpusScheduler::new(QueueCorpusScheduler::new());
        let mut fuzzer = StdFuzzer::new(tuple_list!(stage));

        // Create the executor for an in-process function with just one observer for edge coverage
        let mut executor = FridaInProcessExecutor::new(
            &gum,
            InProcessExecutor::new(
                "in-process(edges)",
                &mut frida_harness,
                tuple_list!(edges_observer, AsanErrorsObserver::new(&ASAN_ERRORS)),
                &mut state,
                &mut mgr,
            )?,
            &mut frida_helper,
            Duration::new(10, 0),
        );
        // Let's exclude the main module and libc.so at least:
        //executor.stalker.exclude(&MemoryRange::new(
        //Module::find_base_address(&env::args().next().unwrap()),
        //get_module_size(&env::args().next().unwrap()),
        //));
        //executor.stalker.exclude(&MemoryRange::new(
        //Module::find_base_address("libc.so"),
        //get_module_size("libc.so"),
        //));
<<<<<<< HEAD

        // In case the corpus is empty (on first run), reset
        if state.corpus().count() < 1 {
            state
                .load_initial_inputs(&mut executor, &mut mgr, &scheduler, &corpus_dirs)
                .unwrap_or_else(|_| panic!(
                    "Failed to load initial corpus at {:?}",
                    &corpus_dirs
                ));
            println!("We imported {} inputs from disk.", state.corpus().count());
        }

        //executor.helper.register_thread();
        fuzzer.fuzz_loop(&mut state, &mut executor, &mut mgr, &scheduler)?;

        // Never reached

        Ok(())
    };
=======

<<<<<<< HEAD
        // In case the corpus is empty (on first run), reset
        if state.corpus().count() < 1 {
            state
                .load_initial_inputs(&mut executor, &mut mgr, &scheduler, &corpus_dirs)
                .unwrap_or_else(|_| panic!(
                    "Failed to load initial corpus at {:?}",
                    &corpus_dirs
                ));
            println!("We imported {} inputs from disk.", state.corpus().count());
        }

        //executor.helper.register_thread();
        fuzzer.fuzz_loop(&mut state, &mut executor, &mut mgr, &scheduler)?;

        // Never reached

        Ok(())
    };
=======
    // Setup a basic mutator with a mutational stage
    let mutator = StdScheduledMutator::new(havoc_mutations());
    let stage = StdMutationalStage::new(mutator);

    // A fuzzer with just one stage and a minimization+queue policy to get testcasess from the corpus
    let scheduler = IndexesLenTimeMinimizerCorpusScheduler::new(QueueCorpusScheduler::new());
    let mut fuzzer = StdFuzzer::new(tuple_list!(stage));

    frida_helper.register_thread();

    // Create the executor for an in-process function with just one observer for edge coverage
    let mut executor = FridaInProcessExecutor::new(
        &gum,
        InProcessExecutor::new(
            "in-process(edges)",
            &mut frida_harness,
            tuple_list!(edges_observer, AsanErrorsObserver::new(&ASAN_ERRORS)),
            &mut state,
            &mut restarting_mgr,
        )?,
        &mut frida_helper,
        Duration::new(10, 0),
    );
    // Let's exclude the main module and libc.so at least:
    //executor.stalker.exclude(&MemoryRange::new(
    //Module::find_base_address(&env::args().next().unwrap()),
    //get_module_size(&env::args().next().unwrap()),
    //));
    //executor.stalker.exclude(&MemoryRange::new(
    //Module::find_base_address("libc.so"),
    //get_module_size("libc.so"),
    //));

    // In case the corpus is empty (on first run), reset
    if state.corpus().count() < 1 {
        state
            .load_initial_inputs(&mut executor, &mut restarting_mgr, &scheduler, &corpus_dirs)
            .expect(&format!(
                "Failed to load initial corpus at {:?}",
                &corpus_dirs
            ));
        println!("We imported {} inputs from disk.", state.corpus().count());
    }

    fuzzer.fuzz_loop(&mut state, &mut executor, &mut restarting_mgr, &scheduler)?;
>>>>>>> dev
>>>>>>> c6447006

    launcher(shmem_provider.clone(), stats, &mut client_init_stats, &mut run_client, broker_port, cores, stdout_file)
}<|MERGE_RESOLUTION|>--- conflicted
+++ resolved
@@ -15,7 +15,7 @@
     },
     feedbacks::{CrashFeedback, MaxMapFeedback, TimeoutFeedback},
     fuzzer::{Fuzzer, StdFuzzer},
-    inputs::{HasTargetBytes, Input, BytesInput},
+    inputs::{HasTargetBytes, Input},
     mutators::scheduled::{havoc_mutations, StdScheduledMutator},
     mutators::token_mutations::Tokens,
     observers::{HitcountsMapObserver, ObserversTuple, StdMapObserver},
@@ -31,7 +31,7 @@
     Gum, NativePointer,
 };
 
-use std::{env, ffi::c_void, fs::{File, OpenOptions}, marker::PhantomData, path::PathBuf, time::Duration};
+use std::{env, ffi::c_void, marker::PhantomData, path::PathBuf, time::Duration};
 
 use libafl_frida::{
     asan_rt::{AsanErrorsFeedback, AsanErrorsObserver, ASAN_ERRORS},
@@ -228,36 +228,15 @@
 
     unsafe {
         fuzz(
-<<<<<<< HEAD
-=======
-<<<<<<< HEAD
->>>>>>> c6447006
             matches.value_of("harness").unwrap(),
             matches.value_of("symbol").unwrap(),
             matches.value_of("modules_to_instrument")
                 .unwrap()
-                .split(":")
-<<<<<<< HEAD
-                .collect(),
-            &vec![PathBuf::from("./corpus")],
-            &PathBuf::from("./crashes"),
-=======
-                .collect(),
-            &vec![PathBuf::from("./corpus")],
-            &PathBuf::from("./crashes"),
-=======
-            &env::args().nth(1).expect("no module specified"),
-            &env::args().nth(2).expect("no symbol specified"),
-            env::args()
-                .nth(3)
-                .expect("no modules to instrument specified")
                 .split(':')
                 .map(|module_name| std::fs::canonicalize(module_name).unwrap())
                 .collect(),
             &vec![PathBuf::from("./corpus")],
             PathBuf::from("./crashes"),
->>>>>>> dev
->>>>>>> c6447006
             1337,
             &cores,
             matches.value_of("output"),
@@ -284,18 +263,9 @@
 unsafe fn fuzz(
     module_name: &str,
     symbol_name: &str,
-<<<<<<< HEAD
-    modules_to_instrument: Vec<&str>,
-    corpus_dirs: &Vec<PathBuf>,
-    objective_dir: &PathBuf,
-<<<<<<< HEAD
-=======
-=======
     modules_to_instrument: Vec<PathBuf>,
     corpus_dirs: &Vec<PathBuf>,
     objective_dir: PathBuf,
->>>>>>> dev
->>>>>>> c6447006
     broker_port: u16,
     cores: &[usize],
     stdout_file: Option<&str>,
@@ -389,6 +359,7 @@
         let scheduler = IndexesLenTimeMinimizerCorpusScheduler::new(QueueCorpusScheduler::new());
         let mut fuzzer = StdFuzzer::new(tuple_list!(stage));
 
+        frida_helper.register_thread();
         // Create the executor for an in-process function with just one observer for edge coverage
         let mut executor = FridaInProcessExecutor::new(
             &gum,
@@ -411,7 +382,6 @@
         //Module::find_base_address("libc.so"),
         //get_module_size("libc.so"),
         //));
-<<<<<<< HEAD
 
         // In case the corpus is empty (on first run), reset
         if state.corpus().count() < 1 {
@@ -424,82 +394,12 @@
             println!("We imported {} inputs from disk.", state.corpus().count());
         }
 
-        //executor.helper.register_thread();
         fuzzer.fuzz_loop(&mut state, &mut executor, &mut mgr, &scheduler)?;
 
         // Never reached
 
         Ok(())
     };
-=======
-
-<<<<<<< HEAD
-        // In case the corpus is empty (on first run), reset
-        if state.corpus().count() < 1 {
-            state
-                .load_initial_inputs(&mut executor, &mut mgr, &scheduler, &corpus_dirs)
-                .unwrap_or_else(|_| panic!(
-                    "Failed to load initial corpus at {:?}",
-                    &corpus_dirs
-                ));
-            println!("We imported {} inputs from disk.", state.corpus().count());
-        }
-
-        //executor.helper.register_thread();
-        fuzzer.fuzz_loop(&mut state, &mut executor, &mut mgr, &scheduler)?;
-
-        // Never reached
-
-        Ok(())
-    };
-=======
-    // Setup a basic mutator with a mutational stage
-    let mutator = StdScheduledMutator::new(havoc_mutations());
-    let stage = StdMutationalStage::new(mutator);
-
-    // A fuzzer with just one stage and a minimization+queue policy to get testcasess from the corpus
-    let scheduler = IndexesLenTimeMinimizerCorpusScheduler::new(QueueCorpusScheduler::new());
-    let mut fuzzer = StdFuzzer::new(tuple_list!(stage));
-
-    frida_helper.register_thread();
-
-    // Create the executor for an in-process function with just one observer for edge coverage
-    let mut executor = FridaInProcessExecutor::new(
-        &gum,
-        InProcessExecutor::new(
-            "in-process(edges)",
-            &mut frida_harness,
-            tuple_list!(edges_observer, AsanErrorsObserver::new(&ASAN_ERRORS)),
-            &mut state,
-            &mut restarting_mgr,
-        )?,
-        &mut frida_helper,
-        Duration::new(10, 0),
-    );
-    // Let's exclude the main module and libc.so at least:
-    //executor.stalker.exclude(&MemoryRange::new(
-    //Module::find_base_address(&env::args().next().unwrap()),
-    //get_module_size(&env::args().next().unwrap()),
-    //));
-    //executor.stalker.exclude(&MemoryRange::new(
-    //Module::find_base_address("libc.so"),
-    //get_module_size("libc.so"),
-    //));
-
-    // In case the corpus is empty (on first run), reset
-    if state.corpus().count() < 1 {
-        state
-            .load_initial_inputs(&mut executor, &mut restarting_mgr, &scheduler, &corpus_dirs)
-            .expect(&format!(
-                "Failed to load initial corpus at {:?}",
-                &corpus_dirs
-            ));
-        println!("We imported {} inputs from disk.", state.corpus().count());
-    }
-
-    fuzzer.fuzz_loop(&mut state, &mut executor, &mut restarting_mgr, &scheduler)?;
->>>>>>> dev
->>>>>>> c6447006
 
     launcher(shmem_provider.clone(), stats, &mut client_init_stats, &mut run_client, broker_port, cores, stdout_file)
 }