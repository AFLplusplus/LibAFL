use std::{env, fs::copy, path::Path, process::Command};
//use std::fs::read_dir;
use which::which;

const QEMU_URL: &str = "https://github.com/AFLplusplus/qemu-libafl-bridge";
const QEMU_DIRNAME: &str = "qemu-libafl-bridge";
const QEMU_REVISION: &str = "22daaa7d0c76b32f8391bad40c0b220f3e659f66";

fn build_dep_check(tools: &[&str]) {
    for tool in tools {
        which(tool).unwrap_or_else(|_| panic!("Build tool {} not found", tool));
    }
}

#[allow(clippy::too_many_lines)]
fn main() {
    println!("cargo:rerun-if-changed=build.rs");
    println!("cargo:rerun-if-env-changed=CPU_TARGET");

    let target_os = env::var("CARGO_CFG_TARGET_OS").unwrap();
    if target_os != "linux" {
        return;
    }

    let jobs = env::var("CARGO_BUILD_JOBS").unwrap_or_else(|_| "1".to_owned());
    let cpu_target = env::var("CPU_TARGET").unwrap_or_else(|_| {
        println!("cargo:warning=CPU_TARGET is not set, default to x86_64");
        "x86_64".to_owned()
    });

    let out_dir = env::var_os("OUT_DIR").unwrap();
    let out_dir = out_dir.to_string_lossy().to_string();
    let out_dir_path = Path::new(&out_dir);
    let mut target_dir = out_dir_path.to_path_buf();
    target_dir.pop();
    target_dir.pop();
    target_dir.pop();
    //let cwd = env::current_dir().unwrap().to_string_lossy().to_string();

    build_dep_check(&["git", "make"]);

    let qemu_path = out_dir_path.join(QEMU_DIRNAME);
    if !qemu_path.is_dir() {
        println!(
            "cargo:warning=Qemu not found, cloning with git ({})...",
            QEMU_REVISION
        );
        Command::new("git")
            .current_dir(&out_dir_path)
            .arg("clone")
            .arg(QEMU_URL)
            .status()
            .unwrap();
        Command::new("git")
            .current_dir(&qemu_path)
            .arg("checkout")
            .arg(QEMU_REVISION)
            .status()
            .unwrap();
    }

    let build_dir = qemu_path.join("build");
    let output_lib = build_dir.join(&format!("libqemu-{}.so", cpu_target));
    if !output_lib.is_file() {
<<<<<<< HEAD
        Command::new("make")
            .current_dir(&qemu_path)
            .arg("distclean")
            .status()
            .expect("Make distclean failed");
=======
        drop(
            Command::new("make")
                .current_dir(&qemu_path)
                .arg("distclean")
                .status(),
        );
>>>>>>> c38b2ed7
        Command::new("./configure")
            .current_dir(&qemu_path)
            //.arg("--as-static-lib")
            .arg("--as-shared-lib")
            .arg(&format!("--target-list={}-linux-user", cpu_target))
            .args(&[
                "--audio-drv-list=",
                "--disable-blobs",
                "--disable-bochs",
                "--disable-brlapi",
                "--disable-bsd-user",
                "--disable-bzip2",
                "--disable-cap-ng",
                "--disable-cloop",
                "--disable-curl",
                "--disable-curses",
                "--disable-dmg",
                "--disable-fdt",
                "--disable-gcrypt",
                "--disable-glusterfs",
                "--disable-gnutls",
                "--disable-gtk",
                "--disable-guest-agent",
                "--disable-iconv",
                "--disable-libiscsi",
                "--disable-libnfs",
                "--disable-libssh",
                "--disable-libusb",
                "--disable-linux-aio",
                "--disable-live-block-migration",
                "--disable-lzo",
                "--disable-nettle",
                "--disable-numa",
                "--disable-opengl",
                "--disable-parallels",
                "--disable-plugins",
                "--disable-qcow1",
                "--disable-qed",
                "--disable-rbd",
                "--disable-rdma",
                "--disable-replication",
                "--disable-sdl",
                "--disable-seccomp",
                "--disable-smartcard",
                "--disable-snappy",
                "--disable-spice",
                "--disable-system",
                "--disable-tools",
                "--disable-tpm",
                "--disable-usb-redir",
                "--disable-vde",
                "--disable-vdi",
                "--disable-vhost-crypto",
                "--disable-vhost-kernel",
                "--disable-vhost-net",
                "--disable-vhost-scsi",
                "--disable-vhost-user",
                "--disable-vhost-vdpa",
                "--disable-vhost-vsock",
                "--disable-virglrenderer",
                "--disable-virtfs",
                "--disable-vnc",
                "--disable-vnc-jpeg",
                "--disable-vnc-png",
                "--disable-vnc-sasl",
                "--disable-vte",
                "--disable-vvfat",
                "--disable-xen",
                "--disable-xen-pci-passthrough",
                "--disable-xfsctl",
            ])
            .status()
            .expect("Configure failed");
        Command::new("make")
            .current_dir(&qemu_path)
            .arg("-j")
            .arg(&jobs)
            .status()
            .expect("Make failed");
        //let _ = remove_file(build_dir.join(&format!("libqemu-{}.so", cpu_target)));
    }

    copy(
        build_dir.join(&format!("libqemu-{}.so", cpu_target)),
        target_dir.join(&format!("libqemu-{}.so", cpu_target)),
    )
    .expect("Failed to copy the QEMU shared object");

    println!(
        "cargo:rustc-link-search=native={}",
        &target_dir.to_string_lossy().to_string()
    );
    println!("cargo:rustc-link-lib=qemu-{}", cpu_target);

    println!("cargo:rustc-env=LD_LIBRARY_PATH={}", target_dir.display());
}

/*
    // Build a static library
    let mut objects = vec![];
    for dir in &[
        build_dir.join("libcommon.fa.p"),
        build_dir.join(&format!("libqemu-{}-linux-user.fa.p", cpu_target)),
        build_dir.join("libqemuutil.a.p"),
        build_dir.join("libqom.fa.p"),
        build_dir.join("libhwcore.fa.p"),
        build_dir.join("libcapstone.a.p"),
    ] {
        for path in read_dir(dir).unwrap() {
            let path = path.unwrap().path();
            if path.is_file() {
                if let Some(name) = path.file_name() {
                    if name.to_string_lossy().starts_with("stubs") {
                        continue;
                    }
                    else if let Some(ext) = path.extension() {
                        if ext == "o" {
                            objects.push(path);
                        }
                    }
                }
            }
        }
    }


    Command::new("ar")
        .current_dir(&out_dir_path)
        .arg("crus")
        .arg("libqemu-bridge.a")
        .args(&objects)
        .status()
        .expect("Ar failed");

    println!("cargo:rustc-link-search=native={}", &out_dir);
    println!("cargo:rustc-link-lib=static=qemu-bridge");

    println!("cargo:rustc-link-lib=rt");
    println!("cargo:rustc-link-lib=util");
    println!("cargo:rustc-link-lib=gthread-2.0");
    println!("cargo:rustc-link-lib=glib-2.0");
    println!("cargo:rustc-link-lib=stdc++");

}
*/<|MERGE_RESOLUTION|>--- conflicted
+++ resolved
@@ -62,20 +62,12 @@
     let build_dir = qemu_path.join("build");
     let output_lib = build_dir.join(&format!("libqemu-{}.so", cpu_target));
     if !output_lib.is_file() {
-<<<<<<< HEAD
-        Command::new("make")
-            .current_dir(&qemu_path)
-            .arg("distclean")
-            .status()
-            .expect("Make distclean failed");
-=======
         drop(
             Command::new("make")
                 .current_dir(&qemu_path)
                 .arg("distclean")
                 .status(),
         );
->>>>>>> c38b2ed7
         Command::new("./configure")
             .current_dir(&qemu_path)
             //.arg("--as-static-lib")
