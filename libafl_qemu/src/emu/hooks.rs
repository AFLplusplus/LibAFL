#![allow(clippy::missing_transmute_annotations)]

use std::{fmt::Debug, marker::PhantomData, mem::transmute, pin::Pin, ptr};

use libafl::{executors::ExitKind, inputs::UsesInput, observers::ObserversTuple};
use libafl_qemu_sys::{CPUStatePtr, FatPtr, GuestAddr, GuestUsize, TCGTemp};

#[cfg(feature = "usermode")]
use crate::qemu::{
    closure_post_syscall_hook_wrapper, closure_pre_syscall_hook_wrapper,
    func_post_syscall_hook_wrapper, func_pre_syscall_hook_wrapper, PostSyscallHook,
    PostSyscallHookId, PreSyscallHook, PreSyscallHookId,
};
#[cfg(feature = "usermode")]
use crate::qemu::{
    CrashHookClosure, CrashHookFn, PostSyscallHookClosure, PostSyscallHookFn,
    PreSyscallHookClosure, PreSyscallHookFn,
};
use crate::{
    cpu_run_post_exec_hook_wrapper, cpu_run_pre_exec_hook_wrapper,
    modules::{EmulatorModule, EmulatorModuleTuple},
    qemu::{
        block_0_exec_hook_wrapper, block_gen_hook_wrapper, block_post_gen_hook_wrapper,
        closure_backdoor_hook_wrapper, closure_instruction_hook_wrapper,
        closure_new_thread_hook_wrapper, cmp_0_exec_hook_wrapper, cmp_1_exec_hook_wrapper,
        cmp_2_exec_hook_wrapper, cmp_3_exec_hook_wrapper, cmp_gen_hook_wrapper,
        edge_0_exec_hook_wrapper, edge_gen_hook_wrapper, func_backdoor_hook_wrapper,
        func_instruction_hook_wrapper, func_new_thread_hook_wrapper, read_0_exec_hook_wrapper,
        read_1_exec_hook_wrapper, read_2_exec_hook_wrapper, read_3_exec_hook_wrapper,
        read_4_exec_hook_wrapper, read_gen_hook_wrapper, write_0_exec_hook_wrapper,
        write_1_exec_hook_wrapper, write_2_exec_hook_wrapper, write_3_exec_hook_wrapper,
        write_4_exec_hook_wrapper, write_gen_hook_wrapper, BackdoorHook, BackdoorHookClosure,
        BackdoorHookFn, BackdoorHookId, BlockExecHook, BlockGenHook, BlockHookId, BlockPostGenHook,
        CmpExecHook, CmpGenHook, CmpHookId, EdgeExecHook, EdgeGenHook, EdgeHookId, Hook, HookRepr,
        InstructionHook, InstructionHookClosure, InstructionHookFn, InstructionHookId,
        NewThreadHook, NewThreadHookClosure, NewThreadHookId, QemuHooks, ReadExecHook,
        ReadExecNHook, ReadGenHook, ReadHookId, TcgHookState, WriteExecHook, WriteExecNHook,
        WriteGenHook, WriteHookId,
    },
    CpuPostRunHook, CpuPreRunHook, CpuRunHookId, HookState, MemAccessInfo, NewThreadHookFn, Qemu,
};

/// Get a C-compatible function pointer from the input hook.
/// If the hook was already a c function, nothing is done.
///
/// h: input hook
/// replacement: C-compatible function to call when C side should call the hook
/// fntype: type used to cast h into replacement
macro_rules! get_raw_hook {
    ($h:expr, $replacement:expr, $fntype:ty) => {
        match $h {
            Hook::Function(_) | Hook::Closure(_) => Some($replacement as $fntype),
            Hook::Raw(r) => {
                let v: $fntype = transmute(r);
                Some(v)
            }
            Hook::Empty => None,
        }
    };
}

macro_rules! hook_to_repr {
    ($h:expr) => {
        match $h {
            Hook::Function(f) => HookRepr::Function(f as *const libc::c_void),
            Hook::Closure(c) => HookRepr::Closure(transmute(c)),
            Hook::Raw(_) => HookRepr::Empty, // managed by emu
            Hook::Empty => HookRepr::Empty,
        }
    };
}

static mut EMULATOR_MODULES: *mut () = ptr::null_mut();

#[cfg(feature = "usermode")]
pub extern "C" fn crash_hook_wrapper<ET, S>(target_sig: i32)
where
    ET: EmulatorModuleTuple<S>,
    S: Unpin + UsesInput,
{
    unsafe {
        let emulator_modules = EmulatorModules::<ET, S>::emulator_modules_mut().unwrap();
        let qemu = Qemu::get_unchecked();

        let crash_hooks_ptr = &raw mut emulator_modules.hooks.crash_hooks;

        for crash_hook in &mut (*crash_hooks_ptr) {
            match crash_hook {
                HookRepr::Function(ptr) => {
                    let func: CrashHookFn<ET, S> = transmute(*ptr);
                    func(qemu, emulator_modules, target_sig);
                }
                HookRepr::Closure(ptr) => {
                    let func: &mut CrashHookClosure<ET, S> =
                        &mut *(ptr::from_mut::<FatPtr>(ptr) as *mut CrashHookClosure<ET, S>);
                    func(qemu, emulator_modules, target_sig);
                }
                HookRepr::Empty => (),
            }
        }
    }
}

/// High-level `Emulator` modules, using `QemuHooks`.
#[derive(Debug)]
pub struct EmulatorModules<ET, S>
where
    S: UsesInput,
{
    modules: Pin<Box<ET>>,
    hooks: EmulatorHooks<ET, S>,
    phantom: PhantomData<S>,
}

/// Hook collection,
#[derive(Debug)]
pub struct EmulatorHooks<ET, S>
where
    S: UsesInput,
{
    qemu_hooks: QemuHooks,

    instruction_hooks: Vec<Pin<Box<(InstructionHookId, FatPtr)>>>,
    backdoor_hooks: Vec<Pin<Box<(BackdoorHookId, FatPtr)>>>,
    edge_hooks: Vec<Pin<Box<TcgHookState<1, EdgeHookId>>>>,
    block_hooks: Vec<Pin<Box<TcgHookState<1, BlockHookId>>>>,
    read_hooks: Vec<Pin<Box<TcgHookState<5, ReadHookId>>>>,
    write_hooks: Vec<Pin<Box<TcgHookState<5, WriteHookId>>>>,
    cmp_hooks: Vec<Pin<Box<TcgHookState<4, CmpHookId>>>>,

    cpu_run_hooks: Vec<Pin<Box<HookState<CpuRunHookId>>>>,

    new_thread_hooks: Vec<Pin<Box<(NewThreadHookId, FatPtr)>>>,

    #[cfg(feature = "usermode")]
    pre_syscall_hooks: Vec<Pin<Box<(PreSyscallHookId, FatPtr)>>>,

    #[cfg(feature = "usermode")]
    post_syscall_hooks: Vec<Pin<Box<(PostSyscallHookId, FatPtr)>>>,

    #[cfg(feature = "usermode")]
    crash_hooks: Vec<HookRepr>,

    phantom: PhantomData<(ET, S)>,
}

impl<ET, S> EmulatorHooks<ET, S>
where
    S: UsesInput + Unpin,
{
    #[must_use]
    pub fn new(qemu_hooks: QemuHooks) -> Self {
        Self {
            qemu_hooks,
            phantom: PhantomData,
            instruction_hooks: Vec::new(),
            backdoor_hooks: Vec::new(),
            edge_hooks: Vec::new(),
            block_hooks: Vec::new(),
            read_hooks: Vec::new(),
            write_hooks: Vec::new(),
            cmp_hooks: Vec::new(),

            cpu_run_hooks: Vec::new(),

            new_thread_hooks: Vec::new(),

            #[cfg(feature = "usermode")]
            pre_syscall_hooks: Vec::new(),

            #[cfg(feature = "usermode")]
            post_syscall_hooks: Vec::new(),

            #[cfg(feature = "usermode")]
            crash_hooks: Vec::new(),
        }
    }

    #[must_use]
    pub fn qemu_hooks(&self) -> QemuHooks {
        self.qemu_hooks
    }

    pub fn instruction_closure(
        &mut self,
        addr: GuestAddr,
        hook: InstructionHookClosure<ET, S>,
        invalidate_block: bool,
    ) -> InstructionHookId {
        let fat: FatPtr = unsafe { transmute(hook) };

        self.instruction_hooks
            .push(Box::pin((InstructionHookId::invalid(), fat)));

        unsafe {
            let hook_state = &raw mut self
                .instruction_hooks
                .last_mut()
                .unwrap()
                .as_mut()
                .get_unchecked_mut()
                .1;

            let id = self.qemu_hooks.add_instruction_hooks(
                &mut *hook_state,
                addr,
                closure_instruction_hook_wrapper::<ET, S>,
                invalidate_block,
            );
            self.instruction_hooks
                .last_mut()
                .unwrap()
                .as_mut()
                .get_unchecked_mut()
                .0 = id;
            id
        }
    }

    pub fn instructions(
        &mut self,
        addr: GuestAddr,
        hook: InstructionHook<ET, S>,
        invalidate_block: bool,
    ) -> Option<InstructionHookId> {
        match hook {
            Hook::Function(f) => Some(self.instruction_function(addr, f, invalidate_block)),
            Hook::Closure(c) => Some(self.instruction_closure(addr, c, invalidate_block)),
            Hook::Raw(r) => {
                let z: *const () = ptr::null::<()>();
                Some(
                    self.qemu_hooks
                        .add_instruction_hooks(z, addr, r, invalidate_block),
                )
            }
            Hook::Empty => None,
        }
    }

    pub fn instruction_function(
        &mut self,
        addr: GuestAddr,
        hook: InstructionHookFn<ET, S>,
        invalidate_block: bool,
    ) -> InstructionHookId {
        unsafe {
            self.qemu_hooks.add_instruction_hooks(
                transmute(hook),
                addr,
                func_instruction_hook_wrapper::<ET, S>,
                invalidate_block,
            )
        }
    }

    pub fn edges(
        &mut self,
        generation_hook: EdgeGenHook<ET, S>,
        execution_hook: EdgeExecHook<ET, S>,
    ) -> EdgeHookId {
        unsafe {
            let gen = get_raw_hook!(
                generation_hook,
                edge_gen_hook_wrapper::<ET, S>,
                unsafe extern "C" fn(
                    &mut TcgHookState<1, EdgeHookId>,
                    src: GuestAddr,
                    dest: GuestAddr,
                ) -> u64
            );

            let exec = get_raw_hook!(
                execution_hook,
                edge_0_exec_hook_wrapper::<ET, S>,
                unsafe extern "C" fn(&mut TcgHookState<1, EdgeHookId>, id: u64)
            );

            self.edge_hooks.push(Box::pin(TcgHookState::new(
                EdgeHookId::invalid(),
                hook_to_repr!(generation_hook),
                HookRepr::Empty,
                [hook_to_repr!(execution_hook)],
            )));

            let hook_state = &mut *ptr::from_mut::<TcgHookState<1, EdgeHookId>>(
                self.edge_hooks
                    .last_mut()
                    .unwrap()
                    .as_mut()
                    .get_unchecked_mut(),
            );

            let id = self.qemu_hooks.add_edge_hooks(hook_state, gen, exec);

            self.edge_hooks
                .last_mut()
                .unwrap()
                .as_mut()
                .get_unchecked_mut()
                .set_id(id);

            id
        }
    }

    pub fn blocks(
        &mut self,
        generation_hook: BlockGenHook<ET, S>,
        post_generation_hook: BlockPostGenHook<ET, S>,
        execution_hook: BlockExecHook<ET, S>,
    ) -> BlockHookId {
        unsafe {
            let gen = get_raw_hook!(
                generation_hook,
                block_gen_hook_wrapper::<ET, S>,
                unsafe extern "C" fn(&mut TcgHookState<1, BlockHookId>, pc: GuestAddr) -> u64
            );

            let postgen = get_raw_hook!(
                post_generation_hook,
                block_post_gen_hook_wrapper::<ET, S>,
                unsafe extern "C" fn(
                    &mut TcgHookState<1, BlockHookId>,
                    pc: GuestAddr,
                    block_length: GuestUsize,
                )
            );

            let exec = get_raw_hook!(
                execution_hook,
                block_0_exec_hook_wrapper::<ET, S>,
                unsafe extern "C" fn(&mut TcgHookState<1, BlockHookId>, id: u64)
            );

            self.block_hooks.push(Box::pin(TcgHookState::new(
                BlockHookId::invalid(),
                hook_to_repr!(generation_hook),
                hook_to_repr!(post_generation_hook),
                [hook_to_repr!(execution_hook)],
            )));

            let hook_state = &mut *ptr::from_mut::<TcgHookState<1, BlockHookId>>(
                self.block_hooks
                    .last_mut()
                    .unwrap()
                    .as_mut()
                    .get_unchecked_mut(),
            );

            let id = self
                .qemu_hooks
                .add_block_hooks(hook_state, gen, postgen, exec);

            self.block_hooks
                .last_mut()
                .unwrap()
                .as_mut()
                .get_unchecked_mut()
                .set_id(id);

            id
        }
    }

    pub fn cpu_runs(
        &mut self,
        pre_exec_hook: CpuPreRunHook<ET, S>,
        post_exec_hook: CpuPostRunHook<ET, S>,
    ) -> CpuRunHookId {
        unsafe {
            let pre_run = get_raw_hook!(
                pre_exec_hook,
                cpu_run_pre_exec_hook_wrapper::<ET, S>,
                unsafe extern "C" fn(&mut HookState<CpuRunHookId>, cpu: CPUStatePtr)
            );

            let post_run = get_raw_hook!(
                post_exec_hook,
                cpu_run_post_exec_hook_wrapper::<ET, S>,
                unsafe extern "C" fn(&mut HookState<CpuRunHookId>, cpu: CPUStatePtr)
            );

            self.cpu_run_hooks.push(Box::pin(HookState::new(
                CpuRunHookId::invalid(),
                hook_to_repr!(pre_exec_hook),
                hook_to_repr!(post_exec_hook),
            )));

            let hook_state = &mut *ptr::from_mut::<HookState<CpuRunHookId>>(
                self.cpu_run_hooks
                    .last_mut()
                    .unwrap()
                    .as_mut()
                    .get_unchecked_mut(),
            );

            let id = self
                .qemu_hooks
                .add_cpu_run_hooks(hook_state, pre_run, post_run);

            self.cpu_run_hooks
                .last_mut()
                .unwrap()
                .as_mut()
                .get_unchecked_mut()
                .set_id(id);

            id
        }
    }

    #[expect(clippy::similar_names)]
    pub fn reads(
        &mut self,
        generation_hook: ReadGenHook<ET, S>,
        execution_hook_1: ReadExecHook<ET, S>,
        execution_hook_2: ReadExecHook<ET, S>,
        execution_hook_4: ReadExecHook<ET, S>,
        execution_hook_8: ReadExecHook<ET, S>,
        execution_hook_n: ReadExecNHook<ET, S>,
    ) -> ReadHookId {
        unsafe {
            let gen = get_raw_hook!(
                generation_hook,
                read_gen_hook_wrapper::<ET, S>,
                unsafe extern "C" fn(
                    &mut TcgHookState<5, ReadHookId>,
                    pc: GuestAddr,
                    addr: *mut TCGTemp,
                    info: MemAccessInfo,
                ) -> u64
            );
            let exec1 = get_raw_hook!(
                execution_hook_1,
                read_0_exec_hook_wrapper::<ET, S>,
                unsafe extern "C" fn(&mut TcgHookState<5, ReadHookId>, id: u64, addr: GuestAddr)
            );
            let exec2 = get_raw_hook!(
                execution_hook_2,
                read_1_exec_hook_wrapper::<ET, S>,
                unsafe extern "C" fn(&mut TcgHookState<5, ReadHookId>, id: u64, addr: GuestAddr)
            );
            let exec4 = get_raw_hook!(
                execution_hook_4,
                read_2_exec_hook_wrapper::<ET, S>,
                unsafe extern "C" fn(&mut TcgHookState<5, ReadHookId>, id: u64, addr: GuestAddr)
            );
            let exec8 = get_raw_hook!(
                execution_hook_8,
                read_3_exec_hook_wrapper::<ET, S>,
                unsafe extern "C" fn(&mut TcgHookState<5, ReadHookId>, id: u64, addr: GuestAddr)
            );
            let execn = get_raw_hook!(
                execution_hook_n,
                read_4_exec_hook_wrapper::<ET, S>,
                unsafe extern "C" fn(
                    &mut TcgHookState<5, ReadHookId>,
                    id: u64,
                    addr: GuestAddr,
                    size: usize,
                )
            );

            self.read_hooks.push(Box::pin(TcgHookState::new(
                ReadHookId::invalid(),
                hook_to_repr!(generation_hook),
                HookRepr::Empty,
                [
                    hook_to_repr!(execution_hook_1),
                    hook_to_repr!(execution_hook_2),
                    hook_to_repr!(execution_hook_4),
                    hook_to_repr!(execution_hook_8),
                    hook_to_repr!(execution_hook_n),
                ],
            )));

            let hook_state = &mut *ptr::from_mut::<TcgHookState<5, ReadHookId>>(
                self.read_hooks
                    .last_mut()
                    .unwrap()
                    .as_mut()
                    .get_unchecked_mut(),
            );

            let id = self
                .qemu_hooks
                .add_read_hooks(hook_state, gen, exec1, exec2, exec4, exec8, execn);

            self.read_hooks
                .last_mut()
                .unwrap()
                .as_mut()
                .get_unchecked_mut()
                .set_id(id);

            id
        }
    }

    #[expect(clippy::similar_names)]
    pub fn writes(
        &mut self,
        generation_hook: WriteGenHook<ET, S>,
        execution_hook_1: WriteExecHook<ET, S>,
        execution_hook_2: WriteExecHook<ET, S>,
        execution_hook_4: WriteExecHook<ET, S>,
        execution_hook_8: WriteExecHook<ET, S>,
        execution_hook_n: WriteExecNHook<ET, S>,
    ) -> WriteHookId {
        unsafe {
            let gen = get_raw_hook!(
                generation_hook,
                write_gen_hook_wrapper::<ET, S>,
                unsafe extern "C" fn(
                    &mut TcgHookState<5, WriteHookId>,
                    pc: GuestAddr,
                    addr: *mut TCGTemp,
                    info: MemAccessInfo,
                ) -> u64
            );
            let exec1 = get_raw_hook!(
                execution_hook_1,
                write_0_exec_hook_wrapper::<ET, S>,
                unsafe extern "C" fn(&mut TcgHookState<5, WriteHookId>, id: u64, addr: GuestAddr)
            );
            let exec2 = get_raw_hook!(
                execution_hook_2,
                write_1_exec_hook_wrapper::<ET, S>,
                unsafe extern "C" fn(&mut TcgHookState<5, WriteHookId>, id: u64, addr: GuestAddr)
            );
            let exec4 = get_raw_hook!(
                execution_hook_4,
                write_2_exec_hook_wrapper::<ET, S>,
                unsafe extern "C" fn(&mut TcgHookState<5, WriteHookId>, id: u64, addr: GuestAddr)
            );
            let exec8 = get_raw_hook!(
                execution_hook_8,
                write_3_exec_hook_wrapper::<ET, S>,
                unsafe extern "C" fn(&mut TcgHookState<5, WriteHookId>, id: u64, addr: GuestAddr)
            );
            let execn = get_raw_hook!(
                execution_hook_n,
                write_4_exec_hook_wrapper::<ET, S>,
                unsafe extern "C" fn(
                    &mut TcgHookState<5, WriteHookId>,
                    id: u64,
                    addr: GuestAddr,
                    size: usize,
                )
            );

            self.write_hooks.push(Box::pin(TcgHookState::new(
                WriteHookId::invalid(),
                hook_to_repr!(generation_hook),
                HookRepr::Empty,
                [
                    hook_to_repr!(execution_hook_1),
                    hook_to_repr!(execution_hook_2),
                    hook_to_repr!(execution_hook_4),
                    hook_to_repr!(execution_hook_8),
                    hook_to_repr!(execution_hook_n),
                ],
            )));

            let hook_state = &mut *ptr::from_mut::<TcgHookState<5, WriteHookId>>(
                self.write_hooks
                    .last_mut()
                    .unwrap()
                    .as_mut()
                    .get_unchecked_mut(),
            );

            let id = self
                .qemu_hooks
                .add_write_hooks(hook_state, gen, exec1, exec2, exec4, exec8, execn);

            self.write_hooks
                .last_mut()
                .unwrap()
                .as_mut()
                .get_unchecked_mut()
                .set_id(id);

            id
        }
    }

    pub fn cmps(
        &mut self,
        generation_hook: CmpGenHook<ET, S>,
        execution_hook_1: CmpExecHook<ET, S, u8>,
        execution_hook_2: CmpExecHook<ET, S, u16>,
        execution_hook_4: CmpExecHook<ET, S, u32>,
        execution_hook_8: CmpExecHook<ET, S, u64>,
    ) -> CmpHookId {
        unsafe {
            let gen = get_raw_hook!(
                generation_hook,
                cmp_gen_hook_wrapper::<ET, S>,
                unsafe extern "C" fn(
                    &mut TcgHookState<4, CmpHookId>,
                    pc: GuestAddr,
                    size: usize,
                ) -> u64
            );
            let exec1 = get_raw_hook!(
                execution_hook_1,
                cmp_0_exec_hook_wrapper::<ET, S>,
                unsafe extern "C" fn(&mut TcgHookState<4, CmpHookId>, id: u64, v0: u8, v1: u8)
            );
            let exec2 = get_raw_hook!(
                execution_hook_2,
                cmp_1_exec_hook_wrapper::<ET, S>,
                unsafe extern "C" fn(&mut TcgHookState<4, CmpHookId>, id: u64, v0: u16, v1: u16)
            );
            let exec4 = get_raw_hook!(
                execution_hook_4,
                cmp_2_exec_hook_wrapper::<ET, S>,
                unsafe extern "C" fn(&mut TcgHookState<4, CmpHookId>, id: u64, v0: u32, v1: u32)
            );
            let exec8 = get_raw_hook!(
                execution_hook_8,
                cmp_3_exec_hook_wrapper::<ET, S>,
                unsafe extern "C" fn(&mut TcgHookState<4, CmpHookId>, id: u64, v0: u64, v1: u64)
            );

            self.cmp_hooks.push(Box::pin(TcgHookState::new(
                CmpHookId::invalid(),
                hook_to_repr!(generation_hook),
                HookRepr::Empty,
                [
                    hook_to_repr!(execution_hook_1),
                    hook_to_repr!(execution_hook_2),
                    hook_to_repr!(execution_hook_4),
                    hook_to_repr!(execution_hook_8),
                ],
            )));

            let hook_state = &mut *ptr::from_mut::<TcgHookState<4, CmpHookId>>(
                self.cmp_hooks
                    .last_mut()
                    .unwrap()
                    .as_mut()
                    .get_unchecked_mut(),
            );

            let id = self
                .qemu_hooks
                .add_cmp_hooks(hook_state, gen, exec1, exec2, exec4, exec8);

            self.cmp_hooks
                .last_mut()
                .unwrap()
                .as_mut()
                .get_unchecked_mut()
                .set_id(id);

            id
        }
    }

    /// # Safety
    /// Will dereference the hook as [`FatPtr`].
    pub unsafe fn backdoor_closure(&mut self, hook: BackdoorHookClosure<ET, S>) -> BackdoorHookId {
        unsafe {
            let fat: FatPtr = transmute(hook);
            self.backdoor_hooks
                .push(Box::pin((BackdoorHookId::invalid(), fat)));

            let hook_state = &raw mut self
                .backdoor_hooks
                .last_mut()
                .unwrap()
                .as_mut()
                .get_unchecked_mut()
                .1;

            let id = self
                .qemu_hooks
                .add_backdoor_hook(&mut *hook_state, closure_backdoor_hook_wrapper::<ET, S>);

            self.backdoor_hooks
                .last_mut()
                .unwrap()
                .as_mut()
                .get_unchecked_mut()
                .0 = id;

            id
        }
    }

    pub fn backdoor_function(&self, hook: BackdoorHookFn<ET, S>) -> BackdoorHookId {
        unsafe {
            self.qemu_hooks
                .add_backdoor_hook(transmute(hook), func_backdoor_hook_wrapper::<ET, S>)
        }
    }

    /// # Safety
    /// This can call through to a potentialy unsafe `backtoor_function`
    pub unsafe fn backdoor(&mut self, hook: BackdoorHook<ET, S>) -> Option<BackdoorHookId> {
        match hook {
            Hook::Function(f) => Some(self.backdoor_function(f)),
            Hook::Closure(c) => Some(self.backdoor_closure(c)),
            Hook::Raw(r) => {
                let z: *const () = ptr::null::<()>();
                Some(self.qemu_hooks.add_backdoor_hook(z, r))
            }
            Hook::Empty => None, // TODO error type
        }
    }

    pub fn thread_creation(&mut self, hook: NewThreadHook<ET, S>) -> Option<NewThreadHookId> {
        match hook {
            Hook::Function(f) => Some(self.thread_creation_function(f)),
            Hook::Closure(c) => Some(self.thread_creation_closure(c)),
            Hook::Raw(r) => {
                let z: *const () = ptr::null::<()>();
                Some(self.qemu_hooks.add_new_thread_hook(z, r))
            }
            Hook::Empty => None, // TODO error type
        }
    }

    pub fn thread_creation_function(&mut self, hook: NewThreadHookFn<ET, S>) -> NewThreadHookId {
        unsafe {
            self.qemu_hooks
                .add_new_thread_hook(transmute(hook), func_new_thread_hook_wrapper::<ET, S>)
        }
    }

    pub fn thread_creation_closure(
        &mut self,
        hook: NewThreadHookClosure<ET, S>,
    ) -> NewThreadHookId {
        unsafe {
            let fat: FatPtr = transmute(hook);
            self.new_thread_hooks
                .push(Box::pin((NewThreadHookId::invalid(), fat)));

            let hook_state = &raw mut self
                .new_thread_hooks
                .last_mut()
                .unwrap()
                .as_mut()
                .get_unchecked_mut()
                .1;

            let id = self
                .qemu_hooks
                .add_new_thread_hook(&mut *hook_state, closure_new_thread_hook_wrapper::<ET, S>);
            self.new_thread_hooks
                .last_mut()
                .unwrap()
                .as_mut()
                .get_unchecked_mut()
                .0 = id;
            id
        }
    }
}

#[cfg(feature = "usermode")]
impl<ET, S> EmulatorHooks<ET, S>
where
    ET: EmulatorModuleTuple<S>,
    S: Unpin + UsesInput,
{
<<<<<<< HEAD
    #[allow(clippy::type_complexity)]
=======
>>>>>>> 719a3c0f
    pub fn pre_syscalls(&mut self, hook: PreSyscallHook<ET, S>) -> Option<PreSyscallHookId> {
        match hook {
            Hook::Function(f) => Some(self.pre_syscalls_function(f)),
            Hook::Closure(c) => Some(self.pre_syscalls_closure(c)),
            Hook::Raw(r) => {
                let z: *const () = ptr::null::<()>();
                Some(self.qemu_hooks.add_pre_syscall_hook(z, r))
            }
            Hook::Empty => None, // TODO error type
        }
    }

<<<<<<< HEAD
    #[allow(clippy::type_complexity)]
=======
>>>>>>> 719a3c0f
    pub fn pre_syscalls_function(&mut self, hook: PreSyscallHookFn<ET, S>) -> PreSyscallHookId {
        // # Safety
        // Will dereference the hook as [`FatPtr`].
        unsafe {
            self.qemu_hooks
                .add_pre_syscall_hook(transmute(hook), func_pre_syscall_hook_wrapper::<ET, S>)
        }
    }

<<<<<<< HEAD
    #[allow(clippy::type_complexity)]
=======
>>>>>>> 719a3c0f
    pub fn pre_syscalls_closure(&mut self, hook: PreSyscallHookClosure<ET, S>) -> PreSyscallHookId {
        // # Safety
        // Will dereference the hook as [`FatPtr`].
        unsafe {
            let fat: FatPtr = transmute(hook);

            self.pre_syscall_hooks
                .push(Box::pin((PreSyscallHookId::invalid(), fat)));

            let hook_state = &raw mut self
                .pre_syscall_hooks
                .last_mut()
                .unwrap()
                .as_mut()
                .get_unchecked_mut()
                .1;

            let id = self
                .qemu_hooks
                .add_pre_syscall_hook(&mut *hook_state, closure_pre_syscall_hook_wrapper::<ET, S>);
            self.pre_syscall_hooks
                .last_mut()
                .unwrap()
                .as_mut()
                .get_unchecked_mut()
                .0 = id;
            id
        }
    }

<<<<<<< HEAD
    #[allow(clippy::type_complexity)]
=======
>>>>>>> 719a3c0f
    pub fn post_syscalls(&mut self, hook: PostSyscallHook<ET, S>) -> Option<PostSyscallHookId> {
        match hook {
            Hook::Function(f) => Some(self.post_syscalls_function(f)),
            Hook::Closure(c) => Some(self.post_syscalls_closure(c)),
            Hook::Raw(r) => {
                let z: *const () = ptr::null::<()>();
                Some(self.qemu_hooks.add_post_syscall_hook(z, r))
            }
            Hook::Empty => None, // TODO error type
        }
    }

<<<<<<< HEAD
    #[allow(clippy::type_complexity)]
=======
>>>>>>> 719a3c0f
    pub fn post_syscalls_function(&mut self, hook: PostSyscallHookFn<ET, S>) -> PostSyscallHookId {
        // # Safety
        // Will dereference the hook as [`FatPtr`]. This should be ok.
        unsafe {
            self.qemu_hooks
                .add_post_syscall_hook(transmute(hook), func_post_syscall_hook_wrapper::<ET, S>)
        }
    }

<<<<<<< HEAD
    #[allow(clippy::type_complexity)]
=======
>>>>>>> 719a3c0f
    pub fn post_syscalls_closure(
        &mut self,
        hook: PostSyscallHookClosure<ET, S>,
    ) -> PostSyscallHookId {
        unsafe {
            let fat: FatPtr = transmute(hook);
            self.post_syscall_hooks
                .push(Box::pin((PostSyscallHookId::invalid(), fat)));

            let hooks_state = &raw mut self
                .post_syscall_hooks
                .last_mut()
                .unwrap()
                .as_mut()
                .get_unchecked_mut()
                .1;

            let id = self.qemu_hooks.add_post_syscall_hook(
                &mut *hooks_state,
                closure_post_syscall_hook_wrapper::<ET, S>,
            );
            self.post_syscall_hooks
                .last_mut()
                .unwrap()
                .as_mut()
                .get_unchecked_mut()
                .0 = id;
            id
        }
    }

    pub fn crash_function(&mut self, hook: CrashHookFn<ET, S>) {
        // # Safety
        // Will cast the valid hook to a ptr.
        self.qemu_hooks.set_crash_hook(crash_hook_wrapper::<ET, S>);
        self.crash_hooks
            .push(HookRepr::Function(hook as *const libc::c_void));
    }

    pub fn crash_closure(&mut self, hook: CrashHookClosure<ET, S>) {
        // # Safety
        // Will cast the hook to a [`FatPtr`].
        unsafe {
            self.qemu_hooks.set_crash_hook(crash_hook_wrapper::<ET, S>);
            self.crash_hooks.push(HookRepr::Closure(transmute(hook)));
        }
    }
}

impl<ET, S> Default for EmulatorHooks<ET, S>
where
    S: Unpin + UsesInput,
{
    fn default() -> Self {
        Self::new(QemuHooks::get().unwrap())
    }
}

impl<ET, S> EmulatorModules<ET, S>
where
    S: UsesInput,
{
    /// Get a mutable reference to `EmulatorModules` (supposedly initialized beforehand).
    ///
    /// # Safety
    ///
    /// This will always return a reference, but it will be incorrect if `EmulatorModules` has not
    /// been initialized previously.
    /// The user should also be consistent with the generic use (it will suppose they are the same
    /// as the ones used at initialization time).
    #[must_use]
    pub unsafe fn emulator_modules_mut_unchecked<'a>() -> &'a mut EmulatorModules<ET, S> {
        #[cfg(debug_assertions)]
        {
            (EMULATOR_MODULES as *mut EmulatorModules<ET, S>)
                .as_mut()
                .unwrap()
        }

        #[cfg(not(debug_assertions))]
        {
            &mut *(EMULATOR_MODULES as *mut EmulatorModules<ET, S>)
        }
    }

    /// Get a mutable reference to `EmulatorModules`.
    /// This version is safer than `emulator_modules_mut_unchecked` since it will check that
    /// initialization has occurred previously.
    ///
    /// # Safety
    ///
    /// This version still presents some unsafeness: The user should be consistent with the
    /// generic use (it will suppose they are the same as the ones used at initialization time).
    #[must_use]
    pub unsafe fn emulator_modules_mut<'a>() -> Option<&'a mut EmulatorModules<ET, S>> {
        unsafe { (EMULATOR_MODULES as *mut EmulatorModules<ET, S>).as_mut() }
    }
}

impl<ET, S> EmulatorModules<ET, S>
where
    ET: Unpin,
    S: UsesInput + Unpin,
{
    pub fn modules_mut(&mut self) -> &mut ET {
        self.modules.as_mut().get_mut()
    }

    pub fn instructions(
        &mut self,
        addr: GuestAddr,
        hook: InstructionHook<ET, S>,
        invalidate_block: bool,
    ) -> Option<InstructionHookId> {
        self.hooks.instructions(addr, hook, invalidate_block)
    }

    pub fn instruction_function(
        &mut self,
        addr: GuestAddr,
        hook: InstructionHookFn<ET, S>,
        invalidate_block: bool,
    ) -> InstructionHookId {
        self.hooks
            .instruction_function(addr, hook, invalidate_block)
    }

    pub fn instruction_closure(
        &mut self,
        addr: GuestAddr,
        hook: InstructionHookClosure<ET, S>,
        invalidate_block: bool,
    ) -> InstructionHookId {
        self.hooks.instruction_closure(addr, hook, invalidate_block)
    }

    pub fn edges(
        &mut self,
        generation_hook: EdgeGenHook<ET, S>,
        execution_hook: EdgeExecHook<ET, S>,
    ) -> EdgeHookId {
        self.hooks.edges(generation_hook, execution_hook)
    }

    pub fn blocks(
        &mut self,
        generation_hook: BlockGenHook<ET, S>,
        post_generation_hook: BlockPostGenHook<ET, S>,
        execution_hook: BlockExecHook<ET, S>,
    ) -> BlockHookId {
        self.hooks
            .blocks(generation_hook, post_generation_hook, execution_hook)
    }

    pub fn reads(
        &mut self,
        generation_hook: ReadGenHook<ET, S>,
        execution_hook_1: ReadExecHook<ET, S>,
        execution_hook_2: ReadExecHook<ET, S>,
        execution_hook_4: ReadExecHook<ET, S>,
        execution_hook_8: ReadExecHook<ET, S>,
        execution_hook_n: ReadExecNHook<ET, S>,
    ) -> ReadHookId {
        self.hooks.reads(
            generation_hook,
            execution_hook_1,
            execution_hook_2,
            execution_hook_4,
            execution_hook_8,
            execution_hook_n,
        )
    }

    pub fn writes(
        &mut self,
        generation_hook: WriteGenHook<ET, S>,
        execution_hook_1: WriteExecHook<ET, S>,
        execution_hook_2: WriteExecHook<ET, S>,
        execution_hook_4: WriteExecHook<ET, S>,
        execution_hook_8: WriteExecHook<ET, S>,
        execution_hook_n: WriteExecNHook<ET, S>,
    ) -> WriteHookId {
        self.hooks.writes(
            generation_hook,
            execution_hook_1,
            execution_hook_2,
            execution_hook_4,
            execution_hook_8,
            execution_hook_n,
        )
    }

    pub fn cmps(
        &mut self,
        generation_hook: CmpGenHook<ET, S>,
        execution_hook_1: CmpExecHook<ET, S, u8>,
        execution_hook_2: CmpExecHook<ET, S, u16>,
        execution_hook_4: CmpExecHook<ET, S, u32>,
        execution_hook_8: CmpExecHook<ET, S, u64>,
    ) -> CmpHookId {
        self.hooks.cmps(
            generation_hook,
            execution_hook_1,
            execution_hook_2,
            execution_hook_4,
            execution_hook_8,
        )
    }

    /// # Safety
    /// This will potentially call an unsafe backdoor hook
    pub unsafe fn backdoor(&mut self, hook: BackdoorHook<ET, S>) -> Option<BackdoorHookId> {
        self.hooks.backdoor(hook)
    }

    pub fn backdoor_function(&mut self, hook: BackdoorHookFn<ET, S>) -> BackdoorHookId {
        self.hooks.backdoor_function(hook)
    }

    /// # Safety
    /// Calls through to the potentially unsafe `backdoor_closure`
    pub unsafe fn backdoor_closure(&mut self, hook: BackdoorHookClosure<ET, S>) -> BackdoorHookId {
        self.hooks.backdoor_closure(hook)
    }

    pub fn thread_creation(&mut self, hook: NewThreadHook<ET, S>) -> Option<NewThreadHookId> {
        self.hooks.thread_creation(hook)
    }

    pub fn thread_creation_function(&mut self, hook: NewThreadHookFn<ET, S>) -> NewThreadHookId {
        self.hooks.thread_creation_function(hook)
    }

    pub fn thread_creation_closure(
        &mut self,
        hook: NewThreadHookClosure<ET, S>,
    ) -> NewThreadHookId {
        self.hooks.thread_creation_closure(hook)
    }
}

impl<ET, S> EmulatorModules<ET, S>
where
    ET: EmulatorModuleTuple<S>,
    S: UsesInput + Unpin,
{
    pub(super) fn new(emulator_hooks: EmulatorHooks<ET, S>, modules: ET) -> Pin<Box<Self>> {
        let mut modules = Box::pin(Self {
            modules: Box::pin(modules),
            hooks: emulator_hooks,
            phantom: PhantomData,
        });

        // re-translate blocks with hooks
        // qemu.flush_jit();
        // -> it should be useless, since EmulatorModules must be init before QEMU ever runs
        // TODO: Check if this is true

        // Set global EmulatorModules pointer
        unsafe {
            if EMULATOR_MODULES.is_null() {
                EMULATOR_MODULES = ptr::from_mut::<Self>(modules.as_mut().get_mut()) as *mut ();
            } else {
                panic!("Emulator Modules have already been set and is still active. It is not supported to have multiple instances of `EmulatorModules` at the same time yet.")
            }
        }

        modules
    }

    pub fn post_qemu_init_all(&mut self, qemu: Qemu) {
        // We give access to EmulatorModuleTuple<S> during init, the compiler complains (for good reasons)
        // TODO: We should find a way to be able to check for a module without giving full access to the tuple.
        unsafe {
            self.modules_mut()
                .post_qemu_init_all(qemu, Self::emulator_modules_mut_unchecked());
        }
    }

    pub fn first_exec_all(&mut self, qemu: Qemu, state: &mut S) {
        // # Safety
        // We assume that the emulator was initialized correctly
        unsafe {
            self.modules_mut()
                .first_exec_all(qemu, Self::emulator_modules_mut_unchecked(), state);
        }
    }

    pub fn pre_exec_all(&mut self, qemu: Qemu, state: &mut S, input: &S::Input) {
        // # Safety
        // We assume that the emulator was initialized correctly
        unsafe {
            self.modules_mut().pre_exec_all(
                qemu,
                Self::emulator_modules_mut_unchecked(),
                state,
                input,
            );
        }
    }

    pub fn post_exec_all<OT>(
        &mut self,
        qemu: Qemu,
        state: &mut S,
        input: &S::Input,
        observers: &mut OT,
        exit_kind: &mut ExitKind,
    ) where
        OT: ObserversTuple<S::Input, S>,
    {
        unsafe {
            self.modules_mut().post_exec_all(
                qemu,
                Self::emulator_modules_mut_unchecked(),
                state,
                input,
                observers,
                exit_kind,
            );
        }
    }

    /// Get a reference to the first (type) matching member of the tuple.
    #[must_use]
    pub fn get<T>(&self) -> Option<&T>
    where
        T: EmulatorModule<S>,
    {
        self.modules.match_first_type::<T>()
    }

    /// Get a mutable reference to the first (type) matching member of the tuple.
    pub fn get_mut<T>(&mut self) -> Option<&mut T>
    where
        T: EmulatorModule<S>,
    {
        self.modules.match_first_type_mut::<T>()
    }
}

impl<ET, S> EmulatorModules<ET, S>
where
    S: UsesInput,
{
    #[must_use]
    pub fn modules(&self) -> &ET {
        self.modules.as_ref().get_ref()
    }

    pub fn hooks(&mut self) -> &EmulatorHooks<ET, S> {
        &self.hooks
    }

    pub fn hooks_mut(&mut self) -> &mut EmulatorHooks<ET, S> {
        &mut self.hooks
    }
}

/// Usermode-only high-level functions
#[cfg(feature = "usermode")]
impl<ET, S> EmulatorModules<ET, S>
where
    ET: EmulatorModuleTuple<S>,
    S: Unpin + UsesInput,
{
<<<<<<< HEAD
    #[allow(clippy::type_complexity)]
=======
>>>>>>> 719a3c0f
    pub fn pre_syscalls(&mut self, hook: PreSyscallHook<ET, S>) -> Option<PreSyscallHookId> {
        self.hooks.pre_syscalls(hook)
    }

    /// # Safety
    /// Calls through to the, potentially unsafe, `syscalls_function`
    #[allow(clippy::type_complexity)]
    pub unsafe fn pre_syscalls_function(
        &mut self,
        hook: PreSyscallHookFn<ET, S>,
    ) -> PreSyscallHookId {
        self.hooks.pre_syscalls_function(hook)
    }

    /// # Safety
    /// Calls through to the, potentially unsafe, `syscalls_closure`
    #[allow(clippy::type_complexity)]
    pub unsafe fn pre_syscalls_closure(
        &mut self,
        hook: PreSyscallHookClosure<ET, S>,
    ) -> PreSyscallHookId {
        self.hooks.pre_syscalls_closure(hook)
    }

<<<<<<< HEAD
    #[allow(clippy::type_complexity)]
=======
>>>>>>> 719a3c0f
    pub fn post_syscalls(&mut self, hook: PostSyscallHook<ET, S>) -> Option<PostSyscallHookId> {
        self.hooks.post_syscalls(hook)
    }

    /// # Safety
    /// Calls through to the, potentially unsafe, `after_syscalls_function`
    #[allow(clippy::type_complexity)]
    pub unsafe fn post_syscalls_function(
        &mut self,
        hook: PostSyscallHookFn<ET, S>,
    ) -> PostSyscallHookId {
        self.hooks.post_syscalls_function(hook)
    }

    #[allow(clippy::type_complexity)]
    pub fn post_syscalls_closure(
        &mut self,
        hook: PostSyscallHookClosure<ET, S>,
    ) -> PostSyscallHookId {
        self.hooks.post_syscalls_closure(hook)
    }

    pub fn crash_function(&mut self, hook: CrashHookFn<ET, S>) {
        self.hooks.crash_function(hook);
    }

    /// # Safety
    /// Calls through to the, potentially unsafe, registered `crash_closure`
    pub unsafe fn crash_closure(&mut self, hook: CrashHookClosure<ET, S>) {
        self.hooks.crash_closure(hook);
    }
}

impl<ET, S> Drop for EmulatorModules<ET, S>
where
    S: UsesInput,
{
    fn drop(&mut self) {
        // Make the global pointer null at drop time
        unsafe {
            EMULATOR_MODULES = ptr::null_mut();
        }
    }
}<|MERGE_RESOLUTION|>--- conflicted
+++ resolved
@@ -767,10 +767,6 @@
     ET: EmulatorModuleTuple<S>,
     S: Unpin + UsesInput,
 {
-<<<<<<< HEAD
-    #[allow(clippy::type_complexity)]
-=======
->>>>>>> 719a3c0f
     pub fn pre_syscalls(&mut self, hook: PreSyscallHook<ET, S>) -> Option<PreSyscallHookId> {
         match hook {
             Hook::Function(f) => Some(self.pre_syscalls_function(f)),
@@ -783,10 +779,6 @@
         }
     }
 
-<<<<<<< HEAD
-    #[allow(clippy::type_complexity)]
-=======
->>>>>>> 719a3c0f
     pub fn pre_syscalls_function(&mut self, hook: PreSyscallHookFn<ET, S>) -> PreSyscallHookId {
         // # Safety
         // Will dereference the hook as [`FatPtr`].
@@ -796,10 +788,6 @@
         }
     }
 
-<<<<<<< HEAD
-    #[allow(clippy::type_complexity)]
-=======
->>>>>>> 719a3c0f
     pub fn pre_syscalls_closure(&mut self, hook: PreSyscallHookClosure<ET, S>) -> PreSyscallHookId {
         // # Safety
         // Will dereference the hook as [`FatPtr`].
@@ -830,10 +818,6 @@
         }
     }
 
-<<<<<<< HEAD
-    #[allow(clippy::type_complexity)]
-=======
->>>>>>> 719a3c0f
     pub fn post_syscalls(&mut self, hook: PostSyscallHook<ET, S>) -> Option<PostSyscallHookId> {
         match hook {
             Hook::Function(f) => Some(self.post_syscalls_function(f)),
@@ -846,10 +830,6 @@
         }
     }
 
-<<<<<<< HEAD
-    #[allow(clippy::type_complexity)]
-=======
->>>>>>> 719a3c0f
     pub fn post_syscalls_function(&mut self, hook: PostSyscallHookFn<ET, S>) -> PostSyscallHookId {
         // # Safety
         // Will dereference the hook as [`FatPtr`]. This should be ok.
@@ -859,10 +839,6 @@
         }
     }
 
-<<<<<<< HEAD
-    #[allow(clippy::type_complexity)]
-=======
->>>>>>> 719a3c0f
     pub fn post_syscalls_closure(
         &mut self,
         hook: PostSyscallHookClosure<ET, S>,
@@ -1229,10 +1205,6 @@
     ET: EmulatorModuleTuple<S>,
     S: Unpin + UsesInput,
 {
-<<<<<<< HEAD
-    #[allow(clippy::type_complexity)]
-=======
->>>>>>> 719a3c0f
     pub fn pre_syscalls(&mut self, hook: PreSyscallHook<ET, S>) -> Option<PreSyscallHookId> {
         self.hooks.pre_syscalls(hook)
     }
@@ -1257,10 +1229,6 @@
         self.hooks.pre_syscalls_closure(hook)
     }
 
-<<<<<<< HEAD
-    #[allow(clippy::type_complexity)]
-=======
->>>>>>> 719a3c0f
     pub fn post_syscalls(&mut self, hook: PostSyscallHook<ET, S>) -> Option<PostSyscallHookId> {
         self.hooks.post_syscalls(hook)
     }
