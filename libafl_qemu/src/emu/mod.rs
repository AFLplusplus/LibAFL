--- conflicted
+++ resolved
@@ -32,17 +32,9 @@
     breakpoint::Breakpoint,
     command::{CommandError, InputCommand, IsCommand},
     sync_exit::SyncExit,
-<<<<<<< HEAD
     EmulatorToolTuple, GuestReg, Qemu, QemuExitError, QemuExitReason, QemuInitError,
-    QemuMemoryChunk, QemuShutdownCause, QemuSnapshotCheckResult, Regs, StdInstrumentationFilter,
-    CPU,
-=======
-    sys::TCGTemp,
-    BackdoorHookId, BlockHookId, CmpHookId, EdgeHookId, EmulatorMemoryChunk, GuestReg, HookData,
-    HookId, InstructionHookId, MemAccessInfo, Qemu, QemuExitError, QemuExitReason, QemuHelperTuple,
-    QemuInitError, QemuRWError, QemuShutdownCause, QemuSnapshotCheckResult, ReadHookId, Regs,
-    StdInstrumentationFilter, WriteHookId, CPU,
->>>>>>> 0f9c82f8
+    QemuMemoryChunk, QemuRWError, QemuShutdownCause, QemuSnapshotCheckResult, Regs,
+    StdInstrumentationFilter, CPU,
 };
 
 pub mod hooks;
