--- conflicted
+++ resolved
@@ -335,14 +335,9 @@
     ET: EmulatorModuleTuple<S>,
     S: UsesInput + Unpin,
 {
-<<<<<<< HEAD
-    #[allow(clippy::must_use_candidate, clippy::similar_names)]
+    #[expect(clippy::must_use_candidate, clippy::similar_names)]
     pub fn new<T>(
         qemu_params: T,
-=======
-    pub fn new(
-        qemu_args: &[String],
->>>>>>> 742773bc
         modules: ET,
         driver: ED,
         snapshot_manager: SM,
