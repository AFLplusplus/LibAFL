//! Detect injection vulnerabilities

/*
 * TODOs:
 *  - read in export addresses of shared libraries to resolve functions
 *
 * Maybe:
 *  - return code analysis support (not needed currently)
 *  - regex support (not needed currently)
 *  - std::string and Rust String support (would need such target functions added)
 *
 */

use std::{ffi::CStr, fmt::Display, fs, os::raw::c_char, path::Path};

use hashbrown::HashMap;
use libafl::{inputs::UsesInput, Error};
use serde::{Deserialize, Serialize};

#[cfg(not(cpu_target = "hexagon"))]
use crate::SYS_execve;
use crate::{
<<<<<<< HEAD
    elf::EasyElf, emu::ArchExtras, CallingConvention, Emulator, GuestAddr, Hook, IsEmuExitHandler,
    QemuHelper, QemuHelperTuple, QemuHooks, SYS_execve, SyscallHookResult,
=======
    elf::EasyElf, emu::ArchExtras, CallingConvention, Emulator, GuestAddr, Hook, QemuHelper,
    QemuHelperTuple, QemuHooks, SyscallHookResult,
>>>>>>> b7efe8eb
};
#[cfg(cpu_target = "hexagon")]
/// Hexagon syscalls are not currently supported by the `syscalls` crate, so we just paste this here for now.
/// <https://github.com/qemu/qemu/blob/11be70677c70fdccd452a3233653949b79e97908/linux-user/hexagon/syscall_nr.h#L230>
const SYS_execve: u8 = 221;

/// Parses `injections.yaml`
fn parse_yaml<P: AsRef<Path> + Display>(path: P) -> Result<Vec<YamlInjectionEntry>, Error> {
    serde_yaml::from_str(&fs::read_to_string(&path)?)
        .map_err(|e| Error::serialize(format!("Failed to deserialize yaml at {path}: {e}")))
}

/// Parses `injections.toml`
fn parse_toml<P: AsRef<Path> + Display>(
    path: P,
) -> Result<HashMap<String, InjectionDefinition>, Error> {
    toml::from_str(&fs::read_to_string(&path)?)
        .map_err(|e| Error::serialize(format!("Failed to deserialize toml at {path}: {e}")))
}

/// Converts the injects.yaml format to the internal toml-like format
fn yaml_entries_to_definition(
    yaml_entries: &Vec<YamlInjectionEntry>,
) -> Result<HashMap<String, InjectionDefinition>, Error> {
    let mut ret = HashMap::new();

    for entry in yaml_entries {
        let mut functions = HashMap::new();
        for function in &entry.functions {
            functions.insert(
                function.function.clone(),
                FunctionDescription {
                    param: function.parameter,
                },
            );
        }

        let mut matches = Vec::new();
        let mut tokens = Vec::new();
        for test in &entry.tests {
            matches.push(test.match_value.clone());
            tokens.push(test.input_value.clone());
        }

        if ret
            .insert(
                entry.name.clone(),
                InjectionDefinition {
                    tokens,
                    matches,
                    functions,
                },
            )
            .is_some()
        {
            return Err(Error::illegal_argument(format!(
                "Entry {} was multiply defined!",
                entry.name
            )));
        }
    }
    Ok(ret)
}

#[derive(Debug, Clone)]
struct LibInfo {
    name: String,
    off: GuestAddr,
}

impl LibInfo {
    fn add_unique(libs: &mut Vec<LibInfo>, new_lib: LibInfo) {
        if !libs.iter().any(|lib| lib.name == new_lib.name) {
            libs.push(new_lib);
        }
    }
}

#[derive(Serialize, Deserialize, Debug, Clone)]
struct Test {
    input_value: String,
    match_value: String,
}

#[derive(Serialize, Deserialize, Debug, Clone)]
struct Functions {
    function: String,
    parameter: u8,
}

#[derive(Serialize, Deserialize, Debug, Clone)]
struct YamlInjectionEntry {
    name: String,
    functions: Vec<Functions>,
    tests: Vec<Test>,
}

#[derive(Serialize, Deserialize, Debug, Clone, Copy)]
struct FunctionDescription {
    param: u8,
}

#[derive(Serialize, Deserialize, Debug, Clone)]
pub struct InjectionDefinition {
    tokens: Vec<String>,
    matches: Vec<String>,
    functions: HashMap<String, FunctionDescription>,
}

#[derive(Clone, Debug)]
pub struct Matches {
    id: usize,
    lib_name: String,
    matches: Vec<Match>,
}

#[derive(Clone, Debug)]
pub struct Match {
    bytes_lower: Vec<u8>,
    original_value: String,
}

#[derive(Debug)]
pub struct QemuInjectionHelper {
    pub tokens: Vec<String>,
    definitions: HashMap<String, InjectionDefinition>,
    matches_list: Vec<Matches>,
}

impl QemuInjectionHelper {
    /// `configure_injections` is the main function to activate the injection
    /// vulnerability detection feature.
    pub fn from_yaml<P: AsRef<Path> + Display>(yaml_file: P) -> Result<Self, Error> {
        let yaml_entries = parse_yaml(yaml_file)?;
        let definition = yaml_entries_to_definition(&yaml_entries)?;
        Self::new(definition)
    }

    /// `configure_injections` is the main function to activate the injection
    /// vulnerability detection feature.
    pub fn from_toml<P: AsRef<Path> + Display>(toml_file: P) -> Result<Self, Error> {
        let definition = parse_toml(toml_file)?;
        Self::new(definition)
    }

    pub fn new(definitions: HashMap<String, InjectionDefinition>) -> Result<Self, Error> {
        let tokens = definitions
            .iter()
            .flat_map(|(_lib_name, definition)| &definition.tokens)
            .map(ToString::to_string)
            .collect();

        let mut matches_list = Vec::with_capacity(definitions.len());

        for (lib_name, definition) in &definitions {
            let matches: Vec<Match> = definition
                .matches
                .iter()
                .map(|match_str| {
                    let mut bytes_lower = match_str.as_bytes().to_vec();
                    bytes_lower.make_ascii_lowercase();

                    Match {
                        original_value: match_str.clone(),
                        bytes_lower,
                    }
                })
                .collect();

            let id = matches_list.len();
            matches_list.push(Matches {
                lib_name: lib_name.clone(),
                id,
                matches,
            });
        }

        Ok(Self {
            tokens,
            definitions,
            matches_list,
        })
    }

    fn on_call_check<S: UsesInput, QT: QemuHelperTuple<S, E>, E: IsEmuExitHandler>(
        hooks: &mut QemuHooks<QT, S, E>,
        id: usize,
        parameter: u8,
    ) {
        let emu = hooks.emulator();
        let reg: GuestAddr = emu
            .current_cpu()
            .unwrap()
            .read_function_argument(CallingConvention::Cdecl, parameter)
            .unwrap_or_default();

        let helper = hooks.helpers_mut().match_first_type_mut::<Self>().unwrap();
        let matches = &helper.matches_list[id];

        //println!("reg value = {:x}", reg);

        if reg != 0x00 {
            let mut query = unsafe {
                let c_str_ptr = reg as *const c_char;
                let c_str = CStr::from_ptr(c_str_ptr);
                c_str.to_bytes().to_vec()
            };
            query.make_ascii_lowercase();

            //println!("query={}", query);
            log::trace!("Checking {}", matches.lib_name);

            for match_value in &matches.matches {
                if match_value.bytes_lower.len() > matches.matches.len() {
                    continue;
                }

                // "crash" if we found the right value
                assert!(
                    find_subsequence(&query, &match_value.bytes_lower).is_none(),
                    "Found value \"{}\" for {query:?} in {}",
                    match_value.original_value,
                    matches.lib_name
                );
            }
        }
    }
}

impl<S, E> QemuHelper<S, E> for QemuInjectionHelper
where
    S: UsesInput,
    E: IsEmuExitHandler,
{
    fn init_hooks<QT>(&self, hooks: &QemuHooks<QT, S, E>)
    where
        QT: QemuHelperTuple<S, E>,
    {
        hooks.syscalls(Hook::Function(syscall_hook::<QT, S, E>));
    }

    fn first_exec<QT>(&self, hooks: &QemuHooks<QT, S, E>)
    where
        QT: QemuHelperTuple<S, E>,
    {
        let emu = hooks.emulator();
        let mut libs: Vec<LibInfo> = Vec::new();

        for region in emu.mappings() {
            if let Some(path) = region.path().map(ToOwned::to_owned) {
                if !path.is_empty() {
                    LibInfo::add_unique(
                        &mut libs,
                        LibInfo {
                            name: path.clone(),
                            off: region.start(),
                        },
                    );
                }
            }
        }

        for matches in &self.matches_list {
            let id = matches.id;
            let lib_name = &matches.lib_name;

            for (name, func_definition) in &self.definitions[lib_name].functions {
                let hook_addrs = if name.to_lowercase().starts_with(&"0x".to_string()) {
                    let func_pc = u64::from_str_radix(&name[2..], 16)
                        .map_err(|e| {
                            Error::illegal_argument(format!(
                            "Failed to parse hex string {name} from definition for {lib_name}: {e}"
                        ))
                        })
                        .unwrap() as GuestAddr;
                    log::info!("Injections: Hooking hardcoded function {func_pc:#x}");
                    vec![func_pc]
                } else {
                    libs.iter()
                        .filter_map(|lib| find_function(emu, &lib.name, name, lib.off).unwrap())
                        .map(|func_pc| {
                            log::info!("Injections: Function {name} found at {func_pc:#x}",);
                            func_pc
                        })
                        .collect()
                };

                if hook_addrs.is_empty() {
                    log::warn!("Injections: Function not found for {lib_name}: {name}",);
                }

                let param = func_definition.param;

                for hook_addr in hook_addrs {
                    hooks.instruction(
                        hook_addr,
                        Hook::Closure(Box::new(move |hooks, _state, _guest_addr| {
                            Self::on_call_check(hooks, id, param);
                        })),
                        true,
                    );
                }
            }
        }
    }
}

fn syscall_hook<QT, S, E>(
    hooks: &mut QemuHooks<QT, S, E>, // our instantiated QemuHooks
    _state: Option<&mut S>,
    syscall: i32,  // syscall number
    x0: GuestAddr, // registers ...
    x1: GuestAddr,
    _x2: GuestAddr,
    _x3: GuestAddr,
    _x4: GuestAddr,
    _x5: GuestAddr,
    _x6: GuestAddr,
    _x7: GuestAddr,
) -> SyscallHookResult
where
    QT: QemuHelperTuple<S, E>,
    S: UsesInput,
    E: IsEmuExitHandler,
{
    log::trace!("syscall_hook {syscall} {SYS_execve}");
    debug_assert!(i32::try_from(SYS_execve).is_ok());
    if syscall == SYS_execve as i32 {
        let _helper = hooks
            .helpers_mut()
            .match_first_type_mut::<QemuInjectionHelper>()
            .unwrap();
        if x0 > 0 && x1 > 0 {
            let c_array = x1 as *const *const c_char;
            let cmd = unsafe {
                let c_str_ptr = x0 as *const c_char;
                CStr::from_ptr(c_str_ptr).to_string_lossy()
            };
            assert_ne!(
                cmd.to_lowercase(),
                "fuzz",
                "Found verified command injection!"
            );
            //println!("CMD {}", cmd);

            let first_parameter = unsafe {
                if (*c_array.offset(1)).is_null() {
                    return SyscallHookResult::new(None);
                }
                CStr::from_ptr(*c_array.offset(1)).to_string_lossy()
            };
            let second_parameter = unsafe {
                if (*c_array.offset(2)).is_null() {
                    return SyscallHookResult::new(None);
                }
                CStr::from_ptr(*c_array.offset(2)).to_string_lossy()
            };
            if first_parameter == "-c"
                && (second_parameter.to_lowercase().contains("';fuzz;'")
                    || second_parameter.to_lowercase().contains("\";fuzz;\""))
            {
                panic!("Found command injection!");
            }

            //println!("PARAMETERS First {} Second {}", first_parameter, second_
        }
        SyscallHookResult::new(Some(0))
    } else {
        SyscallHookResult::new(None)
    }
}

<<<<<<< HEAD
fn find_function<E>(
    emu: &Emulator<E>,
    file: &String,
=======
fn find_function(
    emu: &Emulator,
    file: &str,
>>>>>>> b7efe8eb
    function: &str,
    loadaddr: GuestAddr,
) -> Result<Option<GuestAddr>, Error>
where
    E: IsEmuExitHandler,
{
    let mut elf_buffer = Vec::new();
    let elf = EasyElf::from_file(file, &mut elf_buffer)?;
    let offset = if loadaddr > 0 {
        loadaddr
    } else {
        emu.load_addr()
    };
    Ok(elf.resolve_symbol(function, offset))
}

fn find_subsequence(haystack: &[u8], needle: &[u8]) -> Option<usize> {
    haystack
        .windows(needle.len())
        .position(|window| window == needle)
}

#[cfg(test)]
mod tests {
    use hashbrown::HashMap;

    use super::{yaml_entries_to_definition, InjectionDefinition, YamlInjectionEntry};

    #[test]
    fn test_yaml_parsing() {
        let injections: Vec<YamlInjectionEntry> = serde_yaml::from_str(
            r#"
            # LDAP injection tests
            - name: "ldap"
              functions:
                - function: "ldap_search_ext"
                  parameter: 3
                - function: "ldap_search_ext_s"
                  parameter: 3
              tests:
                - input_value: "*)(FUZZ=*))(|"
                  match_value: "*)(FUZZ=*))(|"
            
            # XSS injection tests
            # This is a minimal example that only checks for libxml2
            - name: "xss"
              functions:
                - function: "htmlReadMemory"
                  parameter: 0
              tests:
                - input_value: "'\"><FUZZ"
                  match_value: "'\"><FUZZ"
            "#,
        )
        .unwrap();
        assert_eq!(injections.len(), 2);

        assert_eq!(
            injections.len(),
            yaml_entries_to_definition(&injections)
                .unwrap()
                .keys()
                .len(),
        );
    }

    #[test]
    fn test_toml_parsing() {
        let injections: HashMap<String, InjectionDefinition> = toml::from_str(
            r#"
            [ldap]
            tokens = ["*)(FUZZ=*))(|"]
            matches = ["*)(FUZZ=*))(|"]

            [ldap.functions]
            ldap_search_ext = {param = 3}
            ldap_search_ext_s = {param = 3}

            # XSS injection tests
            # This is a minimal example that only checks for libxml2
            [xss]
            tokens = ["'\"><FUZZ"]
            matches = ["'\"><FUZZ"]
            [xss.functions]
            htmlReadMemory = {param = 0}
            "#,
        )
        .unwrap();
        assert_eq!(injections.len(), 2);
    }
}<|MERGE_RESOLUTION|>--- conflicted
+++ resolved
@@ -20,13 +20,8 @@
 #[cfg(not(cpu_target = "hexagon"))]
 use crate::SYS_execve;
 use crate::{
-<<<<<<< HEAD
-    elf::EasyElf, emu::ArchExtras, CallingConvention, Emulator, GuestAddr, Hook, IsEmuExitHandler,
-    QemuHelper, QemuHelperTuple, QemuHooks, SYS_execve, SyscallHookResult,
-=======
     elf::EasyElf, emu::ArchExtras, CallingConvention, Emulator, GuestAddr, Hook, QemuHelper,
     QemuHelperTuple, QemuHooks, SyscallHookResult,
->>>>>>> b7efe8eb
 };
 #[cfg(cpu_target = "hexagon")]
 /// Hexagon syscalls are not currently supported by the `syscalls` crate, so we just paste this here for now.
@@ -399,15 +394,9 @@
     }
 }
 
-<<<<<<< HEAD
 fn find_function<E>(
     emu: &Emulator<E>,
-    file: &String,
-=======
-fn find_function(
-    emu: &Emulator,
     file: &str,
->>>>>>> b7efe8eb
     function: &str,
     loadaddr: GuestAddr,
 ) -> Result<Option<GuestAddr>, Error>
