use std::ptr;

/// Generators, responsible for generating block/edge ids
pub use generators::{gen_hashed_block_ids, gen_hashed_edge_ids, gen_unique_edge_ids};
use hashbrown::HashMap;
use libafl_qemu_sys::GuestAddr;
use serde::{Deserialize, Serialize};
/// Tracers, responsible for propagating an ID in a map.
pub use tracers::{
    trace_block_transition_hitcount, trace_block_transition_single, trace_edge_hitcount,
    trace_edge_hitcount_ptr, trace_edge_single, trace_edge_single_ptr,
};

// Constants used for variable-length maps

#[no_mangle]
pub(super) static mut LIBAFL_QEMU_EDGES_MAP_PTR: *mut u8 = ptr::null_mut();

#[no_mangle]
pub(super) static mut LIBAFL_QEMU_EDGES_MAP_SIZE_PTR: *mut usize = ptr::null_mut();

#[no_mangle]
pub(super) static mut LIBAFL_QEMU_EDGES_MAP_ALLOCATED_SIZE: usize = 0;

#[no_mangle]
pub(super) static mut LIBAFL_QEMU_EDGES_MAP_MASK_MAX: usize = 0;

#[cfg_attr(
    any(not(feature = "serdeany_autoreg"), miri),
    allow(clippy::unsafe_derive_deserialize)
)] // for SerdeAny
#[derive(Debug, Default, Serialize, Deserialize)]
pub struct QemuEdgesMapMetadata {
    pub map: HashMap<(GuestAddr, GuestAddr), u64>,
    pub current_id: u64,
}

libafl_bolts::impl_serdeany!(QemuEdgesMapMetadata);

impl QemuEdgesMapMetadata {
    #[must_use]
    pub fn new() -> Self {
        Self {
            map: HashMap::new(),
            current_id: 0,
        }
    }
}

mod generators {
    use std::{cmp::max, ptr};

    use hashbrown::hash_map::Entry;
    use libafl::{inputs::UsesInput, HasMetadata};
    use libafl_bolts::hash_64_fast;
    use libafl_qemu_sys::GuestAddr;

    use super::{
        super::EdgeCoverageVariant, QemuEdgesMapMetadata, LIBAFL_QEMU_EDGES_MAP_MASK_MAX,
        LIBAFL_QEMU_EDGES_MAP_SIZE_PTR,
    };
    use crate::{
<<<<<<< HEAD
        modules::{hash_me, AddressFilter, EdgeCoverageModule, EmulatorModuleTuple, PageFilter},
=======
        modules::{AddressFilter, EdgeCoverageModule, EmulatorModuleTuple, PageFilter},
>>>>>>> 719a3c0f
        EmulatorModules, Qemu,
    };

    fn get_mask<const IS_CONST_MAP: bool, const MAP_SIZE: usize>() -> usize {
        if IS_CONST_MAP {
            const {
                assert!(
                    !IS_CONST_MAP || MAP_SIZE > 0,
                    "The size of a const map should be bigger than 0."
                );
                MAP_SIZE.overflowing_sub(1).0
            }
        } else {
            unsafe { LIBAFL_QEMU_EDGES_MAP_MASK_MAX }
        }
    }

    #[allow(unused_variables)]
    pub fn gen_unique_edge_ids<AF, ET, PF, S, V, const IS_CONST_MAP: bool, const MAP_SIZE: usize>(
        qemu: Qemu,
        emulator_modules: &mut EmulatorModules<ET, S>,
        state: Option<&mut S>,
        src: GuestAddr,
        dest: GuestAddr,
    ) -> Option<u64>
    where
        AF: AddressFilter,
        ET: EmulatorModuleTuple<S>,
        PF: PageFilter,
        S: Unpin + UsesInput + HasMetadata,
        V: EdgeCoverageVariant<AF, PF, IS_CONST_MAP, MAP_SIZE>,
    {
        if let Some(module) =
            emulator_modules.get::<EdgeCoverageModule<AF, PF, V, IS_CONST_MAP, MAP_SIZE>>()
        {
            unsafe {
                assert!(LIBAFL_QEMU_EDGES_MAP_MASK_MAX > 0);
                let edges_map_size_ptr = &raw const LIBAFL_QEMU_EDGES_MAP_SIZE_PTR;
                assert_ne!(*edges_map_size_ptr, ptr::null_mut());
            }

            #[cfg(feature = "usermode")]
            {
                if !module.must_instrument(src) && !module.must_instrument(dest) {
                    return None;
                }
            }

            #[cfg(feature = "systemmode")]
            {
                let paging_id = qemu.current_cpu().and_then(|cpu| cpu.current_paging_id());

                if !module.must_instrument(src, paging_id)
                    && !module.must_instrument(dest, paging_id)
                {
                    return None;
                }
            }
        }

        let mask: usize = get_mask::<IS_CONST_MAP, MAP_SIZE>();

        let state = state.expect("The gen_unique_edge_ids hook works only for in-process fuzzing");
        let meta = state.metadata_or_insert_with(QemuEdgesMapMetadata::new);

        match meta.map.entry((src, dest)) {
            Entry::Occupied(e) => {
                let id = *e.get();
                unsafe {
                    let nxt = (id as usize + 1) & mask;

                    if !IS_CONST_MAP {
                        *LIBAFL_QEMU_EDGES_MAP_SIZE_PTR = max(*LIBAFL_QEMU_EDGES_MAP_SIZE_PTR, nxt);
                    }
                }
                Some(id)
            }
            Entry::Vacant(e) => {
                let id = meta.current_id;
                e.insert(id);
                unsafe {
                    meta.current_id = (id + 1) & (mask as u64);

                    if !IS_CONST_MAP {
                        *LIBAFL_QEMU_EDGES_MAP_SIZE_PTR = meta.current_id as usize;
                    }
                }
                // GuestAddress is u32 for 32 bit guests
                #[expect(clippy::unnecessary_cast)]
                Some(id as u64)
            }
        }
    }

<<<<<<< HEAD
    #[allow(clippy::unnecessary_cast, unused_variables)]
=======
    #[allow(unused_variables)]
    #[allow(clippy::needless_pass_by_value)] // no longer a problem with nightly
>>>>>>> 719a3c0f
    pub fn gen_hashed_edge_ids<AF, ET, PF, S, V, const IS_CONST_MAP: bool, const MAP_SIZE: usize>(
        qemu: Qemu,
        emulator_modules: &mut EmulatorModules<ET, S>,
        _state: Option<&mut S>,
        src: GuestAddr,
        dest: GuestAddr,
    ) -> Option<u64>
    where
        AF: AddressFilter,
        ET: EmulatorModuleTuple<S>,
        PF: PageFilter,
        S: Unpin + UsesInput + HasMetadata,
        V: EdgeCoverageVariant<AF, PF, IS_CONST_MAP, MAP_SIZE>,
    {
        if let Some(module) =
            emulator_modules.get::<EdgeCoverageModule<AF, PF, V, IS_CONST_MAP, MAP_SIZE>>()
        {
            #[cfg(feature = "usermode")]
            if !module.must_instrument(src) && !module.must_instrument(dest) {
                return None;
            }

            #[cfg(feature = "systemmode")]
            {
                let paging_id = qemu.current_cpu().and_then(|cpu| cpu.current_paging_id());

                if !module.must_instrument(src, paging_id)
                    && !module.must_instrument(dest, paging_id)
                {
                    return None;
                }
            }

            let mask = get_mask::<IS_CONST_MAP, MAP_SIZE>() as u64;

            #[expect(clippy::unnecessary_cast)]
            let id = (hash_64_fast(src as u64) ^ hash_64_fast(dest as u64)) & mask;

            if !IS_CONST_MAP {
                unsafe {
                    *LIBAFL_QEMU_EDGES_MAP_SIZE_PTR =
                        max(*LIBAFL_QEMU_EDGES_MAP_SIZE_PTR, id as usize);
                }
            }

            Some(id)
        } else {
            None
        }
    }

<<<<<<< HEAD
    #[allow(clippy::unnecessary_cast, unused_variables)]
=======
    #[expect(clippy::unnecessary_cast)]
    #[allow(unused_variables)]
    #[allow(clippy::needless_pass_by_value)] // no longer a problem with nightly
>>>>>>> 719a3c0f
    pub fn gen_hashed_block_ids<AF, ET, PF, S, V, const IS_CONST_MAP: bool, const MAP_SIZE: usize>(
        qemu: Qemu,
        emulator_modules: &mut EmulatorModules<ET, S>,
        _state: Option<&mut S>,
        pc: GuestAddr,
    ) -> Option<u64>
    where
        AF: AddressFilter,
        ET: EmulatorModuleTuple<S>,
        PF: PageFilter,
        S: Unpin + UsesInput + HasMetadata,
        V: EdgeCoverageVariant<AF, PF, IS_CONST_MAP, MAP_SIZE>,
    {
        // first check if we should filter
        if let Some(module) =
            emulator_modules.get::<EdgeCoverageModule<AF, PF, V, IS_CONST_MAP, MAP_SIZE>>()
        {
            #[cfg(feature = "usermode")]
            {
                if !module.must_instrument(pc) {
                    return None;
                }
            }
            #[cfg(feature = "systemmode")]
            {
                let page_id = qemu.current_cpu().and_then(|cpu| cpu.current_paging_id());

                if !module.must_instrument(pc, page_id) {
                    return None;
                }
            }
        }

        let mask = get_mask::<IS_CONST_MAP, MAP_SIZE>() as u64;

        let id = hash_64_fast(pc as u64) & mask;

        if !IS_CONST_MAP {
            unsafe {
                *LIBAFL_QEMU_EDGES_MAP_SIZE_PTR = max(*LIBAFL_QEMU_EDGES_MAP_SIZE_PTR, id as usize);
            }
        }

        Some(id)
    }
}

mod tracers {
    use std::cell::UnsafeCell;

    use libafl_targets::EDGES_MAP;

    use super::{LIBAFL_QEMU_EDGES_MAP_MASK_MAX, LIBAFL_QEMU_EDGES_MAP_PTR};

    thread_local!(static PREV_LOC : UnsafeCell<u64> = const { UnsafeCell::new(0) });

    /// # Safety
    ///
    /// - @id should be the one generated by a gen_* function from this module.
    /// - Calling this concurrently for the same id is racey and may lose updates.
    pub unsafe extern "C" fn trace_edge_hitcount(_: *const (), id: u64) {
        unsafe {
            EDGES_MAP[id as usize] = EDGES_MAP[id as usize].wrapping_add(1);
        }
    }

    /// # Safety
    ///
    /// - @id should be the one generated by a gen_* function from this module.
    pub unsafe extern "C" fn trace_edge_single(_: *const (), id: u64) {
        // # Safety
        // Worst case we set the byte to 1 multiple times..
        unsafe {
            EDGES_MAP[id as usize] = 1;
        }
    }

    /// # Safety
    ///
    /// Increases id at `EDGES_MAP_PTR` - potentially racey if called concurrently.
    pub unsafe extern "C" fn trace_edge_hitcount_ptr(_: *const (), id: u64) {
        unsafe {
            let ptr = LIBAFL_QEMU_EDGES_MAP_PTR.add(id as usize);
            *ptr = (*ptr).wrapping_add(1);
        }
    }

    /// # Safety
    ///
    /// Fine.
    /// Worst case we set the byte to 1 multiple times.
    pub unsafe extern "C" fn trace_edge_single_ptr(_: *const (), id: u64) {
        unsafe {
            let ptr = LIBAFL_QEMU_EDGES_MAP_PTR.add(id as usize);
            *ptr = 1;
        }
    }

    /// # Safety
    ///
    /// Dereferences the global `PREV_LOC` variable. May not be called concurrently.
    pub unsafe extern "C" fn trace_block_transition_hitcount(_: *const (), id: u64) {
        unsafe {
            PREV_LOC.with(|prev_loc| {
                let x = ((*prev_loc.get() ^ id) as usize) & LIBAFL_QEMU_EDGES_MAP_MASK_MAX;
                let entry = LIBAFL_QEMU_EDGES_MAP_PTR.add(x);
                *entry = (*entry).wrapping_add(1);
                *prev_loc.get() = id.overflowing_shr(1).0;
            });
        }
    }

    /// # Safety
    ///
    /// Dereferences the global `PREV_LOC` variable. May not be called concurrently.
    pub unsafe extern "C" fn trace_block_transition_single(_: *const (), id: u64) {
        unsafe {
            PREV_LOC.with(|prev_loc| {
                let x = ((*prev_loc.get() ^ id) as usize) & LIBAFL_QEMU_EDGES_MAP_MASK_MAX;
                let entry = LIBAFL_QEMU_EDGES_MAP_PTR.add(x);
                *entry = 1;
                *prev_loc.get() = id.overflowing_shr(1).0;
            });
        }
    }
}<|MERGE_RESOLUTION|>--- conflicted
+++ resolved
@@ -60,11 +60,7 @@
         LIBAFL_QEMU_EDGES_MAP_SIZE_PTR,
     };
     use crate::{
-<<<<<<< HEAD
-        modules::{hash_me, AddressFilter, EdgeCoverageModule, EmulatorModuleTuple, PageFilter},
-=======
         modules::{AddressFilter, EdgeCoverageModule, EmulatorModuleTuple, PageFilter},
->>>>>>> 719a3c0f
         EmulatorModules, Qemu,
     };
 
@@ -159,12 +155,8 @@
         }
     }
 
-<<<<<<< HEAD
-    #[allow(clippy::unnecessary_cast, unused_variables)]
-=======
     #[allow(unused_variables)]
     #[allow(clippy::needless_pass_by_value)] // no longer a problem with nightly
->>>>>>> 719a3c0f
     pub fn gen_hashed_edge_ids<AF, ET, PF, S, V, const IS_CONST_MAP: bool, const MAP_SIZE: usize>(
         qemu: Qemu,
         emulator_modules: &mut EmulatorModules<ET, S>,
@@ -216,13 +208,9 @@
         }
     }
 
-<<<<<<< HEAD
-    #[allow(clippy::unnecessary_cast, unused_variables)]
-=======
     #[expect(clippy::unnecessary_cast)]
     #[allow(unused_variables)]
     #[allow(clippy::needless_pass_by_value)] // no longer a problem with nightly
->>>>>>> 719a3c0f
     pub fn gen_hashed_block_ids<AF, ET, PF, S, V, const IS_CONST_MAP: bool, const MAP_SIZE: usize>(
         qemu: Qemu,
         emulator_modules: &mut EmulatorModules<ET, S>,
