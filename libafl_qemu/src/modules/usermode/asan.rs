#![allow(clippy::cast_possible_wrap)]
#![allow(clippy::needless_pass_by_value)] // default compiler complains about Option<&mut T> otherwise, and this is used extensively.

use core::{fmt, slice};
use std::{
    borrow::Cow,
    env,
    fmt::{Debug, Display, Write},
    fs,
    path::PathBuf,
    pin::Pin,
    sync::Mutex,
};

use hashbrown::{HashMap, HashSet};
use libafl::{executors::ExitKind, observers::ObserversTuple, HasMetadata};
use libafl_bolts::os::unix_signals::Signal;
use libafl_qemu_sys::GuestAddr;
use libc::{
    c_void, MAP_ANON, MAP_FAILED, MAP_FIXED, MAP_NORESERVE, MAP_PRIVATE, PROT_READ, PROT_WRITE,
};
use meminterval::{Interval, IntervalTree};
use num_enum::{IntoPrimitive, TryFromPrimitive};
use object::Object;
use rangemap::RangeMap;

use crate::{
    emu::EmulatorModules,
    modules::{
        calls::FullBacktraceCollector,
        snapshot::SnapshotModule,
<<<<<<< HEAD
        utils::filters::{HasAddressFilter, StdAddressFilter},
        AddressFilter, EmulatorModule, EmulatorModuleTuple, Tracer,
=======
        utils::{
            addr2line_legacy,
            filters::{HasAddressFilter, StdAddressFilter},
            load_file_section,
        },
        AddressFilter, EmulatorModule, EmulatorModuleTuple,
>>>>>>> c53e5158
    },
    qemu::{Hook, MemAccessInfo, QemuHooks, SyscallHookResult},
    sys::TCGTemp,
    Qemu, QemuParams, Regs,
};

// TODO at some point, merge parts with libafl_frida

pub const HIGH_SHADOW_ADDR: *mut c_void = 0x02008fff7000 as *mut c_void;
pub const LOW_SHADOW_ADDR: *mut c_void = 0x00007fff8000 as *mut c_void;
pub const GAP_SHADOW_ADDR: *mut c_void = 0x00008fff7000 as *mut c_void;

pub const HIGH_SHADOW_SIZE: usize = 0xdfff0000fff;
pub const LOW_SHADOW_SIZE: usize = 0xfffefff;
pub const GAP_SHADOW_SIZE: usize = 0x1ffffffffff;

pub const SHADOW_OFFSET: isize = 0x7fff8000;

pub const QASAN_FAKESYS_NR: i32 = 0xa2a4;

pub const SHADOW_PAGE_SIZE: usize = 4096;
pub const SHADOW_PAGE_MASK: GuestAddr = !(SHADOW_PAGE_SIZE as GuestAddr - 1);

pub const DEFAULT_REDZONE_SIZE: usize = 128;

#[derive(Debug)]
pub struct AsanModule {
    env: Vec<(String, String)>,
    enabled: bool,
    detect_leaks: bool,
    empty: bool,
    rt: Pin<Box<AsanGiovese>>,
    filter: StdAddressFilter,
}

pub struct AsanGiovese {
    pub alloc_tree: Mutex<IntervalTree<GuestAddr, AllocTreeItem>>,
    pub saved_tree: IntervalTree<GuestAddr, AllocTreeItem>,
    pub error_callback: Option<AsanErrorCallback>,
    pub dirty_shadow: Mutex<HashSet<GuestAddr>>,
    pub saved_shadow: HashMap<GuestAddr, Vec<i8>>,
    pub snapshot_shadow: bool,
    pub target_crash: AsanTargetCrash,
    pub error_found: bool,
}

pub struct AsanModuleBuilder {
    env: Vec<(String, String)>,
    detect_leaks: bool,
    snapshot: bool,
    filter: StdAddressFilter,
    error_callback: Option<AsanErrorCallback>,
    target_crash: AsanTargetCrash,
}

#[derive(IntoPrimitive, TryFromPrimitive, Debug, Clone, Copy)]
#[repr(u64)]
pub enum QasanAction {
    CheckLoad,
    CheckStore,
    Poison,
    UserPoison,
    UnPoison,
    IsPoison,
    Alloc,
    Dealloc,
    Enable,
    Disable,
    SwapState,
}

#[derive(IntoPrimitive, TryFromPrimitive, Debug, Clone, Copy, PartialEq)]
#[repr(i8)]
pub enum PoisonKind {
    Valid = 0,
    Partial1 = 1,
    Partial2 = 2,
    Partial3 = 3,
    Partial4 = 4,
    Partial5 = 5,
    Partial6 = 6,
    Partial7 = 7,
    ArrayCookie = -84,  // 0xac
    StackRz = -16,      // 0xf0
    StackLeftRz = -15,  // 0xf1
    StackMidRz = -14,   // 0xf2
    StackRightRz = -13, // 0xf3
    StacKFreed = -11,   // 0xf5
    StackOOScope = -8,  // 0xf8
    GlobalRz = -7,      // 0xf9
    HeapRz = -23,       // 0xe9
    User = -9,          // 0xf7
    HeapLeftRz = -6,    // 0xfa
    HeapRightRz = -5,   // 0xfb
    HeapFreed = -3,     // 0xfd
}

#[derive(Debug, Clone, Copy, PartialEq)]
pub enum AsanRollback {
    Ok,
    HasLeaks,
}

#[derive(Debug, Clone, PartialEq)]
pub enum AsanError {
    Read(GuestAddr, usize),
    Write(GuestAddr, usize),
    BadFree(GuestAddr, Option<Interval<GuestAddr>>),
    MemLeak(Interval<GuestAddr>),
    Signal(i32),
}

#[derive(Clone, Debug)]
pub enum AsanTargetCrash {
    Never,
    OnFirstError,
    OnTargetStop,
}

#[derive(Debug, Clone)]
pub struct AllocTreeItem {
    backtrace: Vec<GuestAddr>,
    free_backtrace: Vec<GuestAddr>,
    allocated: bool,
}

type AsanErrorFn = Box<dyn FnMut(&AsanGiovese, Qemu, GuestAddr, AsanError)>;

pub struct AsanErrorCallback(AsanErrorFn);

impl AsanErrorCallback {
    /// Initialize a new [`AsanErrorCallback`]
    #[must_use]
    pub fn new(error_callback: AsanErrorFn) -> Self {
        Self(error_callback)
    }

    /// Special [`AsanErrorCallback`] providing a full report in case of QASAN trigger.
    ///
    /// # Safety
    ///
    /// The `ASan` error report accesses [`FullBacktraceCollector`]
    #[must_use]
    pub unsafe fn report() -> Self {
        Self::new(Box::new(|rt, qemu, pc, err| {
            asan_report(rt, qemu, pc, &err);
        }))
    }

    pub fn call(
        &mut self,
        asan_giovese: &AsanGiovese,
        qemu: Qemu,
        pc: GuestAddr,
        error: AsanError,
    ) {
        self.0(asan_giovese, qemu, pc, error);
    }
}

impl TryFrom<u32> for QasanAction {
    type Error = num_enum::TryFromPrimitiveError<QasanAction>;

    fn try_from(value: u32) -> Result<Self, Self::Error> {
        QasanAction::try_from(u64::from(value))
    }
}

impl Display for AsanError {
    fn fmt(&self, fmt: &mut fmt::Formatter<'_>) -> Result<(), fmt::Error> {
        match self {
            AsanError::Read(addr, len) => write!(fmt, "Invalid {len} bytes read at {addr:#x}"),
            AsanError::Write(addr, len) => {
                write!(fmt, "Invalid {len} bytes write at {addr:#x}")
            }
            AsanError::BadFree(addr, interval) => match interval {
                Some(chunk) => write!(fmt, "Bad free at {addr:#x} in the allocated chunk {chunk}",),
                None => write!(fmt, "Bad free at {addr:#x} (wild pointer)"),
            },
            AsanError::MemLeak(interval) => write!(fmt, "Memory leak of chunk {interval}"),
            AsanError::Signal(sig) => write!(fmt, "Signal {sig} received"),
        }
    }
}

impl AllocTreeItem {
    #[must_use]
    pub fn alloc(backtrace: Vec<GuestAddr>) -> Self {
        AllocTreeItem {
            backtrace,
            free_backtrace: vec![],
            allocated: true,
        }
    }

    pub fn free(&mut self, backtrace: Vec<GuestAddr>) {
        self.free_backtrace = backtrace;
        self.allocated = false;
    }
}

impl Debug for AsanGiovese {
    fn fmt(&self, f: &mut core::fmt::Formatter<'_>) -> core::fmt::Result {
        f.debug_struct("AsanGiovese")
            .field("alloc_tree", &self.alloc_tree)
            .field("dirty_shadow", &self.dirty_shadow)
            .finish_non_exhaustive()
    }
}

impl AsanModuleBuilder {
    #[must_use]
    pub fn new(
        env: Vec<(String, String)>,
        detect_leaks: bool,
        snapshot: bool,
        filter: StdAddressFilter,
        error_callback: Option<AsanErrorCallback>,
        target_crash: AsanTargetCrash,
    ) -> Self {
        Self {
            env,
            detect_leaks,
            snapshot,
            filter,
            error_callback,
            target_crash,
        }
    }

    #[must_use]
    pub fn env(self, env: &[(String, String)]) -> Self {
        Self::new(
            env.to_vec(),
            self.detect_leaks,
            self.snapshot,
            self.filter,
            self.error_callback,
            self.target_crash,
        )
    }

    #[must_use]
    pub fn detect_leaks(self, detect_leaks: bool) -> Self {
        Self::new(
            self.env,
            detect_leaks,
            self.snapshot,
            self.filter,
            self.error_callback,
            self.target_crash,
        )
    }

    #[must_use]
    pub fn snapshot(self, snapshot: bool) -> Self {
        Self::new(
            self.env,
            self.detect_leaks,
            snapshot,
            self.filter,
            self.error_callback,
            self.target_crash,
        )
    }

    #[must_use]
    pub fn filter(self, filter: StdAddressFilter) -> Self {
        Self::new(
            self.env,
            self.detect_leaks,
            self.snapshot,
            filter,
            self.error_callback,
            self.target_crash,
        )
    }

    #[must_use]
    pub fn error_callback(self, callback: AsanErrorCallback) -> Self {
        Self::new(
            self.env,
            self.detect_leaks,
            self.snapshot,
            self.filter,
            Some(callback),
            self.target_crash,
        )
    }

    /// Get an ASAN report in case of problem.
    ///
    /// # Safety
    ///
    /// The `ASan` error report accesses [`FullBacktraceCollector`].
    /// Check its safety note for more details.
    #[must_use]
    pub unsafe fn asan_report(self) -> Self {
        Self::new(
            self.env,
            self.detect_leaks,
            self.snapshot,
            self.filter,
            Some(AsanErrorCallback::report()),
            self.target_crash,
        )
    }

    #[must_use]
    pub fn target_crash(self, target_crash: AsanTargetCrash) -> Self {
        Self::new(
            self.env,
            self.detect_leaks,
            self.snapshot,
            self.filter,
            self.error_callback,
            target_crash,
        )
    }

    #[must_use]
    pub fn build(self) -> AsanModule {
        AsanModule::new(
            self.env.as_ref(),
            self.detect_leaks,
            self.snapshot,
            self.filter,
            self.error_callback,
            self.target_crash,
        )
    }
}

impl Default for AsanModuleBuilder {
    fn default() -> Self {
        let env = env::vars()
            .filter(|(k, _v)| k != "LD_LIBRARY_PATH")
            .collect::<Vec<(String, String)>>();
        Self::new(
            env,
            false,
            true,
            StdAddressFilter::default(),
            None,
            AsanTargetCrash::OnFirstError,
        )
    }
}

impl AsanModule {
    #[must_use]
    pub fn builder() -> AsanModuleBuilder {
        AsanModuleBuilder::default()
    }

    #[must_use]
    pub fn new(
        env: &[(String, String)],
        detect_leaks: bool,
        snapshot: bool,
        filter: StdAddressFilter,
        error_callback: Option<AsanErrorCallback>,
        target_crash: AsanTargetCrash,
    ) -> Self {
        let mut rt = AsanGiovese::new();

        rt.set_snapshot_shadow(snapshot);
        if let Some(cb) = error_callback {
            rt.set_error_callback(cb);
        }

        rt.set_target_crash(target_crash);

        Self {
            env: env.to_vec(),
            enabled: true,
            detect_leaks,
            empty: true,
            rt,
            filter,
        }
    }

    #[must_use]
    pub fn must_instrument(&self, addr: GuestAddr) -> bool {
        self.filter.allowed(&addr)
    }

    #[must_use]
    pub fn enabled(&self) -> bool {
        self.enabled
    }

    pub fn set_enabled(&mut self, enabled: bool) {
        self.enabled = enabled;
    }

    pub fn alloc(&mut self, pc: GuestAddr, start: GuestAddr, end: GuestAddr) {
        self.rt.allocation(pc, start, end);
    }

    pub fn dealloc(&mut self, qemu: Qemu, pc: GuestAddr, addr: GuestAddr) {
        self.rt.deallocation(qemu, pc, addr);
    }

    #[must_use]
    pub fn is_poisoned(&self, qemu: Qemu, addr: GuestAddr, size: usize) -> bool {
        AsanGiovese::is_invalid_access_n(qemu, addr, size)
    }

    pub fn read<const N: usize>(&mut self, qemu: Qemu, pc: GuestAddr, addr: GuestAddr) {
        if self.enabled() && AsanGiovese::is_invalid_access::<N>(qemu, addr) {
            self.rt.report_or_crash(qemu, pc, AsanError::Read(addr, N));
        }
    }

    pub fn read_n(&mut self, qemu: Qemu, pc: GuestAddr, addr: GuestAddr, size: usize) {
        if self.enabled() && AsanGiovese::is_invalid_access_n(qemu, addr, size) {
            self.rt
                .report_or_crash(qemu, pc, AsanError::Read(addr, size));
        }
    }

    pub fn write<const N: usize>(&mut self, qemu: Qemu, pc: GuestAddr, addr: GuestAddr) {
        if self.enabled() && AsanGiovese::is_invalid_access::<N>(qemu, addr) {
            self.rt.report_or_crash(qemu, pc, AsanError::Write(addr, N));
        }
    }

    pub fn write_n(&mut self, qemu: Qemu, pc: GuestAddr, addr: GuestAddr, size: usize) {
        if self.enabled() && AsanGiovese::is_invalid_access_n(qemu, addr, size) {
            self.rt
                .report_or_crash(qemu, pc, AsanError::Write(addr, size));
        }
    }

    pub fn poison(&mut self, qemu: Qemu, addr: GuestAddr, size: usize, poison: PoisonKind) {
        self.rt.poison(qemu, addr, size, poison.into());
    }

    pub fn unpoison(&mut self, qemu: Qemu, addr: GuestAddr, size: usize) {
        AsanGiovese::unpoison(qemu, addr, size);
    }

    pub fn reset(&mut self, qemu: Qemu) -> AsanRollback {
        self.rt.rollback(qemu, self.detect_leaks)
    }
}

impl AsanGiovese {
    unsafe fn init(self: &mut Pin<Box<Self>>, qemu_hooks: QemuHooks) {
        assert_ne!(
            libc::mmap(
                HIGH_SHADOW_ADDR,
                HIGH_SHADOW_SIZE,
                PROT_READ | PROT_WRITE,
                MAP_PRIVATE | MAP_FIXED | MAP_NORESERVE | MAP_ANON,
                -1,
                0
            ),
            MAP_FAILED
        );
        assert_ne!(
            libc::mmap(
                LOW_SHADOW_ADDR,
                LOW_SHADOW_SIZE,
                PROT_READ | PROT_WRITE,
                MAP_PRIVATE | MAP_FIXED | MAP_NORESERVE | MAP_ANON,
                -1,
                0
            ),
            MAP_FAILED
        );
        assert_ne!(
            libc::mmap(
                GAP_SHADOW_ADDR,
                GAP_SHADOW_SIZE,
                PROT_READ | PROT_WRITE,
                MAP_PRIVATE | MAP_FIXED | MAP_NORESERVE | MAP_ANON,
                -1,
                0
            ),
            MAP_FAILED
        );

        qemu_hooks.add_pre_syscall_hook(self.as_mut(), Self::fake_syscall);
    }

    #[must_use]
    fn new() -> Pin<Box<Self>> {
        let res = Self {
            alloc_tree: Mutex::new(IntervalTree::new()),
            saved_tree: IntervalTree::new(),
            error_callback: None,
            dirty_shadow: Mutex::new(HashSet::default()),
            saved_shadow: HashMap::default(),
            snapshot_shadow: true, // By default, track the dirty shadow pages
            target_crash: AsanTargetCrash::OnFirstError,
            error_found: false,
        };
        Box::pin(res)
    }

    extern "C" fn fake_syscall(
        mut self: Pin<&mut Self>,
        sys_num: i32,
        a0: GuestAddr,
        a1: GuestAddr,
        a2: GuestAddr,
        a3: GuestAddr,
        _a4: GuestAddr,
        _a5: GuestAddr,
        _a6: GuestAddr,
        _a7: GuestAddr,
    ) -> SyscallHookResult {
        if sys_num == QASAN_FAKESYS_NR {
            let mut r = 0;
            let qemu = Qemu::get().unwrap();
            match QasanAction::try_from(a0).expect("Invalid QASan action number") {
                QasanAction::Poison => {
                    self.poison(
                        qemu,
                        a1,
                        a2 as usize,
                        PoisonKind::try_from(a3 as i8).unwrap().into(),
                    );
                }
                QasanAction::UserPoison => {
                    self.poison(qemu, a1, a2 as usize, PoisonKind::User.into());
                }
                QasanAction::UnPoison => {
                    Self::unpoison(qemu, a1, a2 as usize);
                }
                QasanAction::IsPoison => {
                    if Self::is_invalid_access_n(qemu, a1, a2 as usize) {
                        r = 1;
                    }
                }
                QasanAction::Alloc => {
                    let pc: GuestAddr = qemu.read_reg(Regs::Pc).unwrap();
                    self.allocation(pc, a1, a2);
                }
                QasanAction::Dealloc => {
                    let pc: GuestAddr = qemu.read_reg(Regs::Pc).unwrap();
                    self.deallocation(qemu, pc, a1);
                }
                _ => (),
            }
            SyscallHookResult::new(Some(r))
        } else {
            SyscallHookResult::new(None)
        }
    }

    fn set_error_callback(&mut self, error_callback: AsanErrorCallback) {
        self.error_callback = Some(error_callback);
    }

    fn set_snapshot_shadow(&mut self, snapshot_shadow: bool) {
        self.snapshot_shadow = snapshot_shadow;
    }

    fn set_target_crash(&mut self, target_crash: AsanTargetCrash) {
        self.target_crash = target_crash;
    }

    #[inline]
    #[must_use]
    pub fn is_invalid_access<const N: usize>(qemu: Qemu, addr: GuestAddr) -> bool {
        const { assert!(N == 1 || N == 2 || N == 4 || N == 8) };

        unsafe {
            let h = qemu.g2h::<*const c_void>(addr) as isize;
            let shadow_addr = ((h >> 3) as *mut i8).offset(SHADOW_OFFSET);
            if N < 8 {
                let k = *shadow_addr as isize;
                k != 0 && (h & 7).wrapping_add(N as isize) > k
            } else {
                *shadow_addr != 0
            }
        }
    }

    #[inline]
    #[must_use]
    #[expect(clippy::cast_sign_loss)]
    pub fn is_invalid_access_n(qemu: Qemu, addr: GuestAddr, n: usize) -> bool {
        unsafe {
            if n == 0 {
                return false;
            }

            let n = n as isize;
            let mut start = addr;
            let end = start.wrapping_add(n as GuestAddr);
            let last_8 = end & !7;

            if start & 0x7 != 0 {
                let next_8 = (start & !7).wrapping_add(8);
                let first_size = next_8.wrapping_sub(start) as isize;
                if n <= first_size {
                    let h = qemu.g2h::<*const c_void>(start) as isize;
                    let shadow_addr = ((h >> 3) as *mut i8).offset(SHADOW_OFFSET);
                    let k = *shadow_addr as isize;
                    return k != 0 && (h & 7).wrapping_add(n) > k;
                }
                let h = qemu.g2h::<*const c_void>(start) as isize;
                let shadow_addr = ((h >> 3) as *mut i8).offset(SHADOW_OFFSET);
                let k = *shadow_addr as isize;
                if k != 0 && (h & 7).wrapping_add(first_size) > k {
                    return true;
                }
                start = next_8;
            }

            while start < last_8 {
                let h = qemu.g2h::<*const c_void>(start) as isize;
                let shadow_addr = ((h >> 3) as *mut i8).offset(SHADOW_OFFSET);
                if *shadow_addr != 0 {
                    return true;
                }
                start = (start).wrapping_add(8);
            }

            if last_8 != end {
                let h = qemu.g2h::<*const c_void>(start) as isize;
                let last_size = end.wrapping_sub(last_8) as isize;
                let shadow_addr = ((h >> 3) as *mut i8).offset(SHADOW_OFFSET);
                let k = *shadow_addr as isize;
                return k != 0 && (h & 7).wrapping_add(last_size) > k;
            }

            false
        }
    }

    #[inline]
    #[expect(clippy::cast_sign_loss)]
    pub fn poison(&mut self, qemu: Qemu, addr: GuestAddr, n: usize, poison_byte: i8) -> bool {
        unsafe {
            if n == 0 {
                return false;
            }

            if self.snapshot_shadow {
                let mut page = addr & SHADOW_PAGE_MASK;
                let mut set = self.dirty_shadow.lock().unwrap();
                while page < addr + n as GuestAddr {
                    set.insert(page);
                    page += SHADOW_PAGE_SIZE as GuestAddr;
                }
            }

            let n = n as isize;
            let mut start = addr;
            let end = start.wrapping_add(n as GuestAddr);
            let last_8 = end & !7;

            if start & 0x7 != 0 {
                let next_8 = (start & !7).wrapping_add(8);
                let first_size = next_8.wrapping_sub(start) as isize;
                if n < first_size {
                    return false;
                }
                let h = qemu.g2h::<*const c_void>(start) as isize;
                let shadow_addr = ((h >> 3) as *mut i8).offset(SHADOW_OFFSET);
                *shadow_addr = (8isize).wrapping_sub(first_size) as i8;
                start = next_8;
            }

            while start < last_8 {
                let h = qemu.g2h::<*const c_void>(start) as isize;
                let shadow_addr = ((h >> 3) as *mut i8).offset(SHADOW_OFFSET);
                *shadow_addr = poison_byte;
                start = (start).wrapping_add(8);
            }

            true
        }
    }

    #[inline]
    #[expect(clippy::must_use_candidate)]
    #[expect(clippy::cast_sign_loss)]
    pub fn unpoison(qemu: Qemu, addr: GuestAddr, n: usize) -> bool {
        unsafe {
            let n = n as isize;
            let mut start = addr;
            let end = start.wrapping_add(n as GuestAddr);

            while start < end {
                let h = qemu.g2h::<*const c_void>(start) as isize;
                let shadow_addr = ((h >> 3) as *mut i8).offset(SHADOW_OFFSET);
                *shadow_addr = 0;
                start = (start).wrapping_add(8);
            }
            true
        }
    }

    #[inline]
    pub fn unpoison_page(qemu: Qemu, page: GuestAddr) {
        unsafe {
            let h = qemu.g2h::<*const c_void>(page) as isize;
            let shadow_addr = ((h >> 3) as *mut i8).offset(SHADOW_OFFSET);
            shadow_addr.write_bytes(0, SHADOW_PAGE_SIZE);
        }
    }

    #[inline]
    #[expect(clippy::mut_from_ref)]
    fn get_shadow_page(qemu: &Qemu, page: GuestAddr) -> &mut [i8] {
        unsafe {
            let h = qemu.g2h::<*const c_void>(page) as isize;
            let shadow_addr = ((h >> 3) as *mut i8).offset(SHADOW_OFFSET);
            slice::from_raw_parts_mut(shadow_addr, SHADOW_PAGE_SIZE)
        }
    }

    pub fn report_or_crash(&mut self, qemu: Qemu, pc: GuestAddr, error: AsanError) {
        if let Some(mut cb) = self.error_callback.take() {
            cb.call(self, qemu, pc, error);
            self.error_callback = Some(cb);
        }

        if let AsanTargetCrash::OnFirstError = self.target_crash {
            unsafe {
                qemu.target_signal(Signal::SigSegmentationFault);
            }
        }
    }

    pub fn report(&mut self, qemu: Qemu, pc: GuestAddr, error: AsanError) {
        if let Some(mut cb) = self.error_callback.take() {
            cb.call(self, qemu, pc, error);
            self.error_callback = Some(cb);
        }
    }

    pub fn alloc_insert(&mut self, pc: GuestAddr, start: GuestAddr, end: GuestAddr) {
        // # Safety
        // Will access the global [`FullBacktraceCollector`].
        // Calling this function concurrently might be racey.
        let backtrace = FullBacktraceCollector::backtrace()
            .map(|r| {
                let mut v = r.to_vec();
                v.push(pc);
                v
            })
            .unwrap_or_default();
        self.alloc_tree
            .lock()
            .unwrap()
            .insert(start..end, AllocTreeItem::alloc(backtrace));
    }

    pub fn alloc_remove(&mut self, start: GuestAddr, end: GuestAddr) {
        let mut tree = self.alloc_tree.lock().unwrap();
        let mut found = vec![];
        for entry in tree.query(start..end) {
            found.push(*entry.interval);
        }
        for interval in found {
            tree.delete(interval);
        }
    }

    pub fn alloc_free(&mut self, qemu: Qemu, pc: GuestAddr, addr: GuestAddr) {
        // # Safety
        // Will access the global [`FullBacktraceCollector`].
        // Calling this function concurrently might be racey.
        let mut chunk = None;
        self.alloc_map_mut(addr, |interval, item| {
            chunk = Some(*interval);
            let backtrace = FullBacktraceCollector::backtrace()
                .map(|r| {
                    let mut v = r.to_vec();
                    v.push(pc);
                    v
                })
                .unwrap_or_default();
            item.free(backtrace);
        });
        if let Some(ck) = chunk {
            if ck.start != addr {
                // Free not the start of the chunk
                self.report_or_crash(qemu, pc, AsanError::BadFree(addr, Some(ck)));
            }
        } else {
            // Free of wild ptr
            self.report_or_crash(qemu, pc, AsanError::BadFree(addr, None));
        }
    }

    #[must_use]
    pub fn alloc_get_clone(
        &self,
        query: GuestAddr,
    ) -> Option<(Interval<GuestAddr>, AllocTreeItem)> {
        self.alloc_tree
            .lock()
            .unwrap()
            .query(query..=query)
            .next()
            .map(|entry| (*entry.interval, entry.value.clone()))
    }

    #[must_use]
    pub fn alloc_get_interval(&self, query: GuestAddr) -> Option<Interval<GuestAddr>> {
        self.alloc_tree
            .lock()
            .unwrap()
            .query(query..=query)
            .next()
            .map(|entry| *entry.interval)
    }

    pub fn alloc_map<F>(&self, query: GuestAddr, mut func: F)
    where
        F: FnMut(&Interval<GuestAddr>, &AllocTreeItem),
    {
        if let Some(entry) = self.alloc_tree.lock().unwrap().query(query..=query).next() {
            func(entry.interval, entry.value);
        }
    }

    pub fn alloc_map_mut<F>(&mut self, query: GuestAddr, mut func: F)
    where
        F: FnMut(&Interval<GuestAddr>, &mut AllocTreeItem),
    {
        if let Some(entry) = self
            .alloc_tree
            .lock()
            .unwrap()
            .query_mut(query..=query)
            .next()
        {
            func(entry.interval, entry.value);
        }
    }

    pub fn alloc_map_interval<F>(&self, query: Interval<GuestAddr>, mut func: F)
    where
        F: FnMut(&Interval<GuestAddr>, &AllocTreeItem),
    {
        if let Some(entry) = self.alloc_tree.lock().unwrap().query(query).next() {
            func(entry.interval, entry.value);
        }
    }

    pub fn alloc_map_interval_mut<F>(&mut self, query: Interval<GuestAddr>, mut func: F)
    where
        F: FnMut(&Interval<GuestAddr>, &mut AllocTreeItem),
    {
        if let Some(entry) = self.alloc_tree.lock().unwrap().query_mut(query).next() {
            func(entry.interval, entry.value);
        }
    }

    pub fn allocation(&mut self, pc: GuestAddr, start: GuestAddr, end: GuestAddr) {
        self.alloc_remove(start, end);
        self.alloc_insert(pc, start, end);
    }

    pub fn deallocation(&mut self, qemu: Qemu, pc: GuestAddr, addr: GuestAddr) {
        self.alloc_free(qemu, pc, addr);
    }

    pub fn snapshot(&mut self, qemu: Qemu) {
        if self.snapshot_shadow {
            let set = self.dirty_shadow.lock().unwrap();

            for &page in &*set {
                let data = Self::get_shadow_page(&qemu, page).to_vec();
                self.saved_shadow.insert(page, data);
            }

            let tree = self.alloc_tree.lock().unwrap();
            self.saved_tree = tree.clone();
        }
    }

    pub fn rollback(&mut self, qemu: Qemu, detect_leaks: bool) -> AsanRollback {
        let mut leaks = vec![];

        {
            let mut tree = self.alloc_tree.lock().unwrap();

            if detect_leaks {
                for entry in tree.query(0..GuestAddr::MAX) {
                    leaks.push(*entry.interval);
                }
            }

            if self.snapshot_shadow {
                *tree = self.saved_tree.clone();
            }
        }

        if self.snapshot_shadow {
            let mut set = self.dirty_shadow.lock().unwrap();

            for &page in &*set {
                let original = self.saved_shadow.get(&page);
                if let Some(data) = original {
                    let cur = Self::get_shadow_page(&qemu, page);
                    cur.copy_from_slice(data);
                } else {
                    Self::unpoison_page(qemu, page);
                }
            }

            set.clear();
        }

        let ret = if leaks.is_empty() {
            AsanRollback::Ok
        } else {
            AsanRollback::HasLeaks
        };

        for interval in leaks {
            self.report(
                qemu,
                qemu.read_reg(Regs::Pc).unwrap(),
                AsanError::MemLeak(interval),
            );
        }

        ret
    }
}

impl<I, S> EmulatorModule<I, S> for AsanModule
where
    I: Unpin,
    S: Unpin + HasMetadata,
{
    const HOOKS_DO_SIDE_EFFECTS: bool = false;

    fn pre_qemu_init<ET>(
        &mut self,
        emulator_modules: &mut EmulatorModules<ET, I, S>,
        qemu_params: &mut QemuParams,
    ) where
        ET: EmulatorModuleTuple<I, S>,
    {
        let mut args: Vec<String> = qemu_params.to_cli();

        let current = env::current_exe().unwrap();
        let asan_lib = fs::canonicalize(current)
            .unwrap()
            .parent()
            .unwrap()
            .join("libqasan.so");
        let asan_lib = asan_lib
            .to_str()
            .expect("The path to the asan lib is invalid")
            .to_string();
        let add_asan =
            |e: &str| "LD_PRELOAD=".to_string() + &asan_lib + " " + &e["LD_PRELOAD=".len()..];

        // TODO: adapt since qemu does not take envp anymore as parameter
        let mut added = false;
        for (k, v) in &mut self.env {
            if k == "QEMU_SET_ENV" {
                let mut new_v = vec![];
                for e in v.split(',') {
                    if e.starts_with("LD_PRELOAD=") {
                        added = true;
                        new_v.push(add_asan(e));
                    } else {
                        new_v.push(e.to_string());
                    }
                }
                *v = new_v.join(",");
            }
        }
        for i in 0..args.len() {
            if args[i] == "-E" && i + 1 < args.len() && args[i + 1].starts_with("LD_PRELOAD=") {
                added = true;
                args[i + 1] = add_asan(&args[i + 1]);
            }
        }

        if !added {
            args.insert(1, "LD_PRELOAD=".to_string() + &asan_lib);
            args.insert(1, "-E".into());
        }

        unsafe {
            AsanGiovese::init(&mut self.rt, emulator_modules.hooks().qemu_hooks());
        }

        *qemu_params = QemuParams::Cli(args);
    }

    fn post_qemu_init<ET>(&mut self, _qemu: Qemu, emulator_modules: &mut EmulatorModules<ET, I, S>)
    where
        ET: EmulatorModuleTuple<I, S>,
    {
        emulator_modules.pre_syscalls(Hook::Function(qasan_fake_syscall::<ET, I, S>));

        if self.rt.error_callback.is_some() {
            emulator_modules.crash_function(oncrash_asan::<ET, I, S>);
        }
    }

    fn first_exec<ET>(
        &mut self,
        _qemu: Qemu,
        emulator_modules: &mut EmulatorModules<ET, I, S>,
        _state: &mut S,
    ) where
        ET: EmulatorModuleTuple<I, S>,
    {
        emulator_modules.reads(
            Hook::Function(gen_readwrite_asan::<ET, I, S>),
            Hook::Function(trace_read_asan::<ET, I, S, 1>),
            Hook::Function(trace_read_asan::<ET, I, S, 2>),
            Hook::Function(trace_read_asan::<ET, I, S, 4>),
            Hook::Function(trace_read_asan::<ET, I, S, 8>),
            Hook::Function(trace_read_n_asan::<ET, I, S>),
        );

        if emulator_modules.get::<SnapshotModule>().is_none() {
            emulator_modules.writes(
                Hook::Function(gen_readwrite_asan::<ET, I, S>),
                Hook::Function(trace_write_asan::<ET, I, S, 1>),
                Hook::Function(trace_write_asan::<ET, I, S, 2>),
                Hook::Function(trace_write_asan::<ET, I, S, 4>),
                Hook::Function(trace_write_asan::<ET, I, S, 8>),
                Hook::Function(trace_write_n_asan::<ET, I, S>),
            );
        } else {
            // track writes for both modules as opt
            emulator_modules.writes(
                Hook::Function(gen_write_asan_snapshot::<ET, I, S>),
                Hook::Function(trace_write_asan_snapshot::<ET, I, S, 1>),
                Hook::Function(trace_write_asan_snapshot::<ET, I, S, 2>),
                Hook::Function(trace_write_asan_snapshot::<ET, I, S, 4>),
                Hook::Function(trace_write_asan_snapshot::<ET, I, S, 8>),
                Hook::Function(trace_write_n_asan_snapshot::<ET, I, S>),
            );
        }
    }

    fn pre_exec<ET>(
        &mut self,
        qemu: Qemu,
        _emulator_modules: &mut EmulatorModules<ET, I, S>,
        _state: &mut S,
        _input: &I,
    ) where
        ET: EmulatorModuleTuple<I, S>,
    {
        self.rt.error_found = false;

        if self.empty {
            self.rt.snapshot(qemu);
            self.empty = false;
        }
    }

    fn post_exec<OT, ET>(
        &mut self,
        qemu: Qemu,
        _emulator_modules: &mut EmulatorModules<ET, I, S>,
        _state: &mut S,
        _input: &I,
        _observers: &mut OT,
        exit_kind: &mut ExitKind,
    ) where
        ET: EmulatorModuleTuple<I, S>,
        OT: ObserversTuple<I, S>,
    {
        if let AsanTargetCrash::OnTargetStop = self.rt.target_crash {
            unsafe {
                qemu.target_signal(Signal::SigSegmentationFault);
            }
        }

        if self.reset(qemu) == AsanRollback::HasLeaks {
            *exit_kind = ExitKind::Crash;
        }
    }
}

impl HasAddressFilter for AsanModule {
    type ModuleAddressFilter = StdAddressFilter;
    fn address_filter(&self) -> &Self::ModuleAddressFilter {
        &self.filter
    }

    fn address_filter_mut(&mut self) -> &mut Self::ModuleAddressFilter {
        &mut self.filter
    }
}

pub fn oncrash_asan<ET, I, S>(
    qemu: Qemu,
    emulator_modules: &mut EmulatorModules<ET, I, S>,
    target_sig: i32,
) where
    ET: EmulatorModuleTuple<I, S>,
    I: Unpin,
    S: Unpin + HasMetadata,
{
    let h = emulator_modules.get_mut::<AsanModule>().unwrap();
    let pc: GuestAddr = qemu.read_reg(Regs::Pc).unwrap();
    h.rt.report(qemu, pc, AsanError::Signal(target_sig));
}

pub fn gen_readwrite_asan<ET, I, S>(
    _qemu: Qemu,
    emulator_modules: &mut EmulatorModules<ET, I, S>,
    _state: Option<&mut S>,
    pc: GuestAddr,
    _addr: *mut TCGTemp,
    _info: MemAccessInfo,
) -> Option<u64>
where
    ET: EmulatorModuleTuple<I, S>,
    I: Unpin,
    S: Unpin + HasMetadata,
{
    let h = emulator_modules.get_mut::<AsanModule>().unwrap();
    if h.must_instrument(pc) {
        Some(pc.into())
    } else {
        None
    }
}

pub fn trace_read_asan<ET, I, S, const N: usize>(
    qemu: Qemu,
    emulator_modules: &mut EmulatorModules<ET, I, S>,
    _state: Option<&mut S>,
    id: u64,
    _pc: GuestAddr,
    addr: GuestAddr,
) where
    ET: EmulatorModuleTuple<I, S>,
    I: Unpin,
    S: Unpin + HasMetadata,
{
    let h = emulator_modules.get_mut::<AsanModule>().unwrap();
    h.read::<N>(qemu, id as GuestAddr, addr);
}

pub fn trace_read_n_asan<ET, I, S>(
    qemu: Qemu,
    emulator_modules: &mut EmulatorModules<ET, I, S>,
    _state: Option<&mut S>,
    id: u64,
    _pc: GuestAddr,
    addr: GuestAddr,
    size: usize,
) where
    ET: EmulatorModuleTuple<I, S>,
    I: Unpin,
    S: Unpin + HasMetadata,
{
    let h = emulator_modules.get_mut::<AsanModule>().unwrap();
    h.read_n(qemu, id as GuestAddr, addr, size);
}

pub fn trace_write_asan<ET, I, S, const N: usize>(
    qemu: Qemu,
    emulator_modules: &mut EmulatorModules<ET, I, S>,
    state: Option<&mut S>,
    id: u64,
    pc: GuestAddr,
    addr: GuestAddr,
) where
    ET: EmulatorModuleTuple<I, S>,
    I: Unpin,
    S: Unpin + HasMetadata,
{
    let _h: &mut AsanModule = emulator_modules.get_mut::<AsanModule>().unwrap();
    // todo review this shit
    if false {
        let state = state.expect("state missing for rca");
        let predicates = state
            .metadata_mut::<Tracer>()
            .expect("Predicates missing for rca");
        match N {
            1 => {
                let value = unsafe { qemu.read_mem_val::<u8>(addr) };
                if let Ok(value) = value {
                    predicates.update_max_min(pc, u64::from(value));
                }
            }
            2 => {
                let value: Result<u16, crate::QemuRWError> =
                    unsafe { qemu.read_mem_val::<u16>(addr) };
                if let Ok(value) = value {
                    predicates.update_max_min(pc, u64::from(value));
                }
            }
            4 => {
                let value = unsafe { qemu.read_mem_val::<u32>(addr) };
                if let Ok(value) = value {
                    predicates.update_max_min(pc, u64::from(value));
                }
            }
            8 => {
                let value = unsafe { qemu.read_mem_val::<u64>(addr) };
                if let Ok(value) = value {
                    predicates.update_max_min(pc, value);
                }
            }
            _ => {
                unreachable!("Impossible. else you coded it wrong.")
            }
        }
    }
    let h = emulator_modules.get_mut::<AsanModule>().unwrap();
    h.write::<N>(qemu, id as GuestAddr, addr);
}

pub fn trace_write_n_asan<ET, I, S>(
    qemu: Qemu,
    emulator_modules: &mut EmulatorModules<ET, I, S>,
    _state: Option<&mut S>,
    id: u64,
    _pc: GuestAddr,
    addr: GuestAddr,
    size: usize,
) where
    ET: EmulatorModuleTuple<I, S>,
    I: Unpin,
    S: Unpin + HasMetadata,
{
    let h = emulator_modules.get_mut::<AsanModule>().unwrap();
    h.read_n(qemu, id as GuestAddr, addr, size);
}

pub fn gen_write_asan_snapshot<ET, I, S>(
    _qemu: Qemu,
    emulator_modules: &mut EmulatorModules<ET, I, S>,
    _state: Option<&mut S>,
    pc: GuestAddr,
    _addr: *mut TCGTemp,
    _info: MemAccessInfo,
) -> Option<u64>
where
    ET: EmulatorModuleTuple<I, S>,
    I: Unpin,
    S: Unpin + HasMetadata,
{
    let h = emulator_modules.get_mut::<AsanModule>().unwrap();
    if h.must_instrument(pc) {
        Some(pc.into())
    } else {
        Some(0)
    }
}

pub fn trace_write_asan_snapshot<ET, I, S, const N: usize>(
    qemu: Qemu,
    emulator_modules: &mut EmulatorModules<ET, I, S>,
    _state: Option<&mut S>,
    id: u64,
    _pc: GuestAddr,
    addr: GuestAddr,
) where
    ET: EmulatorModuleTuple<I, S>,
    I: Unpin,
    S: Unpin + HasMetadata,
{
    if id != 0 {
        let h = emulator_modules.get_mut::<AsanModule>().unwrap();
        h.write::<N>(qemu, id as GuestAddr, addr);
    }
    let h = emulator_modules.get_mut::<SnapshotModule>().unwrap();
    h.access(addr, N);
}

pub fn trace_write_n_asan_snapshot<ET, I, S>(
    qemu: Qemu,
    emulator_modules: &mut EmulatorModules<ET, I, S>,
    _state: Option<&mut S>,
    id: u64,
    _pc: GuestAddr,
    addr: GuestAddr,
    size: usize,
) where
    ET: EmulatorModuleTuple<I, S>,
    I: Unpin,
    S: Unpin + HasMetadata,
{
    if id != 0 {
        let h = emulator_modules.get_mut::<AsanModule>().unwrap();
        h.read_n(qemu, id as GuestAddr, addr, size);
    }
    let h = emulator_modules.get_mut::<SnapshotModule>().unwrap();
    h.access(addr, size);
}

#[expect(clippy::too_many_arguments)]
pub fn qasan_fake_syscall<ET, I, S>(
    qemu: Qemu,
    emulator_modules: &mut EmulatorModules<ET, I, S>,
    _state: Option<&mut S>,
    sys_num: i32,
    a0: GuestAddr,
    a1: GuestAddr,
    a2: GuestAddr,
    _a3: GuestAddr,
    _a4: GuestAddr,
    _a5: GuestAddr,
    _a6: GuestAddr,
    _a7: GuestAddr,
) -> SyscallHookResult
where
    ET: EmulatorModuleTuple<I, S>,
    I: Unpin,
    S: Unpin + HasMetadata,
{
    if sys_num == QASAN_FAKESYS_NR {
        let h = emulator_modules.get_mut::<AsanModule>().unwrap();
        match QasanAction::try_from(a0).expect("Invalid QASan action number") {
            QasanAction::CheckLoad => {
                let pc: GuestAddr = qemu.read_reg(Regs::Pc).unwrap();
                h.read_n(qemu, pc, a1, a2 as usize);
            }
            QasanAction::CheckStore => {
                let pc: GuestAddr = qemu.read_reg(Regs::Pc).unwrap();
                h.write_n(qemu, pc, a1, a2 as usize);
            }
            QasanAction::Enable => {
                h.set_enabled(true);
            }
            QasanAction::Disable => {
                h.set_enabled(false);
            }
            QasanAction::SwapState => {
                h.set_enabled(!h.enabled());
            }
            _ => (),
        }
        SyscallHookResult::new(Some(0))
    } else {
        SyscallHookResult::new(None)
    }
}

/// # Safety
/// Will access the global [`FullBacktraceCollector`].
/// Calling this function concurrently might be racey.
#[expect(clippy::too_many_lines, clippy::unnecessary_cast)]
pub unsafe fn asan_report(rt: &AsanGiovese, qemu: Qemu, pc: GuestAddr, err: &AsanError) {
    let mut regions = HashMap::new();
    for region in qemu.mappings() {
        if let Some(path) = region.path() {
            let start = region.start();
            let end = region.end();
            let entry = regions.entry(path.to_owned()).or_insert(start..end);
            if start < entry.start {
                *entry = start..entry.end;
            }
            if end > entry.end {
                *entry = entry.start..end;
            }
        }
    }

    let mut resolvers = vec![];
    let mut images = vec![];
    let mut ranges = RangeMap::new();

    for (path, rng) in regions {
        let data = fs::read(&path);
        if data.is_err() {
            continue;
        }
        let data = data.unwrap();
        let idx = images.len();
        images.push((path, data));
        ranges.insert(rng, idx);
    }

    let arena_data = typed_arena::Arena::new();

    for img in &images {
        if let Ok(obj) = object::read::File::parse(&*img.1) {
            let endian = if obj.is_little_endian() {
                addr2line::gimli::RunTimeEndian::Little
            } else {
                addr2line::gimli::RunTimeEndian::Big
            };

            let mut load_section = |id: addr2line::gimli::SectionId| -> Result<_, _> {
                load_file_section(id, &obj, endian, &arena_data)
            };

            let dwarf = addr2line::gimli::Dwarf::load(&mut load_section).unwrap();
            let ctx = addr2line::Context::from_dwarf(dwarf)
                .expect("Failed to create an addr2line context");

            //let ctx = addr2line::Context::new(&obj).expect("Failed to create an addr2line context");
            resolvers.push(Some((obj, ctx)));
        } else {
            resolvers.push(None);
        }
    }

    let resolve_addr = |addr: GuestAddr| -> String {
        let mut info = String::new();
        if let Some((rng, idx)) = ranges.get_key_value(&addr) {
            let raddr = (addr - rng.start) as u64;
            if let Some((obj, ctx)) = resolvers[*idx].as_ref() {
                let symbols = obj.symbol_map();
                let mut func = symbols.get(raddr).map(|x| x.name().to_string());

                if func.is_none() {
                    let pathname = PathBuf::from(images[*idx].0.clone());
                    let mut split_dwarf_loader = addr2line_legacy::SplitDwarfLoader::new(
                        |data, endian| {
                            addr2line::gimli::EndianSlice::new(
                                arena_data.alloc(Cow::Owned(data.into_owned())),
                                endian,
                            )
                        },
                        Some(pathname),
                    );

                    let frames = ctx.find_frames(raddr);
                    if let Ok(mut frames) = split_dwarf_loader.run(frames) {
                        if let Some(frame) = frames.next().unwrap_or(None) {
                            if let Some(function) = frame.function {
                                if let Ok(name) = function.raw_name() {
                                    let demangled =
                                        addr2line::demangle_auto(name, function.language);
                                    func = Some(demangled.to_string());
                                }
                            }
                        }
                    }
                }

                if let Some(name) = func {
                    info += " in ";
                    info += &name;
                }

                if let Some(loc) = ctx.find_location(raddr).unwrap_or(None) {
                    if info.is_empty() {
                        info += " in";
                    }
                    info += " ";
                    if let Some(file) = loc.file {
                        info += file;
                    }
                    if let Some(line) = loc.line {
                        info += ":";
                        info += &line.to_string();
                    }
                } else {
                    let _ = write!(&mut info, " ({}+{raddr:#x})", images[*idx].0);
                }
            }
            if info.is_empty() {
                let _ = write!(&mut info, " ({}+{raddr:#x})", images[*idx].0);
            }
        }
        info
    };

    // TODO, make a class Resolver for resolving the addresses??
    eprintln!("=================================================================");
    let backtrace = FullBacktraceCollector::backtrace()
        .map(|r| {
            let mut v = r.to_vec();
            v.push(pc);
            v
        })
        .unwrap_or(vec![pc]);
    eprintln!("AddressSanitizer Error: {err}");
    for (i, addr) in backtrace.iter().rev().enumerate() {
        eprintln!("\t#{i} {addr:#x}{}", resolve_addr(*addr));
    }
    let addr = match err {
        AsanError::Read(addr, _) | AsanError::Write(addr, _) | AsanError::BadFree(addr, _) => {
            Some(*addr)
        }
        AsanError::MemLeak(_) | AsanError::Signal(_) => None,
    };
    if let Some(addr) = addr {
        let print_bts = |item: &AllocTreeItem| {
            if item.allocated {
                eprintln!("Allocated at:");
            } else {
                eprintln!("Freed at:");
                for (i, addr) in item.free_backtrace.iter().rev().enumerate() {
                    eprintln!("\t#{i} {addr:#x}{}", resolve_addr(*addr));
                }
                eprintln!("And previously allocated at:");
            }

            for (i, addr) in item.backtrace.iter().rev().enumerate() {
                eprintln!("\t#{i} {addr:#x}{}", resolve_addr(*addr));
            }
        };

        if let Some((chunk, item)) = rt.alloc_get_clone(addr) {
            eprintln!(
                "Address {addr:#x} is {} bytes inside the {}-byte chunk [{:#x},{:#x})",
                addr - chunk.start,
                chunk.end - chunk.start,
                chunk.start,
                chunk.end
            );
            print_bts(&item);
        } else {
            let mut found = false;
            rt.alloc_map_interval(
                (addr..=(addr + DEFAULT_REDZONE_SIZE as GuestAddr)).into(),
                |chunk, item| {
                    if found {
                        return;
                    }
                    found = true;
                    eprintln!(
                        "Address {addr:#x} is {} bytes to the left of the {}-byte chunk [{:#x},{:#x})",
                        chunk.start - addr,
                        chunk.end - chunk.start,
                        chunk.start,
                        chunk.end
                    );
                    print_bts(item);
                },
            );
            found = false;
            rt.alloc_map_interval(
                ((addr - DEFAULT_REDZONE_SIZE as GuestAddr)..addr).into(),
                |chunk, item| {
                    if found {
                        return;
                    }
                    found = true;
                    eprintln!(
                        "Address {addr:#x} is {} bytes to the right of the {}-byte chunk [{:#x},{:#x})",
                        addr - chunk.end,
                        chunk.end - chunk.start,
                        chunk.start,
                        chunk.end
                    );
                    print_bts(item);
                },
            );
        }
    }

    // fix pc in case it is not synced (in hooks)
    qemu.write_reg(Regs::Pc, pc).unwrap();
    eprint!(
        "Context:\n{}",
        qemu.current_cpu().unwrap().display_context()
    );
}<|MERGE_RESOLUTION|>--- conflicted
+++ resolved
@@ -29,17 +29,12 @@
     modules::{
         calls::FullBacktraceCollector,
         snapshot::SnapshotModule,
-<<<<<<< HEAD
-        utils::filters::{HasAddressFilter, StdAddressFilter},
-        AddressFilter, EmulatorModule, EmulatorModuleTuple, Tracer,
-=======
         utils::{
             addr2line_legacy,
             filters::{HasAddressFilter, StdAddressFilter},
             load_file_section,
         },
         AddressFilter, EmulatorModule, EmulatorModuleTuple,
->>>>>>> c53e5158
     },
     qemu::{Hook, MemAccessInfo, QemuHooks, SyscallHookResult},
     sys::TCGTemp,
@@ -1220,43 +1215,6 @@
     S: Unpin + HasMetadata,
 {
     let _h: &mut AsanModule = emulator_modules.get_mut::<AsanModule>().unwrap();
-    // todo review this shit
-    if false {
-        let state = state.expect("state missing for rca");
-        let predicates = state
-            .metadata_mut::<Tracer>()
-            .expect("Predicates missing for rca");
-        match N {
-            1 => {
-                let value = unsafe { qemu.read_mem_val::<u8>(addr) };
-                if let Ok(value) = value {
-                    predicates.update_max_min(pc, u64::from(value));
-                }
-            }
-            2 => {
-                let value: Result<u16, crate::QemuRWError> =
-                    unsafe { qemu.read_mem_val::<u16>(addr) };
-                if let Ok(value) = value {
-                    predicates.update_max_min(pc, u64::from(value));
-                }
-            }
-            4 => {
-                let value = unsafe { qemu.read_mem_val::<u32>(addr) };
-                if let Ok(value) = value {
-                    predicates.update_max_min(pc, u64::from(value));
-                }
-            }
-            8 => {
-                let value = unsafe { qemu.read_mem_val::<u64>(addr) };
-                if let Ok(value) = value {
-                    predicates.update_max_min(pc, value);
-                }
-            }
-            _ => {
-                unreachable!("Impossible. else you coded it wrong.")
-            }
-        }
-    }
     let h = emulator_modules.get_mut::<AsanModule>().unwrap();
     h.write::<N>(qemu, id as GuestAddr, addr);
 }
