#![allow(clippy::cast_possible_wrap)]
#![allow(clippy::needless_pass_by_value)] // default compiler complains about Option<&mut T> otherwise, and this is used extensively.
use std::{borrow::Cow, env, fs, path::PathBuf, sync::Mutex};

use hashbrown::{HashMap, HashSet};
use libafl::{executors::ExitKind, inputs::UsesInput, observers::ObserversTuple};
use libc::{
    c_void, MAP_ANON, MAP_FAILED, MAP_FIXED, MAP_NORESERVE, MAP_PRIVATE, PROT_READ, PROT_WRITE,
};
use meminterval::{Interval, IntervalTree};
use num_enum::{IntoPrimitive, TryFromPrimitive};
use rangemap::RangeMap;

use crate::{
    modules::{
        calls::FullBacktraceCollector, snapshot::SnapshotModule, EmulatorModule,
        EmulatorModuleTuple,
    },
    qemu::MemAccessInfo,
    sys::TCGTemp,
    Qemu, QemuParams, Regs,
};

// TODO at some point, merge parts with libafl_frida

pub const HIGH_SHADOW_ADDR: *mut c_void = 0x02008fff7000 as *mut c_void;
pub const LOW_SHADOW_ADDR: *mut c_void = 0x00007fff8000 as *mut c_void;
pub const GAP_SHADOW_ADDR: *mut c_void = 0x00008fff7000 as *mut c_void;

pub const HIGH_SHADOW_SIZE: usize = 0xdfff0000fff;
pub const LOW_SHADOW_SIZE: usize = 0xfffefff;
pub const GAP_SHADOW_SIZE: usize = 0x1ffffffffff;

pub const SHADOW_OFFSET: isize = 0x7fff8000;

pub const QASAN_FAKESYS_NR: i32 = 0xa2a4;

pub const SHADOW_PAGE_SIZE: usize = 4096;
pub const SHADOW_PAGE_MASK: GuestAddr = !(SHADOW_PAGE_SIZE as GuestAddr - 1);

pub const DEFAULT_REDZONE_SIZE: usize = 128;

#[derive(IntoPrimitive, TryFromPrimitive, Debug, Clone, Copy)]
#[repr(u64)]
pub enum QasanAction {
    CheckLoad,
    CheckStore,
    Poison,
    UserPoison,
    UnPoison,
    IsPoison,
    Alloc,
    Dealloc,
    Enable,
    Disable,
    SwapState,
}

impl TryFrom<u32> for QasanAction {
    type Error = num_enum::TryFromPrimitiveError<QasanAction>;

    fn try_from(value: u32) -> Result<Self, Self::Error> {
        QasanAction::try_from(u64::from(value))
    }
}

#[derive(IntoPrimitive, TryFromPrimitive, Debug, Clone, Copy, PartialEq)]
#[repr(i8)]
pub enum PoisonKind {
    Valid = 0,
    Partial1 = 1,
    Partial2 = 2,
    Partial3 = 3,
    Partial4 = 4,
    Partial5 = 5,
    Partial6 = 6,
    Partial7 = 7,
    ArrayCookie = -84,  // 0xac
    StackRz = -16,      // 0xf0
    StackLeftRz = -15,  // 0xf1
    StackMidRz = -14,   // 0xf2
    StackRightRz = -13, // 0xf3
    StacKFreed = -11,   // 0xf5
    StackOOScope = -8,  // 0xf8
    GlobalRz = -7,      // 0xf9
    HeapRz = -23,       // 0xe9
    User = -9,          // 0xf7
    HeapLeftRz = -6,    // 0xfa
    HeapRightRz = -5,   // 0xfb
    HeapFreed = -3,     // 0xfd
}

#[derive(Debug, Clone, Copy, PartialEq)]
pub enum AsanRollback {
    Ok,
    HasLeaks,
}

#[derive(Debug, Clone, PartialEq)]
pub enum AsanError {
    Read(GuestAddr, usize),
    Write(GuestAddr, usize),
    BadFree(GuestAddr, Option<Interval<GuestAddr>>),
    MemLeak(Interval<GuestAddr>),
    Signal(i32),
}

impl core::fmt::Display for AsanError {
    fn fmt(&self, fmt: &mut core::fmt::Formatter<'_>) -> Result<(), std::fmt::Error> {
        match self {
            AsanError::Read(addr, len) => write!(fmt, "Invalid {len} bytes read at {addr:#x}"),
            AsanError::Write(addr, len) => {
                write!(fmt, "Invalid {len} bytes write at {addr:#x}")
            }
            AsanError::BadFree(addr, interval) => match interval {
                Some(chunk) => write!(fmt, "Bad free at {addr:#x} in the allocated chunk {chunk}",),
                None => write!(fmt, "Bad free at {addr:#x} (wild pointer)"),
            },
            AsanError::MemLeak(interval) => write!(fmt, "Memory leak of chunk {interval}"),
            AsanError::Signal(sig) => write!(fmt, "Signal {sig} received"),
        }
    }
}

pub type AsanErrorCallback = Box<dyn FnMut(&AsanGiovese, Qemu, GuestAddr, AsanError)>;

#[derive(Debug, Clone)]
pub struct AllocTreeItem {
    backtrace: Vec<GuestAddr>,
    free_backtrace: Vec<GuestAddr>,
    allocated: bool,
}

impl AllocTreeItem {
    #[must_use]
    pub fn alloc(backtrace: Vec<GuestAddr>) -> Self {
        AllocTreeItem {
            backtrace,
            free_backtrace: vec![],
            allocated: true,
        }
    }

    pub fn free(&mut self, backtrace: Vec<GuestAddr>) {
        self.free_backtrace = backtrace;
        self.allocated = false;
    }
}
use std::pin::Pin;

use libafl_qemu_sys::GuestAddr;
use object::{Object, ObjectSection};

use crate::{
    emu::EmulatorModules,
    modules::{AddressFilter, StdAddressFilter},
    qemu::{Hook, QemuHooks, SyscallHookResult},
};

pub struct AsanGiovese {
    pub alloc_tree: Mutex<IntervalTree<GuestAddr, AllocTreeItem>>,
    pub saved_tree: IntervalTree<GuestAddr, AllocTreeItem>,
    pub error_callback: Option<AsanErrorCallback>,
    pub dirty_shadow: Mutex<HashSet<GuestAddr>>,
    pub saved_shadow: HashMap<GuestAddr, Vec<i8>>,
    pub snapshot_shadow: bool,
}

impl core::fmt::Debug for AsanGiovese {
    fn fmt(&self, f: &mut core::fmt::Formatter<'_>) -> core::fmt::Result {
        f.debug_struct("AsanGiovese")
            .field("alloc_tree", &self.alloc_tree)
            .field("dirty_shadow", &self.dirty_shadow)
            .finish_non_exhaustive()
    }
}

impl AsanGiovese {
    unsafe fn init(self: &mut Pin<Box<Self>>, qemu_hooks: QemuHooks) {
        assert_ne!(
            libc::mmap(
                HIGH_SHADOW_ADDR,
                HIGH_SHADOW_SIZE,
                PROT_READ | PROT_WRITE,
                MAP_PRIVATE | MAP_FIXED | MAP_NORESERVE | MAP_ANON,
                -1,
                0
            ),
            MAP_FAILED
        );
        assert_ne!(
            libc::mmap(
                LOW_SHADOW_ADDR,
                LOW_SHADOW_SIZE,
                PROT_READ | PROT_WRITE,
                MAP_PRIVATE | MAP_FIXED | MAP_NORESERVE | MAP_ANON,
                -1,
                0
            ),
            MAP_FAILED
        );
        assert_ne!(
            libc::mmap(
                GAP_SHADOW_ADDR,
                GAP_SHADOW_SIZE,
                PROT_READ | PROT_WRITE,
                MAP_PRIVATE | MAP_FIXED | MAP_NORESERVE | MAP_ANON,
                -1,
                0
            ),
            MAP_FAILED
        );

        qemu_hooks.add_pre_syscall_hook(self.as_mut(), Self::fake_syscall);
    }

    #[must_use]
    fn new() -> Pin<Box<Self>> {
        let res = Self {
            alloc_tree: Mutex::new(IntervalTree::new()),
            saved_tree: IntervalTree::new(),
            error_callback: None,
            dirty_shadow: Mutex::new(HashSet::default()),
            saved_shadow: HashMap::default(),
            snapshot_shadow: true, // By default, track the dirty shadow pages
        };
        Box::pin(res)
    }

    extern "C" fn fake_syscall(
        mut self: Pin<&mut Self>,
        sys_num: i32,
        a0: GuestAddr,
        a1: GuestAddr,
        a2: GuestAddr,
        a3: GuestAddr,
        _a4: GuestAddr,
        _a5: GuestAddr,
        _a6: GuestAddr,
        _a7: GuestAddr,
    ) -> SyscallHookResult {
        if sys_num == QASAN_FAKESYS_NR {
            let mut r = 0;
            let qemu = Qemu::get().unwrap();
            match QasanAction::try_from(a0).expect("Invalid QASan action number") {
                QasanAction::Poison => {
                    self.poison(
                        qemu,
                        a1,
                        a2 as usize,
                        PoisonKind::try_from(a3 as i8).unwrap().into(),
                    );
                }
                QasanAction::UserPoison => {
                    self.poison(qemu, a1, a2 as usize, PoisonKind::User.into());
                }
                QasanAction::UnPoison => {
                    Self::unpoison(qemu, a1, a2 as usize);
                }
                QasanAction::IsPoison => {
                    if Self::is_invalid_access_n(qemu, a1, a2 as usize) {
                        r = 1;
                    }
                }
                QasanAction::Alloc => {
                    let pc: GuestAddr = qemu.read_reg(Regs::Pc).unwrap();
                    self.allocation(pc, a1, a2);
                }
                QasanAction::Dealloc => {
                    let pc: GuestAddr = qemu.read_reg(Regs::Pc).unwrap();
                    self.deallocation(qemu, pc, a1);
                }
                _ => (),
            }
            SyscallHookResult::new(Some(r))
        } else {
            SyscallHookResult::new(None)
        }
    }

    fn set_error_callback(&mut self, error_callback: AsanErrorCallback) {
        self.error_callback = Some(error_callback);
    }

    fn set_snapshot_shadow(&mut self, snapshot_shadow: bool) {
        self.snapshot_shadow = snapshot_shadow;
    }

    #[inline]
    #[must_use]
    pub fn is_invalid_access<const N: usize>(qemu: Qemu, addr: GuestAddr) -> bool {
        const { assert!(N == 1 || N == 2 || N == 4 || N == 8) };

        unsafe {
            let h = qemu.g2h::<*const c_void>(addr) as isize;
            let shadow_addr = ((h >> 3) as *mut i8).offset(SHADOW_OFFSET);
            if N < 8 {
                let k = *shadow_addr as isize;
                k != 0 && (h & 7).wrapping_add(N as isize) > k
            } else {
                *shadow_addr != 0
            }
        }
    }

    #[inline]
    #[must_use]
<<<<<<< HEAD
    #[allow(clippy::cast_sign_loss)]
    pub fn is_invalid_access_n(qemu: Qemu, addr: GuestAddr, n: usize) -> bool {
=======
    #[expect(clippy::cast_sign_loss)]
    pub fn is_invalid_access(qemu: Qemu, addr: GuestAddr, n: usize) -> bool {
>>>>>>> 742773bc
        unsafe {
            if n == 0 {
                return false;
            }

            let n = n as isize;
            let mut start = addr;
            let end = start.wrapping_add(n as GuestAddr);
            let last_8 = end & !7;

            if start & 0x7 != 0 {
                let next_8 = (start & !7).wrapping_add(8);
                let first_size = next_8.wrapping_sub(start) as isize;
                if n <= first_size {
                    let h = qemu.g2h::<*const c_void>(start) as isize;
                    let shadow_addr = ((h >> 3) as *mut i8).offset(SHADOW_OFFSET);
                    let k = *shadow_addr as isize;
                    return k != 0 && (h & 7).wrapping_add(n) > k;
                }
                let h = qemu.g2h::<*const c_void>(start) as isize;
                let shadow_addr = ((h >> 3) as *mut i8).offset(SHADOW_OFFSET);
                let k = *shadow_addr as isize;
                if k != 0 && (h & 7).wrapping_add(first_size) > k {
                    return true;
                }
                start = next_8;
            }

            while start < last_8 {
                let h = qemu.g2h::<*const c_void>(start) as isize;
                let shadow_addr = ((h >> 3) as *mut i8).offset(SHADOW_OFFSET);
                if *shadow_addr != 0 {
                    return true;
                }
                start = (start).wrapping_add(8);
            }

            if last_8 != end {
                let h = qemu.g2h::<*const c_void>(start) as isize;
                let last_size = end.wrapping_sub(last_8) as isize;
                let shadow_addr = ((h >> 3) as *mut i8).offset(SHADOW_OFFSET);
                let k = *shadow_addr as isize;
                return k != 0 && (h & 7).wrapping_add(last_size) > k;
            }

            false
        }
    }

    #[inline]
    #[expect(clippy::cast_sign_loss)]
    pub fn poison(&mut self, qemu: Qemu, addr: GuestAddr, n: usize, poison_byte: i8) -> bool {
        unsafe {
            if n == 0 {
                return false;
            }

            if self.snapshot_shadow {
                let mut page = addr & SHADOW_PAGE_MASK;
                let mut set = self.dirty_shadow.lock().unwrap();
                while page < addr + n as GuestAddr {
                    set.insert(page);
                    page += SHADOW_PAGE_SIZE as GuestAddr;
                }
            }

            let n = n as isize;
            let mut start = addr;
            let end = start.wrapping_add(n as GuestAddr);
            let last_8 = end & !7;

            if start & 0x7 != 0 {
                let next_8 = (start & !7).wrapping_add(8);
                let first_size = next_8.wrapping_sub(start) as isize;
                if n < first_size {
                    return false;
                }
                let h = qemu.g2h::<*const c_void>(start) as isize;
                let shadow_addr = ((h >> 3) as *mut i8).offset(SHADOW_OFFSET);
                *shadow_addr = (8isize).wrapping_sub(first_size) as i8;
                start = next_8;
            }

            while start < last_8 {
                let h = qemu.g2h::<*const c_void>(start) as isize;
                let shadow_addr = ((h >> 3) as *mut i8).offset(SHADOW_OFFSET);
                *shadow_addr = poison_byte;
                start = (start).wrapping_add(8);
            }

            true
        }
    }

    #[inline]
    #[expect(clippy::must_use_candidate)]
    #[expect(clippy::cast_sign_loss)]
    pub fn unpoison(qemu: Qemu, addr: GuestAddr, n: usize) -> bool {
        unsafe {
            let n = n as isize;
            let mut start = addr;
            let end = start.wrapping_add(n as GuestAddr);

            while start < end {
                let h = qemu.g2h::<*const c_void>(start) as isize;
                let shadow_addr = ((h >> 3) as *mut i8).offset(SHADOW_OFFSET);
                *shadow_addr = 0;
                start = (start).wrapping_add(8);
            }
            true
        }
    }

    #[inline]
    pub fn unpoison_page(qemu: Qemu, page: GuestAddr) {
        unsafe {
            let h = qemu.g2h::<*const c_void>(page) as isize;
            let shadow_addr = ((h >> 3) as *mut i8).offset(SHADOW_OFFSET);
            shadow_addr.write_bytes(0, SHADOW_PAGE_SIZE);
        }
    }

    #[inline]
    #[expect(clippy::mut_from_ref)]
    fn get_shadow_page(qemu: &Qemu, page: GuestAddr) -> &mut [i8] {
        unsafe {
            let h = qemu.g2h::<*const c_void>(page) as isize;
            let shadow_addr = ((h >> 3) as *mut i8).offset(SHADOW_OFFSET);
            std::slice::from_raw_parts_mut(shadow_addr, SHADOW_PAGE_SIZE)
        }
    }

    pub fn report_or_crash(&mut self, qemu: Qemu, pc: GuestAddr, error: AsanError) {
        if let Some(mut cb) = self.error_callback.take() {
            cb(self, qemu, pc, error);
            self.error_callback = Some(cb);
        } else {
            std::process::abort();
        }
    }

    pub fn report(&mut self, qemu: Qemu, pc: GuestAddr, error: AsanError) {
        if let Some(mut cb) = self.error_callback.take() {
            cb(self, qemu, pc, error);
            self.error_callback = Some(cb);
        }
    }

    pub fn alloc_insert(&mut self, pc: GuestAddr, start: GuestAddr, end: GuestAddr) {
        // # Safety
        // Will access the global [`FullBacktraceCollector`].
        // Calling this function concurrently might be racey.
        let backtrace = FullBacktraceCollector::backtrace()
            .map(|r| {
                let mut v = r.to_vec();
                v.push(pc);
                v
            })
            .unwrap_or_default();
        self.alloc_tree
            .lock()
            .unwrap()
            .insert(start..end, AllocTreeItem::alloc(backtrace));
    }

    pub fn alloc_remove(&mut self, start: GuestAddr, end: GuestAddr) {
        let mut tree = self.alloc_tree.lock().unwrap();
        let mut found = vec![];
        for entry in tree.query(start..end) {
            found.push(*entry.interval);
        }
        for interval in found {
            tree.delete(interval);
        }
    }

    pub fn alloc_free(&mut self, qemu: Qemu, pc: GuestAddr, addr: GuestAddr) {
        // # Safety
        // Will access the global [`FullBacktraceCollector`].
        // Calling this function concurrently might be racey.
        let mut chunk = None;
        self.alloc_map_mut(addr, |interval, item| {
            chunk = Some(*interval);
            let backtrace = FullBacktraceCollector::backtrace()
                .map(|r| {
                    let mut v = r.to_vec();
                    v.push(pc);
                    v
                })
                .unwrap_or_default();
            item.free(backtrace);
        });
        if let Some(ck) = chunk {
            if ck.start != addr {
                // Free not the start of the chunk
                self.report_or_crash(qemu, pc, AsanError::BadFree(addr, Some(ck)));
            }
        } else {
            // Free of wild ptr
            self.report_or_crash(qemu, pc, AsanError::BadFree(addr, None));
        }
    }

    #[must_use]
    pub fn alloc_get_clone(
        &self,
        query: GuestAddr,
    ) -> Option<(Interval<GuestAddr>, AllocTreeItem)> {
        self.alloc_tree
            .lock()
            .unwrap()
            .query(query..=query)
            .next()
            .map(|entry| (*entry.interval, entry.value.clone()))
    }

    #[must_use]
    pub fn alloc_get_interval(&self, query: GuestAddr) -> Option<Interval<GuestAddr>> {
        self.alloc_tree
            .lock()
            .unwrap()
            .query(query..=query)
            .next()
            .map(|entry| *entry.interval)
    }

    pub fn alloc_map<F>(&self, query: GuestAddr, mut func: F)
    where
        F: FnMut(&Interval<GuestAddr>, &AllocTreeItem),
    {
        if let Some(entry) = self.alloc_tree.lock().unwrap().query(query..=query).next() {
            func(entry.interval, entry.value);
        }
    }

    pub fn alloc_map_mut<F>(&mut self, query: GuestAddr, mut func: F)
    where
        F: FnMut(&Interval<GuestAddr>, &mut AllocTreeItem),
    {
        if let Some(entry) = self
            .alloc_tree
            .lock()
            .unwrap()
            .query_mut(query..=query)
            .next()
        {
            func(entry.interval, entry.value);
        }
    }

    pub fn alloc_map_interval<F>(&self, query: Interval<GuestAddr>, mut func: F)
    where
        F: FnMut(&Interval<GuestAddr>, &AllocTreeItem),
    {
        if let Some(entry) = self.alloc_tree.lock().unwrap().query(query).next() {
            func(entry.interval, entry.value);
        }
    }

    pub fn alloc_map_interval_mut<F>(&mut self, query: Interval<GuestAddr>, mut func: F)
    where
        F: FnMut(&Interval<GuestAddr>, &mut AllocTreeItem),
    {
        if let Some(entry) = self.alloc_tree.lock().unwrap().query_mut(query).next() {
            func(entry.interval, entry.value);
        }
    }

    pub fn allocation(&mut self, pc: GuestAddr, start: GuestAddr, end: GuestAddr) {
        self.alloc_remove(start, end);
        self.alloc_insert(pc, start, end);
    }

    pub fn deallocation(&mut self, qemu: Qemu, pc: GuestAddr, addr: GuestAddr) {
        self.alloc_free(qemu, pc, addr);
    }

    pub fn snapshot(&mut self, qemu: Qemu) {
        if self.snapshot_shadow {
            let set = self.dirty_shadow.lock().unwrap();

            for &page in &*set {
                let data = Self::get_shadow_page(&qemu, page).to_vec();
                self.saved_shadow.insert(page, data);
            }

            let tree = self.alloc_tree.lock().unwrap();
            self.saved_tree = tree.clone();
        }
    }

    pub fn rollback(&mut self, qemu: Qemu, detect_leaks: bool) -> AsanRollback {
        let mut leaks = vec![];

        {
            let mut tree = self.alloc_tree.lock().unwrap();

            if detect_leaks {
                for entry in tree.query(0..GuestAddr::MAX) {
                    leaks.push(*entry.interval);
                }
            }

            if self.snapshot_shadow {
                *tree = self.saved_tree.clone();
            }
        }

        if self.snapshot_shadow {
            let mut set = self.dirty_shadow.lock().unwrap();

            for &page in &*set {
                let original = self.saved_shadow.get(&page);
                if let Some(data) = original {
                    let cur = Self::get_shadow_page(&qemu, page);
                    cur.copy_from_slice(data);
                } else {
                    Self::unpoison_page(qemu, page);
                }
            }

            set.clear();
        }

        let ret = if leaks.is_empty() {
            AsanRollback::Ok
        } else {
            AsanRollback::HasLeaks
        };

        for interval in leaks {
            self.report(
                qemu,
                qemu.read_reg(Regs::Pc).unwrap(),
                AsanError::MemLeak(interval),
            );
        }

        ret
    }
}

pub enum QemuAsanOptions {
    None,
    Snapshot,
    DetectLeaks,
    SnapshotDetectLeaks,
}

pub type AsanChildModule = AsanModule;

#[derive(Debug)]
pub struct AsanModule {
    env: Vec<(String, String)>,
    enabled: bool,
    detect_leaks: bool,
    empty: bool,
    rt: Pin<Box<AsanGiovese>>,
    filter: StdAddressFilter,
}

impl AsanModule {
    #[must_use]
    pub fn default(env: &[(String, String)]) -> Self {
        Self::new(StdAddressFilter::default(), &QemuAsanOptions::Snapshot, env)
    }

    #[must_use]
    pub fn new(
        filter: StdAddressFilter,
        options: &QemuAsanOptions,
        env: &[(String, String)],
    ) -> Self {
        let (snapshot, detect_leaks) = match options {
            QemuAsanOptions::None => (false, false),
            QemuAsanOptions::Snapshot => (true, false),
            QemuAsanOptions::DetectLeaks => (false, true),
            QemuAsanOptions::SnapshotDetectLeaks => (true, true),
        };

        let mut rt = AsanGiovese::new();
        rt.set_snapshot_shadow(snapshot);

        Self {
            env: env.to_vec(),
            enabled: true,
            detect_leaks,
            empty: true,
            rt,
            filter,
        }
    }

    #[must_use]
    pub fn with_error_callback(
        filter: StdAddressFilter,
        error_callback: AsanErrorCallback,
        options: &QemuAsanOptions,
        env: &[(String, String)],
    ) -> Self {
        let (snapshot, detect_leaks) = match options {
            QemuAsanOptions::None => (false, false),
            QemuAsanOptions::Snapshot => (true, false),
            QemuAsanOptions::DetectLeaks => (false, true),
            QemuAsanOptions::SnapshotDetectLeaks => (true, true),
        };

        let mut rt = AsanGiovese::new();
        rt.set_snapshot_shadow(snapshot);
        rt.set_error_callback(error_callback);

        Self {
            env: env.to_vec(),
            enabled: true,
            detect_leaks,
            empty: true,
            rt,
            filter,
        }
    }

    /// # Safety
    /// The `ASan` error report accesses [`FullBacktraceCollector`]
    #[must_use]
    pub unsafe fn with_asan_report(
        filter: StdAddressFilter,
        options: &QemuAsanOptions,
        env: &[(String, String)],
    ) -> Self {
        Self::with_error_callback(
            filter,
            Box::new(|rt, qemu, pc, err| unsafe { asan_report(rt, qemu, pc, &err) }),
            options,
            env,
        )
    }

    #[must_use]
    pub fn must_instrument(&self, addr: GuestAddr) -> bool {
        self.filter.allowed(&addr)
    }

    #[must_use]
    pub fn enabled(&self) -> bool {
        self.enabled
    }

    pub fn set_enabled(&mut self, enabled: bool) {
        self.enabled = enabled;
    }

    pub fn alloc(&mut self, pc: GuestAddr, start: GuestAddr, end: GuestAddr) {
        self.rt.allocation(pc, start, end);
    }

    pub fn dealloc(&mut self, qemu: Qemu, pc: GuestAddr, addr: GuestAddr) {
        self.rt.deallocation(qemu, pc, addr);
    }

    #[must_use]
    pub fn is_poisoned(&self, qemu: Qemu, addr: GuestAddr, size: usize) -> bool {
        AsanGiovese::is_invalid_access_n(qemu, addr, size)
    }

    pub fn read<const N: usize>(&mut self, qemu: Qemu, pc: GuestAddr, addr: GuestAddr) {
        if self.enabled() && AsanGiovese::is_invalid_access::<N>(qemu, addr) {
            self.rt.report_or_crash(qemu, pc, AsanError::Read(addr, N));
        }
    }

    pub fn read_n(&mut self, qemu: Qemu, pc: GuestAddr, addr: GuestAddr, size: usize) {
        if self.enabled() && AsanGiovese::is_invalid_access_n(qemu, addr, size) {
            self.rt
                .report_or_crash(qemu, pc, AsanError::Read(addr, size));
        }
    }

    pub fn write<const N: usize>(&mut self, qemu: Qemu, pc: GuestAddr, addr: GuestAddr) {
        if self.enabled() && AsanGiovese::is_invalid_access::<N>(qemu, addr) {
            self.rt.report_or_crash(qemu, pc, AsanError::Write(addr, N));
        }
    }

    pub fn write_n(&mut self, qemu: Qemu, pc: GuestAddr, addr: GuestAddr, size: usize) {
        if self.enabled() && AsanGiovese::is_invalid_access_n(qemu, addr, size) {
            self.rt
                .report_or_crash(qemu, pc, AsanError::Write(addr, size));
        }
    }

    pub fn poison(&mut self, qemu: Qemu, addr: GuestAddr, size: usize, poison: PoisonKind) {
        self.rt.poison(qemu, addr, size, poison.into());
    }

    pub fn unpoison(&mut self, qemu: Qemu, addr: GuestAddr, size: usize) {
        AsanGiovese::unpoison(qemu, addr, size);
    }

    pub fn reset(&mut self, qemu: Qemu) -> AsanRollback {
        self.rt.rollback(qemu, self.detect_leaks)
    }
}

impl<S> EmulatorModule<S> for AsanModule
where
    S: Unpin + UsesInput,
{
    type ModuleAddressFilter = StdAddressFilter;
    const HOOKS_DO_SIDE_EFFECTS: bool = false;

    fn pre_qemu_init<ET>(
        &mut self,
        emulator_modules: &mut EmulatorModules<ET, S>,
        qemu_params: &mut QemuParams,
    ) where
        ET: EmulatorModuleTuple<S>,
    {
        let mut args: Vec<String> = qemu_params.to_cli();

        let current = env::current_exe().unwrap();
        let asan_lib = fs::canonicalize(current)
            .unwrap()
            .parent()
            .unwrap()
            .join("libqasan.so");
        let asan_lib = asan_lib
            .to_str()
            .expect("The path to the asan lib is invalid")
            .to_string();
        let add_asan =
            |e: &str| "LD_PRELOAD=".to_string() + &asan_lib + " " + &e["LD_PRELOAD=".len()..];

        // TODO: adapt since qemu does not take envp anymore as parameter
        let mut added = false;
        for (k, v) in &mut self.env {
            if k == "QEMU_SET_ENV" {
                let mut new_v = vec![];
                for e in v.split(',') {
                    if e.starts_with("LD_PRELOAD=") {
                        added = true;
                        new_v.push(add_asan(e));
                    } else {
                        new_v.push(e.to_string());
                    }
                }
                *v = new_v.join(",");
            }
        }
        for i in 0..args.len() {
            if args[i] == "-E" && i + 1 < args.len() && args[i + 1].starts_with("LD_PRELOAD=") {
                added = true;
                args[i + 1] = add_asan(&args[i + 1]);
            }
        }

        if !added {
            args.insert(1, "LD_PRELOAD=".to_string() + &asan_lib);
            args.insert(1, "-E".into());
        }

        unsafe {
            AsanGiovese::init(&mut self.rt, emulator_modules.hooks().qemu_hooks());
        }

        *qemu_params = QemuParams::Cli(args);
    }

    fn post_qemu_init<ET>(&mut self, _qemu: Qemu, emulator_modules: &mut EmulatorModules<ET, S>)
    where
        ET: EmulatorModuleTuple<S>,
    {
        emulator_modules.pre_syscalls(Hook::Function(qasan_fake_syscall::<ET, S>));

        if self.rt.error_callback.is_some() {
            emulator_modules.crash_function(oncrash_asan::<ET, S>);
        }
    }

    fn first_exec<ET>(
        &mut self,
        _qemu: Qemu,
        emulator_modules: &mut EmulatorModules<ET, S>,
        _state: &mut S,
    ) where
        ET: EmulatorModuleTuple<S>,
    {
        emulator_modules.reads(
            Hook::Function(gen_readwrite_asan::<ET, S>),
            Hook::Function(trace_read_asan::<ET, S, 1>),
            Hook::Function(trace_read_asan::<ET, S, 2>),
            Hook::Function(trace_read_asan::<ET, S, 4>),
            Hook::Function(trace_read_asan::<ET, S, 8>),
            Hook::Function(trace_read_n_asan::<ET, S>),
        );

        if emulator_modules.get::<SnapshotModule>().is_none() {
            emulator_modules.writes(
                Hook::Function(gen_readwrite_asan::<ET, S>),
                Hook::Function(trace_write_asan::<ET, S, 1>),
                Hook::Function(trace_write_asan::<ET, S, 2>),
                Hook::Function(trace_write_asan::<ET, S, 4>),
                Hook::Function(trace_write_asan::<ET, S, 8>),
                Hook::Function(trace_write_n_asan::<ET, S>),
            );
        } else {
            // track writes for both modules as opt
            emulator_modules.writes(
                Hook::Function(gen_write_asan_snapshot::<ET, S>),
                Hook::Function(trace_write_asan_snapshot::<ET, S, 1>),
                Hook::Function(trace_write_asan_snapshot::<ET, S, 2>),
                Hook::Function(trace_write_asan_snapshot::<ET, S, 4>),
                Hook::Function(trace_write_asan_snapshot::<ET, S, 8>),
                Hook::Function(trace_write_n_asan_snapshot::<ET, S>),
            );
        }
    }

    fn pre_exec<ET>(
        &mut self,
        qemu: Qemu,
        _emulator_modules: &mut EmulatorModules<ET, S>,
        _state: &mut S,
        _input: &S::Input,
    ) where
        ET: EmulatorModuleTuple<S>,
    {
        if self.empty {
            self.rt.snapshot(qemu);
            self.empty = false;
        }
    }

    fn post_exec<OT, ET>(
        &mut self,
        qemu: Qemu,
        _emulator_modules: &mut EmulatorModules<ET, S>,
        _state: &mut S,
        _input: &S::Input,
        _observers: &mut OT,
        exit_kind: &mut ExitKind,
    ) where
        OT: ObserversTuple<S::Input, S>,
        ET: EmulatorModuleTuple<S>,
    {
        if self.reset(qemu) == AsanRollback::HasLeaks {
            *exit_kind = ExitKind::Crash;
        }
    }

    fn address_filter(&self) -> &Self::ModuleAddressFilter {
        &self.filter
    }

    fn address_filter_mut(&mut self) -> &mut Self::ModuleAddressFilter {
        &mut self.filter
    }
}

pub fn oncrash_asan<ET, S>(
    qemu: Qemu,
    emulator_modules: &mut EmulatorModules<ET, S>,
    target_sig: i32,
) where
    ET: EmulatorModuleTuple<S>,
    S: Unpin + UsesInput,
{
    let h = emulator_modules.get_mut::<AsanModule>().unwrap();
    let pc: GuestAddr = qemu.read_reg(Regs::Pc).unwrap();
    h.rt.report(qemu, pc, AsanError::Signal(target_sig));
}

pub fn gen_readwrite_asan<ET, S>(
    _qemu: Qemu,
    emulator_modules: &mut EmulatorModules<ET, S>,
    _state: Option<&mut S>,
    pc: GuestAddr,
    _addr: *mut TCGTemp,
    _info: MemAccessInfo,
) -> Option<u64>
where
    ET: EmulatorModuleTuple<S>,
    S: Unpin + UsesInput,
{
    let h = emulator_modules.get_mut::<AsanModule>().unwrap();
    if h.must_instrument(pc) {
        Some(pc.into())
    } else {
        None
    }
}

pub fn trace_read_asan<ET, S, const N: usize>(
    qemu: Qemu,
    emulator_modules: &mut EmulatorModules<ET, S>,
    _state: Option<&mut S>,
    id: u64,
    addr: GuestAddr,
) where
    ET: EmulatorModuleTuple<S>,
    S: Unpin + UsesInput,
{
    let h = emulator_modules.get_mut::<AsanModule>().unwrap();
    h.read::<N>(qemu, id as GuestAddr, addr);
}

pub fn trace_read_n_asan<ET, S>(
    qemu: Qemu,
    emulator_modules: &mut EmulatorModules<ET, S>,
    _state: Option<&mut S>,
    id: u64,
    addr: GuestAddr,
    size: usize,
) where
    S: Unpin + UsesInput,
    ET: EmulatorModuleTuple<S>,
{
    let h = emulator_modules.get_mut::<AsanModule>().unwrap();
    h.read_n(qemu, id as GuestAddr, addr, size);
}

pub fn trace_write_asan<ET, S, const N: usize>(
    qemu: Qemu,
    emulator_modules: &mut EmulatorModules<ET, S>,
    _state: Option<&mut S>,
    id: u64,
    addr: GuestAddr,
) where
    S: Unpin + UsesInput,
    ET: EmulatorModuleTuple<S>,
{
    let h = emulator_modules.get_mut::<AsanModule>().unwrap();
    h.write::<N>(qemu, id as GuestAddr, addr);
}

pub fn trace_write_n_asan<ET, S>(
    qemu: Qemu,
    emulator_modules: &mut EmulatorModules<ET, S>,
    _state: Option<&mut S>,
    id: u64,
    addr: GuestAddr,
    size: usize,
) where
    S: Unpin + UsesInput,
    ET: EmulatorModuleTuple<S>,
{
    let h = emulator_modules.get_mut::<AsanModule>().unwrap();
    h.read_n(qemu, id as GuestAddr, addr, size);
}

pub fn gen_write_asan_snapshot<ET, S>(
    _qemu: Qemu,
    emulator_modules: &mut EmulatorModules<ET, S>,
    _state: Option<&mut S>,
    pc: GuestAddr,
    _addr: *mut TCGTemp,
    _info: MemAccessInfo,
) -> Option<u64>
where
    S: Unpin + UsesInput,
    ET: EmulatorModuleTuple<S>,
{
    let h = emulator_modules.get_mut::<AsanModule>().unwrap();
    if h.must_instrument(pc) {
        Some(pc.into())
    } else {
        Some(0)
    }
}

pub fn trace_write_asan_snapshot<ET, S, const N: usize>(
    qemu: Qemu,
    emulator_modules: &mut EmulatorModules<ET, S>,
    _state: Option<&mut S>,
    id: u64,
    addr: GuestAddr,
) where
    S: Unpin + UsesInput,
    ET: EmulatorModuleTuple<S>,
{
    if id != 0 {
        let h = emulator_modules.get_mut::<AsanModule>().unwrap();
        h.write::<N>(qemu, id as GuestAddr, addr);
    }
    let h = emulator_modules.get_mut::<SnapshotModule>().unwrap();
    h.access(addr, N);
}

pub fn trace_write_n_asan_snapshot<ET, S>(
    qemu: Qemu,
    emulator_modules: &mut EmulatorModules<ET, S>,
    _state: Option<&mut S>,
    id: u64,
    addr: GuestAddr,
    size: usize,
) where
    S: Unpin + UsesInput,
    ET: EmulatorModuleTuple<S>,
{
    if id != 0 {
        let h = emulator_modules.get_mut::<AsanModule>().unwrap();
        h.read_n(qemu, id as GuestAddr, addr, size);
    }
    let h = emulator_modules.get_mut::<SnapshotModule>().unwrap();
    h.access(addr, size);
}

#[expect(clippy::too_many_arguments)]
pub fn qasan_fake_syscall<ET, S>(
    qemu: Qemu,
    emulator_modules: &mut EmulatorModules<ET, S>,
    _state: Option<&mut S>,
    sys_num: i32,
    a0: GuestAddr,
    a1: GuestAddr,
    a2: GuestAddr,
    _a3: GuestAddr,
    _a4: GuestAddr,
    _a5: GuestAddr,
    _a6: GuestAddr,
    _a7: GuestAddr,
) -> SyscallHookResult
where
    S: Unpin + UsesInput,
    ET: EmulatorModuleTuple<S>,
{
    if sys_num == QASAN_FAKESYS_NR {
        let h = emulator_modules.get_mut::<AsanModule>().unwrap();
        match QasanAction::try_from(a0).expect("Invalid QASan action number") {
            QasanAction::CheckLoad => {
                let pc: GuestAddr = qemu.read_reg(Regs::Pc).unwrap();
                h.read_n(qemu, pc, a1, a2 as usize);
            }
            QasanAction::CheckStore => {
                let pc: GuestAddr = qemu.read_reg(Regs::Pc).unwrap();
                h.write_n(qemu, pc, a1, a2 as usize);
            }
            QasanAction::Enable => {
                h.set_enabled(true);
            }
            QasanAction::Disable => {
                h.set_enabled(false);
            }
            QasanAction::SwapState => {
                h.set_enabled(!h.enabled());
            }
            _ => (),
        }
        SyscallHookResult::new(Some(0))
    } else {
        SyscallHookResult::new(None)
    }
}

fn load_file_section<'input, 'arena, Endian: addr2line::gimli::Endianity>(
    id: addr2line::gimli::SectionId,
    file: &object::File<'input>,
    endian: Endian,
    arena_data: &'arena typed_arena::Arena<Cow<'input, [u8]>>,
) -> Result<addr2line::gimli::EndianSlice<'arena, Endian>, object::Error> {
    // TODO: Unify with dwarfdump.rs in gimli.
    let name = id.name();
    match file.section_by_name(name) {
        Some(section) => match section.uncompressed_data()? {
            Cow::Borrowed(b) => Ok(addr2line::gimli::EndianSlice::new(b, endian)),
            Cow::Owned(b) => Ok(addr2line::gimli::EndianSlice::new(
                arena_data.alloc(b.into()),
                endian,
            )),
        },
        None => Ok(addr2line::gimli::EndianSlice::new(&[][..], endian)),
    }
}

/// Taken from `addr2line` [v0.22](https://github.com/gimli-rs/addr2line/blob/5c3c83f74f992220b2d9a17b3ac498a89214bf92/src/builtin_split_dwarf_loader.rs)
/// has been removed in version v0.23 for some reason.
/// TODO: find another cleaner solution.
mod addr2line_legacy {
    use std::{borrow::Cow, ffi::OsString, fs::File, path::PathBuf, sync::Arc};

    use addr2line::{gimli, LookupContinuation, LookupResult};
    use object::Object;

    #[cfg(unix)]
    fn convert_path<R: gimli::Reader<Endian = gimli::RunTimeEndian>>(
        r: &R,
    ) -> Result<PathBuf, gimli::Error> {
        use std::{ffi::OsStr, os::unix::ffi::OsStrExt};
        let bytes = r.to_slice()?;
        let s = OsStr::from_bytes(&bytes);
        Ok(PathBuf::from(s))
    }

    #[cfg(not(unix))]
    fn convert_path<R: gimli::Reader<Endian = gimli::RunTimeEndian>>(
        r: &R,
    ) -> Result<PathBuf, gimli::Error> {
        let bytes = r.to_slice()?;
        let s = std::str::from_utf8(&bytes).map_err(|_| gimli::Error::BadUtf8)?;
        Ok(PathBuf::from(s))
    }

    fn load_section<'data, O, R, F>(
        id: gimli::SectionId,
        file: &O,
        endian: R::Endian,
        loader: &mut F,
    ) -> R
    where
        O: Object<'data>,
        R: gimli::Reader<Endian = gimli::RunTimeEndian>,
        F: FnMut(Cow<'data, [u8]>, R::Endian) -> R,
    {
        use object::ObjectSection;

        let data = id
            .dwo_name()
            .and_then(|dwo_name| {
                file.section_by_name(dwo_name)
                    .and_then(|section| section.uncompressed_data().ok())
            })
            .unwrap_or(Cow::Borrowed(&[]));
        loader(data, endian)
    }

    /// A simple builtin split DWARF loader.
    pub struct SplitDwarfLoader<R, F>
    where
        R: gimli::Reader<Endian = gimli::RunTimeEndian>,
        F: FnMut(Cow<'_, [u8]>, R::Endian) -> R,
    {
        loader: F,
        dwarf_package: Option<gimli::DwarfPackage<R>>,
    }

    impl<R, F> SplitDwarfLoader<R, F>
    where
        R: gimli::Reader<Endian = gimli::RunTimeEndian>,
        F: FnMut(Cow<'_, [u8]>, R::Endian) -> R,
    {
        fn load_dwarf_package(
            loader: &mut F,
            path: Option<PathBuf>,
        ) -> Option<gimli::DwarfPackage<R>> {
            let mut path = path.map_or_else(std::env::current_exe, Ok).ok()?;
            let dwp_extension = path.extension().map_or_else(
                || OsString::from("dwp"),
                |previous_extension| {
                    let mut previous_extension = previous_extension.to_os_string();
                    previous_extension.push(".dwp");
                    previous_extension
                },
            );
            path.set_extension(dwp_extension);
            let file = File::open(&path).ok()?;
            let map = unsafe { memmap2::Mmap::map(&file).ok()? };
            let dwp = object::File::parse(&*map).ok()?;

            let endian = if dwp.is_little_endian() {
                gimli::RunTimeEndian::Little
            } else {
                gimli::RunTimeEndian::Big
            };

            let empty = loader(Cow::Borrowed(&[]), endian);
            gimli::DwarfPackage::load::<_, gimli::Error>(
                |section_id| Ok(load_section(section_id, &dwp, endian, loader)),
                empty,
            )
            .ok()
        }

        /// Create a new split DWARF loader.
        pub fn new(mut loader: F, path: Option<PathBuf>) -> SplitDwarfLoader<R, F> {
            let dwarf_package = SplitDwarfLoader::load_dwarf_package(&mut loader, path);
            SplitDwarfLoader {
                loader,
                dwarf_package,
            }
        }

        /// Run the provided `LookupResult` to completion, loading any necessary
        /// split DWARF along the way.
        pub fn run<L>(&mut self, mut l: LookupResult<L>) -> L::Output
        where
            L: LookupContinuation<Buf = R>,
        {
            loop {
                let (load, continuation) = match l {
                    LookupResult::Output(output) => break output,
                    LookupResult::Load { load, continuation } => (load, continuation),
                };

                let mut r: Option<Arc<gimli::Dwarf<_>>> = None;
                if let Some(dwp) = self.dwarf_package.as_ref() {
                    if let Ok(Some(cu)) = dwp.find_cu(load.dwo_id, &load.parent) {
                        r = Some(Arc::new(cu));
                    }
                }

                if r.is_none() {
                    let mut path = PathBuf::new();
                    if let Some(p) = load.comp_dir.as_ref() {
                        if let Ok(p) = convert_path(p) {
                            path.push(p);
                        }
                    }

                    if let Some(p) = load.path.as_ref() {
                        if let Ok(p) = convert_path(p) {
                            path.push(p);
                        }
                    }

                    if let Ok(file) = File::open(&path) {
                        if let Ok(map) = unsafe { memmap2::Mmap::map(&file) } {
                            if let Ok(file) = object::File::parse(&*map) {
                                let endian = if file.is_little_endian() {
                                    gimli::RunTimeEndian::Little
                                } else {
                                    gimli::RunTimeEndian::Big
                                };

                                r = gimli::Dwarf::load::<_, gimli::Error>(|id| {
                                    Ok(load_section(id, &file, endian, &mut self.loader))
                                })
                                .ok()
                                .map(|mut dwo_dwarf| {
                                    dwo_dwarf.make_dwo(&load.parent);
                                    Arc::new(dwo_dwarf)
                                });
                            }
                        }
                    }
                }

                l = continuation.resume(r);
            }
        }
    }
}

/// # Safety
/// Will access the global [`FullBacktraceCollector`].
/// Calling this function concurrently might be racey.
#[expect(clippy::too_many_lines, clippy::unnecessary_cast)]
pub unsafe fn asan_report(rt: &AsanGiovese, qemu: Qemu, pc: GuestAddr, err: &AsanError) {
    let mut regions = HashMap::new();
    for region in qemu.mappings() {
        if let Some(path) = region.path() {
            let start = region.start();
            let end = region.end();
            let entry = regions.entry(path.to_owned()).or_insert(start..end);
            if start < entry.start {
                *entry = start..entry.end;
            }
            if end > entry.end {
                *entry = entry.start..end;
            }
        }
    }

    let mut resolvers = vec![];
    let mut images = vec![];
    let mut ranges = RangeMap::new();

    for (path, rng) in regions {
        let data = fs::read(&path);
        if data.is_err() {
            continue;
        }
        let data = data.unwrap();
        let idx = images.len();
        images.push((path, data));
        ranges.insert(rng, idx);
    }

    let arena_data = typed_arena::Arena::new();

    for img in &images {
        if let Ok(obj) = object::read::File::parse(&*img.1) {
            let endian = if obj.is_little_endian() {
                addr2line::gimli::RunTimeEndian::Little
            } else {
                addr2line::gimli::RunTimeEndian::Big
            };

            let mut load_section = |id: addr2line::gimli::SectionId| -> Result<_, _> {
                load_file_section(id, &obj, endian, &arena_data)
            };

            let dwarf = addr2line::gimli::Dwarf::load(&mut load_section).unwrap();
            let ctx = addr2line::Context::from_dwarf(dwarf)
                .expect("Failed to create an addr2line context");

            //let ctx = addr2line::Context::new(&obj).expect("Failed to create an addr2line context");
            resolvers.push(Some((obj, ctx)));
        } else {
            resolvers.push(None);
        }
    }

    let resolve_addr = |addr: GuestAddr| -> String {
        let mut info = String::new();
        if let Some((rng, idx)) = ranges.get_key_value(&addr) {
            let raddr = (addr - rng.start) as u64;
            if let Some((obj, ctx)) = resolvers[*idx].as_ref() {
                let symbols = obj.symbol_map();
                let mut func = symbols.get(raddr).map(|x| x.name().to_string());

                if func.is_none() {
                    let pathname = PathBuf::from(images[*idx].0.clone());
                    let mut split_dwarf_loader = addr2line_legacy::SplitDwarfLoader::new(
                        |data, endian| {
                            addr2line::gimli::EndianSlice::new(
                                arena_data.alloc(Cow::Owned(data.into_owned())),
                                endian,
                            )
                        },
                        Some(pathname),
                    );

                    let frames = ctx.find_frames(raddr);
                    if let Ok(mut frames) = split_dwarf_loader.run(frames) {
                        if let Some(frame) = frames.next().unwrap_or(None) {
                            if let Some(function) = frame.function {
                                if let Ok(name) = function.raw_name() {
                                    let demangled =
                                        addr2line::demangle_auto(name, function.language);
                                    func = Some(demangled.to_string());
                                }
                            }
                        }
                    }
                }

                if let Some(name) = func {
                    info += " in ";
                    info += &name;
                }

                if let Some(loc) = ctx.find_location(raddr).unwrap_or(None) {
                    if info.is_empty() {
                        info += " in";
                    }
                    info += " ";
                    if let Some(file) = loc.file {
                        info += file;
                    }
                    if let Some(line) = loc.line {
                        info += ":";
                        info += &line.to_string();
                    }
                } else {
                    info += &format!(" ({}+{raddr:#x})", images[*idx].0);
                }
            }
            if info.is_empty() {
                info += &format!(" ({}+{raddr:#x})", images[*idx].0);
            }
        }
        info
    };

    eprintln!("=================================================================");
    let backtrace = FullBacktraceCollector::backtrace()
        .map(|r| {
            let mut v = r.to_vec();
            v.push(pc);
            v
        })
        .unwrap_or(vec![pc]);
    eprintln!("AddressSanitizer Error: {err}");
    for (i, addr) in backtrace.iter().rev().enumerate() {
        eprintln!("\t#{i} {addr:#x}{}", resolve_addr(*addr));
    }
    let addr = match err {
        AsanError::Read(addr, _) | AsanError::Write(addr, _) | AsanError::BadFree(addr, _) => {
            Some(*addr)
        }
        AsanError::MemLeak(_) | AsanError::Signal(_) => None,
    };
    if let Some(addr) = addr {
        let print_bts = |item: &AllocTreeItem| {
            if item.allocated {
                eprintln!("Allocated at:");
            } else {
                eprintln!("Freed at:");
                for (i, addr) in item.free_backtrace.iter().rev().enumerate() {
                    eprintln!("\t#{i} {addr:#x}{}", resolve_addr(*addr));
                }
                eprintln!("And previously allocated at:");
            }

            for (i, addr) in item.backtrace.iter().rev().enumerate() {
                eprintln!("\t#{i} {addr:#x}{}", resolve_addr(*addr));
            }
        };

        if let Some((chunk, item)) = rt.alloc_get_clone(addr) {
            eprintln!(
                "Address {addr:#x} is {} bytes inside the {}-byte chunk [{:#x},{:#x})",
                addr - chunk.start,
                chunk.end - chunk.start,
                chunk.start,
                chunk.end
            );
            print_bts(&item);
        } else {
            let mut found = false;
            rt.alloc_map_interval(
                (addr..=(addr + DEFAULT_REDZONE_SIZE as GuestAddr)).into(),
                |chunk, item| {
                    if found {
                        return;
                    }
                    found = true;
                    eprintln!(
                        "Address {addr:#x} is {} bytes to the left of the {}-byte chunk [{:#x},{:#x})",
                        chunk.start - addr,
                        chunk.end - chunk.start,
                        chunk.start,
                        chunk.end
                    );
                    print_bts(item);
                },
            );
            found = false;
            rt.alloc_map_interval(
                ((addr - DEFAULT_REDZONE_SIZE as GuestAddr)..addr).into(),
                |chunk, item| {
                    if found {
                        return;
                    }
                    found = true;
                    eprintln!(
                        "Address {addr:#x} is {} bytes to the right of the {}-byte chunk [{:#x},{:#x})",
                        addr - chunk.end,
                        chunk.end - chunk.start,
                        chunk.start,
                        chunk.end
                    );
                    print_bts(item);
                },
            );
        }
    }

    // fix pc in case it is not synced (in hooks)
    qemu.write_reg(Regs::Pc, pc).unwrap();
    eprint!(
        "Context:\n{}",
        qemu.current_cpu().unwrap().display_context()
    );
}<|MERGE_RESOLUTION|>--- conflicted
+++ resolved
@@ -305,13 +305,8 @@
 
     #[inline]
     #[must_use]
-<<<<<<< HEAD
-    #[allow(clippy::cast_sign_loss)]
+    #[expect(clippy::cast_sign_loss)]
     pub fn is_invalid_access_n(qemu: Qemu, addr: GuestAddr, n: usize) -> bool {
-=======
-    #[expect(clippy::cast_sign_loss)]
-    pub fn is_invalid_access(qemu: Qemu, addr: GuestAddr, n: usize) -> bool {
->>>>>>> 742773bc
         unsafe {
             if n == 0 {
                 return false;
