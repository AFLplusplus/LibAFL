--- conflicted
+++ resolved
@@ -13,13 +13,8 @@
 
 use crate::{
     modules::{
-<<<<<<< HEAD
-        calls::FullBacktraceCollector, edges::Predicates, snapshot::SnapshotModule, EmulatorModule,
-        EmulatorModuleTuple,
-=======
         calls::FullBacktraceCollector, snapshot::SnapshotModule, utils::filters::HasAddressFilter,
-        EmulatorModule, EmulatorModuleTuple,
->>>>>>> 72adb483
+        EmulatorModule, EmulatorModuleTuple, edges::Predicates,
     },
     qemu::MemAccessInfo,
     sys::TCGTemp,
@@ -672,7 +667,7 @@
     empty: bool,
     rt: Pin<Box<AsanGiovese>>,
     filter: StdAddressFilter,
-    use_rca: bool,
+    pub use_rca: bool,
 }
 
 impl AsanModule {
@@ -1065,6 +1060,7 @@
                 unreachable!("Impossible. else you coded it wrong.")
             }
         };
+        println!("AA");
     }
 
     h.read::<N>(qemu, id as GuestAddr, addr);
