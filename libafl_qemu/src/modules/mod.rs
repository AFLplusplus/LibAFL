use core::{fmt::Debug, ops::Range};
use std::cell::UnsafeCell;

use hashbrown::HashSet;
use libafl::{executors::ExitKind, inputs::UsesInput, observers::ObserversTuple};
use libafl_bolts::tuples::{MatchFirstType, SplitBorrowExtractFirstType};
use libafl_qemu_sys::{GuestAddr, GuestPhysAddr};

#[cfg(emulation_mode = "usermode")]
pub mod usermode;
#[cfg(emulation_mode = "usermode")]
pub use usermode::*;

#[cfg(emulation_mode = "systemmode")]
pub mod systemmode;
#[cfg(emulation_mode = "systemmode")]
#[allow(unused_imports)]
pub use systemmode::*;

pub mod edges;
pub use edges::EdgeCoverageModule;

#[cfg(not(cpu_target = "hexagon"))]
pub mod calls;
#[cfg(not(cpu_target = "hexagon"))]
pub use calls::CallTracerModule;

#[cfg(not(any(cpu_target = "mips", cpu_target = "hexagon")))]
pub mod cmplog;
#[cfg(not(any(cpu_target = "mips", cpu_target = "hexagon")))]
pub use cmplog::CmpLogModule;

use crate::{emu::EmulatorModules, Qemu};

/// A module for `libafl_qemu`.
// TODO remove 'static when specialization will be stable
pub trait EmulatorModule<S>: 'static + Debug
where
    S: UsesInput,
{
    type ModuleAddressFilter: AddressFilter;
    type ModulePageFilter: PageFilter;

    const HOOKS_DO_SIDE_EFFECTS: bool = true;

    /// Initialize the module, mostly used to install some hooks early.
    /// This is always run when Emulator gets initialized, in any case.
    /// Install here hooks that should be alive for the whole execution of the VM.
    fn init_module<ET>(&self, _emulator_modules: &mut EmulatorModules<ET, S>)
    where
        ET: EmulatorModuleTuple<S>,
    {
    }

<<<<<<< HEAD
    /// Run once just before fuzzing starts.
    /// This call can be delayed to the point at which fuzzing is supposed to start.
    /// It is mostly used to avoid running hooks during VM initialization, either
    /// because it is useless or it would produce wrong results.
    fn first_exec<ET>(&mut self, _emulator_modules: &mut EmulatorModules<ET, S>)
=======
    fn first_exec<ET>(&mut self, _state: &mut S, _emulator_modules: &mut EmulatorModules<ET, S>)
>>>>>>> 2c676f03
    where
        ET: EmulatorModuleTuple<S>,
    {
    }

<<<<<<< HEAD
    /// Run before a new fuzzing run starts.
    fn pre_exec<ET>(&mut self, _emulator_modules: &mut EmulatorModules<ET, S>, _input: &S::Input)
    where
=======
    fn pre_exec<ET>(
        &mut self,
        _state: &mut S,
        _emulator_modules: &mut EmulatorModules<ET, S>,
        _input: &S::Input,
    ) where
>>>>>>> 2c676f03
        ET: EmulatorModuleTuple<S>,
    {
    }

    /// Run after a fuzzing run ends.
    fn post_exec<OT, ET>(
        &mut self,
        _state: &mut S,
        _emulator_modules: &mut EmulatorModules<ET, S>,
        _input: &S::Input,
        _observers: &mut OT,
        _exit_kind: &mut ExitKind,
    ) where
        OT: ObserversTuple<S>,
        ET: EmulatorModuleTuple<S>,
    {
    }

    fn address_filter(&self) -> &Self::ModuleAddressFilter;
    fn address_filter_mut(&mut self) -> &mut Self::ModuleAddressFilter;

    fn page_filter(&self) -> &Self::ModulePageFilter;
    fn page_filter_mut(&mut self) -> &mut Self::ModulePageFilter;
}

pub trait EmulatorModuleTuple<S>:
    MatchFirstType + for<'a> SplitBorrowExtractFirstType<'a> + Unpin
where
    S: UsesInput,
{
    const HOOKS_DO_SIDE_EFFECTS: bool;

    fn init_modules_all<ET>(&self, _emulator_modules: &mut EmulatorModules<ET, S>)
    where
        ET: EmulatorModuleTuple<S>;

<<<<<<< HEAD
    fn first_exec_all<ET>(&mut self, emulator_modules: &mut EmulatorModules<ET, S>)
    where
        ET: EmulatorModuleTuple<S>;

    fn pre_exec_all<ET>(&mut self, emulator_modules: &mut EmulatorModules<ET, S>, input: &S::Input)
    where
=======
    fn first_exec_all<ET>(
        &mut self,
        _emulator_modules: &mut EmulatorModules<ET, S>,
        _state: &mut S,
    ) where
        ET: EmulatorModuleTuple<S>;

    fn pre_exec_all<ET>(
        &mut self,
        _emulator_modules: &mut EmulatorModules<ET, S>,
        _input: &S::Input,
        _state: &mut S,
    ) where
>>>>>>> 2c676f03
        ET: EmulatorModuleTuple<S>;

    fn post_exec_all<OT, ET>(
        &mut self,
<<<<<<< HEAD
        emulator_modules: &mut EmulatorModules<ET, S>,
        input: &S::Input,
        observers: &mut OT,
        exit_kind: &mut ExitKind,
=======
        _emulator_modules: &mut EmulatorModules<ET, S>,
        _input: &S::Input,
        _observers: &mut OT,
        _state: &mut S,
        _exit_kind: &mut ExitKind,
>>>>>>> 2c676f03
    ) where
        OT: ObserversTuple<S>,
        ET: EmulatorModuleTuple<S>;

    fn allow_address_range_all(&mut self, address_range: Range<GuestAddr>);

    fn allow_page_id_all(&mut self, page_id: GuestPhysAddr);
}

impl<S> EmulatorModuleTuple<S> for ()
where
    S: UsesInput,
{
    const HOOKS_DO_SIDE_EFFECTS: bool = false;

    fn init_modules_all<ET>(&self, _emulator_modules: &mut EmulatorModules<ET, S>)
    where
        ET: EmulatorModuleTuple<S>,
    {
    }

    fn first_exec_all<ET>(&mut self, _emulator_modules: &mut EmulatorModules<ET, S>, _state: &mut S)
    where
        ET: EmulatorModuleTuple<S>,
    {
    }

    fn pre_exec_all<ET>(
        &mut self,
        _emulator_modules: &mut EmulatorModules<ET, S>,
        _input: &S::Input,
        _state: &mut S,
    ) where
        ET: EmulatorModuleTuple<S>,
    {
    }

    fn post_exec_all<OT, ET>(
        &mut self,
        _emulator_modules: &mut EmulatorModules<ET, S>,
        _input: &S::Input,
        _observers: &mut OT,
        _state: &mut S,
        _exit_kind: &mut ExitKind,
    ) where
        OT: ObserversTuple<S>,
        ET: EmulatorModuleTuple<S>,
    {
    }

    fn allow_address_range_all(&mut self, _address_range: Range<GuestAddr>) {}

    fn allow_page_id_all(&mut self, _page_id: GuestPhysAddr) {}
}

impl<Head, Tail, S> EmulatorModuleTuple<S> for (Head, Tail)
where
    Head: EmulatorModule<S> + Unpin,
    Tail: EmulatorModuleTuple<S>,
    S: UsesInput + Unpin,
{
    const HOOKS_DO_SIDE_EFFECTS: bool = Head::HOOKS_DO_SIDE_EFFECTS || Tail::HOOKS_DO_SIDE_EFFECTS;

    fn init_modules_all<ET>(&self, emulator_modules: &mut EmulatorModules<ET, S>)
    where
        ET: EmulatorModuleTuple<S>,
    {
        self.0.init_module(emulator_modules);
        self.1.init_modules_all(emulator_modules);
    }

    fn first_exec_all<ET>(&mut self, emulator_modules: &mut EmulatorModules<ET, S>, state: &mut S)
    where
        ET: EmulatorModuleTuple<S>,
    {
        self.0.first_exec(state, emulator_modules);
        self.1.first_exec_all(emulator_modules, state);
    }

    fn pre_exec_all<ET>(
        &mut self,
        emulator_modules: &mut EmulatorModules<ET, S>,
        input: &S::Input,
        state: &mut S,
    ) where
        ET: EmulatorModuleTuple<S>,
    {
        self.0.pre_exec(state, emulator_modules, input);
        self.1.pre_exec_all(emulator_modules, input, state);
    }

    fn post_exec_all<OT, ET>(
        &mut self,
        emulator_modules: &mut EmulatorModules<ET, S>,
        input: &S::Input,
        observers: &mut OT,
        state: &mut S,
        exit_kind: &mut ExitKind,
    ) where
        OT: ObserversTuple<S>,
        ET: EmulatorModuleTuple<S>,
    {
        self.0
            .post_exec(state, emulator_modules, input, observers, exit_kind);
        self.1
            .post_exec_all(emulator_modules, input, observers, state, exit_kind);
    }

    fn allow_address_range_all(&mut self, address_range: Range<GuestAddr>) {
        self.0.address_filter_mut().allow(address_range.clone());
        self.1.allow_address_range_all(address_range)
    }

    fn allow_page_id_all(&mut self, page_id: GuestPhysAddr) {
        self.0.page_filter_mut().allow(page_id.clone());
        self.1.allow_page_id_all(page_id)
    }
}

#[derive(Debug, Clone)]
pub enum FilterList<T> {
    AllowList(T),
    DenyList(T),
    None,
}

impl<T> AddressFilter for FilterList<T>
where
    T: AddressFilter,
{
    fn allow(&mut self, address_range: Range<GuestAddr>) {
        match self {
            FilterList::AllowList(allow_list) => allow_list.allow(address_range),
            FilterList::DenyList(_deny_list) => {
                todo!()
            }
            FilterList::None => {}
        }
    }

    fn allowed(&self, address: &GuestAddr) -> bool {
        match self {
            FilterList::AllowList(allow_list) => allow_list.allowed(address),
            FilterList::DenyList(deny_list) => !deny_list.allowed(address),
            FilterList::None => true,
        }
    }
}

impl<T> PageFilter for FilterList<T>
where
    T: PageFilter,
{
    fn allow(&mut self, page_id: GuestPhysAddr) {
        match self {
            FilterList::AllowList(allow_list) => allow_list.allow(page_id),
            FilterList::DenyList(_deny_list) => {
                todo!()
            }
            FilterList::None => {}
        }
    }

    fn allowed(&self, page: &GuestPhysAddr) -> bool {
        match self {
            FilterList::AllowList(allow_list) => allow_list.allowed(page),
            FilterList::DenyList(deny_list) => !deny_list.allowed(page),
            FilterList::None => true,
        }
    }
}

#[derive(Clone, Debug)]
pub struct StdAddressFilter {
    // ideally, we should use a tree
    allowed_addresses: Vec<Range<GuestAddr>>,
}

impl Default for StdAddressFilter {
    fn default() -> Self {
        Self {
            allowed_addresses: Vec::new(),
        }
    }
}

impl AddressFilter for StdAddressFilter {
    fn allow(&mut self, address_range: Range<GuestAddr>) {
        self.allowed_addresses.push(address_range);
        Qemu::get().unwrap().flush_jit()
    }

    fn allowed(&self, addr: &GuestAddr) -> bool {
        if self.allowed_addresses.is_empty() {
            return true;
        }

        for addr_range in &self.allowed_addresses {
            if addr_range.contains(addr) {
                return true;
            }
        }

        false
    }
}

#[derive(Clone, Debug)]
pub struct StdPageFilter {
    allowed_pages: HashSet<GuestPhysAddr>,
}

impl Default for StdPageFilter {
    fn default() -> Self {
        Self {
            allowed_pages: HashSet::new(),
        }
    }
}

impl PageFilter for StdPageFilter {
    fn allow(&mut self, page_id: GuestPhysAddr) {
        self.allowed_pages.insert(page_id);
        Qemu::get().unwrap().flush_jit()
    }

    fn allowed(&self, paging_id: &GuestPhysAddr) -> bool {
        // if self.allowed_pages.is_empty() {
        //     return true;
        // }

        self.allowed_pages.contains(paging_id)
    }
}

// adapted from https://xorshift.di.unimi.it/splitmix64.c
#[must_use]
pub fn hash_me(mut x: u64) -> u64 {
    x = (x ^ (x.overflowing_shr(30).0))
        .overflowing_mul(0xbf58476d1ce4e5b9)
        .0;
    x = (x ^ (x.overflowing_shr(27).0))
        .overflowing_mul(0x94d049bb133111eb)
        .0;
    x ^ (x.overflowing_shr(31).0)
}

pub trait AddressFilter: 'static + Debug {
    fn allow(&mut self, address_range: Range<GuestAddr>);

    fn allowed(&self, address: &GuestAddr) -> bool;
}

#[derive(Debug)]
pub struct NopAddressFilter;
impl AddressFilter for NopAddressFilter {
    fn allow(&mut self, _address: Range<GuestAddr>) {}

    fn allowed(&self, _address: &GuestAddr) -> bool {
        true
    }
}

pub trait PageFilter: 'static + Debug {
    fn allow(&mut self, page_id: GuestPhysAddr);

    fn allowed(&self, page_id: &GuestPhysAddr) -> bool;
}

#[derive(Debug)]
pub struct NopPageFilter;
impl PageFilter for NopPageFilter {
    fn allow(&mut self, _page_id: GuestPhysAddr) {}

    fn allowed(&self, _page_id: &GuestPhysAddr) -> bool {
        true
    }
}

// static mut NOP_ADDRESS_FILTER: UnsafeCell<NopAddressFilter> =
//      UnsafeCell::new(NopAddressFilter);
static mut NOP_PAGE_FILTER: UnsafeCell<NopPageFilter> = UnsafeCell::new(NopPageFilter);<|MERGE_RESOLUTION|>--- conflicted
+++ resolved
@@ -52,32 +52,23 @@
     {
     }
 
-<<<<<<< HEAD
     /// Run once just before fuzzing starts.
     /// This call can be delayed to the point at which fuzzing is supposed to start.
     /// It is mostly used to avoid running hooks during VM initialization, either
     /// because it is useless or it would produce wrong results.
-    fn first_exec<ET>(&mut self, _emulator_modules: &mut EmulatorModules<ET, S>)
-=======
     fn first_exec<ET>(&mut self, _state: &mut S, _emulator_modules: &mut EmulatorModules<ET, S>)
->>>>>>> 2c676f03
-    where
-        ET: EmulatorModuleTuple<S>,
-    {
-    }
-
-<<<<<<< HEAD
+    where
+        ET: EmulatorModuleTuple<S>,
+    {
+    }
+
     /// Run before a new fuzzing run starts.
-    fn pre_exec<ET>(&mut self, _emulator_modules: &mut EmulatorModules<ET, S>, _input: &S::Input)
-    where
-=======
     fn pre_exec<ET>(
         &mut self,
         _state: &mut S,
         _emulator_modules: &mut EmulatorModules<ET, S>,
         _input: &S::Input,
     ) where
->>>>>>> 2c676f03
         ET: EmulatorModuleTuple<S>,
     {
     }
@@ -114,44 +105,28 @@
     where
         ET: EmulatorModuleTuple<S>;
 
-<<<<<<< HEAD
-    fn first_exec_all<ET>(&mut self, emulator_modules: &mut EmulatorModules<ET, S>)
-    where
+    fn first_exec_all<ET>(
+        &mut self,
+        emulator_modules: &mut EmulatorModules<ET, S>,
+        state: &mut S,
+    ) where
         ET: EmulatorModuleTuple<S>;
 
-    fn pre_exec_all<ET>(&mut self, emulator_modules: &mut EmulatorModules<ET, S>, input: &S::Input)
-    where
-=======
-    fn first_exec_all<ET>(
-        &mut self,
-        _emulator_modules: &mut EmulatorModules<ET, S>,
-        _state: &mut S,
+    fn pre_exec_all<ET>(
+        &mut self,
+        emulator_modules: &mut EmulatorModules<ET, S>,
+        input: &S::Input,
+        state: &mut S,
     ) where
         ET: EmulatorModuleTuple<S>;
 
-    fn pre_exec_all<ET>(
-        &mut self,
-        _emulator_modules: &mut EmulatorModules<ET, S>,
-        _input: &S::Input,
-        _state: &mut S,
-    ) where
->>>>>>> 2c676f03
-        ET: EmulatorModuleTuple<S>;
-
     fn post_exec_all<OT, ET>(
         &mut self,
-<<<<<<< HEAD
         emulator_modules: &mut EmulatorModules<ET, S>,
         input: &S::Input,
         observers: &mut OT,
+        state: &mut S,
         exit_kind: &mut ExitKind,
-=======
-        _emulator_modules: &mut EmulatorModules<ET, S>,
-        _input: &S::Input,
-        _observers: &mut OT,
-        _state: &mut S,
-        _exit_kind: &mut ExitKind,
->>>>>>> 2c676f03
     ) where
         OT: ObserversTuple<S>,
         ET: EmulatorModuleTuple<S>;
