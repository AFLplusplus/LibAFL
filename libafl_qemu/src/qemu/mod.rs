--- conflicted
+++ resolved
@@ -29,18 +29,15 @@
 use num_traits::Num;
 use strum::IntoEnumIterator;
 
-use crate::{GuestAddrKind, GuestReg, QemuParams, Regs};
+use crate::{GuestAddrKind, GuestReg, Regs};
 
 pub mod config;
 use config::QemuConfig;
-<<<<<<< HEAD
-=======
 
 pub mod error;
 pub use error::{
     QemuError, QemuExitError, QemuInitError, QemuRWError, QemuRWErrorCause, QemuRWErrorKind,
 };
->>>>>>> b85ab067
 
 #[cfg(feature = "usermode")]
 mod usermode;
@@ -59,35 +56,6 @@
 static mut QEMU_IS_INITIALIZED: bool = false;
 
 pub(super) static QEMU_CONFIG: OnceLock<QemuConfig> = OnceLock::new();
-<<<<<<< HEAD
-
-#[derive(Debug)]
-pub enum QemuError {
-    Init(QemuInitError),
-    Exit(QemuExitError),
-    RW(QemuRWError),
-}
-
-impl From<QemuError> for libafl::Error {
-    fn from(qemu_error: QemuError) -> Self {
-        libafl::Error::runtime(qemu_error)
-    }
-}
-
-impl From<QemuError> for String {
-    fn from(qemu_error: QemuError) -> Self {
-        format!("LibAFL QEMU Error: {qemu_error:?}")
-    }
-}
-
-#[derive(Debug)]
-pub enum QemuInitError {
-    MultipleInstances,
-    EmptyArgs,
-    TooManyArgs(usize),
-}
-=======
->>>>>>> b85ab067
 
 #[derive(Debug, Clone)]
 pub enum QemuExitReason {
@@ -516,26 +484,6 @@
 
 #[allow(clippy::unused_self)]
 impl Qemu {
-<<<<<<< HEAD
-    pub fn init_with_params(params: &QemuParams) -> Result<Self, QemuInitError> {
-        match params {
-            QemuParams::Config(config) => Self::init_with_config(config),
-            QemuParams::Cli(cli) => Self::init(cli.as_ref()),
-        }
-    }
-
-    pub fn init_with_config(config: &QemuConfig) -> Result<Self, QemuInitError> {
-        let qemu_args: Vec<String> = config.into();
-
-        QEMU_CONFIG
-            .set(config.clone())
-            .map_err(|_| unreachable!("BUG: QEMU_CONFIG was already set but Qemu was not init!"))?;
-
-        Self::init(qemu_args.as_ref())
-    }
-
-=======
->>>>>>> b85ab067
     #[allow(clippy::must_use_candidate, clippy::similar_names)]
     pub fn init<T>(params: T) -> Result<Self, QemuInitError>
     where
