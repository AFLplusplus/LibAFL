//! Low-level QEMU library
//!
//! This module exposes the low-level QEMU library through [`Qemu`].
//! To access higher-level features of QEMU, it is recommended to use [`crate::Emulator`] instead.

use core::{
    cmp::{Ordering, PartialOrd},
    fmt, ptr,
};
use std::{
    ffi::{c_void, CString},
    fmt::{Display, Formatter},
    intrinsics::{copy_nonoverlapping, transmute},
    mem::MaybeUninit,
    ops::Range,
    pin::Pin,
    sync::OnceLock,
};

use libafl_bolts::os::unix_signals::Signal;
use libafl_qemu_sys::{
    libafl_flush_jit, libafl_get_exit_reason, libafl_page_from_addr, libafl_qemu_add_gdb_cmd,
    libafl_qemu_cpu_index, libafl_qemu_current_cpu, libafl_qemu_gdb_reply, libafl_qemu_get_cpu,
    libafl_qemu_init, libafl_qemu_num_cpus, libafl_qemu_num_regs, libafl_qemu_read_reg,
    libafl_qemu_remove_breakpoint, libafl_qemu_set_breakpoint, libafl_qemu_trigger_breakpoint,
    libafl_qemu_write_reg, CPUArchState, CPUStatePtr, FatPtr, GuestAddr, GuestPhysAddr, GuestUsize,
    GuestVirtAddr,
};
use num_traits::Num;
use strum::IntoEnumIterator;

use crate::{GuestAddrKind, GuestReg, Regs};

pub mod config;
use config::QemuConfig;

pub mod error;
pub use error::{
    QemuError, QemuExitError, QemuInitError, QemuRWError, QemuRWErrorCause, QemuRWErrorKind,
};

#[cfg(feature = "usermode")]
mod usermode;
#[cfg(feature = "usermode")]
pub use usermode::*;

#[cfg(feature = "systemmode")]
mod systemmode;
#[cfg(feature = "systemmode")]
pub use systemmode::*;

mod hooks;
pub use hooks::*;

use crate::config::QemuConfigBuilder;

static mut QEMU_IS_INITIALIZED: bool = false;

pub(super) static QEMU_CONFIG: OnceLock<QemuConfig> = OnceLock::new();

#[allow(clippy::vec_box)]
static mut GDB_COMMANDS: Vec<Box<FatPtr>> = Vec::new();

pub trait HookId {
    fn remove(&self, invalidate_block: bool) -> bool;
}

pub trait ArchExtras {
    fn read_return_address(&self) -> Result<GuestReg, QemuRWError>;
    fn write_return_address<T>(&self, val: T) -> Result<(), QemuRWError>
    where
        T: Into<GuestReg>;
    fn read_function_argument(
        &self,
        conv: CallingConvention,
        idx: u8,
    ) -> Result<GuestReg, QemuRWError>;
    fn write_function_argument<T>(
        &self,
        conv: CallingConvention,
        idx: i32,
        val: T,
    ) -> Result<(), QemuRWError>
    where
        T: Into<GuestReg>;
}

#[derive(Debug, Clone)]
pub enum QemuExitReason {
    /// QEMU ended for some internal reason
    End(QemuShutdownCause),

    /// Breakpoint triggered. Contains the address of the trigger
    Breakpoint(GuestAddr),

    /// Synchronous exit: The guest triggered a backdoor and should return to `LibAFL`.
    SyncExit,

    /// Timeout, and it has been requested to be handled by the harness.
    Timeout,
}

<<<<<<< HEAD
=======
#[derive(Debug, Clone)]
pub enum QemuExitError {
    UnknownKind, // Exit reason was not NULL, but exit kind is unknown. Should never happen.
    UnexpectedExit, // Qemu exited without going through an expected exit point. Can be caused by a crash for example.
}

#[derive(Debug, Clone)]
pub enum QemuRWErrorKind {
    Read,
    Write,
}

#[derive(Debug, Clone)]
pub enum QemuRWErrorCause {
    WrongCallingConvention(CallingConvention, CallingConvention), // expected, given
    WrongArgument(i32),
    CurrentCpuNotFound,
    Reg(i32),
    WrongMemoryLocation(GuestAddr, usize), // addr, size
}

#[derive(Debug, Clone)]
#[expect(dead_code)]
pub struct QemuRWError {
    kind: QemuRWErrorKind,
    cause: QemuRWErrorCause,
    cpu: Option<CPUStatePtr>, // Only makes sense when cause != CurrentCpuNotFound
}

impl QemuRWError {
    #[must_use]
    pub fn new(kind: QemuRWErrorKind, cause: QemuRWErrorCause, cpu: Option<CPUStatePtr>) -> Self {
        Self { kind, cause, cpu }
    }

    pub fn wrong_mem_location(
        kind: QemuRWErrorKind,
        cpu: CPUStatePtr,
        addr: GuestAddr,
        size: usize,
    ) -> Self {
        Self::new(
            kind,
            QemuRWErrorCause::WrongMemoryLocation(addr, size),
            Some(cpu),
        )
    }

    #[must_use]
    pub fn current_cpu_not_found(kind: QemuRWErrorKind) -> Self {
        Self::new(kind, QemuRWErrorCause::CurrentCpuNotFound, None)
    }

    #[must_use]
    pub fn new_argument_error(kind: QemuRWErrorKind, reg_id: i32) -> Self {
        Self::new(kind, QemuRWErrorCause::WrongArgument(reg_id), None)
    }

    pub fn check_conv(
        kind: QemuRWErrorKind,
        expected_conv: CallingConvention,
        given_conv: CallingConvention,
    ) -> Result<(), Self> {
        if expected_conv != given_conv {
            return Err(Self::new(
                kind,
                QemuRWErrorCause::WrongCallingConvention(expected_conv, given_conv),
                None,
            ));
        }

        Ok(())
    }
}

>>>>>>> 742773bc
/// The thin wrapper around QEMU.
/// It is considered unsafe to use it directly.
/// Prefer using `Emulator` instead in case of doubt.
#[derive(Clone, Copy, Debug)]
pub struct Qemu {
    _private: (),
}

#[derive(Clone, Debug)]
pub enum QemuParams {
    Config(QemuConfig),
    Cli(Vec<String>),
}

#[derive(Debug, Clone)]
pub struct QemuMemoryChunk {
    addr: GuestAddrKind,
    size: GuestReg,
    cpu: Option<CPU>,
}

<<<<<<< HEAD
=======
#[expect(clippy::vec_box)]
static mut GDB_COMMANDS: Vec<Box<FatPtr>> = Vec::new();

unsafe extern "C" fn gdb_cmd(data: *mut c_void, buf: *mut u8, len: usize) -> bool {
    unsafe {
        let closure = &mut *(data as *mut Box<dyn for<'r> FnMut(Qemu, &'r str) -> bool>);
        let cmd = std::str::from_utf8_unchecked(std::slice::from_raw_parts(buf, len));
        let qemu = Qemu::get_unchecked();
        closure(qemu, cmd)
    }
}

>>>>>>> 742773bc
#[derive(Debug, Clone)]
pub enum QemuShutdownCause {
    None,
    HostError,
    HostQmpQuit,
    HostQmpSystemReset,
    HostSignal(Signal),
    HostUi,
    GuestShutdown,
    GuestReset,
    GuestPanic,
    SubsystemReset,
    SnapshotLoad,
}

#[repr(transparent)]
#[derive(Debug, Copy, Clone, Hash, PartialEq, Eq)]
pub struct MemAccessInfo {
    oi: libafl_qemu_sys::MemOpIdx,
}

#[derive(Debug, Clone, Copy)]
#[repr(transparent)]
pub struct CPU {
    ptr: CPUStatePtr,
}

#[derive(Debug, Clone, PartialEq)]
pub enum CallingConvention {
    Cdecl,
}

#[derive(Debug)]
pub struct HookData(u64);

unsafe extern "C" fn gdb_cmd(data: *mut c_void, buf: *mut u8, len: usize) -> bool {
    unsafe {
        let closure = &mut *(data as *mut Box<dyn for<'r> FnMut(Qemu, &'r str) -> bool>);
        let cmd = std::str::from_utf8_unchecked(std::slice::from_raw_parts(buf, len));
        let qemu = Qemu::get_unchecked();
        closure(qemu, cmd)
    }
}

impl Display for QemuExitReason {
    fn fmt(&self, f: &mut Formatter) -> fmt::Result {
        match self {
            QemuExitReason::End(shutdown_cause) => write!(f, "End: {shutdown_cause:?}"),
            QemuExitReason::Breakpoint(bp) => write!(f, "Breakpoint: {bp}"),
            QemuExitReason::SyncExit => write!(f, "Sync Exit"),
            QemuExitReason::Timeout => write!(f, "Timeout"),
        }
    }
}

impl From<QemuConfig> for QemuParams {
    fn from(config: QemuConfig) -> Self {
        QemuParams::Config(config)
    }
}

impl TryFrom<QemuConfigBuilder> for QemuParams {
    type Error = QemuInitError;

    fn try_from(config_builder: QemuConfigBuilder) -> Result<Self, Self::Error> {
        Ok(QemuParams::Config(
            config_builder
                .build()
                .map_err(QemuInitError::ConfigurationError)?,
        ))
    }
}

impl<T> From<&[T]> for QemuParams
where
    T: AsRef<str>,
{
    fn from(cli: &[T]) -> Self {
        QemuParams::Cli(cli.iter().map(|x| x.as_ref().into()).collect())
    }
}
impl<T> From<&Vec<T>> for QemuParams
where
    T: AsRef<str>,
{
    fn from(cli: &Vec<T>) -> Self {
        cli.as_slice().into()
    }
}

impl<T> From<Vec<T>> for QemuParams
where
    T: AsRef<str>,
{
    fn from(cli: Vec<T>) -> Self {
        (&cli).into()
    }
}

impl QemuParams {
    pub fn to_cli(&self) -> Vec<String> {
        match self {
            QemuParams::Config(cfg) => cfg
                .to_string()
                .split(' ')
                .map(ToString::to_string)
                .collect(),
            QemuParams::Cli(cli) => cli.clone(),
        }
    }
}

impl MemAccessInfo {
    #[must_use]
    pub fn memop(&self) -> libafl_qemu_sys::MemOp {
        libafl_qemu_sys::MemOp(self.oi >> 4)
    }

    #[must_use]
    pub fn memopidx(&self) -> libafl_qemu_sys::MemOpIdx {
        self.oi
    }

    #[must_use]
    pub fn mmu_index(&self) -> u32 {
        self.oi & 15
    }

    #[must_use]
    pub fn size(&self) -> usize {
        libafl_qemu_sys::memop_size(self.memop()) as usize
    }

    #[must_use]
    pub fn is_big_endian(&self) -> bool {
        libafl_qemu_sys::memop_big_endian(self.memop())
    }

    #[must_use]
    pub fn encode_with(&self, other: u32) -> u64 {
        (u64::from(self.oi) << 32) | u64::from(other)
    }

    #[must_use]
    pub fn decode_from(encoded: u64) -> (Self, u32) {
        let low = (encoded & 0xFFFFFFFF) as u32;
        let high = (encoded >> 32) as u32;
        (Self { oi: high }, low)
    }

    #[must_use]
    pub fn new(oi: libafl_qemu_sys::MemOpIdx) -> Self {
        Self { oi }
    }
}

impl From<libafl_qemu_sys::MemOpIdx> for MemAccessInfo {
    fn from(oi: libafl_qemu_sys::MemOpIdx) -> Self {
        Self { oi }
    }
}

<<<<<<< HEAD
#[allow(clippy::unused_self)]
=======
pub trait ArchExtras {
    fn read_return_address(&self) -> Result<GuestReg, QemuRWError>;
    fn write_return_address<T>(&self, val: T) -> Result<(), QemuRWError>
    where
        T: Into<GuestReg>;
    fn read_function_argument(
        &self,
        conv: CallingConvention,
        idx: u8,
    ) -> Result<GuestReg, QemuRWError>;
    fn write_function_argument<T>(
        &self,
        conv: CallingConvention,
        idx: i32,
        val: T,
    ) -> Result<(), QemuRWError>
    where
        T: Into<GuestReg>;
}

>>>>>>> 742773bc
impl CPU {
    #[must_use]
    #[expect(clippy::cast_sign_loss)]
    pub fn index(&self) -> usize {
        unsafe { libafl_qemu_cpu_index(self.ptr) as usize }
    }

    pub fn trigger_breakpoint(&self) {
        unsafe {
            libafl_qemu_trigger_breakpoint(self.ptr);
        }
    }

    // TODO expose tlb_set_dirty and tlb_reset_dirty

    #[must_use]
    pub fn num_regs(&self) -> i32 {
        unsafe { libafl_qemu_num_regs(self.ptr) }
    }

    pub fn read_reg<R>(&self, reg: R) -> Result<GuestReg, QemuRWError>
    where
        R: Into<i32> + Clone,
    {
        unsafe {
            let reg_id = reg.clone().into();
            let mut val = MaybeUninit::uninit();
            let success = libafl_qemu_read_reg(self.ptr, reg_id, val.as_mut_ptr() as *mut u8);
            if success == 0 {
                Err(QemuRWError::wrong_reg(
                    QemuRWErrorKind::Write,
                    reg,
                    Some(self.ptr),
                ))
            } else {
                #[cfg(feature = "be")]
                return Ok(GuestReg::from_be(val.assume_init()).into());

                #[cfg(not(feature = "be"))]
                return Ok(GuestReg::from_le(val.assume_init()).into());
            }
        }
    }

    pub fn write_reg<R, T>(&self, reg: R, val: T) -> Result<(), QemuRWError>
    where
        R: Into<i32> + Clone,
        T: Into<GuestReg>,
    {
        let reg_id = reg.clone().into();
        #[cfg(feature = "be")]
        let val = GuestReg::to_be(val.into());

        #[cfg(not(feature = "be"))]
        let val = GuestReg::to_le(val.into());

        let success = unsafe { libafl_qemu_write_reg(self.ptr, reg_id, &raw const val as *mut u8) };
        if success == 0 {
            Err(QemuRWError::wrong_reg(
                QemuRWErrorKind::Write,
                reg,
                Some(self.ptr),
            ))
        } else {
            Ok(())
        }
    }

    /// Read a value from a guest address, taking into account the potential MMU / MPU.
    pub fn read_mem(&self, addr: GuestAddr, buf: &mut [u8]) -> Result<(), QemuRWError> {
        // TODO use gdbstub's target_cpu_memory_rw_debug
        let ret = unsafe {
            libafl_qemu_sys::cpu_memory_rw_debug(
                self.ptr,
                addr as GuestVirtAddr,
                buf.as_mut_ptr() as *mut _,
                buf.len(),
                false,
            )
        };

        if ret != 0 {
            Err(QemuRWError::wrong_mem_location(
                QemuRWErrorKind::Read,
                self.ptr,
                addr,
                buf.len(),
            ))
        } else {
            Ok(())
        }
    }

    /// Write a value to a guest address, taking into account the potential MMU / MPU.
    pub fn write_mem(&self, addr: GuestAddr, buf: &[u8]) -> Result<(), QemuRWError> {
        // TODO use gdbstub's target_cpu_memory_rw_debug
        let ret = unsafe {
            libafl_qemu_sys::cpu_memory_rw_debug(
                self.ptr,
                addr as GuestVirtAddr,
                buf.as_ptr() as *mut _,
                buf.len(),
                true,
            )
        };

        if ret != 0 {
            Err(QemuRWError::wrong_mem_location(
                QemuRWErrorKind::Write,
                self.ptr,
                addr,
                buf.len(),
            ))
        } else {
            Ok(())
        }
    }

    pub fn reset(&self) {
        unsafe { libafl_qemu_sys::cpu_reset(self.ptr) };
    }

    #[must_use]
    pub fn save_state(&self) -> CPUArchState {
        unsafe {
            let mut saved = MaybeUninit::<CPUArchState>::uninit();
            copy_nonoverlapping(
                libafl_qemu_sys::cpu_env(self.ptr.as_mut().unwrap()),
                saved.as_mut_ptr(),
                1,
            );
            saved.assume_init()
        }
    }

    pub fn restore_state(&self, saved: &CPUArchState) {
        unsafe {
            copy_nonoverlapping(
                saved,
                libafl_qemu_sys::cpu_env(self.ptr.as_mut().unwrap()),
                1,
            );
        }
    }

    #[must_use]
    pub fn raw_ptr(&self) -> CPUStatePtr {
        self.ptr
    }

    #[must_use]
    pub fn display_context(&self) -> String {
        let mut display = String::new();
        let mut maxl = 0;
        for r in Regs::iter() {
            maxl = std::cmp::max(format!("{r:#?}").len(), maxl);
        }
        for (i, r) in Regs::iter().enumerate() {
            let v: GuestAddr = self.read_reg(r).unwrap();
            let sr = format!("{r:#?}");
            display += &format!("{sr:>maxl$}: {v:#016x} ");
            if (i + 1) % 4 == 0 {
                display += "\n";
            }
        }
        if !display.ends_with('\n') {
            display += "\n";
        }
        display
    }
}

impl<T> From<Pin<&mut T>> for HookData {
    fn from(value: Pin<&mut T>) -> Self {
        unsafe { HookData(transmute::<Pin<&mut T>, u64>(value)) }
    }
}

impl<T> From<Pin<&T>> for HookData {
    fn from(value: Pin<&T>) -> Self {
        unsafe { HookData(transmute::<Pin<&T>, u64>(value)) }
    }
}

impl<T> From<&'static mut T> for HookData {
    fn from(value: &'static mut T) -> Self {
        unsafe { HookData(transmute::<&mut T, u64>(value)) }
    }
}

impl<T> From<&'static T> for HookData {
    fn from(value: &'static T) -> Self {
        unsafe { HookData(transmute::<&T, u64>(value)) }
    }
}

impl<T> From<*mut T> for HookData {
    fn from(value: *mut T) -> Self {
        HookData(value as u64)
    }
}

impl<T> From<*const T> for HookData {
    fn from(value: *const T) -> Self {
        HookData(value as u64)
    }
}

impl From<u64> for HookData {
    fn from(value: u64) -> Self {
        HookData(value)
    }
}

impl From<u32> for HookData {
    fn from(value: u32) -> Self {
        HookData(u64::from(value))
    }
}

impl From<u16> for HookData {
    fn from(value: u16) -> Self {
        HookData(u64::from(value))
    }
}

impl From<u8> for HookData {
    fn from(value: u8) -> Self {
        HookData(u64::from(value))
    }
}

impl Qemu {
<<<<<<< HEAD
    #[allow(clippy::must_use_candidate, clippy::similar_names)]
    pub fn init<T>(params: T) -> Result<Self, QemuInitError>
    where
        T: Into<QemuParams>,
    {
        let params: QemuParams = params.into();

        match &params {
            QemuParams::Config(cfg) => {
                QEMU_CONFIG
                    .set(cfg.clone())
                    .map_err(|_| unreachable!("QEMU_CONFIG was already set but Qemu was not init!"))
                    .unwrap();
            }
            QemuParams::Cli(_) => {}
        };

        let args = params.to_cli();

=======
    /// For more details about the parameters check
    /// [the QEMU documentation](https://www.qemu.org/docs/master/about/).
    pub fn builder() -> QemuConfigBuilder {
        QemuConfig::builder()
    }

    #[expect(clippy::similar_names)]
    pub fn init(args: &[String]) -> Result<Self, QemuInitError> {
>>>>>>> 742773bc
        if args.is_empty() {
            return Err(QemuInitError::EmptyArgs);
        }

        let argc = args.len();
        if i32::try_from(argc).is_err() {
            return Err(QemuInitError::TooManyArgs(argc));
        }

        unsafe {
            if QEMU_IS_INITIALIZED {
                return Err(QemuInitError::MultipleInstances);
            }

            QEMU_IS_INITIALIZED = true;
        }

        #[expect(clippy::cast_possible_wrap)]
        let argc = argc as i32;

        let args: Vec<CString> = args
            .iter()
            .map(|x| CString::new(AsRef::<str>::as_ref(x)).unwrap())
            .collect();
        let mut argv: Vec<*const u8> = args.iter().map(|x| x.as_ptr() as *const u8).collect();
        argv.push(ptr::null()); // argv is always null terminated.

        unsafe {
            libafl_qemu_init(argc, argv.as_ptr() as *mut *mut ::std::os::raw::c_char);
        }

        #[cfg(feature = "systemmode")]
        unsafe {
            libafl_qemu_sys::syx_snapshot_init(true);
            libc::atexit(qemu_cleanup_atexit);
        }

        Ok(Qemu { _private: () })
    }

    #[must_use]
    pub fn hooks(&self) -> QemuHooks {
        unsafe { QemuHooks::get_unchecked() }
    }

    /// Get a QEMU object.
    /// Same as `Qemu::get`, but without checking whether QEMU has been correctly initialized.
    /// Since Qemu is a ZST, this operation is free.
    ///
    /// # Safety
    ///
    /// Should not be used if `Qemu::init` has never been used before (otherwise QEMU will not be initialized, and a crash will occur).
    /// Prefer `Qemu::get` for a safe version of this method.
    #[must_use]
    pub unsafe fn get_unchecked() -> Self {
        Qemu { _private: () }
    }

    #[must_use]
    pub fn get() -> Option<Self> {
        unsafe {
            if QEMU_IS_INITIALIZED {
                Some(Qemu { _private: () })
            } else {
                None
            }
        }
    }

    /// Get QEMU configuration.
    /// Returns `Some` only if QEMU was initialized with the builder.
    /// Returns `None` if QEMU was initialized with `init` and raw string args.
    #[must_use]
    pub fn get_config(&self) -> Option<&'static QemuConfig> {
        QEMU_CONFIG.get()
    }

    /// This function will run the emulator until the next breakpoint / sync exit, or until finish.
    /// It is a low-level function and simply kicks QEMU.
    /// # Safety
    ///
    /// Should, in general, be safe to call.
    /// Of course, the emulated target is not contained securely and can corrupt state or interact with the operating system.
    pub unsafe fn run(&self) -> Result<QemuExitReason, QemuExitError> {
        self.run_inner();

        let exit_reason = unsafe { libafl_get_exit_reason() };
        if exit_reason.is_null() {
            Err(QemuExitError::UnexpectedExit)
        } else {
            let exit_reason: &mut libafl_qemu_sys::libafl_exit_reason =
                unsafe { transmute(&mut *exit_reason) };
            Ok(match exit_reason.kind {
                libafl_qemu_sys::libafl_exit_reason_kind_INTERNAL => unsafe {
                    let qemu_shutdown_cause: QemuShutdownCause =
                        match exit_reason.data.internal.cause {
                            libafl_qemu_sys::ShutdownCause_SHUTDOWN_CAUSE_NONE => {
                                QemuShutdownCause::None
                            }
                            libafl_qemu_sys::ShutdownCause_SHUTDOWN_CAUSE_HOST_ERROR => {
                                QemuShutdownCause::HostError
                            }
                            libafl_qemu_sys::ShutdownCause_SHUTDOWN_CAUSE_HOST_QMP_QUIT => {
                                QemuShutdownCause::HostQmpQuit
                            }
                            libafl_qemu_sys::ShutdownCause_SHUTDOWN_CAUSE_HOST_QMP_SYSTEM_RESET => {
                                QemuShutdownCause::HostQmpSystemReset
                            }
                            libafl_qemu_sys::ShutdownCause_SHUTDOWN_CAUSE_HOST_SIGNAL => {
                                QemuShutdownCause::HostSignal(
                                    Signal::try_from(exit_reason.data.internal.signal).unwrap(),
                                )
                            }
                            libafl_qemu_sys::ShutdownCause_SHUTDOWN_CAUSE_HOST_UI => {
                                QemuShutdownCause::HostUi
                            }
                            libafl_qemu_sys::ShutdownCause_SHUTDOWN_CAUSE_GUEST_SHUTDOWN => {
                                QemuShutdownCause::GuestShutdown
                            }
                            libafl_qemu_sys::ShutdownCause_SHUTDOWN_CAUSE_GUEST_RESET => {
                                QemuShutdownCause::GuestReset
                            }
                            libafl_qemu_sys::ShutdownCause_SHUTDOWN_CAUSE_GUEST_PANIC => {
                                QemuShutdownCause::GuestPanic
                            }
                            libafl_qemu_sys::ShutdownCause_SHUTDOWN_CAUSE_SUBSYSTEM_RESET => {
                                QemuShutdownCause::SubsystemReset
                            }
                            libafl_qemu_sys::ShutdownCause_SHUTDOWN_CAUSE_SNAPSHOT_LOAD => {
                                QemuShutdownCause::SnapshotLoad
                            }

                            _ => panic!("shutdown cause not handled."),
                        };

                    QemuExitReason::End(qemu_shutdown_cause)
                },
                libafl_qemu_sys::libafl_exit_reason_kind_BREAKPOINT => unsafe {
                    let bp_addr = exit_reason.data.breakpoint.addr;
                    QemuExitReason::Breakpoint(bp_addr)
                },
                libafl_qemu_sys::libafl_exit_reason_kind_SYNC_EXIT => QemuExitReason::SyncExit,

                #[cfg(feature = "systemmode")]
                libafl_qemu_sys::libafl_exit_reason_kind_TIMEOUT => QemuExitReason::Timeout,

                _ => return Err(QemuExitError::UnknownKind),
            })
        }
    }

    #[must_use]
    #[allow(clippy::cast_possible_wrap)] // platform dependent
    #[expect(clippy::cast_sign_loss)]
    pub fn num_cpus(&self) -> usize {
        unsafe { libafl_qemu_num_cpus() as usize }
    }

    #[must_use]
    pub fn current_cpu(&self) -> Option<CPU> {
        let ptr = unsafe { libafl_qemu_current_cpu() };
        if ptr.is_null() {
            None
        } else {
            Some(CPU { ptr })
        }
    }

    #[must_use]
    #[expect(clippy::cast_possible_wrap)]
    pub fn cpu_from_index(&self, index: usize) -> CPU {
        unsafe {
            CPU {
                ptr: libafl_qemu_get_cpu(index as i32),
            }
        }
    }

    #[must_use]
    pub fn page_from_addr(&self, addr: GuestAddr) -> GuestAddr {
        unsafe { libafl_page_from_addr(addr) }
    }

    /// Read a value from a guest address, taking into account the potential indirections with the current CPU.
    pub fn read_mem(&self, addr: GuestAddr, buf: &mut [u8]) -> Result<(), QemuRWError> {
        self.current_cpu()
            .unwrap_or_else(|| self.cpu_from_index(0))
            .read_mem(addr, buf)
    }

    /// Write a value to a guest address, taking into account the potential indirections with the current CPU.
    pub fn write_mem(&self, addr: GuestAddr, buf: &[u8]) -> Result<(), QemuRWError> {
        self.current_cpu()
            .unwrap_or_else(|| self.cpu_from_index(0))
            .write_mem(addr, buf)
    }

    /// Read a value from a guest address.
    ///
    /// # Safety
    /// In usermode, this will read from a translated guest address.
    /// This may only be safely used for valid guest addresses.
    ///
    /// In any case, no check will be performed on the correctness of the operation.
    ///
    /// Please refer to [`CPU::read_mem`] for more details.
    pub unsafe fn read_mem_unchecked(&self, addr: GuestAddr, buf: &mut [u8]) {
        self.current_cpu()
            .unwrap_or_else(|| self.cpu_from_index(0))
            .read_mem_unchecked(addr, buf);
    }

    /// Write a value to a guest address.
    ///
    /// # Safety
    /// In usermode, this will write to a translated guest address.
    ///
    /// In any case, no check will be performed on the correctness of the operation.
    ///
    /// This may only be safely used for valid guest addresses.
    /// Please refer to [`CPU::write_mem`] for more details.
    pub unsafe fn write_mem_unchecked(&self, addr: GuestAddr, buf: &[u8]) {
        self.current_cpu()
            .unwrap_or_else(|| self.cpu_from_index(0))
            .write_mem_unchecked(addr, buf);
    }

    #[must_use]
    pub fn num_regs(&self) -> i32 {
        self.current_cpu().unwrap().num_regs()
    }

    pub fn write_reg<R, T>(&self, reg: R, val: T) -> Result<(), QemuRWError>
    where
        T: Num + PartialOrd + Copy + Into<GuestReg>,
        R: Into<i32> + Clone,
    {
        self.current_cpu()
            .ok_or(QemuRWError::current_cpu_not_found(QemuRWErrorKind::Write))?
            .write_reg(reg, val)
    }

    pub fn read_reg<R>(&self, reg: R) -> Result<GuestReg, QemuRWError>
    where
        R: Into<i32> + Clone,
    {
        self.current_cpu()
            .ok_or(QemuRWError::current_cpu_not_found(QemuRWErrorKind::Read))?
            .read_reg(reg)
    }

    pub fn set_breakpoint(&self, addr: GuestAddr) {
        // Remove thumb bit encoded in addresses.
        // Since ARMv7, instructions are (half-)word aligned, so this is safe.
        // For ARMv6 and before, this could be wrong since SCTLR.U could be 0.
        // TODO: check precisely for architecture before doing this.
        #[cfg(target_arch = "arm")]
        let addr = { addr & !1 };

        unsafe {
            libafl_qemu_set_breakpoint(addr.into());
        }
    }

    pub fn remove_breakpoint(&self, addr: GuestAddr) {
        // Remove thumb bit encoded in addresses.
        // Since ARMv7, instructions are (half-)word aligned, so this is safe.
        // For ARMv6 and before, this could be wrong since SCTLR.U could be 0.
        // TODO: check precisely for architecture before doing this.
        #[cfg(target_arch = "arm")]
        let addr = { addr & !1 };

        unsafe {
            libafl_qemu_remove_breakpoint(addr.into());
        }
    }

    pub fn entry_break(&self, addr: GuestAddr) {
        self.set_breakpoint(addr);
        unsafe {
            match self.run() {
                Ok(QemuExitReason::Breakpoint(_)) => {}
                _ => panic!("Unexpected QEMU exit."),
            }
        }
        self.remove_breakpoint(addr);
    }

    pub fn flush_jit(&self) {
        unsafe {
            libafl_flush_jit();
        }
    }

    #[must_use]
    pub fn remove_hook(&self, id: &impl HookId, invalidate_block: bool) -> bool {
        id.remove(invalidate_block)
    }

    /// # Safety
    ///
    /// Calling this multiple times concurrently will access static variables and is unsafe.
    #[expect(clippy::type_complexity)]
    pub unsafe fn add_gdb_cmd(&self, callback: Box<dyn FnMut(&Self, &str) -> bool>) {
        let fat: Box<FatPtr> = Box::new(transmute::<
            Box<dyn for<'a, 'b> FnMut(&'a Qemu, &'b str) -> bool>,
            FatPtr,
        >(callback));
        libafl_qemu_add_gdb_cmd(Some(gdb_cmd), ptr::from_ref(&*fat) as *mut c_void);
        let commands_ptr = &raw mut GDB_COMMANDS;
        (*commands_ptr).push(fat);
    }

    pub fn gdb_reply(&self, output: &str) {
        unsafe { libafl_qemu_gdb_reply(output.as_bytes().as_ptr(), output.len()) };
    }

    #[must_use]
    pub fn host_page_size(&self) -> usize {
        unsafe { libafl_qemu_sys::libafl_qemu_host_page_size() }
    }
}

impl ArchExtras for Qemu {
    fn read_return_address(&self) -> Result<GuestReg, QemuRWError> {
        self.current_cpu()
            .ok_or(QemuRWError::current_cpu_not_found(QemuRWErrorKind::Read))?
            .read_return_address()
    }

    fn write_return_address<T>(&self, val: T) -> Result<(), QemuRWError>
    where
        T: Into<GuestReg>,
    {
        self.current_cpu()
            .ok_or(QemuRWError::current_cpu_not_found(QemuRWErrorKind::Write))?
            .write_return_address::<T>(val)
    }

    fn read_function_argument(
        &self,
        conv: CallingConvention,
        idx: u8,
    ) -> Result<GuestReg, QemuRWError> {
        self.current_cpu()
            .ok_or(QemuRWError::current_cpu_not_found(QemuRWErrorKind::Read))?
            .read_function_argument(conv, idx)
    }

    fn write_function_argument<T>(
        &self,
        conv: CallingConvention,
        idx: i32,
        val: T,
    ) -> Result<(), QemuRWError>
    where
        T: Into<GuestReg>,
    {
        self.current_cpu()
            .ok_or(QemuRWError::current_cpu_not_found(QemuRWErrorKind::Write))?
            .write_function_argument::<T>(conv, idx, val)
    }
}

// TODO: maybe include QEMU in the memory chunk to enable address translation and a more accurate implementation
impl PartialEq<Self> for GuestAddrKind {
    fn eq(&self, other: &Self) -> bool {
        match (self, other) {
            (GuestAddrKind::Physical(paddr_self), GuestAddrKind::Physical(paddr_other)) => {
                paddr_self == paddr_other
            }
            (GuestAddrKind::Virtual(vaddr_self), GuestAddrKind::Virtual(vaddr_other)) => {
                vaddr_self == vaddr_other
            }
            _ => false,
        }
    }
}

// TODO: Check PartialEq comment, same idea
impl PartialOrd for GuestAddrKind {
    fn partial_cmp(&self, other: &Self) -> Option<Ordering> {
        match (self, other) {
            (GuestAddrKind::Physical(paddr_self), GuestAddrKind::Physical(paddr_other)) => {
                paddr_self.partial_cmp(paddr_other)
            }
            (GuestAddrKind::Virtual(vaddr_self), GuestAddrKind::Virtual(vaddr_other)) => {
                vaddr_self.partial_cmp(vaddr_other)
            }
            _ => None,
        }
    }
}

impl QemuMemoryChunk {
    #[must_use]
    pub fn addr(&self) -> GuestAddrKind {
        self.addr
    }

    #[must_use]
    pub fn size(&self) -> GuestReg {
        self.size
    }

    #[must_use]
    pub fn phys(addr: GuestPhysAddr, size: GuestReg, cpu: Option<CPU>) -> Self {
        Self {
            addr: GuestAddrKind::Physical(addr),
            size,
            cpu,
        }
    }

    #[must_use]
    pub fn virt(addr: GuestVirtAddr, size: GuestReg, cpu: CPU) -> Self {
        Self {
            addr: GuestAddrKind::Virtual(addr),
            size,
            cpu: Some(cpu),
        }
    }

    #[must_use]
    pub fn get_slice(&self, range: &Range<GuestAddr>) -> Option<QemuMemoryChunk> {
        let new_addr = self.addr + range.start;
        let slice_size = range.clone().count();

        if new_addr + (slice_size as GuestUsize) >= self.addr + self.size.into() {
            return None;
        }

        Some(Self {
            addr: new_addr,
            size: slice_size as GuestReg,
            cpu: self.cpu,
        })
    }

    /// Returns the number of bytes effectively read.
    /// output will get chunked at `size` bytes.
    pub fn read(&self, qemu: Qemu, output: &mut [u8]) -> Result<GuestReg, QemuRWError> {
        let max_len: usize = self.size.try_into().unwrap();

        let output_sliced = if output.len() > max_len {
            &mut output[0..max_len]
        } else {
            output
        };

        match self.addr {
            GuestAddrKind::Physical(hwaddr) => {
                #[cfg(feature = "usermode")]
                {
                    // For now the default behaviour is to fall back to virtual addresses
                    qemu.read_mem(hwaddr.try_into().unwrap(), output_sliced)?;
                }
                #[cfg(feature = "systemmode")]
                unsafe {
                    qemu.read_phys_mem(hwaddr, output_sliced);
                }
            }
            GuestAddrKind::Virtual(vaddr) => unsafe {
                self.cpu
                    .as_ref()
                    .unwrap()
                    .read_mem_unchecked(vaddr.try_into().unwrap(), output_sliced);
            },
        };

        Ok(output_sliced.len().try_into().unwrap())
    }

    /// Returns the number of bytes effectively written.
    /// Input will get chunked at `size` bytes.
    pub fn write(&self, qemu: Qemu, input: &[u8]) -> Result<GuestReg, QemuRWError> {
        let max_len: usize = self.size.try_into().unwrap();

        let input_sliced = if input.len() > max_len {
            &input[0..max_len]
        } else {
            input
        };

        match self.addr {
            GuestAddrKind::Physical(hwaddr) => {
                #[cfg(feature = "usermode")]
                {
                    // For now the default behaviour is to fall back to virtual addresses
                    qemu.write_mem(hwaddr.try_into().unwrap(), input_sliced)?;
                }
                #[cfg(feature = "systemmode")]
                unsafe {
                    qemu.write_phys_mem(hwaddr, input_sliced);
                }
            }
            GuestAddrKind::Virtual(vaddr) => {
                self.cpu
                    .as_ref()
                    .unwrap()
                    .write_mem(vaddr.try_into().unwrap(), input_sliced)?;
            }
        };

        Ok(input_sliced.len().try_into().unwrap())
    }
}

#[cfg(feature = "python")]
pub mod pybind {
    use pyo3::{exceptions::PyValueError, prelude::*};

    use super::{GuestAddr, GuestUsize};

    static mut PY_GENERIC_HOOKS: Vec<(GuestAddr, PyObject)> = vec![];

    extern "C" fn py_generic_hook_wrapper(idx: u64, _pc: GuestAddr) {
        let obj = unsafe {
            let hooks = &raw mut PY_GENERIC_HOOKS;
            &(*hooks)[idx as usize].1
        };
        Python::with_gil(|py| {
            obj.call0(py).expect("Error in the hook");
        });
    }

    #[pyclass(unsendable)]
    pub struct Qemu {
        pub qemu: super::Qemu,
    }

    #[pymethods]
    impl Qemu {
        #[expect(clippy::needless_pass_by_value)]
        #[new]
        fn new(args: Vec<String>) -> PyResult<Qemu> {
            let qemu =
                super::Qemu::init(&args).map_err(|e| PyValueError::new_err(format!("{e}")))?;

            Ok(Qemu { qemu })
        }

        fn run(&self) {
            unsafe {
                self.qemu.run().unwrap();
            }
        }

        fn write_mem(&self, addr: GuestAddr, buf: &[u8]) {
            self.qemu
                .write_mem(addr, buf)
                .expect("Write to memory failed.");
        }

        fn read_mem(&self, addr: GuestAddr, size: usize) -> Vec<u8> {
            let mut buf = vec![0; size];
            self.qemu
                .read_mem(addr, &mut buf)
                .expect("Read to memory failed.");
            buf
        }

        fn num_regs(&self) -> i32 {
            self.qemu.num_regs()
        }

        fn write_reg(&self, reg: i32, val: GuestUsize) -> PyResult<()> {
            self.qemu
                .write_reg(reg, val)
                .map_err(|_| PyValueError::new_err("write register error"))
        }

        fn read_reg(&self, reg: i32) -> PyResult<GuestUsize> {
            self.qemu
                .read_reg(reg)
                .map_err(|_| PyValueError::new_err("read register error"))
        }

        fn set_breakpoint(&self, addr: GuestAddr) {
            self.qemu.set_breakpoint(addr);
        }

        fn entry_break(&self, addr: GuestAddr) {
            self.qemu.entry_break(addr);
        }

        fn remove_breakpoint(&self, addr: GuestAddr) {
            self.qemu.remove_breakpoint(addr);
        }

        fn flush_jit(&self) {
            self.qemu.flush_jit();
        }

        /// # Safety
        /// Removes a hooke from `PY_GENERIC_HOOKS` -> may not be called concurrently!
        unsafe fn set_hook(&self, addr: GuestAddr, hook: PyObject) {
            unsafe {
                let hooks = &raw mut PY_GENERIC_HOOKS;
                let idx = (*hooks).len();
                (*hooks).push((addr, hook));
                self.qemu.hooks().add_instruction_hooks(
                    idx as u64,
                    addr,
                    py_generic_hook_wrapper,
                    true,
                );
            }
        }

        /// # Safety
        /// Removes a hooke from `PY_GENERIC_HOOKS` -> may not be called concurrently!
        unsafe fn remove_hooks_at(&self, addr: GuestAddr) -> usize {
            unsafe {
                let hooks = &raw mut PY_GENERIC_HOOKS;
                (*hooks).retain(|(a, _)| *a != addr);
            }
            self.qemu.hooks().remove_instruction_hooks_at(addr, true)
        }
    }
}<|MERGE_RESOLUTION|>--- conflicted
+++ resolved
@@ -100,84 +100,6 @@
     Timeout,
 }
 
-<<<<<<< HEAD
-=======
-#[derive(Debug, Clone)]
-pub enum QemuExitError {
-    UnknownKind, // Exit reason was not NULL, but exit kind is unknown. Should never happen.
-    UnexpectedExit, // Qemu exited without going through an expected exit point. Can be caused by a crash for example.
-}
-
-#[derive(Debug, Clone)]
-pub enum QemuRWErrorKind {
-    Read,
-    Write,
-}
-
-#[derive(Debug, Clone)]
-pub enum QemuRWErrorCause {
-    WrongCallingConvention(CallingConvention, CallingConvention), // expected, given
-    WrongArgument(i32),
-    CurrentCpuNotFound,
-    Reg(i32),
-    WrongMemoryLocation(GuestAddr, usize), // addr, size
-}
-
-#[derive(Debug, Clone)]
-#[expect(dead_code)]
-pub struct QemuRWError {
-    kind: QemuRWErrorKind,
-    cause: QemuRWErrorCause,
-    cpu: Option<CPUStatePtr>, // Only makes sense when cause != CurrentCpuNotFound
-}
-
-impl QemuRWError {
-    #[must_use]
-    pub fn new(kind: QemuRWErrorKind, cause: QemuRWErrorCause, cpu: Option<CPUStatePtr>) -> Self {
-        Self { kind, cause, cpu }
-    }
-
-    pub fn wrong_mem_location(
-        kind: QemuRWErrorKind,
-        cpu: CPUStatePtr,
-        addr: GuestAddr,
-        size: usize,
-    ) -> Self {
-        Self::new(
-            kind,
-            QemuRWErrorCause::WrongMemoryLocation(addr, size),
-            Some(cpu),
-        )
-    }
-
-    #[must_use]
-    pub fn current_cpu_not_found(kind: QemuRWErrorKind) -> Self {
-        Self::new(kind, QemuRWErrorCause::CurrentCpuNotFound, None)
-    }
-
-    #[must_use]
-    pub fn new_argument_error(kind: QemuRWErrorKind, reg_id: i32) -> Self {
-        Self::new(kind, QemuRWErrorCause::WrongArgument(reg_id), None)
-    }
-
-    pub fn check_conv(
-        kind: QemuRWErrorKind,
-        expected_conv: CallingConvention,
-        given_conv: CallingConvention,
-    ) -> Result<(), Self> {
-        if expected_conv != given_conv {
-            return Err(Self::new(
-                kind,
-                QemuRWErrorCause::WrongCallingConvention(expected_conv, given_conv),
-                None,
-            ));
-        }
-
-        Ok(())
-    }
-}
-
->>>>>>> 742773bc
 /// The thin wrapper around QEMU.
 /// It is considered unsafe to use it directly.
 /// Prefer using `Emulator` instead in case of doubt.
@@ -199,21 +121,6 @@
     cpu: Option<CPU>,
 }
 
-<<<<<<< HEAD
-=======
-#[expect(clippy::vec_box)]
-static mut GDB_COMMANDS: Vec<Box<FatPtr>> = Vec::new();
-
-unsafe extern "C" fn gdb_cmd(data: *mut c_void, buf: *mut u8, len: usize) -> bool {
-    unsafe {
-        let closure = &mut *(data as *mut Box<dyn for<'r> FnMut(Qemu, &'r str) -> bool>);
-        let cmd = std::str::from_utf8_unchecked(std::slice::from_raw_parts(buf, len));
-        let qemu = Qemu::get_unchecked();
-        closure(qemu, cmd)
-    }
-}
-
->>>>>>> 742773bc
 #[derive(Debug, Clone)]
 pub enum QemuShutdownCause {
     None,
@@ -376,30 +283,6 @@
     }
 }
 
-<<<<<<< HEAD
-#[allow(clippy::unused_self)]
-=======
-pub trait ArchExtras {
-    fn read_return_address(&self) -> Result<GuestReg, QemuRWError>;
-    fn write_return_address<T>(&self, val: T) -> Result<(), QemuRWError>
-    where
-        T: Into<GuestReg>;
-    fn read_function_argument(
-        &self,
-        conv: CallingConvention,
-        idx: u8,
-    ) -> Result<GuestReg, QemuRWError>;
-    fn write_function_argument<T>(
-        &self,
-        conv: CallingConvention,
-        idx: i32,
-        val: T,
-    ) -> Result<(), QemuRWError>
-    where
-        T: Into<GuestReg>;
-}
-
->>>>>>> 742773bc
 impl CPU {
     #[must_use]
     #[expect(clippy::cast_sign_loss)]
@@ -633,8 +516,7 @@
 }
 
 impl Qemu {
-<<<<<<< HEAD
-    #[allow(clippy::must_use_candidate, clippy::similar_names)]
+    #[expect(clippy::similar_names)]
     pub fn init<T>(params: T) -> Result<Self, QemuInitError>
     where
         T: Into<QemuParams>,
@@ -653,16 +535,6 @@
 
         let args = params.to_cli();
 
-=======
-    /// For more details about the parameters check
-    /// [the QEMU documentation](https://www.qemu.org/docs/master/about/).
-    pub fn builder() -> QemuConfigBuilder {
-        QemuConfig::builder()
-    }
-
-    #[expect(clippy::similar_names)]
-    pub fn init(args: &[String]) -> Result<Self, QemuInitError> {
->>>>>>> 742773bc
         if args.is_empty() {
             return Err(QemuInitError::EmptyArgs);
         }
