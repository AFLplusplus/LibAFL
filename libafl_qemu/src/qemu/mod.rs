//! Low-level QEMU library
//!
//! This module exposes the low-level QEMU library through [`Qemu`].
//! To access higher-level features of QEMU, it is recommended to use [`crate::Emulator`] instead.

use core::fmt;
use std::{
    cmp::{Ordering, PartialOrd},
    ffi::{c_void, CString},
    fmt::{Display, Formatter},
    intrinsics::{copy_nonoverlapping, transmute},
    mem::MaybeUninit,
    ops::Range,
    pin::Pin,
    ptr,
};

use libafl_bolts::os::unix_signals::Signal;
#[cfg(emulation_mode = "usermode")]
use libafl_qemu_sys::{guest_base, VerifyAccess};
use libafl_qemu_sys::{
    libafl_flush_jit, libafl_get_exit_reason, libafl_page_from_addr, libafl_qemu_add_gdb_cmd,
    libafl_qemu_cpu_index, libafl_qemu_current_cpu, libafl_qemu_gdb_reply, libafl_qemu_get_cpu,
    libafl_qemu_init, libafl_qemu_num_cpus, libafl_qemu_num_regs, libafl_qemu_read_reg,
    libafl_qemu_remove_breakpoint, libafl_qemu_set_breakpoint, libafl_qemu_trigger_breakpoint,
    libafl_qemu_write_reg, CPUArchState, CPUStatePtr, FatPtr, GuestAddr, GuestPhysAddr, GuestUsize,
    GuestVirtAddr,
};
use num_traits::Num;
use strum::IntoEnumIterator;

use crate::{GuestAddrKind, GuestReg, Regs};

pub mod qemu_config;
use qemu_config::{QemuConfig, QemuConfigBuilder, QEMU_CONFIG};

#[cfg(emulation_mode = "usermode")]
mod usermode;
#[cfg(emulation_mode = "usermode")]
pub use usermode::*;

#[cfg(emulation_mode = "systemmode")]
mod systemmode;
#[cfg(emulation_mode = "systemmode")]
#[allow(unused_imports)]
pub use systemmode::*;

mod hooks;
pub use hooks::*;

static mut QEMU_IS_INITIALIZED: bool = false;

#[derive(Debug)]
pub enum QemuInitError {
    MultipleInstances,
    EmptyArgs,
    TooManyArgs(usize),
}

#[derive(Debug, Clone)]
pub enum QemuExitReason {
    End(QemuShutdownCause), // QEMU ended for some reason.
    Breakpoint(GuestAddr),  // Breakpoint triggered. Contains the address of the trigger.
    SyncExit, // Synchronous backdoor: The guest triggered a backdoor and should return to LibAFL.
}

#[derive(Debug, Clone)]
pub enum QemuExitError {
    UnknownKind, // Exit reason was not NULL, but exit kind is unknown. Should never happen.
    UnexpectedExit, // Qemu exited without going through an expected exit point. Can be caused by a crash for example.
}

#[derive(Debug, Clone, PartialEq, Eq)]
pub struct QemuSnapshotCheckResult {
    nb_page_inconsistencies: u64,
}

#[derive(Debug, Clone)]
pub enum QemuRWErrorKind {
    Read,
    Write,
}

#[derive(Debug, Clone)]
pub enum QemuRWErrorCause {
    WrongCallingConvention(CallingConvention, CallingConvention), // expected, given
    WrongArgument(i32),
    CurrentCpuNotFound,
    Reg(i32),
}

#[derive(Debug, Clone)]
#[allow(dead_code)]
pub struct QemuRWError {
    kind: QemuRWErrorKind,
    cause: QemuRWErrorCause,
    cpu: Option<CPUStatePtr>, // Only makes sense when cause != CurrentCpuNotFound
}

impl QemuRWError {
    #[must_use]
    pub fn new(kind: QemuRWErrorKind, cause: QemuRWErrorCause, cpu: Option<CPUStatePtr>) -> Self {
        Self { kind, cause, cpu }
    }

    #[must_use]
    pub fn current_cpu_not_found(kind: QemuRWErrorKind) -> Self {
        Self::new(kind, QemuRWErrorCause::CurrentCpuNotFound, None)
    }

    #[must_use]
    pub fn new_argument_error(kind: QemuRWErrorKind, reg_id: i32) -> Self {
        Self::new(kind, QemuRWErrorCause::WrongArgument(reg_id), None)
    }

    pub fn check_conv(
        kind: QemuRWErrorKind,
        expected_conv: CallingConvention,
        given_conv: CallingConvention,
    ) -> Result<(), Self> {
        if expected_conv != given_conv {
            return Err(Self::new(
                kind,
                QemuRWErrorCause::WrongCallingConvention(expected_conv, given_conv),
                None,
            ));
        }

        Ok(())
    }
}

/// Represents a QEMU snapshot check result for which no error was detected
impl Default for QemuSnapshotCheckResult {
    fn default() -> Self {
        Self {
            nb_page_inconsistencies: 0,
        }
    }
}

/// The thin wrapper around QEMU.
/// It is considered unsafe to use it directly.
/// Prefer using `Emulator` instead in case of doubt.
#[derive(Clone, Copy, Debug)]
pub struct Qemu {
    _private: (),
}

#[derive(Debug, Clone)]
pub struct QemuMemoryChunk {
    addr: GuestAddrKind,
    size: GuestReg,
    cpu: Option<CPU>,
}

#[allow(clippy::vec_box)]
static mut GDB_COMMANDS: Vec<Box<FatPtr>> = vec![];

unsafe extern "C" fn gdb_cmd(data: *mut c_void, buf: *mut u8, len: usize) -> bool {
    unsafe {
        let closure = &mut *(data as *mut Box<dyn for<'r> FnMut(&Qemu, &'r str) -> bool>);
        let cmd = std::str::from_utf8_unchecked(std::slice::from_raw_parts(buf, len));
        let qemu = Qemu::get_unchecked();
        closure(&qemu, cmd)
    }
}

#[derive(Debug, Clone)]
pub enum QemuShutdownCause {
    None,
    HostError,
    HostQmpQuit,
    HostQmpSystemReset,
    HostSignal(Signal),
    HostUi,
    GuestShutdown,
    GuestReset,
    GuestPanic,
    SubsystemReset,
    SnapshotLoad,
}

#[repr(transparent)]
#[derive(Debug, Copy, Clone, Hash, PartialEq, Eq)]
pub struct MemAccessInfo {
    oi: libafl_qemu_sys::MemOpIdx,
}

#[derive(Debug, Clone, Copy)]
#[repr(transparent)]
pub struct CPU {
    ptr: CPUStatePtr,
}

#[derive(Debug, Clone, PartialEq)]
pub enum CallingConvention {
    Cdecl,
}

pub trait HookId {
    fn remove(&self, invalidate_block: bool) -> bool;
}

#[derive(Debug)]
pub struct HookData(u64);

impl std::error::Error for QemuInitError {}

impl Display for QemuInitError {
    fn fmt(&self, f: &mut fmt::Formatter) -> fmt::Result {
        match self {
            QemuInitError::MultipleInstances => {
                write!(f, "Only one instance of the QEMU Emulator is permitted")
            }
            QemuInitError::EmptyArgs => {
                write!(f, "QEMU emulator args cannot be empty")
            }
            QemuInitError::TooManyArgs(n) => {
                write!(
                    f,
                    "Too many arguments passed to QEMU emulator ({n} > i32::MAX)"
                )
            }
        }
    }
}

impl From<QemuInitError> for libafl::Error {
    fn from(err: QemuInitError) -> Self {
        libafl::Error::unknown(format!("{err}"))
    }
}

impl Display for QemuExitReason {
    fn fmt(&self, f: &mut Formatter) -> fmt::Result {
        match self {
            QemuExitReason::End(shutdown_cause) => write!(f, "End: {shutdown_cause:?}"),
            QemuExitReason::Breakpoint(bp) => write!(f, "Breakpoint: {bp}"),
            QemuExitReason::SyncExit => write!(f, "Sync Exit"),
        }
    }
}

impl MemAccessInfo {
    #[must_use]
    pub fn memop(&self) -> libafl_qemu_sys::MemOp {
        libafl_qemu_sys::MemOp(self.oi >> 4)
    }

    #[must_use]
    pub fn memopidx(&self) -> libafl_qemu_sys::MemOpIdx {
        self.oi
    }

    #[must_use]
    pub fn mmu_index(&self) -> u32 {
        self.oi & 15
    }

    #[must_use]
    pub fn size(&self) -> usize {
        libafl_qemu_sys::memop_size(self.memop()) as usize
    }

    #[must_use]
    pub fn is_big_endian(&self) -> bool {
        libafl_qemu_sys::memop_big_endian(self.memop())
    }

    #[must_use]
    pub fn encode_with(&self, other: u32) -> u64 {
        (u64::from(self.oi) << 32) | u64::from(other)
    }

    #[must_use]
    pub fn decode_from(encoded: u64) -> (Self, u32) {
        let low = (encoded & 0xFFFFFFFF) as u32;
        let high = (encoded >> 32) as u32;
        (Self { oi: high }, low)
    }

    #[must_use]
    pub fn new(oi: libafl_qemu_sys::MemOpIdx) -> Self {
        Self { oi }
    }
}

impl From<libafl_qemu_sys::MemOpIdx> for MemAccessInfo {
    fn from(oi: libafl_qemu_sys::MemOpIdx) -> Self {
        Self { oi }
    }
}

pub trait ArchExtras {
    fn read_return_address<T>(&self) -> Result<T, QemuRWError>
    where
        T: From<GuestReg>;
    fn write_return_address<T>(&self, val: T) -> Result<(), QemuRWError>
    where
        T: Into<GuestReg>;
    fn read_function_argument<T>(&self, conv: CallingConvention, idx: u8) -> Result<T, QemuRWError>
    where
        T: From<GuestReg>;
    fn write_function_argument<T>(
        &self,
        conv: CallingConvention,
        idx: i32,
        val: T,
    ) -> Result<(), QemuRWError>
    where
        T: Into<GuestReg>;
}

#[allow(clippy::unused_self)]
impl CPU {
    #[must_use]
    #[allow(clippy::cast_sign_loss)]
    pub fn index(&self) -> usize {
        unsafe { libafl_qemu_cpu_index(self.ptr) as usize }
    }

    pub fn trigger_breakpoint(&self) {
        unsafe {
            libafl_qemu_trigger_breakpoint(self.ptr);
        }
    }

    #[cfg(emulation_mode = "usermode")]
    #[must_use]
    pub fn g2h<T>(&self, addr: GuestAddr) -> *mut T {
        unsafe { (addr as usize + guest_base) as *mut T }
    }

    #[cfg(emulation_mode = "usermode")]
    #[must_use]
    pub fn h2g<T>(&self, addr: *const T) -> GuestAddr {
        unsafe { (addr as usize - guest_base) as GuestAddr }
    }

    #[cfg(emulation_mode = "usermode")]
    #[must_use]
    pub fn access_ok(&self, kind: VerifyAccess, addr: GuestAddr, size: usize) -> bool {
        unsafe {
            // TODO add support for tagged GuestAddr
            libafl_qemu_sys::page_check_range(addr, size as GuestAddr, kind.into())
        }
    }

    // TODO expose tlb_set_dirty and tlb_reset_dirty

    #[must_use]
    pub fn num_regs(&self) -> i32 {
        unsafe { libafl_qemu_num_regs(self.ptr) }
    }

    pub fn write_reg<R, T>(&self, reg: R, val: T) -> Result<(), QemuRWError>
    where
        R: Into<i32> + Clone,
        T: Into<GuestReg>,
    {
        let reg_id = reg.clone().into();
        #[cfg(feature = "be")]
        let val = GuestReg::to_be(val.into());

        #[cfg(not(feature = "be"))]
        let val = GuestReg::to_le(val.into());

        let success =
            unsafe { libafl_qemu_write_reg(self.ptr, reg_id, ptr::addr_of!(val) as *mut u8) };
        if success == 0 {
            Err(QemuRWError {
                kind: QemuRWErrorKind::Write,
                cause: QemuRWErrorCause::Reg(reg.into()),
                cpu: Some(self.ptr),
            })
        } else {
            Ok(())
        }
    }

    pub fn read_reg<R, T>(&self, reg: R) -> Result<T, QemuRWError>
    where
        R: Into<i32> + Clone,
        T: From<GuestReg>,
    {
        unsafe {
            let reg_id = reg.clone().into();
            let mut val = MaybeUninit::uninit();
            let success = libafl_qemu_read_reg(self.ptr, reg_id, val.as_mut_ptr() as *mut u8);
            if success == 0 {
                Err(QemuRWError {
                    kind: QemuRWErrorKind::Write,
                    cause: QemuRWErrorCause::Reg(reg.into()),
                    cpu: Some(self.ptr),
                })
            } else {
                #[cfg(feature = "be")]
                return Ok(GuestReg::from_be(val.assume_init()).into());

                #[cfg(not(feature = "be"))]
                return Ok(GuestReg::from_le(val.assume_init()).into());
            }
        }
    }

    pub fn reset(&self) {
        unsafe { libafl_qemu_sys::cpu_reset(self.ptr) };
    }

    #[must_use]
    pub fn save_state(&self) -> CPUArchState {
        unsafe {
            let mut saved = MaybeUninit::<CPUArchState>::uninit();
            copy_nonoverlapping(
                libafl_qemu_sys::cpu_env(self.ptr.as_mut().unwrap()),
                saved.as_mut_ptr(),
                1,
            );
            saved.assume_init()
        }
    }

    pub fn restore_state(&self, saved: &CPUArchState) {
        unsafe {
            copy_nonoverlapping(
                saved,
                libafl_qemu_sys::cpu_env(self.ptr.as_mut().unwrap()),
                1,
            );
        }
    }

    #[must_use]
    pub fn raw_ptr(&self) -> CPUStatePtr {
        self.ptr
    }

    #[must_use]
    pub fn display_context(&self) -> String {
        let mut display = String::new();
        let mut maxl = 0;
        for r in Regs::iter() {
            maxl = std::cmp::max(format!("{r:#?}").len(), maxl);
        }
        for (i, r) in Regs::iter().enumerate() {
            let v: GuestAddr = self.read_reg(r).unwrap();
            let sr = format!("{r:#?}");
            display += &format!("{sr:>maxl$}: {v:#016x} ");
            if (i + 1) % 4 == 0 {
                display += "\n";
            }
        }
        if !display.ends_with('\n') {
            display += "\n";
        }
        display
    }
}

impl<T> From<Pin<&mut T>> for HookData {
    fn from(value: Pin<&mut T>) -> Self {
        unsafe { HookData(transmute::<Pin<&mut T>, u64>(value)) }
    }
}

impl<T> From<Pin<&T>> for HookData {
    fn from(value: Pin<&T>) -> Self {
        unsafe { HookData(transmute::<Pin<&T>, u64>(value)) }
    }
}

impl<T> From<&'static mut T> for HookData {
    fn from(value: &'static mut T) -> Self {
        unsafe { HookData(transmute::<&mut T, u64>(value)) }
    }
}

impl<T> From<&'static T> for HookData {
    fn from(value: &'static T) -> Self {
        unsafe { HookData(transmute::<&T, u64>(value)) }
    }
}

impl<T> From<*mut T> for HookData {
    fn from(value: *mut T) -> Self {
        HookData(value as u64)
    }
}

impl<T> From<*const T> for HookData {
    fn from(value: *const T) -> Self {
        HookData(value as u64)
    }
}

impl From<u64> for HookData {
    fn from(value: u64) -> Self {
        HookData(value)
    }
}

impl From<u32> for HookData {
    fn from(value: u32) -> Self {
        HookData(u64::from(value))
    }
}

impl From<u16> for HookData {
    fn from(value: u16) -> Self {
        HookData(u64::from(value))
    }
}

impl From<u8> for HookData {
    fn from(value: u8) -> Self {
        HookData(u64::from(value))
    }
}

#[allow(clippy::unused_self)]
impl Qemu {
    /// For more details about the parameters check
    /// [the QEMU documentation](https://www.qemu.org/docs/master/about/).
    pub fn builder() -> QemuConfigBuilder {
        QemuConfig::builder()
    }

    #[allow(clippy::must_use_candidate, clippy::similar_names)]
    pub fn init(args: &[String]) -> Result<Self, QemuInitError> {
        if args.is_empty() {
            return Err(QemuInitError::EmptyArgs);
        }

        let argc = args.len();
        if i32::try_from(argc).is_err() {
            return Err(QemuInitError::TooManyArgs(argc));
        }

        unsafe {
            if QEMU_IS_INITIALIZED {
                return Err(QemuInitError::MultipleInstances);
            }
            QEMU_IS_INITIALIZED = true;
        }

        #[allow(clippy::cast_possible_wrap)]
        let argc = argc as i32;

        let args: Vec<CString> = args
            .iter()
            .map(|x| CString::new(x.clone()).unwrap())
            .collect();
        let mut argv: Vec<*const u8> = args.iter().map(|x| x.as_ptr() as *const u8).collect();
        argv.push(ptr::null()); // argv is always null terminated.

        unsafe {
<<<<<<< HEAD
            libafl_qemu_init(argc, argv.as_ptr() as *mut *mut i8);
        }

        #[cfg(emulation_mode = "systemmode")]
        unsafe {
            libc::atexit(qemu_cleanup_atexit);
            libafl_qemu_sys::syx_snapshot_init(true);
=======
            #[cfg(emulation_mode = "usermode")]
            qemu_user_init(argc, argv.as_ptr(), envp.as_ptr());
            #[cfg(emulation_mode = "systemmode")]
            {
                qemu_init(argc, argv.as_ptr());
                libc::atexit(qemu_cleanup_atexit);
                libafl_qemu_sys::syx_snapshot_init(true);
            }
>>>>>>> 21051dc2
        }

        Ok(Qemu { _private: () })
    }

    #[must_use]
    pub fn hooks(&self) -> QemuHooks {
        unsafe { QemuHooks::get_unchecked() }
    }

    /// Get a QEMU object.
    /// Same as `Qemu::get`, but without checking whether QEMU has been correctly initialized.
    /// Since Qemu is a ZST, this operation is free.
    ///
    /// # Safety
    ///
    /// Should not be used if `Qemu::init` has never been used before (otherwise QEMU will not be initialized, and a crash will occur).
    /// Prefer `Qemu::get` for a safe version of this method.
    #[must_use]
    pub unsafe fn get_unchecked() -> Self {
        Qemu { _private: () }
    }

    #[must_use]
    pub fn get() -> Option<Self> {
        unsafe {
            if QEMU_IS_INITIALIZED {
                Some(Qemu { _private: () })
            } else {
                None
            }
        }
    }

    /// Get QEMU configuration.
    /// Returns `Some` only if QEMU was initialized with the builder.
    /// Returns `None` if QEMU was initialized with `init` and raw string args.
    #[must_use]
    pub fn get_config(&self) -> Option<&'static QemuConfig> {
        QEMU_CONFIG.get()
    }

    /// This function will run the emulator until the next breakpoint / sync exit, or until finish.
    /// It is a low-level function and simply kicks QEMU.
    /// # Safety
    ///
    /// Should, in general, be safe to call.
    /// Of course, the emulated target is not contained securely and can corrupt state or interact with the operating system.
    pub unsafe fn run(&self) -> Result<QemuExitReason, QemuExitError> {
        self.run_inner();

        let exit_reason = unsafe { libafl_get_exit_reason() };
        if exit_reason.is_null() {
            Err(QemuExitError::UnexpectedExit)
        } else {
            let exit_reason: &mut libafl_qemu_sys::libafl_exit_reason =
                unsafe { transmute(&mut *exit_reason) };
            Ok(match exit_reason.kind {
                libafl_qemu_sys::libafl_exit_reason_kind_INTERNAL => unsafe {
                    let qemu_shutdown_cause: QemuShutdownCause =
                        match exit_reason.data.internal.cause {
                            libafl_qemu_sys::ShutdownCause_SHUTDOWN_CAUSE_NONE => {
                                QemuShutdownCause::None
                            }
                            libafl_qemu_sys::ShutdownCause_SHUTDOWN_CAUSE_HOST_ERROR => {
                                QemuShutdownCause::HostError
                            }
                            libafl_qemu_sys::ShutdownCause_SHUTDOWN_CAUSE_HOST_QMP_QUIT => {
                                QemuShutdownCause::HostQmpQuit
                            }
                            libafl_qemu_sys::ShutdownCause_SHUTDOWN_CAUSE_HOST_QMP_SYSTEM_RESET => {
                                QemuShutdownCause::HostQmpSystemReset
                            }
                            libafl_qemu_sys::ShutdownCause_SHUTDOWN_CAUSE_HOST_SIGNAL => {
                                QemuShutdownCause::HostSignal(
                                    Signal::try_from(exit_reason.data.internal.signal).unwrap(),
                                )
                            }
                            libafl_qemu_sys::ShutdownCause_SHUTDOWN_CAUSE_HOST_UI => {
                                QemuShutdownCause::HostUi
                            }
                            libafl_qemu_sys::ShutdownCause_SHUTDOWN_CAUSE_GUEST_SHUTDOWN => {
                                QemuShutdownCause::GuestShutdown
                            }
                            libafl_qemu_sys::ShutdownCause_SHUTDOWN_CAUSE_GUEST_RESET => {
                                QemuShutdownCause::GuestReset
                            }
                            libafl_qemu_sys::ShutdownCause_SHUTDOWN_CAUSE_GUEST_PANIC => {
                                QemuShutdownCause::GuestPanic
                            }
                            libafl_qemu_sys::ShutdownCause_SHUTDOWN_CAUSE_SUBSYSTEM_RESET => {
                                QemuShutdownCause::SubsystemReset
                            }
                            libafl_qemu_sys::ShutdownCause_SHUTDOWN_CAUSE_SNAPSHOT_LOAD => {
                                QemuShutdownCause::SnapshotLoad
                            }

                            _ => panic!("shutdown cause not handled."),
                        };

                    QemuExitReason::End(qemu_shutdown_cause)
                },
                libafl_qemu_sys::libafl_exit_reason_kind_BREAKPOINT => unsafe {
                    let bp_addr = exit_reason.data.breakpoint.addr;
                    QemuExitReason::Breakpoint(bp_addr)
                },
                libafl_qemu_sys::libafl_exit_reason_kind_SYNC_EXIT => QemuExitReason::SyncExit,
                _ => return Err(QemuExitError::UnknownKind),
            })
        }
    }

    #[must_use]
    #[allow(clippy::cast_possible_wrap)]
    #[allow(clippy::cast_sign_loss)]
    pub fn num_cpus(&self) -> usize {
        unsafe { libafl_qemu_num_cpus() as usize }
    }

    #[must_use]
    pub fn current_cpu(&self) -> Option<CPU> {
        let ptr = unsafe { libafl_qemu_current_cpu() };
        if ptr.is_null() {
            None
        } else {
            Some(CPU { ptr })
        }
    }

    #[must_use]
    #[allow(clippy::cast_possible_wrap)]
    pub fn cpu_from_index(&self, index: usize) -> CPU {
        unsafe {
            CPU {
                ptr: libafl_qemu_get_cpu(index as i32),
            }
        }
    }

    #[must_use]
    pub fn page_from_addr(&self, addr: GuestAddr) -> GuestAddr {
        unsafe { libafl_page_from_addr(addr) }
    }

    //#[must_use]
    /*pub fn page_size() -> GuestUsize {
        unsafe { libafl_page_size }
    }*/

    pub unsafe fn write_mem(&self, addr: GuestAddr, buf: &[u8]) {
        self.current_cpu()
            .unwrap_or_else(|| self.cpu_from_index(0))
            .write_mem(addr, buf);
    }

    pub unsafe fn read_mem(&self, addr: GuestAddr, buf: &mut [u8]) {
        self.current_cpu()
            .unwrap_or_else(|| self.cpu_from_index(0))
            .read_mem(addr, buf);
    }

    #[must_use]
    pub fn num_regs(&self) -> i32 {
        self.current_cpu().unwrap().num_regs()
    }

    pub fn write_reg<R, T>(&self, reg: R, val: T) -> Result<(), QemuRWError>
    where
        T: Num + PartialOrd + Copy + Into<GuestReg>,
        R: Into<i32> + Clone,
    {
        self.current_cpu()
            .ok_or(QemuRWError::current_cpu_not_found(QemuRWErrorKind::Write))?
            .write_reg(reg, val)
    }

    pub fn read_reg<R, T>(&self, reg: R) -> Result<T, QemuRWError>
    where
        T: Num + PartialOrd + Copy + From<GuestReg>,
        R: Into<i32> + Clone,
    {
        self.current_cpu()
            .ok_or(QemuRWError::current_cpu_not_found(QemuRWErrorKind::Read))?
            .read_reg(reg)
    }

    pub fn set_breakpoint(&self, addr: GuestAddr) {
        unsafe {
            libafl_qemu_set_breakpoint(addr.into());
        }
    }

    pub fn remove_breakpoint(&self, addr: GuestAddr) {
        unsafe {
            libafl_qemu_remove_breakpoint(addr.into());
        }
    }

    pub fn entry_break(&self, addr: GuestAddr) {
        self.set_breakpoint(addr);
        unsafe {
            match self.run() {
                Ok(QemuExitReason::Breakpoint(_)) => {}
                _ => panic!("Unexpected QEMU exit."),
            }
        }
        self.remove_breakpoint(addr);
    }

    pub fn flush_jit(&self) {
        unsafe {
            libafl_flush_jit();
        }
    }

    #[must_use]
    pub fn remove_hook(&self, id: impl HookId, invalidate_block: bool) -> bool {
        id.remove(invalidate_block)
    }

    #[allow(clippy::type_complexity)]
    pub fn add_gdb_cmd(&self, callback: Box<dyn FnMut(&Self, &str) -> bool>) {
        unsafe {
            let fat: Box<FatPtr> = Box::new(transmute::<
                Box<dyn for<'a, 'b> FnMut(&'a Qemu, &'b str) -> bool>,
                FatPtr,
            >(callback));
            libafl_qemu_add_gdb_cmd(Some(gdb_cmd), ptr::from_ref(&*fat) as *mut c_void);
            GDB_COMMANDS.push(fat);
        }
    }

    pub fn gdb_reply(&self, output: &str) {
        unsafe { libafl_qemu_gdb_reply(output.as_bytes().as_ptr(), output.len()) };
    }

    #[must_use]
    pub fn host_page_size(&self) -> usize {
        unsafe { libafl_qemu_sys::libafl_qemu_host_page_size() }
    }
}

impl ArchExtras for Qemu {
    fn read_return_address<T>(&self) -> Result<T, QemuRWError>
    where
        T: From<GuestReg>,
    {
        self.current_cpu()
            .ok_or(QemuRWError {
                kind: QemuRWErrorKind::Read,
                cause: QemuRWErrorCause::CurrentCpuNotFound,
                cpu: None,
            })?
            .read_return_address::<T>()
    }

    fn write_return_address<T>(&self, val: T) -> Result<(), QemuRWError>
    where
        T: Into<GuestReg>,
    {
        self.current_cpu()
            .ok_or(QemuRWError::current_cpu_not_found(QemuRWErrorKind::Write))?
            .write_return_address::<T>(val)
    }

    fn read_function_argument<T>(&self, conv: CallingConvention, idx: u8) -> Result<T, QemuRWError>
    where
        T: From<GuestReg>,
    {
        self.current_cpu()
            .ok_or(QemuRWError::current_cpu_not_found(QemuRWErrorKind::Read))?
            .read_function_argument::<T>(conv, idx)
    }

    fn write_function_argument<T>(
        &self,
        conv: CallingConvention,
        idx: i32,
        val: T,
    ) -> Result<(), QemuRWError>
    where
        T: Into<GuestReg>,
    {
        self.current_cpu()
            .ok_or(QemuRWError::current_cpu_not_found(QemuRWErrorKind::Write))?
            .write_function_argument::<T>(conv, idx, val)
    }
}

// TODO: maybe include QEMU in the memory chunk to enable address translation and a more accurate implementation
impl PartialEq<Self> for GuestAddrKind {
    fn eq(&self, other: &Self) -> bool {
        match (self, other) {
            (GuestAddrKind::Physical(paddr_self), GuestAddrKind::Physical(paddr_other)) => {
                paddr_self == paddr_other
            }
            (GuestAddrKind::Virtual(vaddr_self), GuestAddrKind::Virtual(vaddr_other)) => {
                vaddr_self == vaddr_other
            }
            _ => false,
        }
    }
}

// TODO: Check PartialEq comment, same idea
impl PartialOrd for GuestAddrKind {
    fn partial_cmp(&self, other: &Self) -> Option<Ordering> {
        match (self, other) {
            (GuestAddrKind::Physical(paddr_self), GuestAddrKind::Physical(paddr_other)) => {
                paddr_self.partial_cmp(paddr_other)
            }
            (GuestAddrKind::Virtual(vaddr_self), GuestAddrKind::Virtual(vaddr_other)) => {
                vaddr_self.partial_cmp(vaddr_other)
            }
            _ => None,
        }
    }
}

impl QemuMemoryChunk {
    #[must_use]
    pub fn addr(&self) -> GuestAddrKind {
        self.addr
    }

    #[must_use]
    pub fn size(&self) -> GuestReg {
        self.size
    }

    #[must_use]
    pub fn phys(addr: GuestPhysAddr, size: GuestReg, cpu: Option<CPU>) -> Self {
        Self {
            addr: GuestAddrKind::Physical(addr),
            size,
            cpu,
        }
    }

    #[must_use]
    pub fn virt(addr: GuestVirtAddr, size: GuestReg, cpu: CPU) -> Self {
        Self {
            addr: GuestAddrKind::Virtual(addr),
            size,
            cpu: Some(cpu),
        }
    }

    #[must_use]
    pub fn get_slice(&self, range: &Range<GuestAddr>) -> Option<QemuMemoryChunk> {
        let new_addr = self.addr + range.start;
        let slice_size = range.clone().count();

        if new_addr + (slice_size as GuestUsize) >= self.addr + self.size.into() {
            return None;
        }

        Some(Self {
            addr: new_addr,
            size: slice_size as GuestReg,
            cpu: self.cpu,
        })
    }

    /// Returns the number of bytes effectively written.
    #[must_use]
    pub fn write(&self, qemu: Qemu, input: &[u8]) -> GuestReg {
        let max_len: usize = self.size.try_into().unwrap();

        let input_sliced = if input.len() > max_len {
            &input[0..max_len]
        } else {
            input
        };

        match self.addr {
            GuestAddrKind::Physical(hwaddr) => unsafe {
                #[cfg(emulation_mode = "usermode")]
                {
                    // For now the default behaviour is to fall back to virtual addresses
                    qemu.write_mem(hwaddr.try_into().unwrap(), input_sliced);
                }
                #[cfg(emulation_mode = "systemmode")]
                {
                    qemu.write_phys_mem(hwaddr, input_sliced);
                }
            },
            GuestAddrKind::Virtual(vaddr) => unsafe {
                self.cpu
                    .as_ref()
                    .unwrap()
                    .write_mem(vaddr.try_into().unwrap(), input_sliced);
            },
        };

        input_sliced.len().try_into().unwrap()
    }
}

#[cfg(feature = "python")]
pub mod pybind {
    use pyo3::{exceptions::PyValueError, prelude::*};

    use super::{GuestAddr, GuestUsize};

    static mut PY_GENERIC_HOOKS: Vec<(GuestAddr, PyObject)> = vec![];

    extern "C" fn py_generic_hook_wrapper(idx: u64, _pc: GuestAddr) {
        let obj = unsafe { &PY_GENERIC_HOOKS[idx as usize].1 };
        Python::with_gil(|py| {
            obj.call0(py).expect("Error in the hook");
        });
    }

    #[pyclass(unsendable)]
    pub struct Qemu {
        pub qemu: super::Qemu,
    }

    #[pymethods]
    impl Qemu {
        #[allow(clippy::needless_pass_by_value)]
        #[new]
        fn new(args: Vec<String>) -> PyResult<Qemu> {
            let qemu =
                super::Qemu::init(&args).map_err(|e| PyValueError::new_err(format!("{e}")))?;

            Ok(Qemu { qemu })
        }

        fn run(&self) {
            unsafe {
                self.qemu.run().unwrap();
            }
        }

        fn write_mem(&self, addr: GuestAddr, buf: &[u8]) {
            unsafe {
                self.qemu.write_mem(addr, buf);
            }
        }

        fn read_mem(&self, addr: GuestAddr, size: usize) -> Vec<u8> {
            let mut buf = vec![0; size];
            unsafe {
                self.qemu.read_mem(addr, &mut buf);
            }
            buf
        }

        fn num_regs(&self) -> i32 {
            self.qemu.num_regs()
        }

        fn write_reg(&self, reg: i32, val: GuestUsize) -> PyResult<()> {
            self.qemu
                .write_reg(reg, val)
                .map_err(|_| PyValueError::new_err("write register error"))
        }

        fn read_reg(&self, reg: i32) -> PyResult<GuestUsize> {
            self.qemu
                .read_reg(reg)
                .map_err(|_| PyValueError::new_err("read register error"))
        }

        fn set_breakpoint(&self, addr: GuestAddr) {
            self.qemu.set_breakpoint(addr);
        }

        fn entry_break(&self, addr: GuestAddr) {
            self.qemu.entry_break(addr);
        }

        fn remove_breakpoint(&self, addr: GuestAddr) {
            self.qemu.remove_breakpoint(addr);
        }

        fn flush_jit(&self) {
            self.qemu.flush_jit();
        }

        fn set_hook(&self, addr: GuestAddr, hook: PyObject) {
            unsafe {
                let idx = PY_GENERIC_HOOKS.len();
                PY_GENERIC_HOOKS.push((addr, hook));
                self.qemu.hooks().add_instruction_hooks(
                    idx as u64,
                    addr,
                    py_generic_hook_wrapper,
                    true,
                );
            }
        }

        fn remove_hooks_at(&self, addr: GuestAddr) -> usize {
            unsafe {
                PY_GENERIC_HOOKS.retain(|(a, _)| *a != addr);
            }
            self.qemu.hooks().remove_instruction_hooks_at(addr, true)
        }
    }
}<|MERGE_RESOLUTION|>--- conflicted
+++ resolved
@@ -555,7 +555,6 @@
         argv.push(ptr::null()); // argv is always null terminated.
 
         unsafe {
-<<<<<<< HEAD
             libafl_qemu_init(argc, argv.as_ptr() as *mut *mut i8);
         }
 
@@ -563,16 +562,6 @@
         unsafe {
             libc::atexit(qemu_cleanup_atexit);
             libafl_qemu_sys::syx_snapshot_init(true);
-=======
-            #[cfg(emulation_mode = "usermode")]
-            qemu_user_init(argc, argv.as_ptr(), envp.as_ptr());
-            #[cfg(emulation_mode = "systemmode")]
-            {
-                qemu_init(argc, argv.as_ptr());
-                libc::atexit(qemu_cleanup_atexit);
-                libafl_qemu_sys::syx_snapshot_init(true);
-            }
->>>>>>> 21051dc2
         }
 
         Ok(Qemu { _private: () })
