--- conflicted
+++ resolved
@@ -366,11 +366,7 @@
         let val = GuestReg::to_le(val.into());
 
         let success =
-<<<<<<< HEAD
-            unsafe { libafl_qemu_write_reg(self.ptr, reg, ptr::addr_of!(val) as *const u8) };
-=======
-            unsafe { libafl_qemu_write_reg(self.ptr, reg_id, addr_of!(val) as *const u8) };
->>>>>>> 0f9c82f8
+            unsafe { libafl_qemu_write_reg(self.ptr, reg_id, ptr::addr_of!(val) as *const u8) };
         if success == 0 {
             Err(QemuRWError {
                 kind: QemuRWErrorKind::Write,
