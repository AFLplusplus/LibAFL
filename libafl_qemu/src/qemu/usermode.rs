--- conflicted
+++ resolved
@@ -42,10 +42,7 @@
         self.mappings = mappings;
     }
 
-<<<<<<< HEAD
-=======
-    #[must_use]
->>>>>>> cb471a92
+    #[must_use]
     pub fn mappings(&self) -> &[MapInfo] {
         &self.mappings
     }
