--- conflicted
+++ resolved
@@ -1,5 +1,5 @@
 use std::{
-    ffi::{CStr, CString, c_void},
+    ffi::{c_void, CStr, CString},
     marker::PhantomData,
     mem::MaybeUninit,
     ptr::null_mut,
@@ -8,16 +8,16 @@
 
 use bytes_utils::SegmentedBuf;
 use libafl_qemu_sys::{
-    GuestAddr, GuestPhysAddr, GuestUsize, GuestVirtAddr, libafl_load_qemu_snapshot,
-    libafl_page_from_addr, libafl_qemu_current_paging_id, libafl_save_qemu_snapshot, qemu_cleanup,
-    qemu_main_loop, vm_start,
+    libafl_load_qemu_snapshot, libafl_page_from_addr, libafl_qemu_current_paging_id,
+    libafl_save_qemu_snapshot, qemu_cleanup, qemu_main_loop, vm_start, GuestAddr, GuestPhysAddr,
+    GuestUsize, GuestVirtAddr,
 };
 use libc::EXIT_SUCCESS;
 use num_traits::Zero;
 
 use crate::{
-    CPU, FastSnapshotPtr, GuestAddrKind, MemAccessInfo, Qemu, QemuMemoryChunk,
-    QemuSnapshotCheckResult,
+    FastSnapshotPtr, GuestAddrKind, MemAccessInfo, Qemu, QemuMemoryChunk, QemuSnapshotCheckResult,
+    CPU,
 };
 
 pub(super) extern "C" fn qemu_cleanup_atexit() {
@@ -147,26 +147,16 @@
     /// no check is done on the correctness of the operation.
     /// if a problem occurred during the operation, there will be no feedback
     pub unsafe fn read_mem_unchecked(&self, addr: GuestAddr, buf: &mut [u8]) {
-        // TODO use gdbstub's target_cpu_memory_rw_debug
-<<<<<<< HEAD
-        libafl_qemu_sys::cpu_memory_rw_debug(
-            self.cpu_ptr,
-            addr as GuestVirtAddr,
-            buf.as_mut_ptr() as *mut _,
-            buf.len(),
-            false,
-        );
-=======
-        unsafe {
+        unsafe {
+            // TODO use gdbstub's target_cpu_memory_rw_debug
             libafl_qemu_sys::cpu_memory_rw_debug(
-                self.ptr,
+                self.cpu_ptr,
                 addr as GuestVirtAddr,
                 buf.as_mut_ptr() as *mut _,
                 buf.len(),
                 false,
             );
         }
->>>>>>> 85bcafa8
     }
 
     /// Write a value to a guest address, taking into account the potential MMU / MPU.
@@ -175,26 +165,16 @@
     /// no check is done on the correctness of the operation.
     /// if a problem occurred during the operation, there will be no feedback
     pub unsafe fn write_mem_unchecked(&self, addr: GuestAddr, buf: &[u8]) {
-        // TODO use gdbstub's target_cpu_memory_rw_debug
-<<<<<<< HEAD
-        libafl_qemu_sys::cpu_memory_rw_debug(
-            self.cpu_ptr,
-            addr as GuestVirtAddr,
-            buf.as_ptr() as *mut _,
-            buf.len(),
-            true,
-        );
-=======
-        unsafe {
+        unsafe {
+            // TODO use gdbstub's target_cpu_memory_rw_debug
             libafl_qemu_sys::cpu_memory_rw_debug(
-                self.ptr,
+                self.cpu_ptr,
                 addr as GuestVirtAddr,
                 buf.as_ptr() as *mut _,
                 buf.len(),
                 true,
             );
         }
->>>>>>> 85bcafa8
     }
 }
 
