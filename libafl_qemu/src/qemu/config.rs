--- conflicted
+++ resolved
@@ -354,11 +354,7 @@
     fn usermode() {
         let program = "/bin/pwd";
         let qemu_config = QemuConfig::builder().program("/bin/pwd").build();
-<<<<<<< HEAD
-        let qemu = Qemu::init(&qemu_config).unwrap();
-=======
         let qemu = Qemu::init(qemu_config).unwrap();
->>>>>>> 005475b1
         let config = qemu.get_config().unwrap();
         assert_eq!(config.to_string().trim(), program.trim());
     }
