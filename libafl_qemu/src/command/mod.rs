#[cfg(emulation_mode = "systemmode")]
use std::collections::HashSet;
use std::{
    collections::HashMap,
    fmt::{Debug, Display, Error, Formatter},
    rc::Rc,
};

use enum_map::{Enum, EnumMap};
use libafl::{
    executors::ExitKind,
    inputs::HasTargetBytes,
    state::{HasExecutions, State},
};
use libafl_bolts::AsSlice;
use num_enum::TryFromPrimitive;

#[cfg(emulation_mode = "systemmode")]
use crate::QemuInstrumentationPagingFilter;
use crate::{
    command::parser::{
        EndCommandParser, InputPhysCommandParser, InputVirtCommandParser, LoadCommandParser,
        NativeCommandParser, SaveCommandParser, StartPhysCommandParser, StartVirtCommandParser,
        VaddrFilterAllowRangeCommandParser, VersionCommandParser,
    },
    get_exit_arch_regs,
    sync_exit::ExitArgs,
    Emulator, EmulatorExitHandler, EmulatorToolTuple, ExitHandlerError, ExitHandlerResult,
    GuestReg, HasInstrumentationFilter, InputLocation, IsFilter, IsSnapshotManager, Qemu,
<<<<<<< HEAD
    QemuInstrumentationAddressRangeFilter, QemuMemoryChunk, Regs, StdEmulatorExitHandler,
    StdInstrumentationFilter, CPU,
=======
    QemuHelperTuple, QemuInstrumentationAddressRangeFilter, QemuRWError, Regs,
    StdEmulatorExitHandler, StdInstrumentationFilter, CPU,
>>>>>>> 0f9c82f8
};

pub mod parser;

mod bindings {
    #![allow(non_upper_case_globals)]
    #![allow(non_camel_case_types)]
    #![allow(non_snake_case)]
    #![allow(improper_ctypes)]
    #![allow(unused_mut)]
    #![allow(unused)]
    #![allow(unused_variables)]
    #![allow(clippy::all)]
    #![allow(clippy::pedantic)]

    include!(concat!(env!("OUT_DIR"), "/libafl_qemu_bindings.rs"));
}

pub const VERSION: u64 = bindings::LIBAFL_QEMU_HDR_VERSION_NUMBER as u64;

macro_rules! define_std_command_manager {
    ($name:ident, [$($native_command_parser:ident),+]) => {
        pub struct $name<QT, S, SM>
        where
            QT: EmulatorToolTuple<S> + StdInstrumentationFilter + Debug,
           S: Unpin + State + HasExecutions,
            S::Input: HasTargetBytes,
            SM: IsSnapshotManager,
        {
            native_command_parsers:
                HashMap<GuestReg, Box<dyn NativeCommandParser<Self, StdEmulatorExitHandler<SM>, QT, S>>>,
        }

        impl<QT, S, SM> $name<QT, S, SM>
        where
            QT: EmulatorToolTuple<S> + StdInstrumentationFilter + Debug,
           S: Unpin + State + HasExecutions,
            S::Input: HasTargetBytes,
            SM: IsSnapshotManager,
        {
            #[must_use]
            pub fn new() -> Self {
                let native_parsers = Box::new(
                    vec![$(Box::new($native_command_parser)
                        as Box<
                            dyn NativeCommandParser<
                                Self,
                                StdEmulatorExitHandler<SM>,
                                QT,
                                S,
                            >,
                        >),*]
                    .into_iter(),
                );

                let mut parsers: HashMap<
                    GuestReg,
                    Box<dyn NativeCommandParser<Self, StdEmulatorExitHandler<SM>, QT, S>>,
                > = HashMap::new();

                for parser in native_parsers {
                    assert!(parsers
                        .insert(parser.command_id(), parser)
                        .is_none(), "Trying to use native commands with the same ID");
                }

                Self {
                    native_command_parsers: parsers,
                }
            }
        }

        impl<QT, S, SM> CommandManager<StdEmulatorExitHandler<SM>, QT, S> for $name<QT, S, SM>
        where
            QT: EmulatorToolTuple<S> + StdInstrumentationFilter + Debug,
           S: Unpin + State + HasExecutions,
            S::Input: HasTargetBytes,
            SM: IsSnapshotManager,
        {
            fn parse(
                &self,
                qemu: Qemu,
            ) -> Result<Rc<dyn IsCommand<Self, StdEmulatorExitHandler<SM>, QT, S>>, CommandError> {
                let arch_regs_map: &'static EnumMap<ExitArgs, Regs> = get_exit_arch_regs();
                let cmd_id: GuestReg = qemu.read_reg::<Regs, GuestReg>(arch_regs_map[ExitArgs::Cmd])?;

                let cmd_parser = self
                    .native_command_parsers
                    .get(&cmd_id)
                    .ok_or(CommandError::UnknownCommand(cmd_id))?;
                let cmd = cmd_parser.parse(qemu, arch_regs_map)?;

                Ok(cmd)
            }
        }

        impl<QT, S, SM> Debug for $name<QT, S, SM>
        where
            QT: EmulatorToolTuple<S> + StdInstrumentationFilter + Debug,
           S: Unpin + State + HasExecutions,
            S::Input: HasTargetBytes,
            SM: IsSnapshotManager,
        {
            fn fmt(&self, f: &mut Formatter<'_>) -> Result<(), Error> {
                write!(f, stringify!($name))
            }
        }

        impl<QT, S, SM> Default for $name<QT, S, SM>
        where
            QT: EmulatorToolTuple<S> + StdInstrumentationFilter + Debug,
           S: Unpin + State + HasExecutions,
            S::Input: HasTargetBytes,
            SM: IsSnapshotManager,
        {
            fn default() -> Self {
                Self::new()
            }
        }
    };
}

pub struct NopCommandManager;

impl<E, QT, S> CommandManager<E, QT, S> for NopCommandManager
where
    E: EmulatorExitHandler<QT, S>,
    QT: EmulatorToolTuple<S>,
    S: Unpin + State + HasExecutions,
{
    fn parse(&self, _qemu: Qemu) -> Result<Rc<dyn IsCommand<Self, E, QT, S>>, CommandError> {
        Ok(Rc::new(NopCommand))
    }
}

define_std_command_manager!(
    StdCommandManager,
    [
        StartPhysCommandParser,
        StartVirtCommandParser,
        InputPhysCommandParser,
        InputVirtCommandParser,
        SaveCommandParser,
        LoadCommandParser,
        EndCommandParser,
        VersionCommandParser,
        VaddrFilterAllowRangeCommandParser
    ]
);

pub trait CommandManager<E, QT, S>: Sized
where
    E: EmulatorExitHandler<QT, S>,
    QT: EmulatorToolTuple<S>,
    S: Unpin + State + HasExecutions,
{
    fn parse(&self, qemu: Qemu) -> Result<Rc<dyn IsCommand<Self, E, QT, S>>, CommandError>;
}

#[derive(Debug, Clone, Enum, TryFromPrimitive)]
#[repr(u64)]
pub enum NativeExitKind {
    Unknown = bindings::LibaflQemuEndStatus_LIBAFL_QEMU_END_UNKNOWN.0 as u64, // Should not be used
    Ok = bindings::LibaflQemuEndStatus_LIBAFL_QEMU_END_OK.0 as u64,           // Normal exit
    Crash = bindings::LibaflQemuEndStatus_LIBAFL_QEMU_END_CRASH.0 as u64, // Crash reported in the VM
}

pub trait IsCommand<CM, E, QT, S>: Debug + Display
where
    CM: CommandManager<E, QT, S>,
    E: EmulatorExitHandler<QT, S>,
    QT: EmulatorToolTuple<S>,
    S: Unpin + State + HasExecutions,
{
    /// Used to know whether the command can be run during a backdoor, or if it is necessary to go out of
    /// the QEMU VM to run the command.
    fn usable_at_runtime(&self) -> bool;

    /// Command handler.
    ///     - `input`: The input for the current emulator run.
    ///     - `ret_reg`: The register in which the guest return value should be written, if any.
    /// Returns
    ///     - `InnerHandlerResult`: How the high-level handler should behave
    fn run(
        &self,
        emu: &mut Emulator<CM, E, QT, S>,
        input: &S::Input,
        ret_reg: Option<Regs>,
    ) -> Result<Option<ExitHandlerResult<CM, E, QT, S>>, ExitHandlerError>;
}

#[cfg(emulation_mode = "systemmode")]
pub type PagingFilterCommand = FilterCommand<QemuInstrumentationPagingFilter>;

pub type AddressRangeFilterCommand = FilterCommand<QemuInstrumentationAddressRangeFilter>;

#[derive(Debug, Clone)]
pub enum CommandError {
    UnknownCommand(GuestReg),
    RWError(QemuRWError),
    VersionDifference(u64),
}

impl From<QemuRWError> for CommandError {
    fn from(error: QemuRWError) -> Self {
        CommandError::RWError(error)
    }
}

#[derive(Debug, Clone)]
pub struct NopCommand;

impl Display for NopCommand {
    fn fmt(&self, f: &mut Formatter<'_>) -> std::fmt::Result {
        write!(f, "NopCommand")
    }
}

impl<CM, EH, QT, S> IsCommand<CM, EH, QT, S> for NopCommand
where
    CM: CommandManager<EH, QT, S>,
    EH: EmulatorExitHandler<QT, S>,
    QT: EmulatorToolTuple<S>,
    S: Unpin + State + HasExecutions,
{
    fn usable_at_runtime(&self) -> bool {
        true
    }

    fn run(
        &self,
        _emu: &mut Emulator<CM, EH, QT, S>,
        _input: &S::Input,
        _ret_reg: Option<Regs>,
    ) -> Result<Option<ExitHandlerResult<CM, EH, QT, S>>, ExitHandlerError> {
        Ok(None)
    }
}

#[derive(Debug, Clone)]
pub struct SaveCommand;

impl<CM, QT, S, SM> IsCommand<CM, StdEmulatorExitHandler<SM>, QT, S> for SaveCommand
where
    CM: CommandManager<StdEmulatorExitHandler<SM>, QT, S>,
    QT: EmulatorToolTuple<S> + StdInstrumentationFilter + Debug,
    S: Unpin + State + HasExecutions,
    S::Input: HasTargetBytes,
    SM: IsSnapshotManager,
{
    fn usable_at_runtime(&self) -> bool {
        false
    }

    fn run(
        &self,
        emu: &mut Emulator<CM, StdEmulatorExitHandler<SM>, QT, S>,
        _input: &S::Input,
        _ret_reg: Option<Regs>,
    ) -> Result<Option<ExitHandlerResult<CM, StdEmulatorExitHandler<SM>, QT, S>>, ExitHandlerError>
    {
        let qemu = emu.qemu();

        {
            let emu_exit_handler = emu.exit_handler().borrow_mut();

            let snapshot_id = emu_exit_handler.snapshot_manager_borrow_mut().save(qemu);
            emu_exit_handler
                .set_snapshot_id(snapshot_id)
                .map_err(|_| ExitHandlerError::MultipleSnapshotDefinition)?;
        }

        #[cfg(emulation_mode = "systemmode")]
        {
            let emulator_tools = emu.tools_mut().tools_mut();

            let mut allowed_paging_ids = HashSet::new();

            let current_paging_id = qemu.current_cpu().unwrap().current_paging_id().unwrap();
            allowed_paging_ids.insert(current_paging_id);

            let paging_filter =
                HasInstrumentationFilter::<QemuInstrumentationPagingFilter>::filter_mut(
                    emulator_tools,
                );

            *paging_filter = QemuInstrumentationPagingFilter::AllowList(allowed_paging_ids);
        }

        Ok(None)
    }
}

#[derive(Debug, Clone)]
pub struct LoadCommand;

impl<CM, QT, S, SM> IsCommand<CM, StdEmulatorExitHandler<SM>, QT, S> for LoadCommand
where
    CM: CommandManager<StdEmulatorExitHandler<SM>, QT, S>,
    QT: EmulatorToolTuple<S> + StdInstrumentationFilter + Debug,
    S: Unpin + State + HasExecutions,
    S::Input: HasTargetBytes,
    SM: IsSnapshotManager,
{
    fn usable_at_runtime(&self) -> bool {
        false
    }

    fn run(
        &self,
        emu: &mut Emulator<CM, StdEmulatorExitHandler<SM>, QT, S>,
        _input: &S::Input,
        _ret_reg: Option<Regs>,
    ) -> Result<Option<ExitHandlerResult<CM, StdEmulatorExitHandler<SM>, QT, S>>, ExitHandlerError>
    {
        let qemu = emu.qemu();
        let emu_exit_handler = emu.exit_handler().borrow_mut();

        let snapshot_id = emu_exit_handler
            .snapshot_id()
            .ok_or(ExitHandlerError::SnapshotNotFound)?;

        emu_exit_handler
            .snapshot_manager_borrow_mut()
            .restore(&snapshot_id, qemu)?;

        #[cfg(feature = "paranoid_debug")]
        emu_exit_handler
            .snapshot_manager_borrow()
            .check(&snapshot_id, emu.qemu())?;

        Ok(None)
    }
}

#[derive(Debug, Clone)]
pub struct InputCommand {
    location: QemuMemoryChunk,
    cpu: CPU,
}

impl<CM, QT, S, SM> IsCommand<CM, StdEmulatorExitHandler<SM>, QT, S> for InputCommand
where
    CM: CommandManager<StdEmulatorExitHandler<SM>, QT, S>,
    QT: EmulatorToolTuple<S> + StdInstrumentationFilter + Debug,
    S: Unpin + State + HasExecutions,
    S::Input: HasTargetBytes,
    SM: IsSnapshotManager,
{
    fn usable_at_runtime(&self) -> bool {
        true
    }

    fn run(
        &self,
        emu: &mut Emulator<CM, StdEmulatorExitHandler<SM>, QT, S>,
        input: &S::Input,
        ret_reg: Option<Regs>,
    ) -> Result<Option<ExitHandlerResult<CM, StdEmulatorExitHandler<SM>, QT, S>>, ExitHandlerError>
    {
        let qemu = emu.qemu();

        let ret_value = self.location.write(qemu, input.target_bytes().as_slice());

        if let Some(reg) = ret_reg {
            self.cpu.write_reg(reg, ret_value).unwrap();
        }

        Ok(None)
    }
}

#[derive(Debug, Clone)]
pub struct StartCommand {
    input_location: QemuMemoryChunk,
}

impl<CM, QT, S, SM> IsCommand<CM, StdEmulatorExitHandler<SM>, QT, S> for StartCommand
where
    CM: CommandManager<StdEmulatorExitHandler<SM>, QT, S>,
    QT: EmulatorToolTuple<S> + StdInstrumentationFilter + Debug,
    S: Unpin + State + HasExecutions,
    S::Input: HasTargetBytes,
    SM: IsSnapshotManager,
{
    fn usable_at_runtime(&self) -> bool {
        false
    }

    fn run(
        &self,
        emu: &mut Emulator<CM, StdEmulatorExitHandler<SM>, QT, S>,
        input: &S::Input,
        ret_reg: Option<Regs>,
    ) -> Result<Option<ExitHandlerResult<CM, StdEmulatorExitHandler<SM>, QT, S>>, ExitHandlerError>
    {
        let emu_exit_handler = emu.exit_handler().borrow_mut();
        let qemu = emu.qemu();
        let snapshot_id = emu_exit_handler.snapshot_manager_borrow_mut().save(qemu);

        emu_exit_handler
            .set_snapshot_id(snapshot_id)
            .map_err(|_| ExitHandlerError::MultipleSnapshotDefinition)?;

        emu_exit_handler
            .set_input_location(InputLocation::new(
                self.input_location.clone(),
                qemu.current_cpu().unwrap(),
                ret_reg,
            ))
            .unwrap();

        let ret_value = self
            .input_location
            .write(qemu, input.target_bytes().as_slice());

        if let Some(reg) = ret_reg {
            qemu.write_reg(reg, ret_value).unwrap();
        }

        Ok(None)
    }
}

#[derive(Debug, Clone)]
pub struct EndCommand(Option<ExitKind>);

impl<CM, QT, S, SM> IsCommand<CM, StdEmulatorExitHandler<SM>, QT, S> for EndCommand
where
    CM: CommandManager<StdEmulatorExitHandler<SM>, QT, S>,
    QT: EmulatorToolTuple<S> + StdInstrumentationFilter + Debug,
    S: Unpin + State + HasExecutions,
    S::Input: HasTargetBytes,
    SM: IsSnapshotManager,
{
    fn usable_at_runtime(&self) -> bool {
        false
    }

    fn run(
        &self,
        emu: &mut Emulator<CM, StdEmulatorExitHandler<SM>, QT, S>,
        _input: &S::Input,
        _ret_reg: Option<Regs>,
    ) -> Result<Option<ExitHandlerResult<CM, StdEmulatorExitHandler<SM>, QT, S>>, ExitHandlerError>
    {
        let emu_exit_handler = emu.exit_handler().borrow_mut();

        let snapshot_id = emu_exit_handler
            .snapshot_id()
            .ok_or(ExitHandlerError::SnapshotNotFound)?;

        emu_exit_handler
            .snapshot_manager_borrow_mut()
            .restore(&snapshot_id, emu.qemu())?;

        #[cfg(feature = "paranoid_debug")]
        emu_exit_handler
            .snapshot_manager_borrow()
            .check(&snapshot_id, emu.qemu())?;

        Ok(Some(ExitHandlerResult::EndOfRun(self.0.unwrap())))
    }
}

#[derive(Debug, Clone)]
pub struct VersionCommand(u64);

impl<CM, QT, S, SM> IsCommand<CM, StdEmulatorExitHandler<SM>, QT, S> for VersionCommand
where
    CM: CommandManager<StdEmulatorExitHandler<SM>, QT, S>,
    QT: EmulatorToolTuple<S> + StdInstrumentationFilter + Debug,
    S: Unpin + State + HasExecutions,
    S::Input: HasTargetBytes,
    SM: IsSnapshotManager,
{
    fn usable_at_runtime(&self) -> bool {
        true
    }

    fn run(
        &self,
        _emu: &mut Emulator<CM, StdEmulatorExitHandler<SM>, QT, S>,
        _input: &S::Input,
        _ret_reg: Option<Regs>,
    ) -> Result<Option<ExitHandlerResult<CM, StdEmulatorExitHandler<SM>, QT, S>>, ExitHandlerError>
    {
        let guest_version = self.0;

        if VERSION == guest_version {
            Ok(None)
        } else {
            Err(ExitHandlerError::CommandError(
                CommandError::VersionDifference(guest_version),
            ))
        }
    }
}

#[derive(Debug, Clone)]
pub struct FilterCommand<T>
where
    T: IsFilter + Debug,
{
    filter: T,
}

#[cfg(emulation_mode = "systemmode")]
impl<CM, QT, S, SM> IsCommand<CM, StdEmulatorExitHandler<SM>, QT, S> for PagingFilterCommand
where
    CM: CommandManager<StdEmulatorExitHandler<SM>, QT, S>,
    QT: EmulatorToolTuple<S> + StdInstrumentationFilter + Debug,
    S: Unpin + State + HasExecutions,
    S::Input: HasTargetBytes,
    SM: IsSnapshotManager,
{
    fn usable_at_runtime(&self) -> bool {
        true
    }

    fn run(
        &self,
        emu: &mut Emulator<CM, StdEmulatorExitHandler<SM>, QT, S>,
        _input: &S::Input,
        _ret_reg: Option<Regs>,
    ) -> Result<Option<ExitHandlerResult<CM, StdEmulatorExitHandler<SM>, QT, S>>, ExitHandlerError>
    {
        let qemu_tools = emu.tools_mut().tools_mut();

        let paging_filter =
            HasInstrumentationFilter::<QemuInstrumentationPagingFilter>::filter_mut(qemu_tools);

        *paging_filter = self.filter.clone();

        Ok(None)
    }
}

impl<CM, QT, S, SM> IsCommand<CM, StdEmulatorExitHandler<SM>, QT, S> for AddressRangeFilterCommand
where
    CM: CommandManager<StdEmulatorExitHandler<SM>, QT, S>,
    QT: EmulatorToolTuple<S> + StdInstrumentationFilter + Debug,
    S: Unpin + State + HasExecutions,
    S::Input: HasTargetBytes,
    SM: IsSnapshotManager,
{
    fn usable_at_runtime(&self) -> bool {
        true
    }

    #[allow(clippy::type_complexity)] // TODO: refactor with correct type.
    fn run(
        &self,
        _emu: &mut Emulator<CM, StdEmulatorExitHandler<SM>, QT, S>,
        _input: &S::Input,
        _ret_reg: Option<Regs>,
    ) -> Result<Option<ExitHandlerResult<CM, StdEmulatorExitHandler<SM>, QT, S>>, ExitHandlerError>
    {
        let qemu_tools = &mut ();

        let addr_range_filter =
            HasInstrumentationFilter::<QemuInstrumentationAddressRangeFilter>::filter_mut(
                qemu_tools,
            );

        *addr_range_filter = self.filter.clone();

        Ok(None)
    }
}

impl VersionCommand {
    #[must_use]
    pub fn new(version: u64) -> Self {
        Self(version)
    }
}

impl<T> FilterCommand<T>
where
    T: IsFilter + Debug,
{
    pub fn new(filter: T) -> Self {
        Self { filter }
    }
}

impl Display for SaveCommand {
    fn fmt(&self, f: &mut Formatter<'_>) -> std::fmt::Result {
        write!(f, "Save VM")
    }
}

impl Display for LoadCommand {
    fn fmt(&self, f: &mut Formatter<'_>) -> std::fmt::Result {
        write!(f, "Reload VM")
    }
}

impl Display for InputCommand {
    fn fmt(&self, f: &mut Formatter<'_>) -> std::fmt::Result {
        write!(f, "Set fuzzing input @{}", self.location.addr())
    }
}

impl Display for StartCommand {
    fn fmt(&self, f: &mut Formatter<'_>) -> std::fmt::Result {
        write!(
            f,
            "Start fuzzing with input @{}",
            self.input_location.addr()
        )
    }
}

impl Display for EndCommand {
    fn fmt(&self, f: &mut Formatter<'_>) -> std::fmt::Result {
        write!(f, "Exit of kind {:?}", self.0)
    }
}

impl Display for VersionCommand {
    fn fmt(&self, f: &mut Formatter<'_>) -> std::fmt::Result {
        write!(f, "Client version: {}", self.0)
    }
}

impl Display for AddressRangeFilterCommand {
    fn fmt(&self, f: &mut Formatter<'_>) -> std::fmt::Result {
        write!(f, "Addr range filter: {:?}", self.filter,)
    }
}

#[cfg(emulation_mode = "systemmode")]
impl Display for PagingFilterCommand {
    fn fmt(&self, f: &mut Formatter<'_>) -> std::fmt::Result {
        write!(f, "Addr range filter: {:?}", self.filter,)
    }
}

impl StartCommand {
    #[must_use]
    pub fn new(input_location: QemuMemoryChunk) -> Self {
        Self { input_location }
    }
}

impl EndCommand {
    #[must_use]
    pub fn new(exit_kind: Option<ExitKind>) -> Self {
        Self(exit_kind)
    }
}

impl InputCommand {
    #[must_use]
    pub fn new(location: QemuMemoryChunk, cpu: CPU) -> Self {
        Self { location, cpu }
    }
}<|MERGE_RESOLUTION|>--- conflicted
+++ resolved
@@ -27,13 +27,8 @@
     sync_exit::ExitArgs,
     Emulator, EmulatorExitHandler, EmulatorToolTuple, ExitHandlerError, ExitHandlerResult,
     GuestReg, HasInstrumentationFilter, InputLocation, IsFilter, IsSnapshotManager, Qemu,
-<<<<<<< HEAD
-    QemuInstrumentationAddressRangeFilter, QemuMemoryChunk, Regs, StdEmulatorExitHandler,
-    StdInstrumentationFilter, CPU,
-=======
-    QemuHelperTuple, QemuInstrumentationAddressRangeFilter, QemuRWError, Regs,
+    QemuInstrumentationAddressRangeFilter, QemuMemoryChunk, QemuRWError, Regs,
     StdEmulatorExitHandler, StdInstrumentationFilter, CPU,
->>>>>>> 0f9c82f8
 };
 
 pub mod parser;
