--- conflicted
+++ resolved
@@ -570,30 +570,6 @@
     static mut libafl_force_dfl: i32;
 }
 
-<<<<<<< HEAD
-=======
-#[cfg(emulation_mode = "systemmode")]
-extern_c_checked! {
-    fn qemu_init(argc: i32, argv: *const *const u8, envp: *const *const u8);
-
-    fn vm_start();
-    fn qemu_main_loop();
-    fn qemu_cleanup();
-
-    fn libafl_save_qemu_snapshot(name: *const u8, sync: bool);
-    fn libafl_load_qemu_snapshot(name: *const u8, sync: bool);
-
-    fn libafl_qemu_current_paging_id(cpu: CPUStatePtr) -> GuestPhysAddr;
-}
-
-#[cfg(emulation_mode = "systemmode")]
-extern "C" fn qemu_cleanup_atexit() {
-    unsafe {
-        qemu_cleanup();
-    }
-}
-
->>>>>>> b7efe8eb
 // TODO rely completely on libafl_qemu_sys
 extern_c_checked! {
     //static libafl_page_size: GuestUsize;
@@ -627,8 +603,6 @@
         data: *const ()
     );
     fn libafl_qemu_gdb_reply(buf: *const u8, len: usize);
-<<<<<<< HEAD
-=======
 }
 
 #[cfg(emulation_mode = "usermode")]
@@ -692,7 +666,6 @@
             free_self_maps(self.orig_c_iter);
         }
     }
->>>>>>> b7efe8eb
 }
 
 #[repr(C)]
@@ -1559,170 +1532,6 @@
         }
     }
 
-<<<<<<< HEAD
-=======
-    #[cfg(emulation_mode = "usermode")]
-    #[allow(clippy::type_complexity)]
-    pub fn add_pre_syscall_hook<T: Into<HookData>>(
-        &self,
-        data: T,
-        callback: extern "C" fn(
-            T,
-            i32,
-            GuestAddr,
-            GuestAddr,
-            GuestAddr,
-            GuestAddr,
-            GuestAddr,
-            GuestAddr,
-            GuestAddr,
-            GuestAddr,
-        ) -> SyscallHookResult,
-    ) -> PreSyscallHookId {
-        unsafe {
-            let data: u64 = data.into().0;
-            let callback: extern "C" fn(
-                u64,
-                i32,
-                GuestAddr,
-                GuestAddr,
-                GuestAddr,
-                GuestAddr,
-                GuestAddr,
-                GuestAddr,
-                GuestAddr,
-                GuestAddr,
-            ) -> libafl_qemu_sys::syshook_ret = core::mem::transmute(callback);
-            let num = libafl_qemu_sys::libafl_add_pre_syscall_hook(Some(callback), data);
-            PreSyscallHookId(num)
-        }
-    }
-
-    #[cfg(emulation_mode = "usermode")]
-    #[allow(clippy::type_complexity)]
-    pub fn add_post_syscall_hook<T: Into<HookData>>(
-        &self,
-        data: T,
-        callback: extern "C" fn(
-            T,
-            GuestAddr,
-            i32,
-            GuestAddr,
-            GuestAddr,
-            GuestAddr,
-            GuestAddr,
-            GuestAddr,
-            GuestAddr,
-            GuestAddr,
-            GuestAddr,
-        ) -> GuestAddr,
-    ) -> PostSyscallHookId {
-        unsafe {
-            let data: u64 = data.into().0;
-            let callback: extern "C" fn(
-                u64,
-                GuestAddr,
-                i32,
-                GuestAddr,
-                GuestAddr,
-                GuestAddr,
-                GuestAddr,
-                GuestAddr,
-                GuestAddr,
-                GuestAddr,
-                GuestAddr,
-            ) -> GuestAddr = core::mem::transmute(callback);
-            let num = libafl_qemu_sys::libafl_add_post_syscall_hook(Some(callback), data);
-            PostSyscallHookId(num)
-        }
-    }
-
-    #[cfg(emulation_mode = "usermode")]
-    pub fn add_new_thread_hook<T: Into<HookData>>(
-        &self,
-        data: T,
-        callback: extern "C" fn(T, tid: u32) -> bool,
-    ) -> NewThreadHookId {
-        unsafe {
-            let data: u64 = data.into().0;
-            let callback: extern "C" fn(u64, u32) -> bool = core::mem::transmute(callback);
-            let num = libafl_qemu_sys::libafl_add_new_thread_hook(Some(callback), data);
-            NewThreadHookId(num)
-        }
-    }
-
-    #[cfg(emulation_mode = "systemmode")]
-    pub fn save_snapshot(&self, name: &str, sync: bool) {
-        let s = CString::new(name).expect("Invalid snapshot name");
-        unsafe { libafl_save_qemu_snapshot(s.as_ptr() as *const _, sync) };
-    }
-
-    #[cfg(emulation_mode = "systemmode")]
-    pub fn load_snapshot(&self, name: &str, sync: bool) {
-        let s = CString::new(name).expect("Invalid snapshot name");
-        unsafe { libafl_load_qemu_snapshot(s.as_ptr() as *const _, sync) };
-    }
-
-    #[cfg(emulation_mode = "systemmode")]
-    #[must_use]
-    pub fn create_fast_snapshot(&self, track: bool) -> FastSnapshot {
-        unsafe {
-            libafl_qemu_sys::syx_snapshot_new(
-                track,
-                true,
-                libafl_qemu_sys::DeviceSnapshotKind_DEVICE_SNAPSHOT_ALL,
-                null_mut(),
-            )
-        }
-    }
-
-    #[cfg(emulation_mode = "systemmode")]
-    #[must_use]
-    pub fn create_fast_snapshot_filter(
-        &self,
-        track: bool,
-        device_filter: &DeviceSnapshotFilter,
-    ) -> FastSnapshot {
-        let mut v = vec![];
-        unsafe {
-            libafl_qemu_sys::syx_snapshot_new(
-                track,
-                true,
-                device_filter.enum_id(),
-                device_filter.devices(&mut v),
-            )
-        }
-    }
-
-    #[cfg(emulation_mode = "systemmode")]
-    pub fn restore_fast_snapshot(&self, snapshot: FastSnapshot) {
-        unsafe { libafl_qemu_sys::syx_snapshot_root_restore(snapshot) }
-    }
-
-    #[cfg(emulation_mode = "systemmode")]
-    pub fn list_devices(&self) -> Vec<String> {
-        let mut r = vec![];
-        unsafe {
-            let devices = libafl_qemu_sys::device_list_all();
-            if devices.is_null() {
-                return r;
-            }
-
-            let mut ptr = devices;
-            while !(*ptr).is_null() {
-                let c_str: &CStr = CStr::from_ptr(*ptr);
-                let name = c_str.to_str().unwrap().to_string();
-                r.push(name);
-
-                ptr = ptr.add(1);
-            }
-
-            libc::free(devices as *mut c_void);
-            r
-        }
-    }
-
->>>>>>> b7efe8eb
     #[allow(clippy::type_complexity)]
     pub fn add_gdb_cmd(&self, callback: Box<dyn FnMut(&Self, &str) -> bool>) {
         unsafe {
