//! Expose QEMU user `LibAFL` C api to Rust

use core::{
    convert::Into,
    ffi::c_void,
    ptr::{addr_of, addr_of_mut, null},
};
#[cfg(emulation_mode = "usermode")]
use core::{mem::MaybeUninit, ptr::copy_nonoverlapping};
use std::{slice::from_raw_parts, str::from_utf8_unchecked};

#[cfg(emulation_mode = "usermode")]
use libc::c_int;
use num_enum::{IntoPrimitive, TryFromPrimitive};
use num_traits::Num;
use strum_macros::EnumIter;

#[cfg(not(any(cpu_target = "x86_64", cpu_target = "aarch64")))]
/// `GuestAddr` is u32 for 32-bit targets
pub type GuestAddr = u32;

#[cfg(any(cpu_target = "x86_64", cpu_target = "aarch64"))]
/// `GuestAddr` is u64 for 64-bit targets
pub type GuestAddr = u64;

pub type GuestUsize = GuestAddr;

#[cfg(feature = "python")]
use pyo3::{prelude::*, PyIterProtocol};

pub const SKIP_EXEC_HOOK: u64 = u64::MAX;

type CPUStatePtr = *const c_void;

#[derive(IntoPrimitive, TryFromPrimitive, Debug, Clone, Copy, EnumIter, PartialEq, Eq)]
#[repr(i32)]
pub enum MmapPerms {
    None = 0,
    Read = libc::PROT_READ,
    Write = libc::PROT_WRITE,
    Execute = libc::PROT_EXEC,
    ReadWrite = libc::PROT_READ | libc::PROT_WRITE,
    ReadExecute = libc::PROT_READ | libc::PROT_EXEC,
    WriteExecute = libc::PROT_WRITE | libc::PROT_EXEC,
    ReadWriteExecute = libc::PROT_READ | libc::PROT_WRITE | libc::PROT_EXEC,
}

impl MmapPerms {
    #[must_use]
    pub fn is_r(&self) -> bool {
        matches!(
            self,
            MmapPerms::Read
                | MmapPerms::ReadWrite
                | MmapPerms::ReadExecute
                | MmapPerms::ReadWriteExecute
        )
    }

    #[must_use]
    pub fn is_w(&self) -> bool {
        matches!(
            self,
            MmapPerms::Write
                | MmapPerms::ReadWrite
                | MmapPerms::WriteExecute
                | MmapPerms::ReadWriteExecute
        )
    }

    #[must_use]
    pub fn is_x(&self) -> bool {
        matches!(
            self,
            MmapPerms::Execute
                | MmapPerms::ReadExecute
                | MmapPerms::WriteExecute
                | MmapPerms::ReadWriteExecute
        )
    }
}

#[cfg(feature = "python")]
impl IntoPy<PyObject> for MmapPerms {
    fn into_py(self, py: Python) -> PyObject {
        let n: i32 = self.into();
        n.into_py(py)
    }
}

#[repr(C)]
#[cfg_attr(feature = "python", pyclass)]
#[cfg_attr(feature = "python", derive(FromPyObject))]
pub struct SyscallHookResult {
    pub retval: u64,
    pub skip_syscall: bool,
}

#[cfg(feature = "python")]
#[pymethods]
impl SyscallHookResult {
    #[new]
    #[must_use]
    pub fn new(value: Option<u64>) -> Self {
        value.map_or(
            Self {
                retval: 0,
                skip_syscall: false,
            },
            |v| Self {
                retval: v,
                skip_syscall: true,
            },
        )
    }
}

#[cfg(not(feature = "python"))]
impl SyscallHookResult {
    #[must_use]
    pub fn new(value: Option<u64>) -> Self {
        value.map_or(
            Self {
                retval: 0,
                skip_syscall: false,
            },
            |v| Self {
                retval: v,
                skip_syscall: true,
            },
        )
    }
}

#[repr(C)]
#[cfg_attr(feature = "python", pyclass(unsendable))]
pub struct MapInfo {
    start: GuestAddr,
    end: GuestAddr,
    offset: GuestAddr,
    path: *const u8,
    flags: i32,
    is_priv: i32,
}

#[cfg_attr(feature = "python", pymethods)]
impl MapInfo {
    #[must_use]
    pub fn start(&self) -> GuestAddr {
        self.start
    }

    #[must_use]
    pub fn end(&self) -> GuestAddr {
        self.end
    }

    #[must_use]
    pub fn offset(&self) -> GuestAddr {
        self.offset
    }

    #[must_use]
    pub fn path(&self) -> Option<&str> {
        if self.path.is_null() {
            None
        } else {
            unsafe {
                Some(from_utf8_unchecked(from_raw_parts(
                    self.path,
                    strlen(self.path),
                )))
            }
        }
    }

    #[must_use]
    pub fn flags(&self) -> MmapPerms {
        MmapPerms::try_from(self.flags).unwrap()
    }

    #[must_use]
    pub fn is_priv(&self) -> bool {
        self.is_priv != 0
    }
}

#[cfg(emulation_mode = "usermode")]
extern "C" {
    fn qemu_user_init(argc: i32, argv: *const *const u8, envp: *const *const u8) -> i32;

    fn libafl_qemu_run() -> i32;

    fn libafl_load_addr() -> u64;
    fn libafl_get_brk() -> u64;
    fn libafl_set_brk(brk: u64) -> u64;

    /// abi_long target_mmap(abi_ulong start, abi_ulong len, int target_prot, int flags, int fd, abi_ulong offset)
    fn target_mmap(start: u64, len: u64, target_prot: i32, flags: i32, fd: i32, offset: u64)
        -> u64;

    /// int target_mprotect(abi_ulong start, abi_ulong len, int prot)
    fn target_mprotect(start: u64, len: u64, target_prot: i32) -> i32;

    /// int target_munmap(abi_ulong start, abi_ulong len)
    fn target_munmap(start: u64, len: u64) -> i32;

    fn read_self_maps() -> *const c_void;
    fn free_self_maps(map_info: *const c_void);

    fn libafl_maps_next(map_info: *const c_void, ret: *mut MapInfo) -> *const c_void;

    static exec_path: *const u8;
    static guest_base: usize;
    static mut mmap_next_start: GuestAddr;

    static mut libafl_on_thread_hook: unsafe extern "C" fn(u32);

    static mut libafl_pre_syscall_hook:
        unsafe extern "C" fn(i32, u64, u64, u64, u64, u64, u64, u64, u64) -> SyscallHookResult;
    static mut libafl_post_syscall_hook:
        unsafe extern "C" fn(u64, i32, u64, u64, u64, u64, u64, u64, u64, u64) -> u64;
}

#[cfg(emulation_mode = "systemmode")]
extern "C" {
    fn qemu_init(argc: i32, argv: *const *const u8, envp: *const *const u8);

    fn qemu_main_loop();
    fn qemu_cleanup();

    // void libafl_cpu_thread_fn(CPUState *cpu)
    fn libafl_cpu_thread_fn(cpu: CPUStatePtr);

    // int cpu_memory_rw_debug(CPUState *cpu, target_ulong addr,
    //                     uint8_t *buf, int len, int is_write);
    fn cpu_memory_rw_debug(
        cpu: CPUStatePtr,
        addr: GuestAddr,
        buf: *mut u8,
        len: i32,
        is_write: i32,
    );

    static mut libafl_start_vcpu: extern "C" fn(cpu: CPUStatePtr);

<<<<<<< HEAD
    #[allow(unused)]
=======
    /*
>>>>>>> 1eb73869
    fn libafl_save_qemu_snapshot(name: *const u8);
    #[allow(unused)]
    fn libafl_load_qemu_snapshot(name: *const u8);
     */
}

#[cfg(emulation_mode = "systemmode")]
extern "C" fn qemu_cleanup_atexit() {
    unsafe {
        qemu_cleanup();
    }
}

extern "C" {
    // CPUState* libafl_qemu_get_cpu(int cpu_index);
    fn libafl_qemu_get_cpu(cpu_index: i32) -> CPUStatePtr;
    // int libafl_qemu_num_cpus(void);
    fn libafl_qemu_num_cpus() -> i32;
    // CPUState* libafl_qemu_current_cpu(void);
    fn libafl_qemu_current_cpu() -> CPUStatePtr;

    fn libafl_qemu_cpu_index(cpu: CPUStatePtr) -> i32;

    fn libafl_qemu_write_reg(cpu: CPUStatePtr, reg: i32, val: *const u8) -> i32;
    fn libafl_qemu_read_reg(cpu: CPUStatePtr, reg: i32, val: *mut u8) -> i32;
    fn libafl_qemu_num_regs(cpu: CPUStatePtr) -> i32;

    fn libafl_qemu_set_breakpoint(addr: u64) -> i32;
    fn libafl_qemu_remove_breakpoint(addr: u64) -> i32;
    fn libafl_flush_jit();
    fn libafl_qemu_trigger_breakpoint(cpu: CPUStatePtr);

    fn libafl_qemu_set_hook(
        addr: GuestAddr,
        callback: extern "C" fn(GuestAddr, u64),
        data: u64,
        invalidate_block: i32,
    ) -> usize;
    // fn libafl_qemu_remove_hook(num: usize, invalidate_block: i32) -> i32;
    fn libafl_qemu_remove_hooks_at(addr: GuestAddr, invalidate_block: i32) -> usize;

    fn strlen(s: *const u8) -> usize;

    // void libafl_add_edge_hook(uint64_t (*gen)(target_ulong src, target_ulong dst), void (*exec)(uint64_t id));
    fn libafl_add_edge_hook(
        gen: Option<extern "C" fn(GuestAddr, GuestAddr, u64) -> u64>,
        exec: Option<extern "C" fn(u64, u64)>,
        data: u64,
    );

    // void libafl_add_block_hook(uint64_t (*gen)(target_ulong pc), void (*exec)(uint64_t id));
    fn libafl_add_block_hook(
        gen: Option<extern "C" fn(GuestAddr, u64) -> u64>,
        exec: Option<extern "C" fn(u64, u64)>,
        data: u64,
    );

    // void libafl_add_read_hook(uint64_t (*gen)(target_ulong pc, size_t size, uint64_t data),
    //                      void (*exec1)(uint64_t id, target_ulong addr, uint64_t data),
    //                      void (*exec2)(uint64_t id, target_ulong addr, uint64_t data),
    //                      void (*exec4)(uint64_t id, target_ulong addr, uint64_t data),
    //                      void (*exec8)(uint64_t id, target_ulong addr, uint64_t data),
    //                      void (*exec_n)(uint64_t id, target_ulong addr, size_t size, uint64_t data),
    //                      uint64_t data);
    fn libafl_add_read_hook(
        gen: Option<extern "C" fn(GuestAddr, usize, u64) -> u64>,
        exec1: Option<extern "C" fn(u64, GuestAddr, u64)>,
        exec2: Option<extern "C" fn(u64, GuestAddr, u64)>,
        exec4: Option<extern "C" fn(u64, GuestAddr, u64)>,
        exec8: Option<extern "C" fn(u64, GuestAddr, u64)>,
        exec_n: Option<extern "C" fn(u64, GuestAddr, usize, u64)>,
        data: u64,
    );

    // void libafl_add_write_hook(uint64_t (*gen)(target_ulong pc, size_t size, uint64_t data),
    //                      void (*exec1)(uint64_t id, target_ulong addr, uint64_t data),
    //                      void (*exec2)(uint64_t id, target_ulong addr, uint64_t data),
    //                      void (*exec4)(uint64_t id, target_ulong addr, uint64_t data),
    //                      void (*exec8)(uint64_t id, target_ulong addr, uint64_t data),
    //                      void (*exec_n)(uint64_t id, target_ulong addr, size_t size, uint64_t data),
    //                      uint64_t data);
    fn libafl_add_write_hook(
        gen: Option<extern "C" fn(GuestAddr, usize, u64) -> u64>,
        exec1: Option<extern "C" fn(u64, GuestAddr, u64)>,
        exec2: Option<extern "C" fn(u64, GuestAddr, u64)>,
        exec4: Option<extern "C" fn(u64, GuestAddr, u64)>,
        exec8: Option<extern "C" fn(u64, GuestAddr, u64)>,
        exec_n: Option<extern "C" fn(u64, GuestAddr, usize, u64)>,
        data: u64,
    );

    // void libafl_add_cmp_hook(uint64_t (*gen)(target_ulong pc, size_t size, uint64_t data),
    //                      void (*exec1)(uint64_t id, uint8_t v0, uint8_t v1, uint64_t data),
    //                      void (*exec2)(uint64_t id, uint16_t v0, uint16_t v1, uint64_t data),
    //                      void (*exec4)(uint64_t id, uint32_t v0, uint32_t v1, uint64_t data),
    //                      void (*exec8)(uint64_t id, uint64_t v0, uint64_t v1, uint64_t data),
    //                      uint64_t data);
    fn libafl_add_cmp_hook(
        gen: Option<extern "C" fn(GuestAddr, usize, u64) -> u64>,
        exec1: Option<extern "C" fn(u64, u8, u8, u64)>,
        exec2: Option<extern "C" fn(u64, u16, u16, u64)>,
        exec4: Option<extern "C" fn(u64, u32, u32, u64)>,
        exec8: Option<extern "C" fn(u64, u64, u64, u64)>,
        data: u64,
    );

    // void libafl_add_backdoor_hook(void (*exec)(uint64_t id, uint64_t data),
    //                           uint64_t data)
    fn libafl_add_backdoor_hook(exec: extern "C" fn(GuestAddr, u64), data: u64);

    fn libafl_qemu_add_gdb_cmd(
        callback: extern "C" fn(*const u8, usize, *const ()) -> i32,
        data: *const (),
    );
    fn libafl_qemu_gdb_reply(buf: *const u8, len: usize);

    fn cpu_reset(cpu: CPUStatePtr);
}

#[cfg(emulation_mode = "usermode")]
#[cfg_attr(feature = "python", pyclass(unsendable))]
pub struct GuestMaps {
    orig_c_iter: *const c_void,
    c_iter: *const c_void,
}

// Consider a private new only for Emulator
#[cfg(emulation_mode = "usermode")]
impl GuestMaps {
    #[must_use]
    pub(crate) fn new() -> Self {
        unsafe {
            let maps = read_self_maps();
            Self {
                orig_c_iter: maps,
                c_iter: maps,
            }
        }
    }
}

#[cfg(emulation_mode = "usermode")]
impl Iterator for GuestMaps {
    type Item = MapInfo;

    #[allow(clippy::uninit_assumed_init)]
    fn next(&mut self) -> Option<Self::Item> {
        if self.c_iter.is_null() {
            return None;
        }
        unsafe {
            let mut ret = MaybeUninit::uninit();
            self.c_iter = libafl_maps_next(self.c_iter, ret.as_mut_ptr());
            if self.c_iter.is_null() {
                None
            } else {
                Some(ret.assume_init())
            }
        }
    }
}

#[cfg(all(emulation_mode = "usermode", feature = "python"))]
#[pyproto]
impl PyIterProtocol for GuestMaps {
    fn __iter__(slf: PyRef<Self>) -> PyRef<Self> {
        slf
    }
    fn __next__(mut slf: PyRefMut<Self>) -> Option<PyObject> {
        Python::with_gil(|py| slf.next().map(|x| x.into_py(py)))
    }
}

#[cfg(emulation_mode = "usermode")]
impl Drop for GuestMaps {
    fn drop(&mut self) {
        unsafe {
            free_self_maps(self.orig_c_iter);
        }
    }
}

#[repr(C)]
#[derive(Clone, Copy, PartialEq, Eq)]
pub(crate) struct FatPtr(*const c_void, *const c_void);

static mut GDB_COMMANDS: Vec<FatPtr> = vec![];

extern "C" fn gdb_cmd(buf: *const u8, len: usize, data: *const ()) -> i32 {
    unsafe {
        let closure = &mut *(data as *mut Box<dyn for<'r> FnMut(&Emulator, &'r str) -> bool>);
        let cmd = std::str::from_utf8_unchecked(std::slice::from_raw_parts(buf, len));
        let emu = Emulator::new_empty();
        i32::from(closure(&emu, cmd))
    }
}

#[derive(Debug)]
#[repr(C)]
pub struct CPU {
    ptr: CPUStatePtr,
}

#[allow(clippy::unused_self)]
impl CPU {
    #[must_use]
    pub fn emulator(&self) -> Emulator {
        Emulator::new_empty()
    }

    #[must_use]
    #[allow(clippy::cast_sign_loss)]
    pub fn index(&self) -> usize {
        unsafe { libafl_qemu_cpu_index(self.ptr) as usize }
    }

    pub fn trigger_breakpoint(&self) {
        unsafe {
            libafl_qemu_trigger_breakpoint(self.ptr);
        }
    }

    #[cfg(emulation_mode = "usermode")]
    #[must_use]
    pub fn g2h<T>(&self, addr: GuestAddr) -> *mut T {
        unsafe { (addr as usize + guest_base) as *mut T }
    }

    #[cfg(emulation_mode = "usermode")]
    #[must_use]
    pub fn h2g<T>(&self, addr: *const T) -> GuestAddr {
        unsafe { (addr as usize - guest_base) as GuestAddr }
    }

    /// Write a value to a guest address.
    ///
    /// # Safety
    /// This will write to a translated guest address (using `g2h`).
    /// It just adds `guest_base` and writes to that location, without checking the bounds.
    /// This may only be safely used for valid guest addresses!
    pub unsafe fn write_mem(&self, addr: GuestAddr, buf: &[u8]) {
        #[cfg(emulation_mode = "usermode")]
        {
            let host_addr = Emulator::new_empty().g2h(addr);
            copy_nonoverlapping(buf.as_ptr(), host_addr, buf.len());
        }
        #[cfg(emulation_mode = "systemmode")]
        cpu_memory_rw_debug(self.ptr, addr, buf.as_ptr() as *mut u8, buf.len() as i32, 1);
    }

    /// Read a value from a guest address.
    ///
    /// # Safety
    /// This will read from a translated guest address (using `g2h`).
    /// It just adds `guest_base` and writes to that location, without checking the bounds.
    /// This may only be safely used for valid guest addresses!
    pub unsafe fn read_mem(&self, addr: GuestAddr, buf: &mut [u8]) {
        #[cfg(emulation_mode = "usermode")]
        {
            let host_addr = Emulator::new_empty().g2h(addr);
            copy_nonoverlapping(host_addr, buf.as_mut_ptr(), buf.len());
        }
        #[cfg(emulation_mode = "systemmode")]
        cpu_memory_rw_debug(self.ptr, addr, buf.as_mut_ptr(), buf.len() as i32, 0);
    }

    #[must_use]
    pub fn num_regs(&self) -> i32 {
        unsafe { libafl_qemu_num_regs(self.ptr) }
    }

    pub fn write_reg<R, T>(&self, reg: R, val: T) -> Result<(), String>
    where
        T: Num + PartialOrd + Copy,
        R: Into<i32>,
    {
        let reg = reg.into();
        let success = unsafe { libafl_qemu_write_reg(self.ptr, reg, addr_of!(val) as *const u8) };
        if success == 0 {
            Err(format!("Failed to write to register {reg}"))
        } else {
            Ok(())
        }
    }

    pub fn read_reg<R, T>(&self, reg: R) -> Result<T, String>
    where
        T: Num + PartialOrd + Copy,
        R: Into<i32>,
    {
        let reg = reg.into();
        let mut val = T::zero();
        let success = unsafe { libafl_qemu_read_reg(self.ptr, reg, addr_of_mut!(val) as *mut u8) };
        if success == 0 {
            Err(format!("Failed to read register {reg}"))
        } else {
            Ok(val)
        }
    }

    pub fn cpu_reset(&self) {
        unsafe { cpu_reset(self.ptr) };
    }
}

static mut EMULATOR_IS_INITIALIZED: bool = false;

#[derive(Clone, Debug)]
pub struct Emulator {
    _private: (),
}

#[allow(clippy::unused_self)]
impl Emulator {
    #[allow(clippy::must_use_candidate, clippy::similar_names)]
    pub fn new(args: &[String], env: &[(String, String)]) -> Emulator {
        unsafe {
            assert!(
                !EMULATOR_IS_INITIALIZED,
                "Only an instance of Emulator is permitted"
            );
        }
        assert!(!args.is_empty());
        let args: Vec<String> = args.iter().map(|x| x.clone() + "\0").collect();
        let argv: Vec<*const u8> = args.iter().map(|x| x.as_bytes().as_ptr()).collect();
        assert!(argv.len() < i32::MAX as usize);
        let env_strs: Vec<String> = env
            .iter()
            .map(|(k, v)| format!("{}={}\0", &k, &v))
            .collect();
        let mut envp: Vec<*const u8> = env_strs.iter().map(|x| x.as_bytes().as_ptr()).collect();
        envp.push(null());
        #[allow(clippy::cast_possible_wrap)]
        let argc = argv.len() as i32;
        unsafe {
            #[cfg(emulation_mode = "usermode")]
            qemu_user_init(
                argc,
                argv.as_ptr() as *const *const u8,
                envp.as_ptr() as *const *const u8,
            );
            #[cfg(emulation_mode = "systemmode")]
            {
                qemu_init(
                    argc,
                    argv.as_ptr() as *const *const u8,
                    envp.as_ptr() as *const *const u8,
                );
                libc::atexit(qemu_cleanup_atexit);
            }
            EMULATOR_IS_INITIALIZED = true;
        }
        Emulator { _private: () }
    }

    #[must_use]
    pub(crate) fn new_empty() -> Emulator {
        Emulator { _private: () }
    }

    #[cfg(emulation_mode = "systemmode")]
    pub fn start(&self, cpu: &CPU) {
        unsafe {
            libafl_cpu_thread_fn(cpu.ptr);
        }
    }

    /// This function gets the memory mappings from the emulator.
    #[cfg(emulation_mode = "usermode")]
    #[must_use]
    pub fn mappings(&self) -> GuestMaps {
        GuestMaps::new()
    }

    #[must_use]
    #[allow(clippy::cast_possible_wrap)]
    #[allow(clippy::cast_sign_loss)]
    pub fn num_cpus(&self) -> usize {
        unsafe { libafl_qemu_num_cpus() as usize }
    }

    #[must_use]
    pub fn current_cpu(&self) -> Option<CPU> {
        let ptr = unsafe { libafl_qemu_current_cpu() };
        if ptr.is_null() {
            None
        } else {
            Some(CPU { ptr })
        }
    }

    #[must_use]
    #[allow(clippy::cast_possible_wrap)]
    pub fn cpu_from_index(&self, index: usize) -> CPU {
        unsafe {
            CPU {
                ptr: libafl_qemu_get_cpu(index as i32),
            }
        }
    }

    #[cfg(emulation_mode = "usermode")]
    #[must_use]
    pub fn g2h<T>(&self, addr: GuestAddr) -> *mut T {
        unsafe { (addr as usize + guest_base) as *mut T }
    }

    #[cfg(emulation_mode = "usermode")]
    #[must_use]
    pub fn h2g<T>(&self, addr: *const T) -> GuestAddr {
        unsafe { (addr as usize - guest_base) as GuestAddr }
    }

    pub unsafe fn write_mem(&self, addr: GuestAddr, buf: &[u8]) {
        self.current_cpu().unwrap().write_mem(addr, buf);
    }

    pub unsafe fn read_mem(&self, addr: GuestAddr, buf: &mut [u8]) {
        self.current_cpu().unwrap().read_mem(addr, buf);
    }

    #[must_use]
    pub fn num_regs(&self) -> i32 {
        self.current_cpu().unwrap().num_regs()
    }

    pub fn write_reg<R, T>(&self, reg: R, val: T) -> Result<(), String>
    where
        T: Num + PartialOrd + Copy,
        R: Into<i32>,
    {
        self.current_cpu().unwrap().write_reg(reg, val)
    }

    pub fn read_reg<R, T>(&self, reg: R) -> Result<T, String>
    where
        T: Num + PartialOrd + Copy,
        R: Into<i32>,
    {
        self.current_cpu().unwrap().read_reg(reg)
    }

    pub fn set_breakpoint(&self, addr: GuestAddr) {
        unsafe {
            libafl_qemu_set_breakpoint(addr.into());
        }
    }

    pub fn remove_breakpoint(&self, addr: GuestAddr) {
        unsafe {
            libafl_qemu_remove_breakpoint(addr.into());
        }
    }

    pub fn set_hook(
        &self,
        addr: GuestAddr,
        callback: extern "C" fn(GuestAddr, u64),
        data: u64,
        invalidate_block: bool,
    ) -> usize {
        unsafe { libafl_qemu_set_hook(addr.into(), callback, data, i32::from(invalidate_block)) }
    }

    #[must_use]
    pub fn remove_hook(&self, addr: GuestAddr, invalidate_block: bool) -> usize {
        unsafe { libafl_qemu_remove_hooks_at(addr.into(), i32::from(invalidate_block)) }
    }

    /// This function will run the emulator until the next breakpoint, or until finish.
    /// # Safety
    ///
    /// Should, in general, be safe to call.
    /// Of course, the emulated target is not contained securely and can corrupt state or interact with the operating system.
    pub unsafe fn run(&self) {
        #[cfg(emulation_mode = "usermode")]
        libafl_qemu_run();
        #[cfg(emulation_mode = "systemmode")]
        qemu_main_loop();
    }

    #[cfg(emulation_mode = "usermode")]
    #[must_use]
    pub fn binary_path<'a>(&self) -> &'a str {
        unsafe { from_utf8_unchecked(from_raw_parts(exec_path, strlen(exec_path))) }
    }

    #[cfg(emulation_mode = "usermode")]
    #[must_use]
    pub fn load_addr(&self) -> GuestAddr {
        unsafe { libafl_load_addr() as GuestAddr }
    }
    #[cfg(emulation_mode = "systemmode")]
    #[must_use]
    pub fn load_addr(&self) -> GuestAddr {
        // Only work if the binary is linked to the correct address and not pie
        return 0x0 as GuestAddr;
    }

    #[cfg(emulation_mode = "usermode")]
    #[must_use]
    pub fn get_brk(&self) -> GuestAddr {
        unsafe { libafl_get_brk() as GuestAddr }
    }

    #[cfg(emulation_mode = "usermode")]
    pub fn set_brk(&self, brk: GuestAddr) {
        unsafe { libafl_set_brk(brk.into()) };
    }

    #[cfg(emulation_mode = "usermode")]
    #[must_use]
    pub fn get_mmap_start(&self) -> GuestAddr {
        unsafe { mmap_next_start }
    }

    #[cfg(emulation_mode = "usermode")]
    pub fn set_mmap_start(&self, start: GuestAddr) {
        unsafe { mmap_next_start = start };
    }

    #[cfg(emulation_mode = "usermode")]
    fn mmap(
        &self,
        addr: GuestAddr,
        size: usize,
        perms: MmapPerms,
        flags: c_int,
    ) -> Result<u64, ()> {
        let res = unsafe { target_mmap(addr.into(), size as u64, perms.into(), flags, -1, 0) };
        if res == 0 {
            Err(())
        } else {
            Ok(res)
        }
    }

    #[cfg(emulation_mode = "usermode")]
    pub fn map_private(
        &self,
        addr: GuestAddr,
        size: usize,
        perms: MmapPerms,
    ) -> Result<GuestAddr, String> {
        self.mmap(addr, size, perms, libc::MAP_PRIVATE | libc::MAP_ANONYMOUS)
            .map_err(|_| format!("Failed to map {addr}"))
            .map(|addr| addr as GuestAddr)
    }

    #[cfg(emulation_mode = "usermode")]
    pub fn map_fixed(
        &self,
        addr: GuestAddr,
        size: usize,
        perms: MmapPerms,
    ) -> Result<GuestAddr, String> {
        self.mmap(
            addr,
            size,
            perms,
            libc::MAP_FIXED | libc::MAP_PRIVATE | libc::MAP_ANONYMOUS,
        )
        .map_err(|_| format!("Failed to map {addr}"))
        .map(|addr| addr as GuestAddr)
    }

    #[cfg(emulation_mode = "usermode")]
    pub fn mprotect(&self, addr: GuestAddr, size: usize, perms: MmapPerms) -> Result<(), String> {
        let res = unsafe { target_mprotect(addr.into(), size as u64, perms.into()) };
        if res == 0 {
            Ok(())
        } else {
            Err(format!("Failed to mprotect {addr}"))
        }
    }

    #[cfg(emulation_mode = "usermode")]
    pub fn unmap(&self, addr: GuestAddr, size: usize) -> Result<(), String> {
        if unsafe { target_munmap(addr.into(), size as u64) } == 0 {
            Ok(())
        } else {
            Err(format!("Failed to unmap {addr}"))
        }
    }

    pub fn flush_jit(&self) {
        unsafe {
            libafl_flush_jit();
        }
    }

    pub fn add_edge_hooks(
        &self,
        gen: Option<extern "C" fn(GuestAddr, GuestAddr, u64) -> u64>,
        exec: Option<extern "C" fn(u64, u64)>,
        data: u64,
    ) {
        unsafe { libafl_add_edge_hook(gen, exec, data) }
    }

    pub fn add_block_hooks(
        &self,
        gen: Option<extern "C" fn(GuestAddr, u64) -> u64>,
        exec: Option<extern "C" fn(u64, u64)>,
        data: u64,
    ) {
        unsafe { libafl_add_block_hook(gen, exec, data) }
    }

    pub fn add_read_hooks(
        &self,
        gen: Option<extern "C" fn(GuestAddr, usize, u64) -> u64>,
        exec1: Option<extern "C" fn(u64, GuestAddr, u64)>,
        exec2: Option<extern "C" fn(u64, GuestAddr, u64)>,
        exec4: Option<extern "C" fn(u64, GuestAddr, u64)>,
        exec8: Option<extern "C" fn(u64, GuestAddr, u64)>,
        exec_n: Option<extern "C" fn(u64, GuestAddr, usize, u64)>,
        data: u64,
    ) {
        unsafe { libafl_add_read_hook(gen, exec1, exec2, exec4, exec8, exec_n, data) }
    }

    pub fn add_write_hooks(
        &self,
        gen: Option<extern "C" fn(GuestAddr, usize, u64) -> u64>,
        exec1: Option<extern "C" fn(u64, GuestAddr, u64)>,
        exec2: Option<extern "C" fn(u64, GuestAddr, u64)>,
        exec4: Option<extern "C" fn(u64, GuestAddr, u64)>,
        exec8: Option<extern "C" fn(u64, GuestAddr, u64)>,
        exec_n: Option<extern "C" fn(u64, GuestAddr, usize, u64)>,
        data: u64,
    ) {
        unsafe { libafl_add_write_hook(gen, exec1, exec2, exec4, exec8, exec_n, data) }
    }

    pub fn add_cmp_hooks(
        &self,
        gen: Option<extern "C" fn(GuestAddr, usize, u64) -> u64>,
        exec1: Option<extern "C" fn(u64, u8, u8, u64)>,
        exec2: Option<extern "C" fn(u64, u16, u16, u64)>,
        exec4: Option<extern "C" fn(u64, u32, u32, u64)>,
        exec8: Option<extern "C" fn(u64, u64, u64, u64)>,
        data: u64,
    ) {
        unsafe { libafl_add_cmp_hook(gen, exec1, exec2, exec4, exec8, data) }
    }

    pub fn add_backdoor_hook(&self, exec: extern "C" fn(GuestAddr, u64), data: u64) {
        unsafe { libafl_add_backdoor_hook(exec, data) };
    }

    #[cfg(emulation_mode = "systemmode")]
    pub fn set_vcpu_start(&self, hook: extern "C" fn(cpu: CPU)) {
        unsafe {
            libafl_start_vcpu = core::mem::transmute(hook);
        }
    }

    #[cfg(emulation_mode = "usermode")]
    pub fn set_on_thread_hook(&self, hook: extern "C" fn(tid: u32)) {
        unsafe {
            libafl_on_thread_hook = hook;
        }
    }

    /*#[cfg(emulation_mode = "systemmode")]
    pub fn save_snapshot(&self, name: &str) {
        let s = CString::new(name).expect("Invalid snapshot name");
        unsafe { libafl_save_qemu_snapshot(s.as_ptr() as *const _) };
    }

    #[cfg(emulation_mode = "systemmode")]
    pub fn load_snapshot(&self, name: &str) {
        let s = CString::new(name).expect("Invalid snapshot name");
        unsafe { libafl_load_qemu_snapshot(s.as_ptr() as *const _) };
    }*/

    #[cfg(emulation_mode = "usermode")]
    pub fn set_pre_syscall_hook(
        &self,
        hook: extern "C" fn(i32, u64, u64, u64, u64, u64, u64, u64, u64) -> SyscallHookResult,
    ) {
        unsafe {
            libafl_pre_syscall_hook = hook;
        }
    }

    #[cfg(emulation_mode = "usermode")]
    pub fn set_post_syscall_hook(
        &self,
        hook: extern "C" fn(u64, i32, u64, u64, u64, u64, u64, u64, u64, u64) -> u64,
    ) {
        unsafe {
            libafl_post_syscall_hook = hook;
        }
    }

    #[allow(clippy::type_complexity)]
    pub fn add_gdb_cmd(&self, callback: Box<dyn FnMut(&Self, &str) -> bool>) {
        unsafe {
            GDB_COMMANDS.push(core::mem::transmute(callback));
            libafl_qemu_add_gdb_cmd(
                gdb_cmd,
                GDB_COMMANDS.last().unwrap() as *const _ as *const (),
            );
        }
    }

    pub fn gdb_reply(&self, output: &str) {
        unsafe { libafl_qemu_gdb_reply(output.as_bytes().as_ptr(), output.len()) };
    }
}

#[cfg(feature = "python")]
pub mod pybind {
    use std::convert::TryFrom;

    use pyo3::{exceptions::PyValueError, prelude::*, types::PyInt};

    use super::{GuestAddr, GuestUsize, MmapPerms, SyscallHookResult};

    static mut PY_SYSCALL_HOOK: Option<PyObject> = None;
    static mut PY_GENERIC_HOOKS: Vec<(GuestAddr, PyObject)> = vec![];

    extern "C" fn py_syscall_hook_wrapper(
        sys_num: i32,
        a0: u64,
        a1: u64,
        a2: u64,
        a3: u64,
        a4: u64,
        a5: u64,
        a6: u64,
        a7: u64,
    ) -> SyscallHookResult {
        unsafe { PY_SYSCALL_HOOK.as_ref() }.map_or_else(
            || SyscallHookResult::new(None),
            |obj| {
                let args = (sys_num, a0, a1, a2, a3, a4, a5, a6, a7);
                Python::with_gil(|py| {
                    let ret = obj.call1(py, args).expect("Error in the syscall hook");
                    let any = ret.as_ref(py);
                    if any.is_none() {
                        SyscallHookResult::new(None)
                    } else {
                        let a: Result<&PyInt, _> = any.cast_as();
                        if let Ok(i) = a {
                            SyscallHookResult::new(Some(
                                i.extract().expect("Invalid syscall hook return value"),
                            ))
                        } else {
                            SyscallHookResult::extract(any)
                                .expect("The syscall hook must return a SyscallHookResult")
                        }
                    }
                })
            },
        )
    }

    extern "C" fn py_generic_hook_wrapper(_pc: GuestAddr, idx: u64) {
        let obj = unsafe { &PY_GENERIC_HOOKS[idx as usize].1 };
        Python::with_gil(|py| {
            obj.call0(py).expect("Error in the hook");
        });
    }

    #[pyclass(unsendable)]
    pub struct Emulator {
        pub emu: super::Emulator,
    }

    #[pymethods]
    impl Emulator {
        #[allow(clippy::needless_pass_by_value)]
        #[new]
        fn new(args: Vec<String>, env: Vec<(String, String)>) -> Emulator {
            Emulator {
                emu: super::Emulator::new(&args, &env),
            }
        }

        fn write_mem(&self, addr: GuestAddr, buf: &[u8]) {
            unsafe {
                self.emu.write_mem(addr, buf);
            }
        }

        fn read_mem(&self, addr: GuestAddr, size: usize) -> Vec<u8> {
            let mut buf = vec![0; size];
            unsafe {
                self.emu.read_mem(addr, &mut buf);
            }
            buf
        }

        fn num_regs(&self) -> i32 {
            self.emu.num_regs()
        }

        fn write_reg(&self, reg: i32, val: GuestUsize) -> PyResult<()> {
            self.emu.write_reg(reg, val).map_err(PyValueError::new_err)
        }

        fn read_reg(&self, reg: i32) -> PyResult<GuestUsize> {
            self.emu.read_reg(reg).map_err(PyValueError::new_err)
        }

        fn set_breakpoint(&self, addr: GuestAddr) {
            self.emu.set_breakpoint(addr);
        }

        fn remove_breakpoint(&self, addr: GuestAddr) {
            self.emu.remove_breakpoint(addr);
        }

        fn run(&self) {
            unsafe {
                self.emu.run();
            }
        }

        fn g2h(&self, addr: GuestAddr) -> u64 {
            self.emu.g2h::<*const u8>(addr) as u64
        }

        fn h2g(&self, addr: u64) -> GuestAddr {
            self.emu.h2g(addr as *const u8)
        }

        fn binary_path(&self) -> String {
            self.emu.binary_path().to_owned()
        }

        fn load_addr(&self) -> GuestAddr {
            self.emu.load_addr()
        }

        fn flush_jit(&self) {
            self.emu.flush_jit();
        }

        fn map_private(&self, addr: GuestAddr, size: usize, perms: i32) -> PyResult<GuestAddr> {
            if let Ok(p) = MmapPerms::try_from(perms) {
                self.emu
                    .map_private(addr, size, p)
                    .map_err(PyValueError::new_err)
            } else {
                Err(PyValueError::new_err("Invalid perms"))
            }
        }

        fn map_fixed(&self, addr: GuestAddr, size: usize, perms: i32) -> PyResult<GuestAddr> {
            if let Ok(p) = MmapPerms::try_from(perms) {
                self.emu
                    .map_fixed(addr, size, p)
                    .map_err(PyValueError::new_err)
            } else {
                Err(PyValueError::new_err("Invalid perms"))
            }
        }

        fn mprotect(&self, addr: GuestAddr, size: usize, perms: i32) -> PyResult<()> {
            if let Ok(p) = MmapPerms::try_from(perms) {
                self.emu
                    .mprotect(addr, size, p)
                    .map_err(PyValueError::new_err)
            } else {
                Err(PyValueError::new_err("Invalid perms"))
            }
        }

        fn unmap(&self, addr: GuestAddr, size: usize) -> PyResult<()> {
            self.emu.unmap(addr, size).map_err(PyValueError::new_err)
        }

        fn set_syscall_hook(&self, hook: PyObject) {
            unsafe {
                PY_SYSCALL_HOOK = Some(hook);
            }
            self.emu.set_pre_syscall_hook(py_syscall_hook_wrapper);
        }

        fn set_hook(&self, addr: GuestAddr, hook: PyObject) {
            unsafe {
                let idx = PY_GENERIC_HOOKS.len();
                PY_GENERIC_HOOKS.push((addr, hook));
                self.emu
                    .set_hook(addr, py_generic_hook_wrapper, idx as u64, true);
            }
        }

        fn remove_hook(&self, addr: GuestAddr) -> usize {
            unsafe {
                PY_GENERIC_HOOKS.retain(|(a, _)| *a != addr);
            }
            self.emu.remove_hook(addr, true)
        }
    }
}<|MERGE_RESOLUTION|>--- conflicted
+++ resolved
@@ -244,11 +244,7 @@
 
     static mut libafl_start_vcpu: extern "C" fn(cpu: CPUStatePtr);
 
-<<<<<<< HEAD
-    #[allow(unused)]
-=======
     /*
->>>>>>> 1eb73869
     fn libafl_save_qemu_snapshot(name: *const u8);
     #[allow(unused)]
     fn libafl_load_qemu_snapshot(name: *const u8);
