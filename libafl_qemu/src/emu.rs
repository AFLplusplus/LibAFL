--- conflicted
+++ resolved
@@ -1174,7 +1174,6 @@
     ) -> ReadHookId {
         unsafe {
             let data: u64 = data.into().0;
-<<<<<<< HEAD
             let gen: Option<
                 unsafe extern "C" fn(
                     u64,
@@ -1182,22 +1181,12 @@
                     *mut TCGTemp,
                     libafl_qemu_sys::MemOpIdx,
                 ) -> u64,
-            > = core::mem::transmute(gen);
-            let exec1: Option<extern "C" fn(u64, u64, GuestAddr)> = core::mem::transmute(exec1);
-            let exec2: Option<extern "C" fn(u64, u64, GuestAddr)> = core::mem::transmute(exec2);
-            let exec4: Option<extern "C" fn(u64, u64, GuestAddr)> = core::mem::transmute(exec4);
-            let exec8: Option<extern "C" fn(u64, u64, GuestAddr)> = core::mem::transmute(exec8);
-            let exec_n: Option<extern "C" fn(u64, u64, GuestAddr, usize)> =
-                core::mem::transmute(exec_n);
-=======
-            let gen: Option<extern "C" fn(u64, GuestAddr, libafl_qemu_sys::MemOpIdx) -> u64> =
-                transmute(gen);
+            > = transmute(gen);
             let exec1: Option<extern "C" fn(u64, u64, GuestAddr)> = transmute(exec1);
             let exec2: Option<extern "C" fn(u64, u64, GuestAddr)> = transmute(exec2);
             let exec4: Option<extern "C" fn(u64, u64, GuestAddr)> = transmute(exec4);
             let exec8: Option<extern "C" fn(u64, u64, GuestAddr)> = transmute(exec8);
             let exec_n: Option<extern "C" fn(u64, u64, GuestAddr, usize)> = transmute(exec_n);
->>>>>>> f252469d
             let num = libafl_qemu_sys::libafl_add_read_hook(
                 gen, exec1, exec2, exec4, exec8, exec_n, data,
             );
@@ -1219,7 +1208,6 @@
     ) -> WriteHookId {
         unsafe {
             let data: u64 = data.into().0;
-<<<<<<< HEAD
             let gen: Option<
                 unsafe extern "C" fn(
                     u64,
@@ -1227,22 +1215,12 @@
                     *mut TCGTemp,
                     libafl_qemu_sys::MemOpIdx,
                 ) -> u64,
-            > = core::mem::transmute(gen);
-            let exec1: Option<extern "C" fn(u64, u64, GuestAddr)> = core::mem::transmute(exec1);
-            let exec2: Option<extern "C" fn(u64, u64, GuestAddr)> = core::mem::transmute(exec2);
-            let exec4: Option<extern "C" fn(u64, u64, GuestAddr)> = core::mem::transmute(exec4);
-            let exec8: Option<extern "C" fn(u64, u64, GuestAddr)> = core::mem::transmute(exec8);
-            let exec_n: Option<extern "C" fn(u64, u64, GuestAddr, usize)> =
-                core::mem::transmute(exec_n);
-=======
-            let gen: Option<extern "C" fn(u64, GuestAddr, libafl_qemu_sys::MemOpIdx) -> u64> =
-                transmute(gen);
+            > = transmute(gen);
             let exec1: Option<extern "C" fn(u64, u64, GuestAddr)> = transmute(exec1);
             let exec2: Option<extern "C" fn(u64, u64, GuestAddr)> = transmute(exec2);
             let exec4: Option<extern "C" fn(u64, u64, GuestAddr)> = transmute(exec4);
             let exec8: Option<extern "C" fn(u64, u64, GuestAddr)> = transmute(exec8);
             let exec_n: Option<extern "C" fn(u64, u64, GuestAddr, usize)> = transmute(exec_n);
->>>>>>> f252469d
             let num = libafl_qemu_sys::libafl_add_write_hook(
                 gen, exec1, exec2, exec4, exec8, exec_n, data,
             );
