--- conflicted
+++ resolved
@@ -763,12 +763,8 @@
     }
 }
 
-<<<<<<< HEAD
 #[derive(Clone, Copy, PartialEq, Debug)]
 pub struct HookId(pub(crate) usize);
-=======
-static EMULATOR_IS_INITIALIZED: OnceLock<Mutex<bool>> = OnceLock::new();
->>>>>>> 43c9100f
 
 use std::pin::Pin;
 
@@ -923,7 +919,7 @@
     }
 }
 
-static mut EMULATOR_IS_INITIALIZED: bool = false;
+static EMULATOR_IS_INITIALIZED: OnceLock<Mutex<bool>> = OnceLock::new();
 
 #[derive(Clone, Debug)]
 pub struct Emulator {
