//! A `QEMU`-based executor for binary-only instrumentation in `LibAFL`
use core::{
    ffi::c_void,
    fmt::{self, Debug, Formatter},
    time::Duration,
};
#[cfg(emulation_mode = "usermode")]
use std::ptr;
#[cfg(emulation_mode = "systemmode")]
use std::sync::atomic::{AtomicBool, Ordering};

use libafl::{
    corpus::Corpus,
    events::{EventFirer, EventRestarter},
    executors::{
        hooks::inprocess::InProcessExecutorHandlerData,
        inprocess::{stateful::StatefulInProcessExecutor, HasInProcessHooks},
        Executor, ExitKind, HasObservers,
    },
    feedbacks::Feedback,
    fuzzer::HasObjective,
<<<<<<< HEAD
    inputs::UsesInput,
    observers::ObserversTuple,
=======
    observers::{ObserversTuple, UsesObservers},
>>>>>>> 173aeddb
    state::{HasCorpus, HasExecutions, HasSolutions, State, UsesState},
    Error, ExecutionProcessor, HasScheduler,
};
#[cfg(feature = "fork")]
use libafl::{
    events::EventManager, executors::InProcessForkExecutor, inputs::UsesInput,
    state::HasLastReportTime, HasMetadata,
};
#[cfg(feature = "fork")]
use libafl_bolts::shmem::ShMemProvider;
use libafl_bolts::{
    os::unix_signals::{ucontext_t, Signal},
    tuples::RefIndexable,
};
#[cfg(emulation_mode = "systemmode")]
use libafl_qemu_sys::libafl_exit_request_timeout;
#[cfg(emulation_mode = "usermode")]
use libafl_qemu_sys::libafl_qemu_handle_crash;
#[cfg(emulation_mode = "usermode")]
use libafl_qemu_sys::siginfo_t;
#[cfg(emulation_mode = "systemmode")]
use libc::siginfo_t;

#[cfg(emulation_mode = "usermode")]
use crate::EmulatorModules;
use crate::{command::CommandManager, modules::EmulatorModuleTuple, Emulator, EmulatorDriver};

pub struct QemuExecutor<'a, CM, ED, ET, H, OT, S, SM>
where
    CM: CommandManager<ED, ET, S, SM>,
    ET: EmulatorModuleTuple<S>,
    H: FnMut(&mut Emulator<CM, ED, ET, S, SM>, &mut S, &S::Input) -> ExitKind,
    OT: ObserversTuple<S::Input, S>,
    S: State,
{
    inner: StatefulInProcessExecutor<'a, H, OT, S, Emulator<CM, ED, ET, S, SM>>,
    first_exec: bool,
}

#[cfg(emulation_mode = "usermode")]
pub unsafe fn inproc_qemu_crash_handler(
    signal: Signal,
    info: &mut siginfo_t,
    mut context: Option<&mut ucontext_t>,
    _data: &mut InProcessExecutorHandlerData,
) {
    let puc = match &mut context {
        Some(v) => ptr::from_mut::<ucontext_t>(*v) as *mut c_void,
        None => ptr::null_mut(),
    };
    libafl_qemu_handle_crash(signal as i32, ptr::from_mut::<siginfo_t>(info), puc);
}

#[cfg(emulation_mode = "systemmode")]
pub(crate) static BREAK_ON_TMOUT: AtomicBool = AtomicBool::new(false);

/// # Safety
/// Can call through the `unix_signal_handler::inproc_timeout_handler`.
/// Calling this method multiple times concurrently can lead to race conditions.
#[cfg(emulation_mode = "systemmode")]
pub unsafe fn inproc_qemu_timeout_handler<E, EM, OF, Z>(
    signal: Signal,
    info: &mut siginfo_t,
    context: Option<&mut ucontext_t>,
    data: &mut InProcessExecutorHandlerData,
) where
    E: HasObservers + HasInProcessHooks<E::State>,
    EM: EventFirer<State = E::State> + EventRestarter<State = E::State>,
    OF: Feedback<E::State>,
    E::State: HasExecutions + HasSolutions + HasCorpus,
    Z: HasObjective<Objective = OF, State = E::State>,
    <<E as UsesState>::State as HasSolutions>::Solutions: Corpus<Input = E::Input>, //delete me
    <<<E as UsesState>::State as HasCorpus>::Corpus as Corpus>::Input: Clone,       //delete me
{
    if BREAK_ON_TMOUT.load(Ordering::Acquire) {
        libafl_exit_request_timeout();
    } else {
        libafl::executors::hooks::unix::unix_signal_handler::inproc_timeout_handler::<E, EM, OF, Z>(
            signal, info, context, data,
        );
    }
}

impl<'a, CM, ED, ET, H, OT, S, SM> Debug for QemuExecutor<'a, CM, ED, ET, H, OT, S, SM>
where
    CM: CommandManager<ED, ET, S, SM>,
    ET: EmulatorModuleTuple<S> + Debug,
    H: FnMut(&mut Emulator<CM, ED, ET, S, SM>, &mut S, &S::Input) -> ExitKind,
    OT: ObserversTuple<S::Input, S> + Debug,
    S: State,
{
    fn fmt(&self, f: &mut Formatter<'_>) -> fmt::Result {
        f.debug_struct("QemuExecutor")
            .field("inner", &self.inner)
            .finish()
    }
}

impl<'a, CM, ED, ET, H, OT, S, SM> QemuExecutor<'a, CM, ED, ET, H, OT, S, SM>
where
    CM: CommandManager<ED, ET, S, SM>,
    ET: EmulatorModuleTuple<S>,
    H: FnMut(&mut Emulator<CM, ED, ET, S, SM>, &mut S, &S::Input) -> ExitKind,
    OT: ObserversTuple<S::Input, S>,
    S: State,
{
    pub fn new<EM, OF, Z>(
        emulator: Emulator<CM, ED, ET, S, SM>,
        harness_fn: &'a mut H,
        observers: OT,
        fuzzer: &mut Z,
        state: &mut S,
        event_mgr: &mut EM,
        timeout: Duration,
    ) -> Result<Self, Error>
    where
        ED: EmulatorDriver<CM, ET, S, SM>,
        EM: EventFirer<State = S> + EventRestarter<State = S>,
        OF: Feedback<S>,
        S: Unpin + State + HasExecutions + HasCorpus + HasSolutions,
        Z: HasObjective<Objective = OF, State = S> + HasScheduler<State = S> + ExecutionProcessor,
        S::Solutions: Corpus<Input = S::Input>, //delete me
        <S::Corpus as Corpus>::Input: Clone,    //delete me
    {
        let mut inner = StatefulInProcessExecutor::with_timeout(
            harness_fn, emulator, observers, fuzzer, state, event_mgr, timeout,
        )?;

        #[cfg(emulation_mode = "usermode")]
        {
            inner.inprocess_hooks_mut().crash_handler = inproc_qemu_crash_handler as *const c_void;

            let handler = |emulator_modules: &mut EmulatorModules<ET, S>, host_sig| {
                eprintln!("Crashed with signal {host_sig}");
                unsafe {
                    libafl::executors::inprocess::generic_inproc_crash_handler::<Self, EM, OF, Z>();
                }
                if let Some(cpu) = emulator_modules.qemu().current_cpu() {
                    eprint!("Context:\n{}", cpu.display_context());
                }
            };

            // # Safety
            // We assume our crash handlers to be safe/quit after execution.
            unsafe {
                inner
                    .exposed_executor_state_mut()
                    .modules_mut()
                    .crash_closure(Box::new(handler));
            }
        }

        #[cfg(emulation_mode = "systemmode")]
        {
            inner.inprocess_hooks_mut().timeout_handler = inproc_qemu_timeout_handler::<
                StatefulInProcessExecutor<'a, H, OT, S, Emulator<CM, ED, ET, S, SM>>,
                EM,
                OF,
                Z,
            > as *const c_void;
        }

        Ok(Self {
            inner,
            first_exec: true,
        })
    }

    pub fn inner(&self) -> &StatefulInProcessExecutor<'a, H, OT, S, Emulator<CM, ED, ET, S, SM>> {
        &self.inner
    }

    #[cfg(emulation_mode = "systemmode")]
    pub fn break_on_timeout(&mut self) {
        BREAK_ON_TMOUT.store(true, Ordering::Release);
    }

    pub fn inner_mut(
        &mut self,
    ) -> &mut StatefulInProcessExecutor<'a, H, OT, S, Emulator<CM, ED, ET, S, SM>> {
        &mut self.inner
    }
}

impl<'a, CM, ED, EM, ET, H, OT, S, SM, Z> Executor<EM, Z>
    for QemuExecutor<'a, CM, ED, ET, H, OT, S, SM>
where
    CM: CommandManager<ED, ET, S, SM>,
    ED: EmulatorDriver<CM, ET, S, SM>,
    EM: UsesState<State = S>,
    ET: EmulatorModuleTuple<S>,
    H: FnMut(&mut Emulator<CM, ED, ET, S, SM>, &mut S, &S::Input) -> ExitKind,
    OT: ObserversTuple<S::Input, S>,
    S: State + HasExecutions + Unpin,
    Z: UsesState<State = S>,
{
    fn run_target(
        &mut self,
        fuzzer: &mut Z,
        state: &mut Self::State,
        mgr: &mut EM,
        input: &Self::Input,
    ) -> Result<ExitKind, Error> {
        if self.first_exec {
            self.inner.exposed_executor_state_mut().first_exec(state);
            self.first_exec = false;
        }

        self.inner
            .exposed_executor_state_mut()
            .pre_exec(state, input);

        let mut exit_kind = self.inner.run_target(fuzzer, state, mgr, input)?;

        self.inner.exposed_executor_state.post_exec(
            input,
            &mut *self.inner.inner.observers_mut(),
            state,
            &mut exit_kind,
        );

        Ok(exit_kind)
    }
}

impl<'a, CM, ED, ET, H, OT, S, SM> UsesState for QemuExecutor<'a, CM, ED, ET, H, OT, S, SM>
where
    CM: CommandManager<ED, ET, S, SM>,
    ET: EmulatorModuleTuple<S>,
    H: FnMut(&mut Emulator<CM, ED, ET, S, SM>, &mut S, &S::Input) -> ExitKind,
    OT: ObserversTuple<S::Input, S>,
    S: State,
{
    type State = S;
}

impl<'a, CM, ED, ET, H, OT, S, SM> HasObservers for QemuExecutor<'a, CM, ED, ET, H, OT, S, SM>
where
    CM: CommandManager<ED, ET, S, SM>,
    ET: EmulatorModuleTuple<S>,
    H: FnMut(&mut Emulator<CM, ED, ET, S, SM>, &mut S, &S::Input) -> ExitKind,
    OT: ObserversTuple<S::Input, S>,
    S: State,
{
    type Observers = OT;
    #[inline]
    fn observers(&self) -> RefIndexable<&Self::Observers, Self::Observers> {
        self.inner.observers()
    }

    #[inline]
    fn observers_mut(&mut self) -> RefIndexable<&mut Self::Observers, Self::Observers> {
        self.inner.observers_mut()
    }
}

#[cfg(feature = "fork")]
pub struct QemuForkExecutor<'a, CM, ED, EM, ET, H, OT, S, SM, SP, Z>
where
    CM: CommandManager<ED, ET, S, SM>,
    EM: UsesState<State = S>,
    ET: EmulatorModuleTuple<S>,
    H: FnMut(&S::Input) -> ExitKind + ?Sized,
    OT: ObserversTuple<S::Input, S>,
    S: UsesInput,
    SP: ShMemProvider,
    Z: UsesState<State = S>,
{
    inner: InProcessForkExecutor<'a, H, OT, S, SP, EM, Z>,
    emulator: Emulator<CM, ED, ET, S, SM>,
}

#[cfg(feature = "fork")]
impl<'a, CM, ED, EM, ET, H, OT, S, SM, SP, Z> Debug
    for QemuForkExecutor<'a, CM, ED, EM, ET, H, OT, S, SM, SP, Z>
where
    CM: CommandManager<ED, ET, S, SM> + Debug,
    EM: UsesState<State = S>,
    ED: Debug,
    ET: EmulatorModuleTuple<S> + Debug,
    H: FnMut(&S::Input) -> ExitKind + ?Sized,
    OT: ObserversTuple<S::Input, S> + Debug,
    S: UsesInput + Debug,
    SM: Debug,
    SP: ShMemProvider,
    Z: UsesState<State = S>,
{
    fn fmt(&self, f: &mut Formatter<'_>) -> fmt::Result {
        f.debug_struct("QemuForkExecutor")
            .field("inner", &self.inner)
            .field("emulator", &self.emulator)
            .finish()
    }
}

#[cfg(feature = "fork")]
impl<'a, CM, ED, EM, ET, H, OT, S, SM, SP, Z>
    QemuForkExecutor<'a, CM, ED, EM, ET, H, OT, S, SM, SP, Z>
where
    CM: CommandManager<ED, ET, S, SM>,
    EM: EventFirer<State = S> + EventRestarter<State = S>,
    ET: EmulatorModuleTuple<S>,
    H: FnMut(&S::Input) -> ExitKind + ?Sized,
    OT: ObserversTuple<S::Input, S>,
    S: State + HasSolutions,
    SP: ShMemProvider,
    Z: HasObjective<State = S>,
{
    pub fn new(
        emulator: Emulator<CM, ED, ET, S, SM>,
        harness_fn: &'a mut H,
        observers: OT,
        fuzzer: &mut Z,
        state: &mut S,
        event_mgr: &mut EM,
        shmem_provider: SP,
        timeout: Duration,
    ) -> Result<Self, Error> {
        assert!(!ET::HOOKS_DO_SIDE_EFFECTS, "When using QemuForkExecutor, the hooks must not do any side effect as they will happen in the child process and then discarded");

        Ok(Self {
            inner: InProcessForkExecutor::new(
                harness_fn,
                observers,
                fuzzer,
                state,
                event_mgr,
                timeout,
                shmem_provider,
            )?,
            emulator,
        })
    }

    pub fn inner(&self) -> &InProcessForkExecutor<'a, H, OT, S, SP, EM, Z> {
        &self.inner
    }

    pub fn inner_mut(&mut self) -> &mut InProcessForkExecutor<'a, H, OT, S, SP, EM, Z> {
        &mut self.inner
    }

    pub fn emulator(&self) -> &Emulator<CM, ED, ET, S, SM> {
        &self.emulator
    }

    pub fn emulator_mut(&mut self) -> &Emulator<CM, ED, ET, S, SM> {
        &mut self.emulator
    }
}

#[cfg(feature = "fork")]
impl<'a, CM, ED, EM, ET, H, OF, OT, S, SM, SP, Z> Executor<EM, Z>
    for QemuForkExecutor<'a, CM, ED, EM, ET, H, OT, S, SM, SP, Z>
where
    CM: CommandManager<ED, ET, S, SM>,
    EM: EventManager<InProcessForkExecutor<'a, H, OT, S, SP, EM, Z>, Z, State = S>,
    H: FnMut(&S::Input) -> ExitKind,
    S: Unpin + State + HasMetadata + HasExecutions + HasLastReportTime + HasCorpus + HasSolutions,
    OT: ObserversTuple<S::Input, S> + Debug,
    ET: EmulatorModuleTuple<S>,
    SP: ShMemProvider,
    OF: Feedback<S>,
    Z: HasObjective<Objective = OF, State = S>,
{
    fn run_target(
        &mut self,
        fuzzer: &mut Z,
        state: &mut Self::State,
        mgr: &mut EM,
        input: &Self::Input,
    ) -> Result<ExitKind, Error> {
        self.inner.run_target(fuzzer, state, mgr, input)
    }
}

#[cfg(feature = "fork")]
impl<'a, CM, ED, EM, ET, H, OT, S, SM, SP, Z> UsesState
    for QemuForkExecutor<'a, CM, ED, EM, ET, H, OT, S, SM, SP, Z>
where
    CM: CommandManager<ED, ET, S, SM>,
    EM: UsesState<State = S>,
    ET: EmulatorModuleTuple<S>,
    H: FnMut(&S::Input) -> ExitKind + ?Sized,
    OT: ObserversTuple<S::Input, S>,
    S: State,
    SP: ShMemProvider,
    Z: UsesState<State = S>,
{
    type State = S;
}

#[cfg(feature = "fork")]
impl<'a, CM, ED, EM, ET, H, OT, S, SM, SP, Z> HasObservers
    for QemuForkExecutor<'a, CM, ED, EM, ET, H, OT, S, SM, SP, Z>
where
    CM: CommandManager<ED, ET, S, SM>,
    EM: UsesState<State = S>,
    ET: EmulatorModuleTuple<S>,
    H: FnMut(&S::Input) -> ExitKind + ?Sized,
    OT: ObserversTuple<S::Input, S>,
    S: State,
    SP: ShMemProvider,
    Z: UsesState<State = S>,
{
    type Observers = OT;
    #[inline]
    fn observers(&self) -> RefIndexable<&Self::Observers, Self::Observers> {
        self.inner.observers()
    }

    #[inline]
    fn observers_mut(&mut self) -> RefIndexable<&mut Self::Observers, Self::Observers> {
        self.inner.observers_mut()
    }
}<|MERGE_RESOLUTION|>--- conflicted
+++ resolved
@@ -19,12 +19,8 @@
     },
     feedbacks::Feedback,
     fuzzer::HasObjective,
-<<<<<<< HEAD
     inputs::UsesInput,
     observers::ObserversTuple,
-=======
-    observers::{ObserversTuple, UsesObservers},
->>>>>>> 173aeddb
     state::{HasCorpus, HasExecutions, HasSolutions, State, UsesState},
     Error, ExecutionProcessor, HasScheduler,
 };
