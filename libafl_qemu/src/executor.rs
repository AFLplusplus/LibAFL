//! A `QEMU`-based executor for binary-only instrumentation in `LibAFL`
use core::{
    ffi::c_void,
    fmt::{self, Debug, Formatter},
    time::Duration,
};
#[cfg(feature = "systemmode")]
use std::sync::atomic::{AtomicBool, Ordering};
#[cfg(feature = "usermode")]
use std::{ptr, str};

#[cfg(feature = "usermode")]
use libafl::state::HasCorpus;
use libafl::{
    Error, ExecutionProcessor, HasScheduler,
    events::{EventFirer, EventRestarter},
    executors::{
        Executor, ExitKind, HasObservers,
        hooks::inprocess::InProcessExecutorHandlerData,
        inprocess::{HasInProcessHooks, stateful::StatefulInProcessExecutor},
        inprocess_fork::stateful::StatefulInProcessForkExecutor,
    },
    feedbacks::Feedback,
    fuzzer::{HasFeedback, HasObjective},
    inputs::Input,
    observers::ObserversTuple,
    state::{HasCurrentTestcase, HasExecutions, HasSolutions},
};
#[cfg(feature = "usermode")]
use libafl_bolts::minibsod;
#[cfg(feature = "fork")]
use libafl_bolts::shmem::ShMemProvider;
use libafl_bolts::{
    os::unix_signals::{Signal, ucontext_t},
    tuples::RefIndexable,
};
#[cfg(feature = "systemmode")]
use libafl_qemu_sys::libafl_exit_request_timeout;
use libc::siginfo_t;

use crate::{Emulator, EmulatorDriver, command::CommandManager, modules::EmulatorModuleTuple};
#[cfg(feature = "usermode")]
use crate::{EmulatorModules, Qemu, QemuSignalContext, run_target_crash_hooks};

type EmulatorInProcessExecutor<'a, C, CM, ED, EM, ET, H, I, OT, S, SM, Z> =
    StatefulInProcessExecutor<'a, EM, Emulator<C, CM, ED, ET, I, S, SM>, H, I, OT, S, Z>;

pub struct QemuExecutor<'a, C, CM, ED, EM, ET, H, I, OT, S, SM, Z> {
    inner: EmulatorInProcessExecutor<'a, C, CM, ED, EM, ET, H, I, OT, S, SM, Z>,
    first_exec: bool,
}

/// `LibAFL` QEMU main crash handler.
/// Be careful, it can come after QEMU's native crash handler if a signal is caught by QEMU but
/// not by `LibAFL`.
///
/// Signals handlers can be nested.
///
/// # Safety
///
/// This should be used as a crash handler, and nothing else.
#[cfg(feature = "usermode")]
pub unsafe fn inproc_qemu_crash_handler<E, EM, ET, F, I, OF, S, Z>(
    signal: Signal,
    info: &mut siginfo_t,
    mut context: Option<&mut ucontext_t>,
    data: &mut InProcessExecutorHandlerData,
) where
    ET: EmulatorModuleTuple<I, S>,
    E: Executor<EM, I, S, Z> + HasObservers,
    E::Observers: ObserversTuple<I, S>,
    EM: EventFirer<I, S> + EventRestarter<S>,
    F: Feedback<EM, I, E::Observers, S>,
    OF: Feedback<EM, I, E::Observers, S>,
    S: HasExecutions + HasSolutions<I> + HasCorpus<I> + HasCurrentTestcase<I> + Unpin,
    Z: HasObjective<Objective = OF> + HasFeedback<Feedback = F>,
    I: Input + Clone + Unpin,
{
    log::debug!("QEMU signal handler has been triggered (signal {signal})");

    let puc = match &mut context {
        Some(v) => ptr::from_mut::<ucontext_t>(*v) as *mut c_void,
        None => ptr::null_mut(),
    };

    if let Some(qemu) = Qemu::get() {
        // QEMU is already initialized, we have to route the signal to QEMU's handler or
        // consider it as a host (i.e. fuzzer) signal

        if qemu.is_running() {
            // QEMU is running, we must determine if we are coming from qemu's signal handler or not
            log::debug!("Signal has been triggered while QEMU was running");

            match qemu.signal_ctx() {
                QemuSignalContext::OutOfQemuSignalHandler => {
                    // we did not run QEMU's signal handler, run it not
                    log::debug!("It's a simple signal, let QEMU handle it first");

                    unsafe {
                        qemu.run_signal_handler(signal.into(), info, puc);
                    }

                    // if we are there, we can safely to execution
                    return;
                }
                QemuSignalContext::InQemuSignalHandlerHost => {
                    // we are running in a nested signal handling
                    // and the signal is a host QEMU signal

                    let si_addr = unsafe { info.si_addr() as usize };
                    log::error!(
                        "QEMU Host crash crashed at addr 0x{si_addr:x}... Bug in QEMU or Emulator modules? Exiting.\n"
                    );

                    if let Some(cpu) = qemu.current_cpu() {
                        eprint!("QEMU Context:\n{}", cpu.display_context());
                    }
                }
                QemuSignalContext::InQemuSignalHandlerTarget => {
                    // we are running in a nested signal handler and the signal is a target signal.
                    // run qemu hooks then report the crash.

                    log::debug!(
                        "QEMU Target signal received that should be handled by host. Most likely a target crash."
                    );

                    log::debug!("Running crash hooks.");
                    run_target_crash_hooks::<ET, I, S>(signal.into());

                    assert!(unsafe { data.maybe_report_crash::<E, EM, F, I, OF, S, Z>(None) });

                    if let Some(cpu) = qemu.current_cpu() {
                        eprint!("QEMU Context:\n{}", cpu.display_context());
                    }
                }
            }
        } else {
            // qemu is not running, it is a bug in LibAFL
            let si_addr = unsafe { info.si_addr() as usize };
            log::error!("The fuzzer crashed at addr 0x{si_addr:x}... Bug in the fuzzer? Exiting.");

            let bsod = minibsod::generate_minibsod_to_vec(signal, info, context.as_deref());

            if let Ok(bsod) = bsod {
                if let Ok(bsod_str) = str::from_utf8(&bsod) {
                    log::error!("\n{}", bsod_str);
                } else {
                    log::error!("convert minibsod to string failed");
                }
            } else {
                log::error!("generate_minibsod failed");
            }
        }
    }

    unsafe {
        libc::_exit(128 + (signal as i32));
    }
}

#[cfg(feature = "systemmode")]
pub(crate) static BREAK_ON_TMOUT: AtomicBool = AtomicBool::new(false);

/// # Safety
/// Can call through the `unix_signal_handler::inproc_timeout_handler`.
/// Calling this method multiple times concurrently can lead to race conditions.
pub unsafe fn inproc_qemu_timeout_handler<E, EM, ET, F, I, OF, S, Z>(
    signal: Signal,
    info: &mut siginfo_t,
    context: Option<&mut ucontext_t>,
    data: &mut InProcessExecutorHandlerData,
) where
    E: HasObservers + HasInProcessHooks<I, S>,
    E::Observers: ObserversTuple<I, S>,
    EM: EventFirer<I, S> + EventRestarter<S>,
    ET: EmulatorModuleTuple<I, S>,
    F: Feedback<EM, I, E::Observers, S>,
    I: Unpin,
    OF: Feedback<EM, I, E::Observers, S>,
    S: HasExecutions + HasSolutions<I> + Unpin + HasCurrentTestcase<I>,
    I: Input,
    Z: HasObjective<Objective = OF> + HasFeedback<Feedback = F>,
{
    #[cfg(feature = "systemmode")]
    unsafe {
        if BREAK_ON_TMOUT.load(Ordering::Acquire) {
            libafl_exit_request_timeout();
        } else {
            libafl::executors::hooks::unix::unix_signal_handler::inproc_timeout_handler::<
                E,
                EM,
                I,
                OF,
                S,
                Z,
            >(signal, info, context, data);
        }
    }

    #[cfg(feature = "usermode")]
    unsafe {
        // run modules' crash callback
        if let Some(emulator_modules) = EmulatorModules::<ET, I, S>::emulator_modules_mut() {
            emulator_modules.modules_mut().on_timeout_all();
        }

        libafl::executors::hooks::unix::unix_signal_handler::inproc_timeout_handler::<
            E,
            EM,
            F,
            I,
            OF,
            S,
            Z,
        >(signal, info, context, data);
    }
}

impl<C, CM, ED, EM, ET, H, I, OT, S, SM, Z> Debug
    for QemuExecutor<'_, C, CM, ED, EM, ET, H, I, OT, S, SM, Z>
where
    OT: Debug,
{
    fn fmt(&self, f: &mut Formatter<'_>) -> fmt::Result {
        f.debug_struct("QemuExecutor")
            .field("inner", &self.inner)
            .finish()
    }
}

impl<'a, C, CM, ED, EM, ET, H, I, OT, S, SM, Z>
    QemuExecutor<'a, C, CM, ED, EM, ET, H, I, OT, S, SM, Z>
where
    ET: EmulatorModuleTuple<I, S>,
    H: FnMut(&mut Emulator<C, CM, ED, ET, I, S, SM>, &mut S, &I) -> ExitKind,
    I: Input + Unpin,
    OT: ObserversTuple<I, S>,
    S: Unpin + HasExecutions + HasSolutions<I> + HasCurrentTestcase<I>,
{
    pub fn new<F, OF>(
        emulator: Emulator<C, CM, ED, ET, I, S, SM>,
        harness_fn: &'a mut H,
        observers: OT,
        fuzzer: &mut Z,
        state: &mut S,
        event_mgr: &mut EM,
        timeout: Duration,
    ) -> Result<Self, Error>
    where
        C: Clone,
        CM: CommandManager<C, ED, ET, I, S, SM, Commands = C>,
        ED: EmulatorDriver<C, CM, ET, I, S, SM>,
        EM: EventFirer<I, S> + EventRestarter<S>,
        F: Feedback<EM, I, OT, S>,
        OF: Feedback<EM, I, OT, S>,
        Z: HasObjective<Objective = OF>
            + HasScheduler<I, S>
            + ExecutionProcessor<EM, I, OT, S>
            + HasFeedback<Feedback = F>,
    {
        let mut inner = StatefulInProcessExecutor::with_timeout(
            harness_fn, emulator, observers, fuzzer, state, event_mgr, timeout,
        )?;

        // rewrite the crash handler pointer
        #[cfg(feature = "usermode")]
<<<<<<< HEAD
        unsafe {
            // rewrite the crash handler pointer
            (*data).crash_handler =
                inproc_qemu_crash_handler::<Self, EM, ET, F, I, OF, S, Z> as *const c_void;
        }

        unsafe {
            // rewrite the timeout handler pointer
            (*data).timeout_handler = inproc_qemu_timeout_handler::<
                StatefulInProcessExecutor<
                    'a,
                    EM,
                    Emulator<C, CM, ED, ET, I, S, SM>,
                    H,
                    I,
                    OT,
                    S,
                    Z,
                >,
                EM,
                ET,
                F,
                I,
                OF,
                S,
                Z,
            > as *const c_void;
        }
=======
        {
            inner.inprocess_hooks_mut().crash_handler =
                inproc_qemu_crash_handler::<Self, EM, ET, I, OF, S, Z> as *const c_void;
        }

        // rewrite the timeout handler pointer
        inner.inprocess_hooks_mut().timeout_handler = inproc_qemu_timeout_handler::<
            StatefulInProcessExecutor<'a, EM, Emulator<C, CM, ED, ET, I, S, SM>, H, I, OT, S, Z>,
            EM,
            ET,
            I,
            OF,
            S,
            Z,
        > as *const c_void;
>>>>>>> 89342b22

        Ok(Self {
            inner,
            first_exec: true,
        })
    }

    pub fn inner(&self) -> &EmulatorInProcessExecutor<'a, C, CM, ED, EM, ET, H, I, OT, S, SM, Z> {
        &self.inner
    }

    #[cfg(feature = "systemmode")]
    pub fn break_on_timeout(&mut self) {
        BREAK_ON_TMOUT.store(true, Ordering::Release);
    }

    pub fn inner_mut(
        &mut self,
    ) -> &mut EmulatorInProcessExecutor<'a, C, CM, ED, EM, ET, H, I, OT, S, SM, Z> {
        &mut self.inner
    }
}

impl<C, CM, ED, EM, ET, H, I, OT, S, SM, Z> Executor<EM, I, S, Z>
    for QemuExecutor<'_, C, CM, ED, EM, ET, H, I, OT, S, SM, Z>
where
    C: Clone,
    CM: CommandManager<C, ED, ET, I, S, SM, Commands = C>,
    ED: EmulatorDriver<C, CM, ET, I, S, SM>,
    ET: EmulatorModuleTuple<I, S>,
    H: FnMut(&mut Emulator<C, CM, ED, ET, I, S, SM>, &mut S, &I) -> ExitKind,
    I: Unpin,
    OT: ObserversTuple<I, S>,
    S: HasExecutions + Unpin,
{
    fn run_target(
        &mut self,
        fuzzer: &mut Z,
        state: &mut S,
        mgr: &mut EM,
        input: &I,
    ) -> Result<ExitKind, Error> {
        if self.first_exec {
            self.inner.exposed_executor_state_mut().first_exec(state);
            self.first_exec = false;
        }

        self.inner
            .exposed_executor_state_mut()
            .pre_exec(state, input);

        let mut exit_kind = self.inner.run_target(fuzzer, state, mgr, input)?;

        self.inner.exposed_executor_state.post_exec(
            input,
            &mut *self.inner.inner.observers_mut(),
            state,
            &mut exit_kind,
        );

        Ok(exit_kind)
    }
}

impl<C, CM, ED, EM, ET, H, I, OT, S, SM, Z> HasObservers
    for QemuExecutor<'_, C, CM, ED, EM, ET, H, I, OT, S, SM, Z>
where
    ET: EmulatorModuleTuple<I, S>,
    H: FnMut(&mut Emulator<C, CM, ED, ET, I, S, SM>, &mut S, &I) -> ExitKind,
    OT: ObserversTuple<I, S>,
{
    type Observers = OT;
    #[inline]
    fn observers(&self) -> RefIndexable<&Self::Observers, Self::Observers> {
        self.inner.observers()
    }

    #[inline]
    fn observers_mut(&mut self) -> RefIndexable<&mut Self::Observers, Self::Observers> {
        self.inner.observers_mut()
    }
}

pub type QemuInProcessForkExecutor<'a, C, CM, ED, EM, ET, H, I, OT, S, SM, SP, Z> =
    StatefulInProcessForkExecutor<'a, EM, Emulator<C, CM, ED, ET, I, S, SM>, H, I, OT, S, SP, Z>;

#[cfg(feature = "fork")]
pub struct QemuForkExecutor<'a, C, CM, ED, EM, ET, H, I, OT, S, SM, SP, Z> {
    inner: QemuInProcessForkExecutor<'a, C, CM, ED, EM, ET, H, I, OT, S, SM, SP, Z>,
}

#[cfg(feature = "fork")]
impl<C, CM, ED, EM, ET, H, I, OT, S, SM, SP, Z> Debug
    for QemuForkExecutor<'_, C, CM, ED, EM, ET, H, I, OT, S, SM, SP, Z>
where
    C: Debug,
    CM: Debug,
    ED: Debug,
    EM: Debug,
    ET: EmulatorModuleTuple<I, S> + Debug,
    OT: ObserversTuple<I, S> + Debug,
    I: Debug,
    S: Debug,
    SM: Debug,
    SP: Debug,
{
    fn fmt(&self, f: &mut Formatter<'_>) -> fmt::Result {
        f.debug_struct("QemuForkExecutor")
            .field("inner", &self.inner)
            .field("emulator", &self.inner.exposed_executor_state)
            .finish()
    }
}

#[cfg(feature = "fork")]
impl<'a, C, CM, ED, EM, ET, H, I, OT, S, SM, SP, Z>
    QemuForkExecutor<'a, C, CM, ED, EM, ET, H, I, OT, S, SM, SP, Z>
where
    EM: EventFirer<I, S> + EventRestarter<S>,
    ET: EmulatorModuleTuple<I, S>,
    OT: ObserversTuple<I, S>,
    S: HasSolutions<I>,
    SP: ShMemProvider,
    Z: HasObjective,
    Z::Objective: Feedback<EM, I, OT, S>,
{
    #[expect(clippy::too_many_arguments)]
    pub fn new(
        emulator: Emulator<C, CM, ED, ET, I, S, SM>,
        harness_fn: &'a mut H,
        observers: OT,
        fuzzer: &mut Z,
        state: &mut S,
        event_mgr: &mut EM,
        shmem_provider: SP,
        timeout: Duration,
    ) -> Result<Self, Error> {
        assert!(
            !ET::HOOKS_DO_SIDE_EFFECTS,
            "When using QemuForkExecutor, the hooks must not do any side effect as they will happen in the child process and then discarded"
        );

        Ok(Self {
            inner: StatefulInProcessForkExecutor::new(
                harness_fn,
                emulator,
                observers,
                fuzzer,
                state,
                event_mgr,
                timeout,
                shmem_provider,
            )?,
        })
    }

    #[allow(clippy::type_complexity)]
    pub fn inner(
        &self,
    ) -> &QemuInProcessForkExecutor<'a, C, CM, ED, EM, ET, H, I, OT, S, SM, SP, Z> {
        &self.inner
    }

    #[allow(clippy::type_complexity)]
    pub fn inner_mut(
        &mut self,
    ) -> &mut QemuInProcessForkExecutor<'a, C, CM, ED, EM, ET, H, I, OT, S, SM, SP, Z> {
        &mut self.inner
    }

    pub fn emulator(&self) -> &Emulator<C, CM, ED, ET, I, S, SM> {
        &self.inner.exposed_executor_state
    }

    pub fn emulator_mut(&mut self) -> &Emulator<C, CM, ED, ET, I, S, SM> {
        &mut self.inner.exposed_executor_state
    }
}

#[cfg(feature = "fork")]
impl<C, CM, ED, EM, ET, H, I, OF, OT, S, SM, SP, Z> Executor<EM, I, S, Z>
    for QemuForkExecutor<'_, C, CM, ED, EM, ET, H, I, OT, S, SM, SP, Z>
where
    C: Clone,
    CM: CommandManager<C, ED, ET, I, S, SM, Commands = C>,
    ED: EmulatorDriver<C, CM, ET, I, S, SM>,
    EM: EventFirer<I, S> + EventRestarter<S>,
    ET: EmulatorModuleTuple<I, S>,
    H: FnMut(&mut Emulator<C, CM, ED, ET, I, S, SM>, &I) -> ExitKind,
    OF: Feedback<EM, I, OT, S>,
    OT: ObserversTuple<I, S> + Debug,
    I: Input + Unpin,
    S: HasExecutions + Unpin,
    SP: ShMemProvider,
    Z: HasObjective<Objective = OF>,
{
    fn run_target(
        &mut self,
        fuzzer: &mut Z,
        state: &mut S,
        mgr: &mut EM,
        input: &I,
    ) -> Result<ExitKind, Error> {
        self.inner.exposed_executor_state.first_exec(state);

        self.inner.exposed_executor_state.pre_exec(state, input);

        let mut exit_kind = self.inner.run_target(fuzzer, state, mgr, input)?;

        self.inner.exposed_executor_state.post_exec(
            input,
            &mut *self.inner.inner.observers_mut(),
            state,
            &mut exit_kind,
        );

        Ok(exit_kind)
    }
}

#[cfg(feature = "fork")]
impl<C, CM, ED, EM, ET, H, I, OT, S, SM, SP, Z> HasObservers
    for QemuForkExecutor<'_, C, CM, ED, EM, ET, H, I, OT, S, SM, SP, Z>
where
    ET: EmulatorModuleTuple<I, S>,
    OT: ObserversTuple<I, S>,
{
    type Observers = OT;
    #[inline]
    fn observers(&self) -> RefIndexable<&Self::Observers, Self::Observers> {
        self.inner.observers()
    }

    #[inline]
    fn observers_mut(&mut self) -> RefIndexable<&mut Self::Observers, Self::Observers> {
        self.inner.observers_mut()
    }
}<|MERGE_RESOLUTION|>--- conflicted
+++ resolved
@@ -264,39 +264,9 @@
 
         // rewrite the crash handler pointer
         #[cfg(feature = "usermode")]
-<<<<<<< HEAD
-        unsafe {
-            // rewrite the crash handler pointer
-            (*data).crash_handler =
-                inproc_qemu_crash_handler::<Self, EM, ET, F, I, OF, S, Z> as *const c_void;
-        }
-
-        unsafe {
-            // rewrite the timeout handler pointer
-            (*data).timeout_handler = inproc_qemu_timeout_handler::<
-                StatefulInProcessExecutor<
-                    'a,
-                    EM,
-                    Emulator<C, CM, ED, ET, I, S, SM>,
-                    H,
-                    I,
-                    OT,
-                    S,
-                    Z,
-                >,
-                EM,
-                ET,
-                F,
-                I,
-                OF,
-                S,
-                Z,
-            > as *const c_void;
-        }
-=======
         {
             inner.inprocess_hooks_mut().crash_handler =
-                inproc_qemu_crash_handler::<Self, EM, ET, I, OF, S, Z> as *const c_void;
+                inproc_qemu_crash_handler::<Self, EM, ET, F, I, OF, S, Z> as *const c_void;
         }
 
         // rewrite the timeout handler pointer
@@ -304,12 +274,12 @@
             StatefulInProcessExecutor<'a, EM, Emulator<C, CM, ED, ET, I, S, SM>, H, I, OT, S, Z>,
             EM,
             ET,
+            F,
             I,
             OF,
             S,
             Z,
         > as *const c_void;
->>>>>>> 89342b22
 
         Ok(Self {
             inner,
