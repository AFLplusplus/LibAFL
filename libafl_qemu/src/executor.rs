//! A `QEMU`-based executor for binary-only instrumentation in `LibAFL`
use core::{
    ffi::c_void,
    fmt::{self, Debug, Formatter},
    time::Duration,
};

#[cfg(feature = "fork")]
use libafl::{
    events::EventManager,
    executors::InProcessForkExecutor,
    state::{HasLastReportTime, HasMetadata},
};
use libafl::{
    events::{EventFirer, EventRestarter},
    executors::{
        hooks::{inprocess::InProcessExecutorHandlerData, ExecutorHooksTuple},
        inprocess::{HasInProcessHooks, InProcessExecutor},
        Executor, ExitKind, HasObservers,
    },
    feedbacks::Feedback,
    fuzzer::HasObjective,
    inputs::UsesInput,
    observers::{ObserversTuple, UsesObservers},
    state::{HasCorpus, HasExecutions, HasSolutions, State, UsesState},
    Error,
};
use libafl_bolts::os::unix_signals::{siginfo_t, ucontext_t, Signal};
#[cfg(feature = "fork")]
use libafl_bolts::shmem::ShMemProvider;

use crate::{emu::Emulator, helper::QemuHelperTuple, hooks::QemuHooks};

pub struct QemuExecutor<'a, H, HT, OT, QT, S>
where
    H: FnMut(&S::Input) -> ExitKind,
    HT: ExecutorHooksTuple,
    S: State,
    OT: ObserversTuple<S>,
    QT: QemuHelperTuple<S>,
{
    inner: InProcessExecutor<'a, H, HT, OT, S>,
    hooks: &'a mut QemuHooks<QT, S>,
    first_exec: bool,
}

impl<'a, H, HT, OT, QT, S> Debug for QemuExecutor<'a, H, HT, OT, QT, S>
where
    H: FnMut(&S::Input) -> ExitKind,
    HT: ExecutorHooksTuple,
    S: State,
    OT: ObserversTuple<S> + Debug,
    QT: QemuHelperTuple<S> + Debug,
{
    fn fmt(&self, f: &mut Formatter<'_>) -> fmt::Result {
        f.debug_struct("QemuExecutor")
            .field("hooks", &self.hooks)
            .field("inner", &self.inner)
            .finish()
    }
}

#[cfg(emulation_mode = "usermode")]
extern "C" {
    // Original QEMU user signal handler
    fn libafl_qemu_handle_crash(signal: i32, info: *mut siginfo_t, puc: *mut c_void);
}

#[cfg(emulation_mode = "usermode")]
pub unsafe fn inproc_qemu_crash_handler<E, EM, OF, Z>(
    signal: Signal,
    info: &mut siginfo_t,
    mut context: Option<&mut ucontext_t>,
    _data: &mut InProcessExecutorHandlerData,
) where
    E: Executor<EM, Z> + HasObservers,
    EM: EventFirer<State = E::State> + EventRestarter<State = E::State>,
    OF: Feedback<E::State>,
    E::State: HasExecutions + HasSolutions + HasCorpus,
    Z: HasObjective<Objective = OF, State = E::State>,
{
    let puc = match &mut context {
        Some(v) => (*v) as *mut ucontext_t as *mut c_void,
        None => core::ptr::null_mut(),
    };
    libafl_qemu_handle_crash(signal as i32, info, puc);
}

#[cfg(emulation_mode = "systemmode")]
static mut BREAK_ON_TMOUT: bool = false;

#[cfg(emulation_mode = "systemmode")]
extern "C" {
    fn qemu_system_debug_request();
}

#[cfg(emulation_mode = "systemmode")]
pub unsafe fn inproc_qemu_timeout_handler<E, EM, OF, Z>(
    signal: Signal,
    info: &mut siginfo_t,
    context: Option<&mut ucontext_t>,
    data: &mut InProcessExecutorHandlerData,
) where
    E: Executor<EM, Z> + HasObservers + HasInProcessHooks,
    EM: EventFirer<State = E::State> + EventRestarter<State = E::State>,
    OF: Feedback<E::State>,
    E::State: HasSolutions + HasCorpus + HasExecutions,
    Z: HasObjective<Objective = OF, State = E::State>,
{
    if BREAK_ON_TMOUT {
        qemu_system_debug_request();
    } else {
        libafl::executors::hooks::unix::unix_signal_handler::inproc_timeout_handler::<E, EM, OF, Z>(
            signal, info, context, data,
        );
    }
}

impl<'a, H, HT, OT, QT, S> QemuExecutor<'a, H, HT, OT, QT, S>
where
    H: FnMut(&S::Input) -> ExitKind,
    HT: ExecutorHooksTuple,
    S: State,
    OT: ObserversTuple<S>,
    QT: QemuHelperTuple<S>,
{
    pub fn new<EM, OF, Z>(
        hooks: &'a mut QemuHooks<QT, S>,
        executor_hooks: HT,
        harness_fn: &'a mut H,
        observers: OT,
        fuzzer: &mut Z,
        state: &mut S,
        event_mgr: &mut EM,
        timeout: Duration,
    ) -> Result<Self, Error>
    where
        EM: EventFirer<State = S> + EventRestarter<State = S>,
        HT: ExecutorHooksTuple,
        OF: Feedback<S>,
        S: State + HasExecutions + HasCorpus + HasSolutions,
        Z: HasObjective<Objective = OF, State = S>,
    {
<<<<<<< HEAD
        let mut inner = InProcessExecutor::new(
=======
        let mut inner = InProcessExecutor::with_timeout(
>>>>>>> 8a4d4d08
            executor_hooks,
            harness_fn,
            observers,
            fuzzer,
            state,
            event_mgr,
<<<<<<< HEAD
=======
            timeout,
>>>>>>> 8a4d4d08
        )?;
        #[cfg(emulation_mode = "usermode")]
        {
            inner.inprocess_hooks_mut().crash_handler =
                inproc_qemu_crash_handler::<InProcessExecutor<'a, H, HT, OT, S>, EM, OF, Z>
                    as *const c_void;

            let handler = |hooks: &mut QemuHooks<QT, S>, host_sig| {
                eprintln!("Crashed with signal {host_sig}");
                libafl::executors::inprocess::generic_inproc_crash_handler::<
                    InProcessExecutor<'a, H, HT, OT, S>,
                    EM,
                    OF,
                    Z,
                >();
                if let Some(cpu) = hooks.emulator().current_cpu() {
                    eprint!("Context:\n{}", cpu.display_context());
                }
            };

            hooks.crash_closure(Box::new(handler));
        }
        #[cfg(emulation_mode = "systemmode")]
        {
            inner.inprocess_hooks_mut().timeout_handler =
                inproc_qemu_timeout_handler::<InProcessExecutor<'a, H, HT, OT, S>, EM, OF, Z>
                    as *const c_void;
        }
        Ok(Self {
            first_exec: true,
            hooks,
            inner,
        })
    }

    pub fn inner(&self) -> &InProcessExecutor<'a, H, HT, OT, S> {
        &self.inner
    }

    #[cfg(emulation_mode = "systemmode")]
    pub fn break_on_timeout(&mut self) {
        unsafe {
            BREAK_ON_TMOUT = true;
        }
    }

    pub fn inner_mut(&mut self) -> &mut InProcessExecutor<'a, H, HT, OT, S> {
        &mut self.inner
    }

    pub fn hooks(&self) -> &QemuHooks<QT, S> {
        self.hooks
    }

    pub fn hooks_mut(&mut self) -> &mut QemuHooks<QT, S> {
        self.hooks
    }

    pub fn emulator(&self) -> &Emulator {
        self.hooks.emulator()
    }
}

impl<'a, EM, H, HT, OT, QT, S, Z> Executor<EM, Z> for QemuExecutor<'a, H, HT, OT, QT, S>
where
    EM: UsesState<State = S>,
    H: FnMut(&S::Input) -> ExitKind,
    HT: ExecutorHooksTuple,
    S: State + HasExecutions,
    OT: ObserversTuple<S>,
    QT: QemuHelperTuple<S>,
    Z: UsesState<State = S>,
{
    fn run_target(
        &mut self,
        fuzzer: &mut Z,
        state: &mut Self::State,
        mgr: &mut EM,
        input: &Self::Input,
    ) -> Result<ExitKind, Error> {
        let emu = Emulator::get().unwrap();
        if self.first_exec {
            self.hooks.helpers().first_exec_all(self.hooks);
            self.first_exec = false;
        }
        self.hooks.helpers_mut().pre_exec_all(&emu, input);
        let mut exit_kind = self.inner.run_target(fuzzer, state, mgr, input)?;
        self.hooks.helpers_mut().post_exec_all(
            &emu,
            input,
            self.inner.observers_mut(),
            &mut exit_kind,
        );
        Ok(exit_kind)
    }
}

impl<'a, H, HT, OT, QT, S> UsesState for QemuExecutor<'a, H, HT, OT, QT, S>
where
    H: FnMut(&S::Input) -> ExitKind,
    HT: ExecutorHooksTuple,
    OT: ObserversTuple<S>,
    QT: QemuHelperTuple<S>,
    S: State,
{
    type State = S;
}

impl<'a, H, HT, OT, QT, S> UsesObservers for QemuExecutor<'a, H, HT, OT, QT, S>
where
    H: FnMut(&S::Input) -> ExitKind,
    HT: ExecutorHooksTuple,
    OT: ObserversTuple<S>,
    QT: QemuHelperTuple<S>,
    S: State,
{
    type Observers = OT;
}

impl<'a, H, HT, OT, QT, S> HasObservers for QemuExecutor<'a, H, HT, OT, QT, S>
where
    H: FnMut(&S::Input) -> ExitKind,
    HT: ExecutorHooksTuple,
    S: State,
    OT: ObserversTuple<S>,
    QT: QemuHelperTuple<S>,
{
    #[inline]
    fn observers(&self) -> &OT {
        self.inner.observers()
    }

    #[inline]
    fn observers_mut(&mut self) -> &mut OT {
        self.inner.observers_mut()
    }
}

#[cfg(feature = "fork")]
pub struct QemuForkExecutor<'a, H, HT, OT, QT, S, SP>
where
    H: FnMut(&S::Input) -> ExitKind,
    HT: ExecutorHooksTuple,
    S: UsesInput,
    OT: ObserversTuple<S>,
    QT: QemuHelperTuple<S>,
    SP: ShMemProvider,
{
    first_exec: bool,
    hooks: &'a mut QemuHooks<QT, S>,
    inner: InProcessForkExecutor<'a, H, HT, OT, S, SP>,
}

#[cfg(feature = "fork")]
impl<'a, H, HT, OT, QT, S, SP> Debug for QemuForkExecutor<'a, H, HT, OT, QT, S, SP>
where
    H: FnMut(&S::Input) -> ExitKind,
    HT: ExecutorHooksTuple,
    S: UsesInput,
    OT: ObserversTuple<S> + Debug,
    QT: QemuHelperTuple<S> + Debug,
    SP: ShMemProvider,
{
    fn fmt(&self, f: &mut Formatter<'_>) -> fmt::Result {
        f.debug_struct("QemuForkExecutor")
            .field("hooks", &self.hooks)
            .field("inner", &self.inner)
            .finish()
    }
}

#[cfg(feature = "fork")]
impl<'a, H, HT, OT, QT, S, SP> QemuForkExecutor<'a, H, HT, OT, QT, S, SP>
where
    H: FnMut(&S::Input) -> ExitKind,
    HT: ExecutorHooksTuple,
    S: State,
    OT: ObserversTuple<S>,
    QT: QemuHelperTuple<S>,
    SP: ShMemProvider,
{
    pub fn new<EM, OF, Z>(
        hooks: &'a mut QemuHooks<QT, S>,
        executor_hooks: HT,
        harness_fn: &'a mut H,
        observers: OT,
        fuzzer: &mut Z,
        state: &mut S,
        event_mgr: &mut EM,
        shmem_provider: SP,
        timeout: core::time::Duration,
    ) -> Result<Self, Error>
    where
        EM: EventFirer<State = S> + EventRestarter,
        OF: Feedback<S>,
        S: HasSolutions,
        Z: HasObjective<Objective = OF, State = S>,
    {
        assert!(!QT::HOOKS_DO_SIDE_EFFECTS, "When using QemuForkExecutor, the hooks must not do any side effect as they will happen in the child process and then discarded");

        Ok(Self {
            first_exec: true,
            hooks,
            inner: InProcessForkExecutor::new(
                executor_hooks,
                harness_fn,
                observers,
                fuzzer,
                state,
                event_mgr,
                timeout,
                shmem_provider,
            )?,
        })
    }

    pub fn inner(&self) -> &InProcessForkExecutor<'a, H, HT, OT, S, SP> {
        &self.inner
    }

    pub fn inner_mut(&mut self) -> &mut InProcessForkExecutor<'a, H, HT, OT, S, SP> {
        &mut self.inner
    }

    pub fn hooks(&self) -> &QemuHooks<QT, S> {
        self.hooks
    }

    pub fn hooks_mut(&mut self) -> &mut QemuHooks<QT, S> {
        self.hooks
    }

    pub fn emulator(&self) -> &Emulator {
        self.hooks.emulator()
    }
}

#[cfg(feature = "fork")]
impl<'a, EM, H, HT, OT, QT, S, Z, SP> Executor<EM, Z> for QemuForkExecutor<'a, H, HT, OT, QT, S, SP>
where
    EM: EventManager<InProcessForkExecutor<'a, H, HT, OT, S, SP>, Z, State = S>,
    H: FnMut(&S::Input) -> ExitKind,
    HT: ExecutorHooksTuple,
    S: State + HasMetadata + HasExecutions + HasLastReportTime,
    OT: ObserversTuple<S>,
    QT: QemuHelperTuple<S>,
    SP: ShMemProvider,
    Z: UsesState<State = S>,
{
    fn run_target(
        &mut self,
        fuzzer: &mut Z,
        state: &mut Self::State,
        mgr: &mut EM,
        input: &Self::Input,
    ) -> Result<ExitKind, Error> {
        let emu = Emulator::get().unwrap();
        if self.first_exec {
            self.hooks.helpers().first_exec_all(self.hooks);
            self.first_exec = false;
        }
        self.hooks.helpers_mut().pre_exec_all(&emu, input);
        let mut exit_kind = self.inner.run_target(fuzzer, state, mgr, input)?;
        self.hooks.helpers_mut().post_exec_all(
            &emu,
            input,
            self.inner.observers_mut(),
            &mut exit_kind,
        );
        Ok(exit_kind)
    }
}

#[cfg(feature = "fork")]
impl<'a, H, HT, OT, QT, S, SP> UsesObservers for QemuForkExecutor<'a, H, HT, OT, QT, S, SP>
where
    H: FnMut(&S::Input) -> ExitKind,
    HT: ExecutorHooksTuple,
    OT: ObserversTuple<S>,
    QT: QemuHelperTuple<S>,
    S: State,
    SP: ShMemProvider,
{
    type Observers = OT;
}

#[cfg(feature = "fork")]
impl<'a, H, HT, OT, QT, S, SP> UsesState for QemuForkExecutor<'a, H, HT, OT, QT, S, SP>
where
    H: FnMut(&S::Input) -> ExitKind,
    HT: ExecutorHooksTuple,
    OT: ObserversTuple<S>,
    QT: QemuHelperTuple<S>,
    S: State,
    SP: ShMemProvider,
{
    type State = S;
}

#[cfg(feature = "fork")]
impl<'a, H, HT, OT, QT, S, SP> HasObservers for QemuForkExecutor<'a, H, HT, OT, QT, S, SP>
where
    H: FnMut(&S::Input) -> ExitKind,
    HT: ExecutorHooksTuple,
    S: State,
    OT: ObserversTuple<S>,
    QT: QemuHelperTuple<S>,
    SP: ShMemProvider,
{
    #[inline]
    fn observers(&self) -> &OT {
        self.inner.observers()
    }

    #[inline]
    fn observers_mut(&mut self) -> &mut OT {
        self.inner.observers_mut()
    }
}<|MERGE_RESOLUTION|>--- conflicted
+++ resolved
@@ -141,21 +141,14 @@
         S: State + HasExecutions + HasCorpus + HasSolutions,
         Z: HasObjective<Objective = OF, State = S>,
     {
-<<<<<<< HEAD
-        let mut inner = InProcessExecutor::new(
-=======
         let mut inner = InProcessExecutor::with_timeout(
->>>>>>> 8a4d4d08
             executor_hooks,
             harness_fn,
             observers,
             fuzzer,
             state,
             event_mgr,
-<<<<<<< HEAD
-=======
             timeout,
->>>>>>> 8a4d4d08
         )?;
         #[cfg(emulation_mode = "usermode")]
         {
