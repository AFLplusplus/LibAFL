--- conflicted
+++ resolved
@@ -210,22 +210,12 @@
         mgr: &mut EM,
         input: &Self::Input,
     ) -> Result<ExitKind, Error> {
-<<<<<<< HEAD
         if self.first_exec {
             self.inner.exposed_executor_state_mut().first_exec();
             self.first_exec = false;
         }
 
         self.inner.exposed_executor_state_mut().pre_exec(input);
-=======
-        self.inner
-            .exposed_executor_state_mut()
-            .first_exec_all(state);
-
-        self.inner
-            .exposed_executor_state_mut()
-            .pre_exec_all(input, state);
->>>>>>> 2c676f03
 
         let mut exit_kind = self.inner.run_target(fuzzer, state, mgr, input)?;
 
