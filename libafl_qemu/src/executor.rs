//! A `QEMU`-based executor for binary-only instrumentation in `LibAFL`
use core::{
    ffi::c_void,
    fmt::{self, Debug, Formatter},
    time::Duration,
};
#[cfg(feature = "usermode")]
use std::ptr;
#[cfg(feature = "systemmode")]
use std::sync::atomic::{AtomicBool, Ordering};

<<<<<<< HEAD
#[cfg(feature = "usermode")]
=======
#[cfg(any(feature = "usermode", feature = "fork"))]
>>>>>>> 742773bc
use libafl::inputs::UsesInput;
use libafl::{
    corpus::Corpus,
    events::{EventFirer, EventRestarter},
    executors::{
        hooks::inprocess::InProcessExecutorHandlerData,
        inprocess::{stateful::StatefulInProcessExecutor, HasInProcessHooks},
        inprocess_fork::stateful::StatefulInProcessForkExecutor,
        Executor, ExitKind, HasObservers,
    },
    feedbacks::Feedback,
    fuzzer::HasObjective,
    observers::ObserversTuple,
    state::{HasCorpus, HasExecutions, HasSolutions, State, UsesState},
    Error, ExecutionProcessor, HasScheduler,
};
#[cfg(feature = "fork")]
use libafl_bolts::shmem::ShMemProvider;
use libafl_bolts::{
    os::unix_signals::{ucontext_t, Signal},
    tuples::RefIndexable,
};
#[cfg(feature = "systemmode")]
use libafl_qemu_sys::libafl_exit_request_timeout;
#[cfg(feature = "usermode")]
use libafl_qemu_sys::libafl_qemu_handle_crash;
use libc::siginfo_t;

#[cfg(feature = "usermode")]
use crate::EmulatorModules;
#[cfg(feature = "usermode")]
use crate::Qemu;
use crate::{command::CommandManager, modules::EmulatorModuleTuple, Emulator, EmulatorDriver};

pub struct QemuExecutor<'a, CM, ED, ET, H, OT, S, SM>
where
    CM: CommandManager<ED, ET, S, SM>,
    ET: EmulatorModuleTuple<S>,
    H: FnMut(&mut Emulator<CM, ED, ET, S, SM>, &mut S, &S::Input) -> ExitKind,
    OT: ObserversTuple<S::Input, S>,
    S: State,
{
    inner: StatefulInProcessExecutor<'a, H, OT, S, Emulator<CM, ED, ET, S, SM>>,
    first_exec: bool,
}

/// # Safety
///
/// This should be used as a crash handler, and nothing else.
#[cfg(feature = "usermode")]
unsafe fn inproc_qemu_crash_handler<ET, S>(
    signal: Signal,
    info: &mut siginfo_t,
    mut context: Option<&mut ucontext_t>,
    _data: &mut InProcessExecutorHandlerData,
) where
    ET: EmulatorModuleTuple<S>,
    S: UsesInput + Unpin,
{
    let puc = match &mut context {
        Some(v) => ptr::from_mut::<ucontext_t>(*v) as *mut c_void,
        None => ptr::null_mut(),
    };

    // run modules' crash callback
    if let Some(emulator_modules) = EmulatorModules::<ET, S>::emulator_modules_mut() {
        emulator_modules.modules_mut().on_crash_all();
    }

    libafl_qemu_handle_crash(signal as i32, info, puc);
}

#[cfg(feature = "systemmode")]
pub(crate) static BREAK_ON_TMOUT: AtomicBool = AtomicBool::new(false);

/// # Safety
/// Can call through the `unix_signal_handler::inproc_timeout_handler`.
/// Calling this method multiple times concurrently can lead to race conditions.
pub unsafe fn inproc_qemu_timeout_handler<E, EM, ET, OF, S, Z>(
    signal: Signal,
    info: &mut siginfo_t,
    context: Option<&mut ucontext_t>,
    data: &mut InProcessExecutorHandlerData,
) where
    E: HasObservers + HasInProcessHooks<E::State> + Executor<EM, Z>,
    E::Observers: ObserversTuple<E::Input, E::State>,
    E::State: HasExecutions + HasSolutions + HasCorpus,
    EM: EventFirer<State = E::State> + EventRestarter<State = E::State>,
    ET: EmulatorModuleTuple<S>,
    OF: Feedback<EM, E::Input, E::Observers, E::State>,
    S: State + Unpin,
    Z: HasObjective<Objective = OF>,
    <<E as UsesState>::State as HasSolutions>::Solutions: Corpus<Input = E::Input>, //delete me
    <<<E as UsesState>::State as HasCorpus>::Corpus as Corpus>::Input: Clone,       //delete me
{
    #[cfg(feature = "systemmode")]
    {
        if BREAK_ON_TMOUT.load(Ordering::Acquire) {
            libafl_exit_request_timeout();
        } else {
            libafl::executors::hooks::unix::unix_signal_handler::inproc_timeout_handler::<
                E,
                EM,
                OF,
                Z,
            >(signal, info, context, data);
        }
    }

    #[cfg(feature = "usermode")]
    {
        // run modules' crash callback
        if let Some(emulator_modules) = EmulatorModules::<ET, S>::emulator_modules_mut() {
            emulator_modules.modules_mut().on_timeout_all();
        }

        libafl::executors::hooks::unix::unix_signal_handler::inproc_timeout_handler::<E, EM, OF, Z>(
            signal, info, context, data,
        );
    }
}

impl<CM, ED, ET, H, OT, S, SM> Debug for QemuExecutor<'_, CM, ED, ET, H, OT, S, SM>
where
    CM: CommandManager<ED, ET, S, SM>,
    ET: EmulatorModuleTuple<S> + Debug,
    H: FnMut(&mut Emulator<CM, ED, ET, S, SM>, &mut S, &S::Input) -> ExitKind,
    OT: ObserversTuple<S::Input, S> + Debug,
    S: State,
{
    fn fmt(&self, f: &mut Formatter<'_>) -> fmt::Result {
        f.debug_struct("QemuExecutor")
            .field("inner", &self.inner)
            .finish()
    }
}

impl<'a, CM, ED, ET, H, OT, S, SM> QemuExecutor<'a, CM, ED, ET, H, OT, S, SM>
where
    CM: CommandManager<ED, ET, S, SM>,
    ET: EmulatorModuleTuple<S>,
    H: FnMut(&mut Emulator<CM, ED, ET, S, SM>, &mut S, &S::Input) -> ExitKind,
    OT: ObserversTuple<S::Input, S>,
    S: State,
{
    pub fn new<EM, OF, Z>(
        emulator: Emulator<CM, ED, ET, S, SM>,
        harness_fn: &'a mut H,
        observers: OT,
        fuzzer: &mut Z,
        state: &mut S,
        event_mgr: &mut EM,
        timeout: Duration,
    ) -> Result<Self, Error>
    where
        ED: EmulatorDriver<CM, ET, S, SM>,
        EM: EventFirer<State = S> + EventRestarter<State = S>,
        OF: Feedback<EM, S::Input, OT, S>,
        S: Unpin + State + HasExecutions + HasCorpus + HasSolutions,
        S::Corpus: Corpus<Input = S::Input>,
        Z: HasObjective<Objective = OF>
            + HasScheduler<<S::Corpus as Corpus>::Input, S>
            + ExecutionProcessor<EM, <S::Corpus as Corpus>::Input, OT, S>,
        S::Solutions: Corpus<Input = S::Input>, //delete me
        <S::Corpus as Corpus>::Input: Clone,    //delete me
    {
        let mut inner = StatefulInProcessExecutor::with_timeout(
            harness_fn, emulator, observers, fuzzer, state, event_mgr, timeout,
        )?;

        #[cfg(feature = "usermode")]
        {
            inner.inprocess_hooks_mut().crash_handler =
                inproc_qemu_crash_handler::<ET, S> as *const c_void;

            let handler = |qemu: Qemu, _emulator_modules: &mut EmulatorModules<ET, S>, host_sig| {
                eprintln!("Crashed with signal {host_sig}");
                unsafe {
                    libafl::executors::inprocess::generic_inproc_crash_handler::<Self, EM, OF, Z>();
                }
                if let Some(cpu) = qemu.current_cpu() {
                    eprint!("Context:\n{}", cpu.display_context());
                }
            };

            // # Safety
            // We assume our crash handlers to be safe/quit after execution.
            unsafe {
                inner
                    .exposed_executor_state_mut()
                    .modules_mut()
                    .crash_closure(Box::new(handler));
            }
        }

        inner.inprocess_hooks_mut().timeout_handler = inproc_qemu_timeout_handler::<
            StatefulInProcessExecutor<'a, H, OT, S, Emulator<CM, ED, ET, S, SM>>,
            EM,
            ET,
            OF,
            S,
            Z,
        > as *const c_void;

        Ok(Self {
            inner,
            first_exec: true,
        })
    }

    pub fn inner(&self) -> &StatefulInProcessExecutor<'a, H, OT, S, Emulator<CM, ED, ET, S, SM>> {
        &self.inner
    }

    #[cfg(feature = "systemmode")]
    pub fn break_on_timeout(&mut self) {
        BREAK_ON_TMOUT.store(true, Ordering::Release);
    }

    pub fn inner_mut(
        &mut self,
    ) -> &mut StatefulInProcessExecutor<'a, H, OT, S, Emulator<CM, ED, ET, S, SM>> {
        &mut self.inner
    }
}

impl<CM, ED, EM, ET, H, OT, S, SM, Z> Executor<EM, Z> for QemuExecutor<'_, CM, ED, ET, H, OT, S, SM>
where
    CM: CommandManager<ED, ET, S, SM>,
    ED: EmulatorDriver<CM, ET, S, SM>,
    EM: UsesState<State = S>,
    ET: EmulatorModuleTuple<S>,
    H: FnMut(&mut Emulator<CM, ED, ET, S, SM>, &mut S, &S::Input) -> ExitKind,
    OT: ObserversTuple<S::Input, S>,
    S: State + HasExecutions + Unpin,
{
    fn run_target(
        &mut self,
        fuzzer: &mut Z,
        state: &mut Self::State,
        mgr: &mut EM,
        input: &Self::Input,
    ) -> Result<ExitKind, Error> {
        if self.first_exec {
            self.inner.exposed_executor_state_mut().first_exec(state);
            self.first_exec = false;
        }

        self.inner
            .exposed_executor_state_mut()
            .pre_exec(state, input);

        let mut exit_kind = self.inner.run_target(fuzzer, state, mgr, input)?;

        self.inner.exposed_executor_state.post_exec(
            input,
            &mut *self.inner.inner.observers_mut(),
            state,
            &mut exit_kind,
        );

        Ok(exit_kind)
    }
}

impl<CM, ED, ET, H, OT, S, SM> UsesState for QemuExecutor<'_, CM, ED, ET, H, OT, S, SM>
where
    CM: CommandManager<ED, ET, S, SM>,
    ET: EmulatorModuleTuple<S>,
    H: FnMut(&mut Emulator<CM, ED, ET, S, SM>, &mut S, &S::Input) -> ExitKind,
    OT: ObserversTuple<S::Input, S>,
    S: State,
{
    type State = S;
}

impl<CM, ED, ET, H, OT, S, SM> HasObservers for QemuExecutor<'_, CM, ED, ET, H, OT, S, SM>
where
    CM: CommandManager<ED, ET, S, SM>,
    ET: EmulatorModuleTuple<S>,
    H: FnMut(&mut Emulator<CM, ED, ET, S, SM>, &mut S, &S::Input) -> ExitKind,
    OT: ObserversTuple<S::Input, S>,
    S: State,
{
    type Observers = OT;
    #[inline]
    fn observers(&self) -> RefIndexable<&Self::Observers, Self::Observers> {
        self.inner.observers()
    }

    #[inline]
    fn observers_mut(&mut self) -> RefIndexable<&mut Self::Observers, Self::Observers> {
        self.inner.observers_mut()
    }
}

pub type QemuInProcessForkExecutor<'a, CM, ED, EM, ET, H, OT, S, SM, SP, Z> =
    StatefulInProcessForkExecutor<'a, H, OT, S, SP, Emulator<CM, ED, ET, S, SM>, EM, Z>;

#[cfg(feature = "fork")]
pub struct QemuForkExecutor<'a, CM, ED, EM, ET, H, OT, S, SM, SP, Z>
where
    CM: CommandManager<ED, ET, S, SM>,
    ET: EmulatorModuleTuple<S>,
    H: FnMut(&mut Emulator<CM, ED, ET, S, SM>, &S::Input) -> ExitKind + ?Sized,
    OT: ObserversTuple<S::Input, S>,
    S: UsesInput,
    SP: ShMemProvider,
{
    inner: QemuInProcessForkExecutor<'a, CM, ED, EM, ET, H, OT, S, SM, SP, Z>,
}

#[cfg(feature = "fork")]
impl<CM, ED, EM, ET, H, OT, S, SM, SP, Z> Debug
    for QemuForkExecutor<'_, CM, ED, EM, ET, H, OT, S, SM, SP, Z>
where
    CM: CommandManager<ED, ET, S, SM> + Debug,
    EM: UsesState<State = S>,
    ED: Debug,
    ET: EmulatorModuleTuple<S> + Debug,
    H: FnMut(&mut Emulator<CM, ED, ET, S, SM>, &S::Input) -> ExitKind + ?Sized,
    OT: ObserversTuple<S::Input, S> + Debug,
    S: UsesInput + Debug,
    SM: Debug,
    SP: ShMemProvider,
{
    fn fmt(&self, f: &mut Formatter<'_>) -> fmt::Result {
        f.debug_struct("QemuForkExecutor")
            .field("inner", &self.inner)
            .field("emulator", &self.inner.exposed_executor_state)
            .finish()
    }
}

#[cfg(feature = "fork")]
impl<'a, CM, ED, EM, ET, H, OT, S, SM, SP, Z>
    QemuForkExecutor<'a, CM, ED, EM, ET, H, OT, S, SM, SP, Z>
where
    CM: CommandManager<ED, ET, S, SM>,
    EM: EventFirer<State = S> + EventRestarter<State = S>,
    ET: EmulatorModuleTuple<S>,
    H: FnMut(&mut Emulator<CM, ED, ET, S, SM>, &S::Input) -> ExitKind + ?Sized,
    OT: ObserversTuple<S::Input, S>,
    S: State + HasSolutions,
    SP: ShMemProvider,
    Z: HasObjective,
    Z::Objective: Feedback<EM, S::Input, OT, S>,
{
    #[expect(clippy::too_many_arguments)]
    pub fn new(
        emulator: Emulator<CM, ED, ET, S, SM>,
        harness_fn: &'a mut H,
        observers: OT,
        fuzzer: &mut Z,
        state: &mut S,
        event_mgr: &mut EM,
        shmem_provider: SP,
        timeout: Duration,
    ) -> Result<Self, Error> {
        assert!(!ET::HOOKS_DO_SIDE_EFFECTS, "When using QemuForkExecutor, the hooks must not do any side effect as they will happen in the child process and then discarded");

        Ok(Self {
            inner: StatefulInProcessForkExecutor::new(
                harness_fn,
                emulator,
                observers,
                fuzzer,
                state,
                event_mgr,
                timeout,
                shmem_provider,
            )?,
        })
    }

    pub fn inner(&self) -> &QemuInProcessForkExecutor<'a, CM, ED, EM, ET, H, OT, S, SM, SP, Z> {
        &self.inner
    }

    pub fn inner_mut(
        &mut self,
    ) -> &mut QemuInProcessForkExecutor<'a, CM, ED, EM, ET, H, OT, S, SM, SP, Z> {
        &mut self.inner
    }

    pub fn emulator(&self) -> &Emulator<CM, ED, ET, S, SM> {
        &self.inner.exposed_executor_state
    }

    pub fn emulator_mut(&mut self) -> &Emulator<CM, ED, ET, S, SM> {
        &mut self.inner.exposed_executor_state
    }
}

#[cfg(feature = "fork")]
impl<CM, ED, EM, ET, H, OF, OT, S, SM, SP, Z> Executor<EM, Z>
    for QemuForkExecutor<'_, CM, ED, EM, ET, H, OT, S, SM, SP, Z>
where
    CM: CommandManager<ED, ET, S, SM>,
    ED: EmulatorDriver<CM, ET, S, SM>,
    EM: EventFirer<State = S> + EventRestarter<State = S>,
    ET: EmulatorModuleTuple<S>,
    H: FnMut(&mut Emulator<CM, ED, ET, S, SM>, &S::Input) -> ExitKind,
    OF: Feedback<EM, S::Input, OT, S>,
    OT: ObserversTuple<S::Input, S> + Debug,
    S: State + HasExecutions + Unpin,
    SP: ShMemProvider,
    Z: HasObjective<Objective = OF>,
{
    fn run_target(
        &mut self,
        fuzzer: &mut Z,
        state: &mut Self::State,
        mgr: &mut EM,
        input: &Self::Input,
    ) -> Result<ExitKind, Error> {
        self.inner.exposed_executor_state.first_exec(state);

        self.inner.exposed_executor_state.pre_exec(state, input);

        let mut exit_kind = self.inner.run_target(fuzzer, state, mgr, input)?;

        self.inner.exposed_executor_state.post_exec(
            input,
            &mut *self.inner.inner.observers_mut(),
            state,
            &mut exit_kind,
        );

        Ok(exit_kind)
    }
}

#[cfg(feature = "fork")]
impl<CM, ED, EM, ET, H, OT, S, SM, SP, Z> UsesState
    for QemuForkExecutor<'_, CM, ED, EM, ET, H, OT, S, SM, SP, Z>
where
    CM: CommandManager<ED, ET, S, SM>,
    ET: EmulatorModuleTuple<S>,
    H: FnMut(&mut Emulator<CM, ED, ET, S, SM>, &S::Input) -> ExitKind + ?Sized,
    OT: ObserversTuple<S::Input, S>,
    S: State,
    SP: ShMemProvider,
{
    type State = S;
}

#[cfg(feature = "fork")]
impl<CM, ED, EM, ET, H, OT, S, SM, SP, Z> HasObservers
    for QemuForkExecutor<'_, CM, ED, EM, ET, H, OT, S, SM, SP, Z>
where
    CM: CommandManager<ED, ET, S, SM>,
    EM: UsesState<State = S>,
    ET: EmulatorModuleTuple<S>,
    H: FnMut(&mut Emulator<CM, ED, ET, S, SM>, &S::Input) -> ExitKind + ?Sized,
    OT: ObserversTuple<S::Input, S>,
    S: State,
    SP: ShMemProvider,
{
    type Observers = OT;
    #[inline]
    fn observers(&self) -> RefIndexable<&Self::Observers, Self::Observers> {
        self.inner.observers()
    }

    #[inline]
    fn observers_mut(&mut self) -> RefIndexable<&mut Self::Observers, Self::Observers> {
        self.inner.observers_mut()
    }
}<|MERGE_RESOLUTION|>--- conflicted
+++ resolved
@@ -9,11 +9,7 @@
 #[cfg(feature = "systemmode")]
 use std::sync::atomic::{AtomicBool, Ordering};
 
-<<<<<<< HEAD
-#[cfg(feature = "usermode")]
-=======
 #[cfg(any(feature = "usermode", feature = "fork"))]
->>>>>>> 742773bc
 use libafl::inputs::UsesInput;
 use libafl::{
     corpus::Corpus,
