//! A `QEMU`-based executor for binary-only instrumentation in `LibAFL`
use core::{
    ffi::c_void,
    fmt::{self, Debug, Formatter},
    time::Duration,
};
#[cfg(emulation_mode = "usermode")]
use std::ptr;
#[cfg(emulation_mode = "systemmode")]
use std::sync::atomic::{AtomicBool, Ordering};

<<<<<<< HEAD
#[cfg(feature = "fork")]
use libafl::{
    events::EventManager, executors::InProcessForkExecutor, inputs::UsesInput,
    state::HasLastReportTime, HasMetadata,
};
=======
>>>>>>> d929ba32
use libafl::{
    corpus::Corpus,
    events::{EventFirer, EventRestarter},
    executors::{
        hooks::inprocess::InProcessExecutorHandlerData,
        inprocess::{stateful::StatefulInProcessExecutor, HasInProcessHooks},
        Executor, ExitKind, HasObservers,
    },
    feedbacks::Feedback,
    fuzzer::HasObjective,
    observers::{ObserversTuple, UsesObservers},
    state::{HasCorpus, HasExecutions, HasSolutions, State, UsesState},
    Error, ExecutionProcessor, HasScheduler,
};
#[cfg(feature = "fork")]
use libafl::{
    events::EventManager, executors::InProcessForkExecutor, state::HasLastReportTime, HasMetadata,
};
#[cfg(feature = "fork")]
use libafl_bolts::shmem::ShMemProvider;
use libafl_bolts::{
    os::unix_signals::{ucontext_t, Signal},
    tuples::RefIndexable,
};
#[cfg(emulation_mode = "systemmode")]
use libafl_qemu_sys::libafl_exit_request_timeout;
#[cfg(emulation_mode = "usermode")]
use libafl_qemu_sys::libafl_qemu_handle_crash;
#[cfg(emulation_mode = "usermode")]
use libafl_qemu_sys::siginfo_t;
#[cfg(emulation_mode = "systemmode")]
use libc::siginfo_t;

#[cfg(emulation_mode = "usermode")]
use crate::EmulatorModules;
use crate::{command::CommandManager, modules::EmulatorModuleTuple, Emulator, EmulatorDriver};

pub struct QemuExecutor<'a, CM, ED, ET, H, OT, S, SM>
where
    CM: CommandManager<ED, ET, S, SM>,
    ET: EmulatorModuleTuple<S>,
    H: FnMut(&mut Emulator<CM, ED, ET, S, SM>, &mut S, &S::Input) -> ExitKind,
    OT: ObserversTuple<S>,
    S: State,
{
    inner: StatefulInProcessExecutor<'a, H, OT, S, Emulator<CM, ED, ET, S, SM>>,
    first_exec: bool,
}

#[cfg(emulation_mode = "usermode")]
pub unsafe fn inproc_qemu_crash_handler(
    signal: Signal,
    info: &mut siginfo_t,
    mut context: Option<&mut ucontext_t>,
    _data: &mut InProcessExecutorHandlerData,
) {
    let puc = match &mut context {
        Some(v) => ptr::from_mut::<ucontext_t>(*v) as *mut c_void,
        None => ptr::null_mut(),
    };
    libafl_qemu_handle_crash(signal as i32, ptr::from_mut::<siginfo_t>(info), puc);
}

#[cfg(emulation_mode = "systemmode")]
pub(crate) static BREAK_ON_TMOUT: AtomicBool = AtomicBool::new(false);

/// # Safety
/// Can call through the `unix_signal_handler::inproc_timeout_handler`.
/// Calling this method multiple times concurrently can lead to race conditions.
#[cfg(emulation_mode = "systemmode")]
pub unsafe fn inproc_qemu_timeout_handler<E, EM, OF, Z>(
    signal: Signal,
    info: &mut siginfo_t,
    context: Option<&mut ucontext_t>,
    data: &mut InProcessExecutorHandlerData,
) where
    E: HasObservers + HasInProcessHooks<E::State>,
    EM: EventFirer<State = E::State> + EventRestarter<State = E::State>,
    OF: Feedback<E::State>,
    E::State: HasExecutions + HasSolutions + HasCorpus,
    Z: HasObjective<Objective = OF, State = E::State>,
    <<E as UsesState>::State as HasSolutions>::Solutions: Corpus<Input = E::Input>, //delete me
    <<<E as UsesState>::State as HasCorpus>::Corpus as Corpus>::Input: Clone,       //delete me
{
    if BREAK_ON_TMOUT.load(Ordering::Acquire) {
        libafl_exit_request_timeout();
    } else {
        libafl::executors::hooks::unix::unix_signal_handler::inproc_timeout_handler::<E, EM, OF, Z>(
            signal, info, context, data,
        );
    }
}

impl<'a, CM, ED, ET, H, OT, S, SM> Debug for QemuExecutor<'a, CM, ED, ET, H, OT, S, SM>
where
    CM: CommandManager<ED, ET, S, SM>,
    ET: EmulatorModuleTuple<S> + Debug,
    H: FnMut(&mut Emulator<CM, ED, ET, S, SM>, &mut S, &S::Input) -> ExitKind,
    OT: ObserversTuple<S> + Debug,
    S: State,
{
    fn fmt(&self, f: &mut Formatter<'_>) -> fmt::Result {
        f.debug_struct("QemuExecutor")
            .field("inner", &self.inner)
            .finish()
    }
}

impl<'a, CM, ED, ET, H, OT, S, SM> QemuExecutor<'a, CM, ED, ET, H, OT, S, SM>
where
    CM: CommandManager<ED, ET, S, SM>,
    ET: EmulatorModuleTuple<S>,
    H: FnMut(&mut Emulator<CM, ED, ET, S, SM>, &mut S, &S::Input) -> ExitKind,
    OT: ObserversTuple<S>,
    S: State,
{
    pub fn new<EM, OF, Z>(
        emulator: Emulator<CM, ED, ET, S, SM>,
        harness_fn: &'a mut H,
        observers: OT,
        fuzzer: &mut Z,
        state: &mut S,
        event_mgr: &mut EM,
        timeout: Duration,
    ) -> Result<Self, Error>
    where
        ED: EmulatorDriver<CM, ET, S, SM>,
        EM: EventFirer<State = S> + EventRestarter<State = S>,
        OF: Feedback<S>,
        S: Unpin + State + HasExecutions + HasCorpus + HasSolutions,
        Z: HasObjective<Objective = OF, State = S> + HasScheduler<State = S> + ExecutionProcessor,
        S::Solutions: Corpus<Input = S::Input>, //delete me
        <S::Corpus as Corpus>::Input: Clone,    //delete me
    {
        let mut inner = StatefulInProcessExecutor::with_timeout(
            harness_fn, emulator, observers, fuzzer, state, event_mgr, timeout,
        )?;

        #[cfg(emulation_mode = "usermode")]
        {
            inner.inprocess_hooks_mut().crash_handler = inproc_qemu_crash_handler as *const c_void;

            let handler = |emulator_modules: &mut EmulatorModules<ET, S>, host_sig| {
                eprintln!("Crashed with signal {host_sig}");
                unsafe {
                    libafl::executors::inprocess::generic_inproc_crash_handler::<Self, EM, OF, Z>();
                }
                if let Some(cpu) = emulator_modules.qemu().current_cpu() {
                    eprint!("Context:\n{}", cpu.display_context());
                }
            };

            // # Safety
            // We assume our crash handlers to be safe/quit after execution.
            unsafe {
                inner
                    .exposed_executor_state_mut()
                    .modules_mut()
                    .crash_closure(Box::new(handler));
            }
        }

        #[cfg(emulation_mode = "systemmode")]
        {
            inner.inprocess_hooks_mut().timeout_handler = inproc_qemu_timeout_handler::<
                StatefulInProcessExecutor<'a, H, OT, S, Emulator<CM, ED, ET, S, SM>>,
                EM,
                OF,
                Z,
            > as *const c_void;
        }

        Ok(Self {
            inner,
            first_exec: true,
        })
    }

    pub fn inner(&self) -> &StatefulInProcessExecutor<'a, H, OT, S, Emulator<CM, ED, ET, S, SM>> {
        &self.inner
    }

    #[cfg(emulation_mode = "systemmode")]
    pub fn break_on_timeout(&mut self) {
        BREAK_ON_TMOUT.store(true, Ordering::Release);
    }

    pub fn inner_mut(
        &mut self,
    ) -> &mut StatefulInProcessExecutor<'a, H, OT, S, Emulator<CM, ED, ET, S, SM>> {
        &mut self.inner
    }
}

impl<'a, CM, ED, EM, ET, H, OT, S, SM, Z> Executor<EM, Z>
    for QemuExecutor<'a, CM, ED, ET, H, OT, S, SM>
where
    CM: CommandManager<ED, ET, S, SM>,
    ED: EmulatorDriver<CM, ET, S, SM>,
    EM: UsesState<State = S>,
    ET: EmulatorModuleTuple<S>,
    H: FnMut(&mut Emulator<CM, ED, ET, S, SM>, &mut S, &S::Input) -> ExitKind,
    OT: ObserversTuple<S>,
    S: State + HasExecutions + Unpin,
    Z: UsesState<State = S>,
{
    fn run_target(
        &mut self,
        fuzzer: &mut Z,
        state: &mut Self::State,
        mgr: &mut EM,
        input: &Self::Input,
    ) -> Result<ExitKind, Error> {
        if self.first_exec {
            self.inner.exposed_executor_state_mut().first_exec(state);
            self.first_exec = false;
        }

        self.inner
            .exposed_executor_state_mut()
            .pre_exec(state, input);

        let mut exit_kind = self.inner.run_target(fuzzer, state, mgr, input)?;

        self.inner.exposed_executor_state.post_exec(
            input,
            &mut *self.inner.inner.observers_mut(),
            state,
            &mut exit_kind,
        );

        Ok(exit_kind)
    }
}

impl<'a, CM, ED, ET, H, OT, S, SM> UsesState for QemuExecutor<'a, CM, ED, ET, H, OT, S, SM>
where
    CM: CommandManager<ED, ET, S, SM>,
    ET: EmulatorModuleTuple<S>,
    H: FnMut(&mut Emulator<CM, ED, ET, S, SM>, &mut S, &S::Input) -> ExitKind,
    OT: ObserversTuple<S>,
    S: State,
{
    type State = S;
}

impl<'a, CM, ED, ET, H, OT, S, SM> UsesObservers for QemuExecutor<'a, CM, ED, ET, H, OT, S, SM>
where
    CM: CommandManager<ED, ET, S, SM>,
    ET: EmulatorModuleTuple<S>,
    H: FnMut(&mut Emulator<CM, ED, ET, S, SM>, &mut S, &S::Input) -> ExitKind,
    OT: ObserversTuple<S>,
    S: State,
{
    type Observers = OT;
}

impl<'a, CM, ED, ET, H, OT, S, SM> HasObservers for QemuExecutor<'a, CM, ED, ET, H, OT, S, SM>
where
    CM: CommandManager<ED, ET, S, SM>,
    ET: EmulatorModuleTuple<S>,
    H: FnMut(&mut Emulator<CM, ED, ET, S, SM>, &mut S, &S::Input) -> ExitKind,
    OT: ObserversTuple<S>,
    S: State,
{
    #[inline]
    fn observers(&self) -> RefIndexable<&Self::Observers, Self::Observers> {
        self.inner.observers()
    }

    #[inline]
    fn observers_mut(&mut self) -> RefIndexable<&mut Self::Observers, Self::Observers> {
        self.inner.observers_mut()
    }
}

#[cfg(feature = "fork")]
pub struct QemuForkExecutor<'a, CM, ED, EM, ET, H, OT, S, SM, SP, Z>
where
    CM: CommandManager<ED, ET, S, SM>,
    EM: UsesState<State = S>,
    ET: EmulatorModuleTuple<S>,
    H: FnMut(&S::Input) -> ExitKind + ?Sized,
    OT: ObserversTuple<S>,
    S: UsesInput,
    SP: ShMemProvider,
    Z: UsesState<State = S>,
{
    inner: InProcessForkExecutor<'a, H, OT, S, SP, EM, Z>,
    emulator: Emulator<CM, ED, ET, S, SM>,
}

#[cfg(feature = "fork")]
impl<'a, CM, ED, EM, ET, H, OT, S, SM, SP, Z> Debug
    for QemuForkExecutor<'a, CM, ED, EM, ET, H, OT, S, SM, SP, Z>
where
    CM: CommandManager<ED, ET, S, SM> + Debug,
    EM: UsesState<State = S>,
    ED: Debug,
    ET: EmulatorModuleTuple<S> + Debug,
    H: FnMut(&S::Input) -> ExitKind + ?Sized,
    OT: ObserversTuple<S> + Debug,
    S: UsesInput + Debug,
    SM: Debug,
    SP: ShMemProvider,
    Z: UsesState<State = S>,
{
    fn fmt(&self, f: &mut Formatter<'_>) -> fmt::Result {
        f.debug_struct("QemuForkExecutor")
            .field("inner", &self.inner)
            .field("emulator", &self.emulator)
            .finish()
    }
}

#[cfg(feature = "fork")]
impl<'a, CM, ED, EM, ET, H, OT, S, SM, SP, Z>
    QemuForkExecutor<'a, CM, ED, EM, ET, H, OT, S, SM, SP, Z>
where
    CM: CommandManager<ED, ET, S, SM>,
    EM: EventFirer<State = S> + EventRestarter<State = S>,
    ET: EmulatorModuleTuple<S>,
    H: FnMut(&S::Input) -> ExitKind + ?Sized,
    OT: ObserversTuple<S>,
    S: State + HasSolutions,
    SP: ShMemProvider,
    Z: HasObjective<State = S>,
{
    pub fn new(
        emulator: Emulator<CM, ED, ET, S, SM>,
        harness_fn: &'a mut H,
        observers: OT,
        fuzzer: &mut Z,
        state: &mut S,
        event_mgr: &mut EM,
        shmem_provider: SP,
        timeout: Duration,
    ) -> Result<Self, Error> {
        assert!(!ET::HOOKS_DO_SIDE_EFFECTS, "When using QemuForkExecutor, the hooks must not do any side effect as they will happen in the child process and then discarded");

        Ok(Self {
            inner: InProcessForkExecutor::new(
                harness_fn,
                observers,
                fuzzer,
                state,
                event_mgr,
                timeout,
                shmem_provider,
            )?,
            emulator,
        })
    }

    pub fn inner(&self) -> &InProcessForkExecutor<'a, H, OT, S, SP, EM, Z> {
        &self.inner
    }

    pub fn inner_mut(&mut self) -> &mut InProcessForkExecutor<'a, H, OT, S, SP, EM, Z> {
        &mut self.inner
    }

    pub fn emulator(&self) -> &Emulator<CM, ED, ET, S, SM> {
        &self.emulator
    }

    pub fn emulator_mut(&mut self) -> &Emulator<CM, ED, ET, S, SM> {
        &mut self.emulator
    }
}

#[cfg(feature = "fork")]
impl<'a, CM, ED, EM, ET, H, OF, OT, S, SM, SP, Z> Executor<EM, Z>
    for QemuForkExecutor<'a, CM, ED, EM, ET, H, OT, S, SM, SP, Z>
where
    CM: CommandManager<ED, ET, S, SM>,
    EM: EventManager<InProcessForkExecutor<'a, H, OT, S, SP, EM, Z>, Z, State = S>,
    H: FnMut(&S::Input) -> ExitKind,
    S: Unpin + State + HasMetadata + HasExecutions + HasLastReportTime + HasCorpus + HasSolutions,
    OT: ObserversTuple<S> + Debug,
    ET: EmulatorModuleTuple<S>,
    SP: ShMemProvider,
    OF: Feedback<S>,
    Z: HasObjective<Objective = OF, State = S>,
{
    fn run_target(
        &mut self,
        fuzzer: &mut Z,
        state: &mut Self::State,
        mgr: &mut EM,
        input: &Self::Input,
    ) -> Result<ExitKind, Error> {
        self.inner.run_target(fuzzer, state, mgr, input)
    }
}

#[cfg(feature = "fork")]
impl<'a, CM, ED, EM, ET, H, OT, S, SM, SP, Z> UsesObservers
    for QemuForkExecutor<'a, CM, ED, EM, ET, H, OT, S, SM, SP, Z>
where
    CM: CommandManager<ED, ET, S, SM>,
    EM: UsesState<State = S>,
    ET: EmulatorModuleTuple<S>,
    H: FnMut(&S::Input) -> ExitKind + ?Sized,
    OT: ObserversTuple<S>,
    S: State,
    SP: ShMemProvider,
    Z: UsesState<State = S>,
{
    type Observers = OT;
}

#[cfg(feature = "fork")]
impl<'a, CM, ED, EM, ET, H, OT, S, SM, SP, Z> UsesState
    for QemuForkExecutor<'a, CM, ED, EM, ET, H, OT, S, SM, SP, Z>
where
    CM: CommandManager<ED, ET, S, SM>,
    EM: UsesState<State = S>,
    ET: EmulatorModuleTuple<S>,
    H: FnMut(&S::Input) -> ExitKind + ?Sized,
    OT: ObserversTuple<S>,
    S: State,
    SP: ShMemProvider,
    Z: UsesState<State = S>,
{
    type State = S;
}

#[cfg(feature = "fork")]
impl<'a, CM, ED, EM, ET, H, OT, S, SM, SP, Z> HasObservers
    for QemuForkExecutor<'a, CM, ED, EM, ET, H, OT, S, SM, SP, Z>
where
    CM: CommandManager<ED, ET, S, SM>,
    EM: UsesState<State = S>,
    ET: EmulatorModuleTuple<S>,
    H: FnMut(&S::Input) -> ExitKind + ?Sized,
    OT: ObserversTuple<S>,
    S: State,
    SP: ShMemProvider,
    Z: UsesState<State = S>,
{
    #[inline]
    fn observers(&self) -> RefIndexable<&Self::Observers, Self::Observers> {
        self.inner.observers()
    }

    #[inline]
    fn observers_mut(&mut self) -> RefIndexable<&mut Self::Observers, Self::Observers> {
        self.inner.observers_mut()
    }
}<|MERGE_RESOLUTION|>--- conflicted
+++ resolved
@@ -9,14 +9,11 @@
 #[cfg(emulation_mode = "systemmode")]
 use std::sync::atomic::{AtomicBool, Ordering};
 
-<<<<<<< HEAD
 #[cfg(feature = "fork")]
 use libafl::{
     events::EventManager, executors::InProcessForkExecutor, inputs::UsesInput,
     state::HasLastReportTime, HasMetadata,
 };
-=======
->>>>>>> d929ba32
 use libafl::{
     corpus::Corpus,
     events::{EventFirer, EventRestarter},
