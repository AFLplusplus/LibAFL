--- conflicted
+++ resolved
@@ -14,12 +14,8 @@
     inputs::UsesInput,
     observers::{ObserversTuple, UsesObservers},
     state::{
-<<<<<<< HEAD
-        HasAFLStats, HasClientPerfMonitor, HasCorpus, HasExecutions, HasSolutions, State, UsesState,
-=======
         HasClientPerfMonitor, HasCorpus, HasExecutions, HasLastReportTime, HasSolutions, State,
-        UsesState,
->>>>>>> 36b1d8ae
+        UsesState,HasAFLStats,
     },
     Error,
 };
@@ -276,11 +272,7 @@
 where
     EM: EventManager<InProcessForkExecutor<'a, H, OT, S, SP>, Z, State = S>,
     H: FnMut(&S::Input) -> ExitKind,
-<<<<<<< HEAD
-    S: UsesInput + HasClientPerfMonitor + HasMetadata + HasExecutions + HasAFLStats,
-=======
-    S: UsesInput + HasClientPerfMonitor + HasMetadata + HasExecutions + HasLastReportTime,
->>>>>>> 36b1d8ae
+    S: UsesInput + HasClientPerfMonitor + HasMetadata + HasExecutions + HasLastReportTime + HasAFLStats,
     OT: ObserversTuple<S>,
     QT: QemuHelperTuple<S>,
     SP: ShMemProvider,
