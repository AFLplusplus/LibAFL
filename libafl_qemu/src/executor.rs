//! A `QEMU`-based executor for binary-only instrumentation in `LibAFL`
use core::{
    ffi::c_void,
    fmt::{self, Debug, Formatter},
    time::Duration,
};
#[cfg(emulation_mode = "usermode")]
use std::ptr;

use libafl::{
    events::{EventFirer, EventRestarter},
    executors::{
        hooks::inprocess::InProcessExecutorHandlerData,
        inprocess::{stateful::StatefulInProcessExecutor, HasInProcessHooks},
        inprocess_fork::stateful::StatefulInProcessForkExecutor,
        Executor, ExitKind, HasObservers,
    },
    feedbacks::Feedback,
    fuzzer::HasObjective,
    inputs::UsesInput,
    observers::{ObserversTuple, UsesObservers},
    state::{HasCorpus, HasExecutions, HasSolutions, State, UsesState},
    Error, ExecutionProcessor, HasScheduler,
};
#[cfg(feature = "fork")]
use libafl_bolts::shmem::ShMemProvider;
use libafl_bolts::{
    os::unix_signals::{ucontext_t, Signal},
    tuples::RefIndexable,
};
#[cfg(emulation_mode = "usermode")]
use libafl_qemu_sys::libafl_qemu_handle_crash;
#[cfg(emulation_mode = "systemmode")]
use libafl_qemu_sys::qemu_system_debug_request;
#[cfg(emulation_mode = "usermode")]
use libafl_qemu_sys::siginfo_t;
#[cfg(emulation_mode = "systemmode")]
use libc::siginfo_t;

#[cfg(emulation_mode = "usermode")]
use crate::EmulatorModules;
use crate::{command::CommandManager, modules::EmulatorModuleTuple, Emulator};

pub struct QemuExecutor<'a, CM, ED, ET, H, OT, S, SM>
where
    CM: CommandManager<ED, ET, S, SM>,
    ET: EmulatorModuleTuple<S>,
    H: FnMut(&mut Emulator<CM, ED, ET, S, SM>, &S::Input) -> ExitKind,
    OT: ObserversTuple<S>,
    S: State,
{
    inner: StatefulInProcessExecutor<'a, H, OT, S, Emulator<CM, ED, ET, S, SM>>,
}

#[cfg(emulation_mode = "usermode")]
pub unsafe fn inproc_qemu_crash_handler(
    signal: Signal,
    info: &mut siginfo_t,
    mut context: Option<&mut ucontext_t>,
    _data: &mut InProcessExecutorHandlerData,
) {
    let puc = match &mut context {
        Some(v) => ptr::from_mut::<ucontext_t>(*v) as *mut c_void,
        None => ptr::null_mut(),
    };
    libafl_qemu_handle_crash(signal as i32, ptr::from_mut::<siginfo_t>(info), puc);
}

#[cfg(emulation_mode = "systemmode")]
pub(crate) static mut BREAK_ON_TMOUT: bool = false;

#[cfg(emulation_mode = "systemmode")]
pub unsafe fn inproc_qemu_timeout_handler<E, EM, OF, Z>(
    signal: Signal,
    info: &mut siginfo_t,
    context: Option<&mut ucontext_t>,
    data: &mut InProcessExecutorHandlerData,
) where
    E: HasObservers + HasInProcessHooks<E::State>,
    EM: EventFirer<State = E::State> + EventRestarter<State = E::State>,
    OF: Feedback<E::State>,
    E::State: HasExecutions + HasSolutions + HasCorpus,
    Z: HasObjective<Objective = OF, State = E::State>,
{
    if BREAK_ON_TMOUT {
        qemu_system_debug_request();
    } else {
        libafl::executors::hooks::unix::unix_signal_handler::inproc_timeout_handler::<E, EM, OF, Z>(
            signal, info, context, data,
        );
    }
}

impl<'a, CM, ED, ET, H, OT, S, SM> Debug for QemuExecutor<'a, CM, ED, ET, H, OT, S, SM>
where
    CM: CommandManager<ED, ET, S, SM>,
    ET: EmulatorModuleTuple<S> + Debug,
    H: FnMut(&mut Emulator<CM, ED, ET, S, SM>, &S::Input) -> ExitKind,
    OT: ObserversTuple<S> + Debug,
    S: State,
{
    fn fmt(&self, f: &mut Formatter<'_>) -> fmt::Result {
        f.debug_struct("QemuExecutor")
            .field("inner", &self.inner)
            .finish()
    }
}

impl<'a, CM, ED, ET, H, OT, S, SM> QemuExecutor<'a, CM, ED, ET, H, OT, S, SM>
where
    CM: CommandManager<ED, ET, S, SM>,
    ET: EmulatorModuleTuple<S>,
    H: FnMut(&mut Emulator<CM, ED, ET, S, SM>, &S::Input) -> ExitKind,
    OT: ObserversTuple<S>,
    S: State,
{
    pub fn new<EM, OF, Z>(
        emulator: Emulator<CM, ED, ET, S, SM>,
        harness_fn: &'a mut H,
        observers: OT,
        fuzzer: &mut Z,
        state: &mut S,
        event_mgr: &mut EM,
        timeout: Duration,
    ) -> Result<Self, Error>
    where
        EM: EventFirer<State = S> + EventRestarter<State = S>,
        OF: Feedback<S>,
        S: Unpin + State + HasExecutions + HasCorpus + HasSolutions,
        Z: HasObjective<Objective = OF, State = S> + HasScheduler<State = S> + ExecutionProcessor,
    {
        let mut inner = StatefulInProcessExecutor::with_timeout(
            harness_fn, emulator, observers, fuzzer, state, event_mgr, timeout,
        )?;

        #[cfg(emulation_mode = "usermode")]
        {
            inner.inprocess_hooks_mut().crash_handler = inproc_qemu_crash_handler as *const c_void;

            let handler = |emulator_modules: &mut EmulatorModules<ET, S>, host_sig| {
                eprintln!("Crashed with signal {host_sig}");
                unsafe {
                    libafl::executors::inprocess::generic_inproc_crash_handler::<Self, EM, OF, Z>();
                }
                if let Some(cpu) = emulator_modules.qemu().current_cpu() {
                    eprint!("Context:\n{}", cpu.display_context());
                }
            };

            inner
                .exposed_executor_state_mut()
                .modules_mut()
                .crash_closure(Box::new(handler));
        }

        #[cfg(emulation_mode = "systemmode")]
        {
            inner.inprocess_hooks_mut().timeout_handler = inproc_qemu_timeout_handler::<
                StatefulInProcessExecutor<'a, H, OT, S, Emulator<CM, ED, ET, S, SM>>,
                EM,
                OF,
                Z,
            > as *const c_void;
        }

        Ok(Self { inner })
    }

    pub fn inner(&self) -> &StatefulInProcessExecutor<'a, H, OT, S, Emulator<CM, ED, ET, S, SM>> {
        &self.inner
    }

    #[cfg(emulation_mode = "systemmode")]
    pub fn break_on_timeout(&mut self) {
        unsafe {
            BREAK_ON_TMOUT = true;
        }
    }

    pub fn inner_mut(
        &mut self,
    ) -> &mut StatefulInProcessExecutor<'a, H, OT, S, Emulator<CM, ED, ET, S, SM>> {
        &mut self.inner
    }
}

impl<'a, CM, ED, EM, ET, H, OT, S, SM, Z> Executor<EM, Z>
    for QemuExecutor<'a, CM, ED, ET, H, OT, S, SM>
where
    CM: CommandManager<ED, ET, S, SM>,
    EM: UsesState<State = S>,
    ET: EmulatorModuleTuple<S>,
    H: FnMut(&mut Emulator<CM, ED, ET, S, SM>, &S::Input) -> ExitKind,
    OT: ObserversTuple<S>,
    S: State + HasExecutions + Unpin,
    Z: UsesState<State = S>,
{
    fn run_target(
        &mut self,
        fuzzer: &mut Z,
        state: &mut Self::State,
        mgr: &mut EM,
        input: &Self::Input,
    ) -> Result<ExitKind, Error> {
<<<<<<< HEAD
        self.inner.exposed_executor_state.first_exec_all();

        self.inner.exposed_executor_state.pre_exec_all(input);
=======
        self.inner
            .exposed_executor_state_mut()
            .first_exec_all(state);

        self.inner
            .exposed_executor_state_mut()
            .pre_exec_all(input, state);
>>>>>>> 5b7d307a

        let mut exit_kind = self.inner.run_target(fuzzer, state, mgr, input)?;

        self.inner.exposed_executor_state.post_exec_all(
            input,
            &mut *self.inner.inner.observers_mut(),
            state,
            &mut exit_kind,
        );

        Ok(exit_kind)
    }
}

impl<'a, CM, ED, ET, H, OT, S, SM> UsesState for QemuExecutor<'a, CM, ED, ET, H, OT, S, SM>
where
    CM: CommandManager<ED, ET, S, SM>,
    ET: EmulatorModuleTuple<S>,
    H: FnMut(&mut Emulator<CM, ED, ET, S, SM>, &S::Input) -> ExitKind,
    OT: ObserversTuple<S>,
    S: State,
{
    type State = S;
}

impl<'a, CM, ED, ET, H, OT, S, SM> UsesObservers for QemuExecutor<'a, CM, ED, ET, H, OT, S, SM>
where
    CM: CommandManager<ED, ET, S, SM>,
    ET: EmulatorModuleTuple<S>,
    H: FnMut(&mut Emulator<CM, ED, ET, S, SM>, &S::Input) -> ExitKind,
    OT: ObserversTuple<S>,
    S: State,
{
    type Observers = OT;
}

impl<'a, CM, ED, ET, H, OT, S, SM> HasObservers for QemuExecutor<'a, CM, ED, ET, H, OT, S, SM>
where
    CM: CommandManager<ED, ET, S, SM>,
    ET: EmulatorModuleTuple<S>,
    H: FnMut(&mut Emulator<CM, ED, ET, S, SM>, &S::Input) -> ExitKind,
    OT: ObserversTuple<S>,
    S: State,
{
    #[inline]
    fn observers(&self) -> RefIndexable<&Self::Observers, Self::Observers> {
        self.inner.observers()
    }

    #[inline]
    fn observers_mut(&mut self) -> RefIndexable<&mut Self::Observers, Self::Observers> {
        self.inner.observers_mut()
    }
}

pub type QemuInProcessForkExecutor<'a, CM, ED, EM, ET, H, OT, S, SM, SP, Z> =
    StatefulInProcessForkExecutor<'a, H, OT, S, SP, Emulator<CM, ED, ET, S, SM>, EM, Z>;

#[cfg(feature = "fork")]
pub struct QemuForkExecutor<'a, CM, ED, EM, ET, H, OT, S, SM, SP, Z>
where
    CM: CommandManager<ED, ET, S, SM>,
    ET: EmulatorModuleTuple<S>,
    H: FnMut(&mut Emulator<CM, ED, ET, S, SM>, &S::Input) -> ExitKind,
    OT: ObserversTuple<S>,
    S: UsesInput,
    SP: ShMemProvider,
    Z: UsesState<State = S>,
{
    inner: QemuInProcessForkExecutor<'a, CM, ED, EM, ET, H, OT, S, SM, SP, Z>,
}

#[cfg(feature = "fork")]
impl<'a, CM, ED, EM, ET, H, OT, S, SM, SP, Z> Debug
    for QemuForkExecutor<'a, CM, ED, EM, ET, H, OT, S, SM, SP, Z>
where
    CM: CommandManager<ED, ET, S, SM> + Debug,
    EM: UsesState<State = S>,
    ED: Debug,
    ET: EmulatorModuleTuple<S> + Debug,
    H: FnMut(&mut Emulator<CM, ED, ET, S, SM>, &S::Input) -> ExitKind,
    OT: ObserversTuple<S> + Debug,
    S: UsesInput + Debug,
    SM: Debug,
    SP: ShMemProvider,
    Z: UsesState<State = S>,
{
    fn fmt(&self, f: &mut Formatter<'_>) -> fmt::Result {
        f.debug_struct("QemuForkExecutor")
            .field("inner", &self.inner)
            .field("emulator", &self.inner.exposed_executor_state)
            .finish()
    }
}

#[cfg(feature = "fork")]
impl<'a, CM, ED, EM, ET, H, OT, S, SM, SP, Z>
    QemuForkExecutor<'a, CM, ED, EM, ET, H, OT, S, SM, SP, Z>
where
    CM: CommandManager<ED, ET, S, SM>,
    EM: EventFirer<State = S> + EventRestarter<State = S>,
    ET: EmulatorModuleTuple<S>,
    H: FnMut(&mut Emulator<CM, ED, ET, S, SM>, &S::Input) -> ExitKind,
    OT: ObserversTuple<S>,
    S: State + HasSolutions,
    SP: ShMemProvider,
    Z: HasObjective<State = S>,
{
    pub fn new(
        emulator: Emulator<CM, ED, ET, S, SM>,
        harness_fn: &'a mut H,
        observers: OT,
        fuzzer: &mut Z,
        state: &mut S,
        event_mgr: &mut EM,
        shmem_provider: SP,
        timeout: Duration,
    ) -> Result<Self, Error> {
        assert!(!ET::HOOKS_DO_SIDE_EFFECTS, "When using QemuForkExecutor, the hooks must not do any side effect as they will happen in the child process and then discarded");

        Ok(Self {
            inner: StatefulInProcessForkExecutor::new(
                harness_fn,
                emulator,
                observers,
                fuzzer,
                state,
                event_mgr,
                timeout,
                shmem_provider,
            )?,
        })
    }

    pub fn inner(&self) -> &QemuInProcessForkExecutor<'a, CM, ED, EM, ET, H, OT, S, SM, SP, Z> {
        &self.inner
    }

    pub fn inner_mut(
        &mut self,
    ) -> &mut QemuInProcessForkExecutor<'a, CM, ED, EM, ET, H, OT, S, SM, SP, Z> {
        &mut self.inner
    }

    pub fn emulator(&self) -> &Emulator<CM, ED, ET, S, SM> {
        &self.inner.exposed_executor_state
    }

    pub fn emulator_mut(&mut self) -> &Emulator<CM, ED, ET, S, SM> {
        &mut self.inner.exposed_executor_state
    }
}

#[cfg(feature = "fork")]
impl<'a, CM, ED, EM, ET, H, OF, OT, S, SM, SP, Z> Executor<EM, Z>
    for QemuForkExecutor<'a, CM, ED, EM, ET, H, OT, S, SM, SP, Z>
where
    CM: CommandManager<ED, ET, S, SM>,
    EM: EventFirer<State = S> + EventRestarter<State = S>,
    ET: EmulatorModuleTuple<S>,
    H: FnMut(&mut Emulator<CM, ED, ET, S, SM>, &S::Input) -> ExitKind,
    OF: Feedback<S>,
    OT: ObserversTuple<S> + Debug,
    S: State + HasExecutions + Unpin,
    SP: ShMemProvider,
    Z: HasObjective<Objective = OF, State = S>,
{
    fn run_target(
        &mut self,
        fuzzer: &mut Z,
        state: &mut Self::State,
        mgr: &mut EM,
        input: &Self::Input,
    ) -> Result<ExitKind, Error> {
        self.inner.exposed_executor_state.first_exec_all();

        self.inner.exposed_executor_state.pre_exec_all(input);

        let mut exit_kind = self.inner.run_target(fuzzer, state, mgr, input)?;

        self.inner.exposed_executor_state.post_exec_all(
            input,
            &mut *self.inner.inner.observers_mut(),
            &mut exit_kind,
        );

        Ok(exit_kind)
    }
}

#[cfg(feature = "fork")]
impl<'a, CM, ED, EM, ET, H, OT, S, SM, SP, Z> UsesObservers
    for QemuForkExecutor<'a, CM, ED, EM, ET, H, OT, S, SM, SP, Z>
where
    CM: CommandManager<ED, ET, S, SM>,
    EM: UsesState<State = S>,
    ET: EmulatorModuleTuple<S>,
    H: FnMut(&mut Emulator<CM, ED, ET, S, SM>, &S::Input) -> ExitKind,
    OT: ObserversTuple<S>,
    S: State,
    SP: ShMemProvider,
    Z: UsesState<State = S>,
{
    type Observers = OT;
}

#[cfg(feature = "fork")]
impl<'a, CM, ED, EM, ET, H, OT, S, SM, SP, Z> UsesState
    for QemuForkExecutor<'a, CM, ED, EM, ET, H, OT, S, SM, SP, Z>
where
    CM: CommandManager<ED, ET, S, SM>,
    ET: EmulatorModuleTuple<S>,
    H: FnMut(&mut Emulator<CM, ED, ET, S, SM>, &S::Input) -> ExitKind,
    OT: ObserversTuple<S>,
    S: State,
    SP: ShMemProvider,
    Z: UsesState<State = S>,
{
    type State = S;
}

#[cfg(feature = "fork")]
impl<'a, CM, ED, EM, ET, H, OT, S, SM, SP, Z> HasObservers
    for QemuForkExecutor<'a, CM, ED, EM, ET, H, OT, S, SM, SP, Z>
where
    CM: CommandManager<ED, ET, S, SM>,
    EM: UsesState<State = S>,
    ET: EmulatorModuleTuple<S>,
    H: FnMut(&mut Emulator<CM, ED, ET, S, SM>, &S::Input) -> ExitKind,
    OT: ObserversTuple<S>,
    S: State,
    SP: ShMemProvider,
    Z: UsesState<State = S>,
{
    #[inline]
    fn observers(&self) -> RefIndexable<&Self::Observers, Self::Observers> {
        self.inner.observers()
    }

    #[inline]
    fn observers_mut(&mut self) -> RefIndexable<&mut Self::Observers, Self::Observers> {
        self.inner.observers_mut()
    }
}<|MERGE_RESOLUTION|>--- conflicted
+++ resolved
@@ -202,11 +202,6 @@
         mgr: &mut EM,
         input: &Self::Input,
     ) -> Result<ExitKind, Error> {
-<<<<<<< HEAD
-        self.inner.exposed_executor_state.first_exec_all();
-
-        self.inner.exposed_executor_state.pre_exec_all(input);
-=======
         self.inner
             .exposed_executor_state_mut()
             .first_exec_all(state);
@@ -214,7 +209,6 @@
         self.inner
             .exposed_executor_state_mut()
             .pre_exec_all(input, state);
->>>>>>> 5b7d307a
 
         let mut exit_kind = self.inner.run_target(fuzzer, state, mgr, input)?;
 
