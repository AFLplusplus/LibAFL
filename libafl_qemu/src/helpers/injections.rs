//! Detect injection vulnerabilities

/*
 * TODOs:
 *  - read in export addresses of shared libraries to resolve functions
 *
 * Maybe:
 *  - return code analysis support (not needed currently)
 *  - regex support (not needed currently)
 *  - std::string and Rust String support (would need such target functions added)
 *
 */

use std::{ffi::CStr, fmt::Display, fs, os::raw::c_char, path::Path};

use hashbrown::HashMap;
use libafl::{inputs::UsesInput, Error};
use libafl_qemu_sys::GuestAddr;
use serde::{Deserialize, Serialize};

#[cfg(not(cpu_target = "hexagon"))]
use crate::SYS_execve;
use crate::{
    elf::EasyElf, qemu::ArchExtras, CallingConvention, Hook, Qemu, QemuHelper, QemuHelperTuple,
    QemuHooks, SyscallHookResult,
};
#[cfg(cpu_target = "hexagon")]
/// Hexagon syscalls are not currently supported by the `syscalls` crate, so we just paste this here for now.
/// <https://github.com/qemu/qemu/blob/11be70677c70fdccd452a3233653949b79e97908/linux-user/hexagon/syscall_nr.h#L230>
const SYS_execve: u8 = 221;

/// Parses `injections.yaml`
fn parse_yaml<P: AsRef<Path> + Display>(path: P) -> Result<Vec<YamlInjectionEntry>, Error> {
    serde_yaml::from_str(&fs::read_to_string(&path)?)
        .map_err(|e| Error::serialize(format!("Failed to deserialize yaml at {path}: {e}")))
}

/// Parses `injections.toml`
fn parse_toml<P: AsRef<Path> + Display>(
    path: P,
) -> Result<HashMap<String, InjectionDefinition>, Error> {
    toml::from_str(&fs::read_to_string(&path)?)
        .map_err(|e| Error::serialize(format!("Failed to deserialize toml at {path}: {e}")))
}

/// Converts the injects.yaml format to the internal toml-like format
fn yaml_entries_to_definition(
    yaml_entries: &Vec<YamlInjectionEntry>,
) -> Result<HashMap<String, InjectionDefinition>, Error> {
    let mut ret = HashMap::new();

    for entry in yaml_entries {
        let mut functions = HashMap::new();
        for function in &entry.functions {
            functions.insert(
                function.function.clone(),
                FunctionDescription {
                    param: function.parameter,
                },
            );
        }

        let mut matches = Vec::new();
        let mut tokens = Vec::new();
        for test in &entry.tests {
            matches.push(test.match_value.clone());
            tokens.push(test.input_value.clone());
        }

        if ret
            .insert(
                entry.name.clone(),
                InjectionDefinition {
                    tokens,
                    matches,
                    functions,
                },
            )
            .is_some()
        {
            return Err(Error::illegal_argument(format!(
                "Entry {} was multiply defined!",
                entry.name
            )));
        }
    }
    Ok(ret)
}

#[derive(Debug, Clone)]
struct LibInfo {
    name: String,
    off: GuestAddr,
}

impl LibInfo {
    fn add_unique(libs: &mut Vec<LibInfo>, new_lib: LibInfo) {
        if !libs.iter().any(|lib| lib.name == new_lib.name) {
            libs.push(new_lib);
        }
    }
}

#[derive(Serialize, Deserialize, Debug, Clone)]
struct Test {
    input_value: String,
    match_value: String,
}

#[derive(Serialize, Deserialize, Debug, Clone)]
struct Functions {
    function: String,
    parameter: u8,
}

#[derive(Serialize, Deserialize, Debug, Clone)]
struct YamlInjectionEntry {
    name: String,
    functions: Vec<Functions>,
    tests: Vec<Test>,
}

#[derive(Serialize, Deserialize, Debug, Clone, Copy)]
struct FunctionDescription {
    param: u8,
}

#[derive(Serialize, Deserialize, Debug, Clone)]
pub struct InjectionDefinition {
    tokens: Vec<String>,
    matches: Vec<String>,
    functions: HashMap<String, FunctionDescription>,
}

#[derive(Clone, Debug)]
pub struct Matches {
    id: usize,
    lib_name: String,
    matches: Vec<Match>,
}

#[derive(Clone, Debug)]
pub struct Match {
    bytes_lower: Vec<u8>,
    original_value: String,
}

#[derive(Debug)]
pub struct QemuInjectionHelper {
    pub tokens: Vec<String>,
    definitions: HashMap<String, InjectionDefinition>,
    matches_list: Vec<Matches>,
}

impl QemuInjectionHelper {
    /// `configure_injections` is the main function to activate the injection
    /// vulnerability detection feature.
    pub fn from_yaml<P: AsRef<Path> + Display>(yaml_file: P) -> Result<Self, Error> {
        let yaml_entries = parse_yaml(yaml_file)?;
        let definition = yaml_entries_to_definition(&yaml_entries)?;
        Self::new(definition)
    }

    /// `configure_injections` is the main function to activate the injection
    /// vulnerability detection feature.
    pub fn from_toml<P: AsRef<Path> + Display>(toml_file: P) -> Result<Self, Error> {
        let definition = parse_toml(toml_file)?;
        Self::new(definition)
    }

    pub fn new(definitions: HashMap<String, InjectionDefinition>) -> Result<Self, Error> {
        let tokens = definitions
            .iter()
            .flat_map(|(_lib_name, definition)| &definition.tokens)
            .map(ToString::to_string)
            .collect();

        let mut matches_list = Vec::with_capacity(definitions.len());

        for (lib_name, definition) in &definitions {
            let matches: Vec<Match> = definition
                .matches
                .iter()
                .map(|match_str| {
                    let mut bytes_lower = match_str.as_bytes().to_vec();
                    bytes_lower.make_ascii_lowercase();

                    Match {
                        original_value: match_str.clone(),
                        bytes_lower,
                    }
                })
                .collect();

            let id = matches_list.len();
            matches_list.push(Matches {
                lib_name: lib_name.clone(),
                id,
                matches,
            });
        }

        Ok(Self {
            tokens,
            definitions,
            matches_list,
        })
    }

    fn on_call_check<S: UsesInput, QT: QemuHelperTuple<S>>(
        hooks: &mut QemuHooks<QT, S>,
        id: usize,
        parameter: u8,
    ) {
        let qemu = hooks.qemu();
        let reg: GuestAddr = qemu
            .current_cpu()
            .unwrap()
            .read_function_argument(CallingConvention::Cdecl, parameter)
            .unwrap_or_default();

        let helper = hooks.helpers_mut().match_first_type_mut::<Self>().unwrap();
        let matches = &helper.matches_list[id];

        //println!("reg value = {:x}", reg);

        if reg != 0x00 {
            let mut query = unsafe {
                let c_str_ptr = reg as *const c_char;
                let c_str = CStr::from_ptr(c_str_ptr);
                c_str.to_bytes().to_vec()
            };
            query.make_ascii_lowercase();

            //println!("query={}", query);
            log::trace!("Checking {}", matches.lib_name);

            for match_value in &matches.matches {
                if match_value.bytes_lower.len() > matches.matches.len() {
                    continue;
                }

                // "crash" if we found the right value
                assert!(
                    find_subsequence(&query, &match_value.bytes_lower).is_none(),
                    "Found value \"{}\" for {query:?} in {}",
                    match_value.original_value,
                    matches.lib_name
                );
            }
        }
    }
}

impl<S> QemuHelper<S> for QemuInjectionHelper
where
    S: UsesInput,
{
    fn init_hooks<QT>(&self, hooks: &QemuHooks<QT, S>)
    where
        QT: QemuHelperTuple<S>,
    {
        hooks.syscalls(Hook::Function(syscall_hook::<QT, S>));
    }

    fn first_exec<QT>(&self, hooks: &QemuHooks<QT, S>)
    where
        QT: QemuHelperTuple<S>,
    {
        let qemu = *hooks.qemu();
        let mut libs: Vec<LibInfo> = Vec::new();

        for region in qemu.mappings() {
            if let Some(path) = region.path().map(ToOwned::to_owned) {
                // skip [heap], [vdso] and friends
                if !path.is_empty() && !path.starts_with('[') {
                    LibInfo::add_unique(
                        &mut libs,
                        LibInfo {
                            name: path.clone(),
                            off: region.start(),
                        },
                    );
                }
            }
        }

        for matches in &self.matches_list {
            let id = matches.id;
            let lib_name = &matches.lib_name;

            for (name, func_definition) in &self.definitions[lib_name].functions {
                let hook_addrs = if name.to_lowercase().starts_with(&"0x".to_string()) {
                    let func_pc = u64::from_str_radix(&name[2..], 16)
                        .map_err(|e| {
                            Error::illegal_argument(format!(
                            "Failed to parse hex string {name} from definition for {lib_name}: {e}"
                        ))
                        })
                        .unwrap() as GuestAddr;
                    log::info!("Injections: Hooking hardcoded function {func_pc:#x}");
                    vec![func_pc]
                } else {
                    libs.iter()
                        .filter_map(|lib| find_function(qemu, &lib.name, name, lib.off).unwrap())
                        .inspect(|&func_pc| {
<<<<<<< HEAD
                            log::info!("Injections: Function {name} found at {func_pc:#x}",);
=======
                            log::info!("Injections: Function {name} found at {func_pc:#x}");
>>>>>>> 030e5066
                        })
                        .collect()
                };

                if hook_addrs.is_empty() {
                    log::warn!("Injections: Function not found for {lib_name}: {name}",);
                }

                let param = func_definition.param;

                for hook_addr in hook_addrs {
                    hooks.instruction(
                        hook_addr,
                        Hook::Closure(Box::new(move |hooks, _state, _guest_addr| {
                            Self::on_call_check(hooks, id, param);
                        })),
                        true,
                    );
                }
            }
        }
    }
}

fn syscall_hook<QT, S>(
    hooks: &mut QemuHooks<QT, S>, // our instantiated QemuHooks
    _state: Option<&mut S>,
    syscall: i32,  // syscall number
    x0: GuestAddr, // registers ...
    x1: GuestAddr,
    _x2: GuestAddr,
    _x3: GuestAddr,
    _x4: GuestAddr,
    _x5: GuestAddr,
    _x6: GuestAddr,
    _x7: GuestAddr,
) -> SyscallHookResult
where
    QT: QemuHelperTuple<S>,
    S: UsesInput,
{
    log::trace!("syscall_hook {syscall} {SYS_execve}");
    debug_assert!(i32::try_from(SYS_execve).is_ok());
    if syscall == SYS_execve as i32 {
        let _helper = hooks
            .helpers_mut()
            .match_first_type_mut::<QemuInjectionHelper>()
            .unwrap();
        if x0 > 0 && x1 > 0 {
            let c_array = x1 as *const *const c_char;
            let cmd = unsafe {
                let c_str_ptr = x0 as *const c_char;
                CStr::from_ptr(c_str_ptr).to_string_lossy()
            };
            assert_ne!(
                cmd.to_lowercase(),
                "fuzz",
                "Found verified command injection!"
            );
            //println!("CMD {}", cmd);

            let first_parameter = unsafe {
                if (*c_array.offset(1)).is_null() {
                    return SyscallHookResult::new(None);
                }
                CStr::from_ptr(*c_array.offset(1)).to_string_lossy()
            };
            let second_parameter = unsafe {
                if (*c_array.offset(2)).is_null() {
                    return SyscallHookResult::new(None);
                }
                CStr::from_ptr(*c_array.offset(2)).to_string_lossy()
            };
            if first_parameter == "-c"
                && (second_parameter.to_lowercase().contains("';fuzz;'")
                    || second_parameter.to_lowercase().contains("\";fuzz;\""))
            {
                panic!("Found command injection!");
            }

            //println!("PARAMETERS First {} Second {}", first_parameter, second_
        }
        SyscallHookResult::new(Some(0))
    } else {
        SyscallHookResult::new(None)
    }
}

fn find_function(
    qemu: Qemu,
    file: &str,
    function: &str,
    loadaddr: GuestAddr,
) -> Result<Option<GuestAddr>, Error> {
    let mut elf_buffer = Vec::new();
    let elf = EasyElf::from_file(file, &mut elf_buffer)?;
    let offset = if loadaddr > 0 {
        loadaddr
    } else {
        qemu.load_addr()
    };
    Ok(elf.resolve_symbol(function, offset))
}

fn find_subsequence(haystack: &[u8], needle: &[u8]) -> Option<usize> {
    haystack
        .windows(needle.len())
        .position(|window| window == needle)
}

#[cfg(test)]
mod tests {
    use hashbrown::HashMap;

    use super::{yaml_entries_to_definition, InjectionDefinition, YamlInjectionEntry};

    #[test]
    fn test_yaml_parsing() {
        let injections: Vec<YamlInjectionEntry> = serde_yaml::from_str(
            r#"
            # LDAP injection tests
            - name: "ldap"
              functions:
                - function: "ldap_search_ext"
                  parameter: 3
                - function: "ldap_search_ext_s"
                  parameter: 3
              tests:
                - input_value: "*)(FUZZ=*))(|"
                  match_value: "*)(FUZZ=*))(|"
            
            # XSS injection tests
            # This is a minimal example that only checks for libxml2
            - name: "xss"
              functions:
                - function: "htmlReadMemory"
                  parameter: 0
              tests:
                - input_value: "'\"><FUZZ"
                  match_value: "'\"><FUZZ"
            "#,
        )
        .unwrap();
        assert_eq!(injections.len(), 2);

        assert_eq!(
            injections.len(),
            yaml_entries_to_definition(&injections)
                .unwrap()
                .keys()
                .len(),
        );
    }

    #[test]
    fn test_toml_parsing() {
        let injections: HashMap<String, InjectionDefinition> = toml::from_str(
            r#"
            [ldap]
            tokens = ["*)(FUZZ=*))(|"]
            matches = ["*)(FUZZ=*))(|"]

            [ldap.functions]
            ldap_search_ext = {param = 3}
            ldap_search_ext_s = {param = 3}

            # XSS injection tests
            # This is a minimal example that only checks for libxml2
            [xss]
            tokens = ["'\"><FUZZ"]
            matches = ["'\"><FUZZ"]
            [xss.functions]
            htmlReadMemory = {param = 0}
            "#,
        )
        .unwrap();
        assert_eq!(injections.len(), 2);
    }
}<|MERGE_RESOLUTION|>--- conflicted
+++ resolved
@@ -304,11 +304,7 @@
                     libs.iter()
                         .filter_map(|lib| find_function(qemu, &lib.name, name, lib.off).unwrap())
                         .inspect(|&func_pc| {
-<<<<<<< HEAD
-                            log::info!("Injections: Function {name} found at {func_pc:#x}",);
-=======
                             log::info!("Injections: Function {name} found at {func_pc:#x}");
->>>>>>> 030e5066
                         })
                         .collect()
                 };
