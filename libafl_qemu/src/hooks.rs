--- conflicted
+++ resolved
@@ -12,6 +12,7 @@
 use libafl::{
     executors::{inprocess::inprocess_get_state, ExitKind},
     inputs::UsesInput,
+    state::NopState,
 };
 
 pub use crate::emu::SyscallHookResult;
@@ -373,7 +374,6 @@
     }
 }
 
-<<<<<<< HEAD
 impl<I, QT, E> QemuHooks<QT, NopState<I>, E>
 where
     QT: QemuHelperTuple<NopState<I>, E>,
@@ -406,9 +406,6 @@
 }
 
 impl<QT, S, E> QemuHooks<QT, S, E>
-=======
-impl<QT, S> QemuHooks<QT, S>
->>>>>>> 72c86217
 where
     QT: QemuHelperTuple<S, E>,
     S: UsesInput,
