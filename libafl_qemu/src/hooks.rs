//! The high-level hooks
#![allow(clippy::type_complexity)]

use core::{
    ffi::c_void,
    fmt::{self, Debug, Formatter},
    marker::PhantomData,
    mem::transmute,
    ptr::{self, addr_of, addr_of_mut},
};

use libafl::{executors::hooks::inprocess::inprocess_get_state, inputs::UsesInput};

pub use crate::emu::SyscallHookResult;
use crate::{
    emu::{Emulator, FatPtr, MemAccessInfo, SKIP_EXEC_HOOK},
    helper::QemuHelperTuple,
    BackdoorHookId, BlockHookId, CmpHookId, EdgeHookId, GuestAddr, GuestUsize, HookId,
    InstructionHookId, NewThreadHookId, PostSyscallHookId, PreSyscallHookId, ReadHookId,
    WriteHookId,
};

/*
// all kinds of hooks
#[derive(Clone, Copy, PartialEq, Eq, Debug)]
pub(crate) enum Hook {
    Function(*const c_void),
    Closure(Box<FatPtr>),
    #[cfg(emulation_mode = "usermode")]
    Once(Box<FatPtr>),
    Empty,
}
*/

// all kinds of hooks
#[derive(Clone, PartialEq, Eq, Debug)]
pub(crate) enum HookRepr {
    Function(*const c_void),
    Closure(Box<FatPtr>),
    Empty,
}

pub struct HookState<const N: usize, H: HookId> {
    id: H,
    gen: HookRepr,
    post_gen: HookRepr,
    execs: [HookRepr; N],
}

pub enum Hook<F, C, R: Clone> {
    Function(F),
    Closure(C),
    Raw(R),
    Empty,
}

impl<F, C, R: Clone> Hook<F, C, R> {
    pub fn is_empty(&self) -> bool {
        matches!(self, Hook::Empty)
    }
}

macro_rules! get_raw_hook {
    ($h:expr, $replacement:expr, $fntype:ty) => {
        match $h {
            Hook::Function(_) | Hook::Closure(_) => Some($replacement as $fntype),
            Hook::Raw(r) => {
                let v: $fntype = transmute(r);
                Some(v)
            }
            Hook::Empty => None,
        }
    };
}

macro_rules! hook_to_repr {
    ($h:expr) => {
        match $h {
            Hook::Function(f) => HookRepr::Function(f as *const libc::c_void),
            Hook::Closure(c) => HookRepr::Closure(Box::new(transmute(c))),
            Hook::Raw(_) => HookRepr::Empty, // managed by emu
            Hook::Empty => HookRepr::Empty,
        }
    };
}

static mut QEMU_HOOKS_PTR: *const c_void = ptr::null();

#[must_use]
pub unsafe fn get_qemu_hooks<'a, QT, S>() -> &'a mut QemuHooks<QT, S>
where
    S: UsesInput,
    QT: QemuHelperTuple<S>,
{
    (QEMU_HOOKS_PTR as *mut QemuHooks<QT, S>)
        .as_mut()
        .expect("A high-level hook is installed but QemuHooks is not initialized")
}

macro_rules! create_wrapper {
    ($name:ident, ($($param:ident : $param_type:ty),*)) => {
        paste::paste! {
            extern "C" fn [<func_ $name _hook_wrapper>]<QT, S>(hook: &mut c_void, $($param: $param_type),*)
            where
                S: UsesInput,
                QT: QemuHelperTuple<S>,
            {
                unsafe {
                    let hooks = get_qemu_hooks::<QT, S>();
                    let func: fn(&mut QemuHooks<QT, S>, Option<&mut S>, $($param_type),*) = transmute(hook as *mut c_void);
                    func(hooks, inprocess_get_state::<S>(), $($param),*);
                }
            }

            extern "C" fn [<closure_ $name _hook_wrapper>]<QT, S>(hook: &mut FatPtr, $($param: $param_type),*)
            where
                S: UsesInput,
                QT: QemuHelperTuple<S>,
            {
                unsafe {
                    let hooks = get_qemu_hooks::<QT, S>();
                    let func: &mut Box<dyn FnMut(&mut QemuHooks<QT, S>, Option<&mut S>, $($param_type),*)> = transmute(hook);
                    func(hooks, inprocess_get_state::<S>(), $($param),*);
                }
            }
        }
    };
    ($name:ident, ($($param:ident : $param_type:ty),*), $ret_type:ty) => {
        paste::paste! {
            extern "C" fn [<func_ $name _hook_wrapper>]<QT, S>(hook: &mut c_void, $($param: $param_type),*) -> $ret_type
            where
                S: UsesInput,
                QT: QemuHelperTuple<S>,
            {
                unsafe {
                    let hooks = get_qemu_hooks::<QT, S>();
                    let func: fn(&mut QemuHooks<QT, S>, Option<&mut S>, $($param_type),*) -> $ret_type= transmute(hook as *mut c_void);
                    func(hooks, inprocess_get_state::<S>(), $($param),*)
                }
            }

            extern "C" fn [<closure_ $name _hook_wrapper>]<QT, S>(hook: &mut FatPtr, $($param: $param_type),*) -> $ret_type
            where
                S: UsesInput,
                QT: QemuHelperTuple<S>,
            {
                unsafe {
                    let hooks = get_qemu_hooks::<QT, S>();
                    let func: &mut Box<dyn FnMut(&mut QemuHooks<QT, S>, Option<&mut S>, $($param_type),*) -> $ret_type> = transmute(hook);
                    func(hooks, inprocess_get_state::<S>(), $($param),*)
                }
            }
        }
    };
}

macro_rules! create_gen_wrapper {
    ($name:ident, ($($param:ident : $param_type:ty),*), $ret_type:ty, $execs:literal, $hook_id:ident) => {
        paste::paste! {
            extern "C" fn [<$name _gen_hook_wrapper>]<QT, S>(hook: &mut HookState<{ $execs }, $hook_id>, $($param: $param_type),*) -> $ret_type
            where
                S: UsesInput,
                QT: QemuHelperTuple<S>,
            {
                unsafe {
                    let hooks = get_qemu_hooks::<QT, S>();
                    match &mut hook.gen {
                        HookRepr::Function(ptr) => {
                            let func: fn(&mut QemuHooks<QT, S>, Option<&mut S>, $($param_type),*) -> Option<$ret_type> =
                                transmute(*ptr);
                            func(hooks, inprocess_get_state::<S>(), $($param),*).map_or(SKIP_EXEC_HOOK, |id| id)
                        }
                        HookRepr::Closure(ptr) => {
                            let func: &mut Box<
                                dyn FnMut(&mut QemuHooks<QT, S>, Option<&mut S>, $($param_type),*) -> Option<$ret_type>,
                            > = transmute(ptr);
                            func(hooks, inprocess_get_state::<S>(), $($param),*).map_or(SKIP_EXEC_HOOK, |id| id)
                        }
                        _ => 0,
                    }
                }
            }
        }
    }
}

macro_rules! create_post_gen_wrapper {
    ($name:ident, ($($param:ident : $param_type:ty),*), $execs:literal, $hook_id:ident) => {
        paste::paste! {
            extern "C" fn [<$name _post_gen_hook_wrapper>]<QT, S>(hook: &mut HookState<{ $execs }, $hook_id>, $($param: $param_type),*)
            where
                S: UsesInput,
                QT: QemuHelperTuple<S>,
            {
                unsafe {
                    let hooks = get_qemu_hooks::<QT, S>();
                    match &mut hook.post_gen {
                        HookRepr::Function(ptr) => {
                            let func: fn(&mut QemuHooks<QT, S>, Option<&mut S>, $($param_type),*) =
                                transmute(*ptr);
                            func(hooks, inprocess_get_state::<S>(), $($param),*);
                        }
                        HookRepr::Closure(ptr) => {
                            let func: &mut Box<
                                dyn FnMut(&mut QemuHooks<QT, S>, Option<&mut S>, $($param_type),*),
                            > = transmute(ptr);
                            func(hooks, inprocess_get_state::<S>(), $($param),*);
                        }
                        _ => (),
                    }
                }
            }
        }
    }
}

macro_rules! create_exec_wrapper {
    ($name:ident, ($($param:ident : $param_type:ty),*), $execidx:literal, $execs:literal, $hook_id:ident) => {
        paste::paste! {
            extern "C" fn [<$name _ $execidx _exec_hook_wrapper>]<QT, S>(hook: &mut HookState<{ $execs }, $hook_id>, $($param: $param_type),*)
            where
                S: UsesInput,
                QT: QemuHelperTuple<S>,
            {
                unsafe {
                    let hooks = get_qemu_hooks::<QT, S>();
                    match &mut hook.execs[$execidx] {
                        HookRepr::Function(ptr) => {
                            let func: fn(&mut QemuHooks<QT, S>, Option<&mut S>, $($param_type),*) = transmute(*ptr);
                            func(hooks, inprocess_get_state::<S>(), $($param),*);
                        }
                        HookRepr::Closure(ptr) => {
                            let func: &mut Box<dyn FnMut(&mut QemuHooks<QT, S>, Option<&mut S>, $($param_type),*)> =
                                transmute(ptr);
                            func(hooks, inprocess_get_state::<S>(), $($param),*);
                        }
                        _ => (),
                    }
                }
            }
        }
    }
}

static mut GENERIC_HOOKS: Vec<(InstructionHookId, Box<FatPtr>)> = vec![];
create_wrapper!(generic, (pc: GuestAddr));
static mut BACKDOOR_HOOKS: Vec<(BackdoorHookId, Box<FatPtr>)> = vec![];
create_wrapper!(backdoor, (pc: GuestAddr));

#[cfg(emulation_mode = "usermode")]
static mut PRE_SYSCALL_HOOKS: Vec<(PreSyscallHookId, Box<FatPtr>)> = vec![];
#[cfg(emulation_mode = "usermode")]
create_wrapper!(pre_syscall, (sys_num: i32,
    a0: GuestAddr,
    a1: GuestAddr,
    a2: GuestAddr,
    a3: GuestAddr,
    a4: GuestAddr,
    a5: GuestAddr,
    a6: GuestAddr,
    a7: GuestAddr), SyscallHookResult);
#[cfg(emulation_mode = "usermode")]
static mut POST_SYSCALL_HOOKS: Vec<(PostSyscallHookId, Box<FatPtr>)> = vec![];
#[cfg(emulation_mode = "usermode")]
create_wrapper!(post_syscall, (res: GuestAddr, sys_num: i32,
    a0: GuestAddr,
    a1: GuestAddr,
    a2: GuestAddr,
    a3: GuestAddr,
    a4: GuestAddr,
    a5: GuestAddr,
    a6: GuestAddr,
    a7: GuestAddr), GuestAddr);
#[cfg(emulation_mode = "usermode")]
static mut NEW_THREAD_HOOKS: Vec<(NewThreadHookId, Box<FatPtr>)> = vec![];
#[cfg(emulation_mode = "usermode")]
create_wrapper!(new_thread, (tid: u32), bool);

static mut EDGE_HOOKS: Vec<HookState<1, EdgeHookId>> = vec![];
create_gen_wrapper!(edge, (src: GuestAddr, dest: GuestAddr), u64, 1, EdgeHookId);
create_exec_wrapper!(edge, (id: u64), 0, 1, EdgeHookId);

static mut BLOCK_HOOKS: Vec<HookState<1, BlockHookId>> = vec![];
create_gen_wrapper!(block, (addr: GuestAddr), u64, 1, BlockHookId);
create_post_gen_wrapper!(block, (addr: GuestAddr, len: GuestUsize), 1, BlockHookId);
create_exec_wrapper!(block, (id: u64), 0, 1, BlockHookId);

static mut READ_HOOKS: Vec<HookState<5, ReadHookId>> = vec![];
create_gen_wrapper!(read, (pc: GuestAddr, info: MemAccessInfo), u64, 5, ReadHookId);
create_exec_wrapper!(read, (id: u64, addr: GuestAddr), 0, 5, ReadHookId);
create_exec_wrapper!(read, (id: u64, addr: GuestAddr), 1, 5, ReadHookId);
create_exec_wrapper!(read, (id: u64, addr: GuestAddr), 2, 5, ReadHookId);
create_exec_wrapper!(read, (id: u64, addr: GuestAddr), 3, 5, ReadHookId);
create_exec_wrapper!(read, (id: u64, addr: GuestAddr, size: usize), 4, 5, ReadHookId);

static mut WRITE_HOOKS: Vec<HookState<5, WriteHookId>> = vec![];
create_gen_wrapper!(write, (pc: GuestAddr, info: MemAccessInfo), u64, 5, WriteHookId);
create_exec_wrapper!(write, (id: u64, addr: GuestAddr), 0, 5, WriteHookId);
create_exec_wrapper!(write, (id: u64, addr: GuestAddr), 1, 5, WriteHookId);
create_exec_wrapper!(write, (id: u64, addr: GuestAddr), 2, 5, WriteHookId);
create_exec_wrapper!(write, (id: u64, addr: GuestAddr), 3, 5, WriteHookId);
create_exec_wrapper!(write, (id: u64, addr: GuestAddr, size: usize), 4, 5, WriteHookId);

static mut CMP_HOOKS: Vec<HookState<4, CmpHookId>> = vec![];
create_gen_wrapper!(cmp, (pc: GuestAddr, size: usize), u64, 4, CmpHookId);
create_exec_wrapper!(cmp, (id: u64, v0: u8, v1: u8), 0, 4, CmpHookId);
create_exec_wrapper!(cmp, (id: u64, v0: u16, v1: u16), 1, 4, CmpHookId);
create_exec_wrapper!(cmp, (id: u64, v0: u32, v1: u32), 2, 4, CmpHookId);
create_exec_wrapper!(cmp, (id: u64, v0: u64, v1: u64), 3, 4, CmpHookId);

#[cfg(emulation_mode = "usermode")]
static mut CRASH_HOOKS: Vec<HookRepr> = vec![];

#[cfg(emulation_mode = "usermode")]
extern "C" fn crash_hook_wrapper<QT, S>(target_sig: i32)
where
    S: UsesInput,
    QT: QemuHelperTuple<S>,
{
    unsafe {
        let hooks = get_qemu_hooks::<QT, S>();
        for hook in &mut (*addr_of_mut!(CRASH_HOOKS)) {
            match hook {
                HookRepr::Function(ptr) => {
                    let func: fn(&mut QemuHooks<QT, S>, i32) = transmute(*ptr);
                    func(hooks, target_sig);
                }
                HookRepr::Closure(ptr) => {
                    let func: &mut Box<dyn FnMut(&mut QemuHooks<QT, S>, i32)> = transmute(ptr);
                    func(hooks, target_sig);
                }
                HookRepr::Empty => (),
            }
        }
    }
}

static mut HOOKS_IS_INITIALIZED: bool = false;

pub struct QemuHooks<QT, S>
where
    QT: QemuHelperTuple<S>,
    S: UsesInput,
{
    helpers: QT,
    emulator: &'static Emulator,
    phantom: PhantomData<S>,
}

impl<QT, S> Debug for QemuHooks<QT, S>
where
    S: UsesInput,
    QT: QemuHelperTuple<S> + Debug,
{
    fn fmt(&self, f: &mut Formatter<'_>) -> fmt::Result {
        f.debug_struct("QemuHooks")
            .field("helpers", &self.helpers)
            .field("emulator", self.emulator)
            .finish()
    }
}

<<<<<<< HEAD
impl<I, QT> QemuHooks<QT, NopState<I>>
where
    QT: QemuHelperTuple<NopState<I>>,
    NopState<I>: UsesInput<Input = I>,
{
    pub fn reproducer(emulator: &'static Emulator, helpers: QT) -> Box<Self> {
        Self::new(emulator, helpers)
    }

    pub fn repro_run<H>(&mut self, harness: &mut H, input: &I) -> ExitKind
    where
        H: FnMut(&I) -> ExitKind,
    {
        unsafe {
            if FIRST_EXEC {
                self.helpers.first_exec_all(self);
                FIRST_EXEC = false;
            }
        }
        self.helpers.pre_exec_all(self.emulator, input);

        let mut exit_kind = harness(input);

        self.helpers
            .post_exec_all(self.emulator, input, &mut (), &mut exit_kind);

        exit_kind
    }
}

=======
>>>>>>> c3473e56
impl<QT, S> QemuHooks<QT, S>
where
    QT: QemuHelperTuple<S>,
    S: UsesInput,
{
    pub fn new(emulator: &'static Emulator, helpers: QT) -> Box<Self> {
        unsafe {
            assert!(
                !HOOKS_IS_INITIALIZED,
                "Only an instance of QemuHooks is permitted"
            );
            HOOKS_IS_INITIALIZED = true;
        }
        // re-translate blocks with hooks
        emulator.flush_jit();
        let slf = Box::new(Self {
            emulator,
            helpers,
            phantom: PhantomData,
        });
        slf.helpers.init_hooks_all(&slf);
        unsafe {
            QEMU_HOOKS_PTR = addr_of!(*slf) as *const c_void;
        }
        slf
    }

    #[must_use]
    pub fn match_helper<T>(&self) -> Option<&T>
    where
        T: 'static,
    {
        self.helpers.match_first_type::<T>()
    }

    #[must_use]
    pub fn match_helper_mut<T>(&mut self) -> Option<&mut T>
    where
        T: 'static,
    {
        self.helpers.match_first_type_mut::<T>()
    }

    pub fn emulator(&self) -> &'static Emulator {
        self.emulator
    }

    pub fn helpers(&self) -> &QT {
        &self.helpers
    }

    pub fn helpers_mut(&mut self) -> &mut QT {
        &mut self.helpers
    }

    pub fn instruction(
        &self,
        addr: GuestAddr,
        hook: Hook<
            fn(&mut Self, Option<&mut S>, GuestAddr),
            Box<dyn for<'a> FnMut(&'a mut Self, Option<&'a mut S>, GuestAddr)>,
            extern "C" fn(*const (), pc: GuestAddr),
        >,
        invalidate_block: bool,
    ) -> InstructionHookId {
        match hook {
            Hook::Function(f) => self.instruction_function(addr, f, invalidate_block),
            Hook::Closure(c) => self.instruction_closure(addr, c, invalidate_block),
            Hook::Raw(r) => {
                let z: *const () = ptr::null::<()>();
                self.emulator.set_hook(z, addr, r, invalidate_block)
            }
            Hook::Empty => InstructionHookId(0), // TODO error type
        }
    }

    pub fn instruction_function(
        &self,
        addr: GuestAddr,
        hook: fn(&mut Self, Option<&mut S>, GuestAddr),
        invalidate_block: bool,
    ) -> InstructionHookId {
        unsafe {
            self.emulator.set_hook(
                transmute(hook),
                addr,
                func_generic_hook_wrapper::<QT, S>,
                invalidate_block,
            )
        }
    }

    pub fn instruction_closure(
        &self,
        addr: GuestAddr,
        hook: Box<dyn for<'a> FnMut(&'a mut Self, Option<&'a mut S>, GuestAddr)>,
        invalidate_block: bool,
    ) -> InstructionHookId {
        unsafe {
            let mut fat: Box<FatPtr> = Box::new(transmute(hook));
            let id = self.emulator.set_hook(
                transmute::<&mut FatPtr, &mut FatPtr>(&mut *fat), //transmute satisfy the lifetime
                addr,
                closure_generic_hook_wrapper::<QT, S>,
                invalidate_block,
            );
            GENERIC_HOOKS.push((id, fat));
            id
        }
    }

    pub fn edges(
        &self,
        generation_hook: Hook<
            fn(&mut Self, Option<&mut S>, src: GuestAddr, dest: GuestAddr) -> Option<u64>,
            Box<
                dyn for<'a> FnMut(
                    &'a mut Self,
                    Option<&'a mut S>,
                    GuestAddr,
                    GuestAddr,
                ) -> Option<u64>,
            >,
            extern "C" fn(*const (), src: GuestAddr, dest: GuestAddr) -> u64,
        >,
        execution_hook: Hook<
            fn(&mut Self, Option<&mut S>, id: u64),
            Box<dyn for<'a> FnMut(&'a mut Self, Option<&'a mut S>, u64)>,
            extern "C" fn(*const (), id: u64),
        >,
    ) -> EdgeHookId {
        unsafe {
            let gen = get_raw_hook!(
                generation_hook,
                edge_gen_hook_wrapper::<QT, S>,
                extern "C" fn(
                    &mut HookState<1, EdgeHookId>,
                    src: GuestAddr,
                    dest: GuestAddr,
                ) -> u64
            );
            let exec = get_raw_hook!(
                execution_hook,
                edge_0_exec_hook_wrapper::<QT, S>,
                extern "C" fn(&mut HookState<1, EdgeHookId>, id: u64)
            );
            EDGE_HOOKS.push(HookState {
                id: EdgeHookId(0),
                gen: hook_to_repr!(generation_hook),
                post_gen: HookRepr::Empty,
                execs: [hook_to_repr!(execution_hook)],
            });
            let id = self
                .emulator
                .add_edge_hooks(EDGE_HOOKS.last_mut().unwrap(), gen, exec);
            EDGE_HOOKS.last_mut().unwrap().id = id;
            id
        }
    }

    pub fn blocks(
        &self,
        generation_hook: Hook<
            fn(&mut Self, Option<&mut S>, pc: GuestAddr) -> Option<u64>,
            Box<dyn for<'a> FnMut(&'a mut Self, Option<&'a mut S>, GuestAddr) -> Option<u64>>,
            extern "C" fn(*const (), pc: GuestAddr) -> u64,
        >,
        post_generation_hook: Hook<
            fn(&mut Self, Option<&mut S>, pc: GuestAddr, block_length: GuestUsize),
            Box<dyn for<'a> FnMut(&'a mut Self, Option<&mut S>, GuestAddr, GuestUsize)>,
            extern "C" fn(*const (), pc: GuestAddr, block_length: GuestUsize),
        >,
        execution_hook: Hook<
            fn(&mut Self, Option<&mut S>, id: u64),
            Box<dyn for<'a> FnMut(&'a mut Self, Option<&'a mut S>, u64)>,
            extern "C" fn(*const (), id: u64),
        >,
    ) -> BlockHookId {
        unsafe {
            let gen = get_raw_hook!(
                generation_hook,
                block_gen_hook_wrapper::<QT, S>,
                extern "C" fn(&mut HookState<1, BlockHookId>, pc: GuestAddr) -> u64
            );
            let postgen = get_raw_hook!(
                post_generation_hook,
                block_post_gen_hook_wrapper::<QT, S>,
                extern "C" fn(
                    &mut HookState<1, BlockHookId>,
                    pc: GuestAddr,
                    block_length: GuestUsize,
                )
            );
            let exec = get_raw_hook!(
                execution_hook,
                block_0_exec_hook_wrapper::<QT, S>,
                extern "C" fn(&mut HookState<1, BlockHookId>, id: u64)
            );
            BLOCK_HOOKS.push(HookState {
                id: BlockHookId(0),
                gen: hook_to_repr!(generation_hook),
                post_gen: hook_to_repr!(post_generation_hook),
                execs: [hook_to_repr!(execution_hook)],
            });
            let id =
                self.emulator
                    .add_block_hooks(BLOCK_HOOKS.last_mut().unwrap(), gen, postgen, exec);
            BLOCK_HOOKS.last_mut().unwrap().id = id;
            id
        }
    }

    #[allow(clippy::similar_names)]
    pub fn reads(
        &self,
        generation_hook: Hook<
            fn(&mut Self, Option<&mut S>, pc: GuestAddr, info: MemAccessInfo) -> Option<u64>,
            Box<
                dyn for<'a> FnMut(
                    &'a mut Self,
                    Option<&'a mut S>,
                    GuestAddr,
                    MemAccessInfo,
                ) -> Option<u64>,
            >,
            extern "C" fn(*const (), pc: GuestAddr, info: MemAccessInfo) -> u64,
        >,
        execution_hook_1: Hook<
            fn(&mut Self, Option<&mut S>, id: u64, addr: GuestAddr),
            Box<dyn for<'a> FnMut(&'a mut Self, Option<&'a mut S>, u64, GuestAddr)>,
            extern "C" fn(*const (), id: u64, addr: GuestAddr),
        >,
        execution_hook_2: Hook<
            fn(&mut Self, Option<&mut S>, id: u64, addr: GuestAddr),
            Box<dyn for<'a> FnMut(&'a mut Self, Option<&'a mut S>, u64, GuestAddr)>,
            extern "C" fn(*const (), id: u64, addr: GuestAddr),
        >,
        execution_hook_4: Hook<
            fn(&mut Self, Option<&mut S>, id: u64, addr: GuestAddr),
            Box<dyn for<'a> FnMut(&'a mut Self, Option<&'a mut S>, u64, GuestAddr)>,
            extern "C" fn(*const (), id: u64, addr: GuestAddr),
        >,
        execution_hook_8: Hook<
            fn(&mut Self, Option<&mut S>, id: u64, addr: GuestAddr),
            Box<dyn for<'a> FnMut(&'a mut Self, Option<&'a mut S>, u64, GuestAddr)>,
            extern "C" fn(*const (), id: u64, addr: GuestAddr),
        >,
        execution_hook_n: Hook<
            fn(&mut Self, Option<&mut S>, id: u64, addr: GuestAddr, size: usize),
            Box<dyn for<'a> FnMut(&'a mut Self, Option<&'a mut S>, u64, GuestAddr, usize)>,
            extern "C" fn(*const (), id: u64, addr: GuestAddr, size: usize),
        >,
    ) -> ReadHookId {
        unsafe {
            let gen = get_raw_hook!(
                generation_hook,
                read_gen_hook_wrapper::<QT, S>,
                extern "C" fn(
                    &mut HookState<5, ReadHookId>,
                    pc: GuestAddr,
                    info: MemAccessInfo,
                ) -> u64
            );
            let exec1 = get_raw_hook!(
                execution_hook_1,
                read_0_exec_hook_wrapper::<QT, S>,
                extern "C" fn(&mut HookState<5, ReadHookId>, id: u64, addr: GuestAddr)
            );
            let exec2 = get_raw_hook!(
                execution_hook_2,
                read_1_exec_hook_wrapper::<QT, S>,
                extern "C" fn(&mut HookState<5, ReadHookId>, id: u64, addr: GuestAddr)
            );
            let exec4 = get_raw_hook!(
                execution_hook_4,
                read_2_exec_hook_wrapper::<QT, S>,
                extern "C" fn(&mut HookState<5, ReadHookId>, id: u64, addr: GuestAddr)
            );
            let exec8 = get_raw_hook!(
                execution_hook_8,
                read_3_exec_hook_wrapper::<QT, S>,
                extern "C" fn(&mut HookState<5, ReadHookId>, id: u64, addr: GuestAddr)
            );
            let execn = get_raw_hook!(
                execution_hook_n,
                read_4_exec_hook_wrapper::<QT, S>,
                extern "C" fn(&mut HookState<5, ReadHookId>, id: u64, addr: GuestAddr, size: usize)
            );
            READ_HOOKS.push(HookState {
                id: ReadHookId(0),
                gen: hook_to_repr!(generation_hook),
                post_gen: HookRepr::Empty,
                execs: [
                    hook_to_repr!(execution_hook_1),
                    hook_to_repr!(execution_hook_2),
                    hook_to_repr!(execution_hook_4),
                    hook_to_repr!(execution_hook_8),
                    hook_to_repr!(execution_hook_n),
                ],
            });
            let id = self.emulator.add_read_hooks(
                READ_HOOKS.last_mut().unwrap(),
                gen,
                exec1,
                exec2,
                exec4,
                exec8,
                execn,
            );
            READ_HOOKS.last_mut().unwrap().id = id;
            id
        }
    }

    #[allow(clippy::similar_names)]
    pub fn writes(
        &self,
        generation_hook: Hook<
            fn(&mut Self, Option<&mut S>, pc: GuestAddr, info: MemAccessInfo) -> Option<u64>,
            Box<
                dyn for<'a> FnMut(
                    &'a mut Self,
                    Option<&'a mut S>,
                    GuestAddr,
                    MemAccessInfo,
                ) -> Option<u64>,
            >,
            extern "C" fn(*const (), pc: GuestAddr, info: MemAccessInfo) -> u64,
        >,
        execution_hook_1: Hook<
            fn(&mut Self, Option<&mut S>, id: u64, addr: GuestAddr),
            Box<dyn for<'a> FnMut(&'a mut Self, Option<&'a mut S>, u64, GuestAddr)>,
            extern "C" fn(*const (), id: u64, addr: GuestAddr),
        >,
        execution_hook_2: Hook<
            fn(&mut Self, Option<&mut S>, id: u64, addr: GuestAddr),
            Box<dyn for<'a> FnMut(&'a mut Self, Option<&'a mut S>, u64, GuestAddr)>,
            extern "C" fn(*const (), id: u64, addr: GuestAddr),
        >,
        execution_hook_4: Hook<
            fn(&mut Self, Option<&mut S>, id: u64, addr: GuestAddr),
            Box<dyn for<'a> FnMut(&'a mut Self, Option<&'a mut S>, u64, GuestAddr)>,
            extern "C" fn(*const (), id: u64, addr: GuestAddr),
        >,
        execution_hook_8: Hook<
            fn(&mut Self, Option<&mut S>, id: u64, addr: GuestAddr),
            Box<dyn for<'a> FnMut(&'a mut Self, Option<&'a mut S>, u64, GuestAddr)>,
            extern "C" fn(*const (), id: u64, addr: GuestAddr),
        >,
        execution_hook_n: Hook<
            fn(&mut Self, Option<&mut S>, id: u64, addr: GuestAddr, size: usize),
            Box<dyn for<'a> FnMut(&'a mut Self, Option<&'a mut S>, u64, GuestAddr, usize)>,
            extern "C" fn(*const (), id: u64, addr: GuestAddr, size: usize),
        >,
    ) -> WriteHookId {
        unsafe {
            let gen = get_raw_hook!(
                generation_hook,
                write_gen_hook_wrapper::<QT, S>,
                extern "C" fn(
                    &mut HookState<5, WriteHookId>,
                    pc: GuestAddr,
                    info: MemAccessInfo,
                ) -> u64
            );
            let exec1 = get_raw_hook!(
                execution_hook_1,
                write_0_exec_hook_wrapper::<QT, S>,
                extern "C" fn(&mut HookState<5, WriteHookId>, id: u64, addr: GuestAddr)
            );
            let exec2 = get_raw_hook!(
                execution_hook_2,
                write_1_exec_hook_wrapper::<QT, S>,
                extern "C" fn(&mut HookState<5, WriteHookId>, id: u64, addr: GuestAddr)
            );
            let exec4 = get_raw_hook!(
                execution_hook_4,
                write_2_exec_hook_wrapper::<QT, S>,
                extern "C" fn(&mut HookState<5, WriteHookId>, id: u64, addr: GuestAddr)
            );
            let exec8 = get_raw_hook!(
                execution_hook_8,
                write_3_exec_hook_wrapper::<QT, S>,
                extern "C" fn(&mut HookState<5, WriteHookId>, id: u64, addr: GuestAddr)
            );
            let execn = get_raw_hook!(
                execution_hook_n,
                write_4_exec_hook_wrapper::<QT, S>,
                extern "C" fn(
                    &mut HookState<5, WriteHookId>,
                    id: u64,
                    addr: GuestAddr,
                    size: usize,
                )
            );
            WRITE_HOOKS.push(HookState {
                id: WriteHookId(0),
                gen: hook_to_repr!(generation_hook),
                post_gen: HookRepr::Empty,
                execs: [
                    hook_to_repr!(execution_hook_1),
                    hook_to_repr!(execution_hook_2),
                    hook_to_repr!(execution_hook_4),
                    hook_to_repr!(execution_hook_8),
                    hook_to_repr!(execution_hook_n),
                ],
            });
            let id = self.emulator.add_write_hooks(
                WRITE_HOOKS.last_mut().unwrap(),
                gen,
                exec1,
                exec2,
                exec4,
                exec8,
                execn,
            );
            WRITE_HOOKS.last_mut().unwrap().id = id;
            id
        }
    }

    pub fn cmps(
        &self,
        generation_hook: Hook<
            fn(&mut Self, Option<&mut S>, pc: GuestAddr, size: usize) -> Option<u64>,
            Box<
                dyn for<'a> FnMut(&'a mut Self, Option<&'a mut S>, GuestAddr, usize) -> Option<u64>,
            >,
            extern "C" fn(*const (), pc: GuestAddr, size: usize) -> u64,
        >,
        execution_hook_1: Hook<
            fn(&mut Self, Option<&mut S>, id: u64, v0: u8, v1: u8),
            Box<dyn for<'a> FnMut(&'a mut Self, Option<&'a mut S>, u64, u8, u8)>,
            extern "C" fn(*const (), id: u64, v0: u8, v1: u8),
        >,
        execution_hook_2: Hook<
            fn(&mut Self, Option<&mut S>, id: u64, v0: u16, v1: u16),
            Box<dyn for<'a> FnMut(&'a mut Self, Option<&'a mut S>, u64, u16, u16)>,
            extern "C" fn(*const (), id: u64, v0: u16, v1: u16),
        >,
        execution_hook_4: Hook<
            fn(&mut Self, Option<&mut S>, id: u64, v0: u32, v1: u32),
            Box<dyn for<'a> FnMut(&'a mut Self, Option<&'a mut S>, u64, u32, u32)>,
            extern "C" fn(*const (), id: u64, v0: u32, v1: u32),
        >,
        execution_hook_8: Hook<
            fn(&mut Self, Option<&mut S>, id: u64, v0: u64, v1: u64),
            Box<dyn for<'a> FnMut(&'a mut Self, Option<&'a mut S>, u64, u64, u64)>,
            extern "C" fn(*const (), id: u64, v0: u64, v1: u64),
        >,
    ) -> CmpHookId {
        unsafe {
            let gen = get_raw_hook!(
                generation_hook,
                cmp_gen_hook_wrapper::<QT, S>,
                extern "C" fn(&mut HookState<4, CmpHookId>, pc: GuestAddr, size: usize) -> u64
            );
            let exec1 = get_raw_hook!(
                execution_hook_1,
                cmp_0_exec_hook_wrapper::<QT, S>,
                extern "C" fn(&mut HookState<4, CmpHookId>, id: u64, v0: u8, v1: u8)
            );
            let exec2 = get_raw_hook!(
                execution_hook_2,
                cmp_1_exec_hook_wrapper::<QT, S>,
                extern "C" fn(&mut HookState<4, CmpHookId>, id: u64, v0: u16, v1: u16)
            );
            let exec4 = get_raw_hook!(
                execution_hook_4,
                cmp_2_exec_hook_wrapper::<QT, S>,
                extern "C" fn(&mut HookState<4, CmpHookId>, id: u64, v0: u32, v1: u32)
            );
            let exec8 = get_raw_hook!(
                execution_hook_8,
                cmp_3_exec_hook_wrapper::<QT, S>,
                extern "C" fn(&mut HookState<4, CmpHookId>, id: u64, v0: u64, v1: u64)
            );
            CMP_HOOKS.push(HookState {
                id: CmpHookId(0),
                gen: hook_to_repr!(generation_hook),
                post_gen: HookRepr::Empty,
                execs: [
                    hook_to_repr!(execution_hook_1),
                    hook_to_repr!(execution_hook_2),
                    hook_to_repr!(execution_hook_4),
                    hook_to_repr!(execution_hook_8),
                ],
            });
            let id = self.emulator.add_cmp_hooks(
                CMP_HOOKS.last_mut().unwrap(),
                gen,
                exec1,
                exec2,
                exec4,
                exec8,
            );
            CMP_HOOKS.last_mut().unwrap().id = id;
            id
        }
    }

    pub fn backdoor(
        &self,
        hook: Hook<
            fn(&mut Self, Option<&mut S>, GuestAddr),
            Box<dyn for<'a> FnMut(&'a mut Self, Option<&'a mut S>, GuestAddr)>,
            extern "C" fn(*const (), pc: GuestAddr),
        >,
    ) -> BackdoorHookId {
        match hook {
            Hook::Function(f) => self.backdoor_function(f),
            Hook::Closure(c) => self.backdoor_closure(c),
            Hook::Raw(r) => {
                let z: *const () = ptr::null::<()>();
                self.emulator.add_backdoor_hook(z, r)
            }
            Hook::Empty => BackdoorHookId(0), // TODO error type
        }
    }

    pub fn backdoor_function(
        &self,
        hook: fn(&mut Self, Option<&mut S>, pc: GuestAddr),
    ) -> BackdoorHookId {
        unsafe {
            self.emulator
                .add_backdoor_hook(transmute(hook), func_backdoor_hook_wrapper::<QT, S>)
        }
    }

    pub fn backdoor_closure(
        &self,
        hook: Box<dyn for<'a> FnMut(&'a mut Self, Option<&'a mut S>, GuestAddr)>,
    ) -> BackdoorHookId {
        unsafe {
            let mut fat: Box<FatPtr> = Box::new(transmute(hook));
            let id = self.emulator.add_backdoor_hook(
                transmute::<&mut FatPtr, &mut FatPtr>(&mut *fat), //transmute satisfy the lifetime
                closure_backdoor_hook_wrapper::<QT, S>,
            );
            BACKDOOR_HOOKS.push((id, fat));
            id
        }
    }

    #[cfg(emulation_mode = "usermode")]
    #[allow(clippy::type_complexity)]
    pub fn syscalls(
        &self,
        hook: Hook<
            fn(
                &mut Self,
                Option<&mut S>,
                sys_num: i32,
                a0: GuestAddr,
                a1: GuestAddr,
                a2: GuestAddr,
                a3: GuestAddr,
                a4: GuestAddr,
                a5: GuestAddr,
                a6: GuestAddr,
                a7: GuestAddr,
            ) -> SyscallHookResult,
            Box<
                dyn for<'a> FnMut(
                    &'a mut Self,
                    Option<&'a mut S>,
                    i32,
                    GuestAddr,
                    GuestAddr,
                    GuestAddr,
                    GuestAddr,
                    GuestAddr,
                    GuestAddr,
                    GuestAddr,
                    GuestAddr,
                ) -> SyscallHookResult,
            >,
            extern "C" fn(
                *const (),
                i32,
                GuestAddr,
                GuestAddr,
                GuestAddr,
                GuestAddr,
                GuestAddr,
                GuestAddr,
                GuestAddr,
                GuestAddr,
            ) -> SyscallHookResult,
        >,
    ) -> PreSyscallHookId {
        match hook {
            Hook::Function(f) => self.syscalls_function(f),
            Hook::Closure(c) => self.syscalls_closure(c),
            Hook::Raw(r) => {
                let z: *const () = ptr::null::<()>();
                self.emulator.add_pre_syscall_hook(z, r)
            }
            Hook::Empty => PreSyscallHookId(0), // TODO error type
        }
    }

    #[cfg(emulation_mode = "usermode")]
    #[allow(clippy::type_complexity)]
    pub fn syscalls_function(
        &self,
        hook: fn(
            &mut Self,
            Option<&mut S>,
            sys_num: i32,
            a0: GuestAddr,
            a1: GuestAddr,
            a2: GuestAddr,
            a3: GuestAddr,
            a4: GuestAddr,
            a5: GuestAddr,
            a6: GuestAddr,
            a7: GuestAddr,
        ) -> SyscallHookResult,
    ) -> PreSyscallHookId {
        unsafe {
            self.emulator
                .add_pre_syscall_hook(transmute(hook), func_pre_syscall_hook_wrapper::<QT, S>)
        }
    }

    #[cfg(emulation_mode = "usermode")]
    #[allow(clippy::type_complexity)]
    pub fn syscalls_closure(
        &self,
        hook: Box<
            dyn for<'a> FnMut(
                &'a mut Self,
                Option<&'a mut S>,
                i32,
                GuestAddr,
                GuestAddr,
                GuestAddr,
                GuestAddr,
                GuestAddr,
                GuestAddr,
                GuestAddr,
                GuestAddr,
            ) -> SyscallHookResult,
        >,
    ) -> PreSyscallHookId {
        unsafe {
            let mut fat: Box<FatPtr> = Box::new(transmute(hook));
            let id = self.emulator.add_pre_syscall_hook(
                transmute::<&mut FatPtr, &mut FatPtr>(&mut *fat), //transmute satisfy the lifetime
                closure_pre_syscall_hook_wrapper::<QT, S>,
            );
            PRE_SYSCALL_HOOKS.push((id, fat));
            id
        }
    }

    #[cfg(emulation_mode = "usermode")]
    #[allow(clippy::type_complexity)]
    pub fn after_syscalls(
        &self,
        hook: Hook<
            fn(
                &mut Self,
                Option<&mut S>,
                res: GuestAddr,
                sys_num: i32,
                a0: GuestAddr,
                a1: GuestAddr,
                a2: GuestAddr,
                a3: GuestAddr,
                a4: GuestAddr,
                a5: GuestAddr,
                a6: GuestAddr,
                a7: GuestAddr,
            ) -> GuestAddr,
            Box<
                dyn for<'a> FnMut(
                    &'a mut Self,
                    Option<&mut S>,
                    GuestAddr,
                    i32,
                    GuestAddr,
                    GuestAddr,
                    GuestAddr,
                    GuestAddr,
                    GuestAddr,
                    GuestAddr,
                    GuestAddr,
                    GuestAddr,
                ) -> GuestAddr,
            >,
            extern "C" fn(
                *const (),
                GuestAddr,
                i32,
                GuestAddr,
                GuestAddr,
                GuestAddr,
                GuestAddr,
                GuestAddr,
                GuestAddr,
                GuestAddr,
                GuestAddr,
            ) -> GuestAddr,
        >,
    ) -> PostSyscallHookId {
        match hook {
            Hook::Function(f) => self.after_syscalls_function(f),
            Hook::Closure(c) => self.after_syscalls_closure(c),
            Hook::Raw(r) => {
                let z: *const () = ptr::null::<()>();
                self.emulator.add_post_syscall_hook(z, r)
            }
            Hook::Empty => PostSyscallHookId(0), // TODO error type
        }
    }

    #[cfg(emulation_mode = "usermode")]
    #[allow(clippy::type_complexity)]
    pub fn after_syscalls_function(
        &self,
        hook: fn(
            &mut Self,
            Option<&mut S>,
            res: GuestAddr,
            sys_num: i32,
            a0: GuestAddr,
            a1: GuestAddr,
            a2: GuestAddr,
            a3: GuestAddr,
            a4: GuestAddr,
            a5: GuestAddr,
            a6: GuestAddr,
            a7: GuestAddr,
        ) -> GuestAddr,
    ) -> PostSyscallHookId {
        unsafe {
            self.emulator
                .add_post_syscall_hook(transmute(hook), func_post_syscall_hook_wrapper::<QT, S>)
        }
    }

    #[cfg(emulation_mode = "usermode")]
    #[allow(clippy::type_complexity)]
    pub fn after_syscalls_closure(
        &self,
        hook: Box<
            dyn for<'a> FnMut(
                &'a mut Self,
                Option<&mut S>,
                GuestAddr,
                i32,
                GuestAddr,
                GuestAddr,
                GuestAddr,
                GuestAddr,
                GuestAddr,
                GuestAddr,
                GuestAddr,
                GuestAddr,
            ) -> GuestAddr,
        >,
    ) -> PostSyscallHookId {
        unsafe {
            let mut fat: Box<FatPtr> = Box::new(transmute(hook));
            let id = self.emulator.add_post_syscall_hook(
                transmute::<&mut FatPtr, &mut FatPtr>(&mut *fat), //transmute satisfy the lifetime
                closure_post_syscall_hook_wrapper::<QT, S>,
            );
            POST_SYSCALL_HOOKS.push((id, fat));
            id
        }
    }

    #[cfg(emulation_mode = "usermode")]
    pub fn thread_creation(
        &self,
        hook: Hook<
            fn(&mut Self, Option<&mut S>, tid: u32) -> bool,
            Box<dyn for<'a> FnMut(&'a mut Self, Option<&'a mut S>, u32) -> bool>,
            extern "C" fn(*const (), tid: u32) -> bool,
        >,
    ) -> NewThreadHookId {
        match hook {
            Hook::Function(f) => self.thread_creation_function(f),
            Hook::Closure(c) => self.thread_creation_closure(c),
            Hook::Raw(r) => {
                let z: *const () = ptr::null::<()>();
                self.emulator.add_new_thread_hook(z, r)
            }
            Hook::Empty => NewThreadHookId(0), // TODO error type
        }
    }

    #[cfg(emulation_mode = "usermode")]
    pub fn thread_creation_function(
        &self,
        hook: fn(&mut Self, Option<&mut S>, tid: u32) -> bool,
    ) -> NewThreadHookId {
        unsafe {
            self.emulator
                .add_new_thread_hook(transmute(hook), func_new_thread_hook_wrapper::<QT, S>)
        }
    }

    #[cfg(emulation_mode = "usermode")]
    pub fn thread_creation_closure(
        &self,
        hook: Box<dyn for<'a> FnMut(&'a mut Self, Option<&'a mut S>, u32) -> bool>,
    ) -> NewThreadHookId {
        unsafe {
            let mut fat: Box<FatPtr> = Box::new(transmute(hook));
            let id = self.emulator.add_new_thread_hook(
                transmute::<&mut FatPtr, &mut FatPtr>(&mut *fat), //transmute satisfy the lifetime
                closure_new_thread_hook_wrapper::<QT, S>,
            );
            NEW_THREAD_HOOKS.push((id, fat));
            id
        }
    }

    #[cfg(emulation_mode = "usermode")]
    pub fn crash_function(&self, hook: fn(&mut Self, target_signal: i32)) {
        unsafe {
            self.emulator.set_crash_hook(crash_hook_wrapper::<QT, S>);
            CRASH_HOOKS.push(HookRepr::Function(hook as *const libc::c_void));
        }
    }

    #[cfg(emulation_mode = "usermode")]
    pub fn crash_closure(&self, hook: Box<dyn FnMut(&mut Self, i32)>) {
        unsafe {
            self.emulator.set_crash_hook(crash_hook_wrapper::<QT, S>);
            CRASH_HOOKS.push(HookRepr::Closure(Box::new(transmute(hook))));
        }
    }
}<|MERGE_RESOLUTION|>--- conflicted
+++ resolved
@@ -360,39 +360,6 @@
     }
 }
 
-<<<<<<< HEAD
-impl<I, QT> QemuHooks<QT, NopState<I>>
-where
-    QT: QemuHelperTuple<NopState<I>>,
-    NopState<I>: UsesInput<Input = I>,
-{
-    pub fn reproducer(emulator: &'static Emulator, helpers: QT) -> Box<Self> {
-        Self::new(emulator, helpers)
-    }
-
-    pub fn repro_run<H>(&mut self, harness: &mut H, input: &I) -> ExitKind
-    where
-        H: FnMut(&I) -> ExitKind,
-    {
-        unsafe {
-            if FIRST_EXEC {
-                self.helpers.first_exec_all(self);
-                FIRST_EXEC = false;
-            }
-        }
-        self.helpers.pre_exec_all(self.emulator, input);
-
-        let mut exit_kind = harness(input);
-
-        self.helpers
-            .post_exec_all(self.emulator, input, &mut (), &mut exit_kind);
-
-        exit_kind
-    }
-}
-
-=======
->>>>>>> c3473e56
 impl<QT, S> QemuHooks<QT, S>
 where
     QT: QemuHelperTuple<S>,
