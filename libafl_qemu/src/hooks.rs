//! The high-level hooks
#![allow(clippy::type_complexity, clippy::missing_transmute_annotations)]

#[cfg(emulation_mode = "usermode")]
use core::ptr::addr_of_mut;
use core::{
    ffi::c_void,
    fmt::{self, Debug, Formatter},
    marker::PhantomData,
    mem::transmute,
    pin::Pin,
    ptr::{self, addr_of},
};

use libafl::{
    executors::{hooks::inprocess::inprocess_get_state, ExitKind},
    inputs::UsesInput,
    state::NopState,
};
use libafl_qemu_sys::{CPUArchStatePtr, FatPtr, GuestAddr, GuestUsize};

pub use crate::qemu::SyscallHookResult;
use crate::{
<<<<<<< HEAD
    emu::{MemAccessInfo, Qemu, SKIP_EXEC_HOOK},
    helpers::QemuHelperTuple,
=======
    helpers::QemuHelperTuple,
    qemu::{MemAccessInfo, Qemu, SKIP_EXEC_HOOK},
>>>>>>> 7c9ac6d4
    sys::TCGTemp,
    BackdoorHookId, BlockHookId, CmpHookId, EdgeHookId, HookId, InstructionHookId, ReadHookId,
    WriteHookId,
};
#[cfg(emulation_mode = "usermode")]
use crate::{NewThreadHookId, PostSyscallHookId, PreSyscallHookId};

/*
// all kinds of hooks
#[derive(Clone, Copy, PartialEq, Eq, Debug)]
pub(crate) enum Hook {
    Function(*const c_void),
    Closure(FatPtr),
    #[cfg(emulation_mode = "usermode")]
    Once(Box<FatPtr>),
    Empty,
}
*/

// all kinds of hooks
#[derive(Clone, PartialEq, Eq, Debug)]
pub(crate) enum HookRepr {
    Function(*const c_void),
    Closure(FatPtr),
    Empty,
}

pub struct HookState<const N: usize, H: HookId> {
    id: H,
    gen: HookRepr,
    post_gen: HookRepr,
    execs: [HookRepr; N],
}

pub enum Hook<F, C, R: Clone> {
    Function(F),
    Closure(C),
    Raw(R),
    Empty,
}

impl<F, C, R: Clone> Hook<F, C, R> {
    pub fn is_empty(&self) -> bool {
        matches!(self, Hook::Empty)
    }
}

macro_rules! get_raw_hook {
    ($h:expr, $replacement:expr, $fntype:ty) => {
        match $h {
            Hook::Function(_) | Hook::Closure(_) => Some($replacement as $fntype),
            Hook::Raw(r) => {
                let v: $fntype = transmute(r);
                Some(v)
            }
            Hook::Empty => None,
        }
    };
}

macro_rules! hook_to_repr {
    ($h:expr) => {
        match $h {
            Hook::Function(f) => HookRepr::Function(f as *const libc::c_void),
            Hook::Closure(c) => HookRepr::Closure(transmute(c)),
            Hook::Raw(_) => HookRepr::Empty, // managed by emu
            Hook::Empty => HookRepr::Empty,
        }
    };
}

static mut QEMU_HOOKS_PTR: *const c_void = ptr::null();

#[must_use]
pub unsafe fn get_qemu_hooks<'a, QT, S>() -> &'a mut QemuHooks<QT, S>
where
    S: UsesInput,
    QT: QemuHelperTuple<S>,
{
    (QEMU_HOOKS_PTR as *mut QemuHooks<QT, S>)
        .as_mut()
        .expect("A high-level hook is installed but QemuHooks is not initialized")
}

macro_rules! create_wrapper {
    ($name:ident, ($($param:ident : $param_type:ty),*)) => {
        paste::paste! {
            extern "C" fn [<func_ $name _hook_wrapper>]<QT, S>(hook: &mut c_void, $($param: $param_type),*)
            where
                S: UsesInput,
                QT: QemuHelperTuple<S>,
            {
                unsafe {
                    let hooks = get_qemu_hooks::<QT, S>();
                    let func: fn(&mut QemuHooks<QT, S>, Option<&mut S>, $($param_type),*) = transmute(ptr::from_mut::<c_void>(hook));
                    func(hooks, inprocess_get_state::<S>(), $($param),*);
                }
            }

            extern "C" fn [<closure_ $name _hook_wrapper>]<QT, S>(hook: &mut FatPtr, $($param: $param_type),*)
            where
                S: UsesInput,
                QT: QemuHelperTuple<S>,
            {
                unsafe {
                    let hooks = get_qemu_hooks::<QT, S>();
                    let func: &mut Box<dyn FnMut(&mut QemuHooks<QT, S>, Option<&mut S>, $($param_type),*)> = transmute(hook);
                    func(hooks, inprocess_get_state::<S>(), $($param),*);
                }
            }
        }
    };
    ($name:ident, ($($param:ident : $param_type:ty),*), $ret_type:ty) => {
        paste::paste! {
            extern "C" fn [<func_ $name _hook_wrapper>]<QT, S>(hook: &mut c_void, $($param: $param_type),*) -> $ret_type
            where
                S: UsesInput,
                QT: QemuHelperTuple<S>,
            {
                unsafe {
                    let hooks = get_qemu_hooks::<QT, S>();
                    let func: fn(&mut QemuHooks<QT, S>, Option<&mut S>, $($param_type),*) -> $ret_type= transmute(ptr::from_mut::<c_void>(hook));
                    func(hooks, inprocess_get_state::<S>(), $($param),*)
                }
            }

            extern "C" fn [<closure_ $name _hook_wrapper>]<QT, S>(hook: &mut FatPtr, $($param: $param_type),*) -> $ret_type
            where
                S: UsesInput,
                QT: QemuHelperTuple<S>,
            {
                unsafe {
                    let hooks = get_qemu_hooks::<QT, S>();
                    let func: &mut Box<dyn FnMut(&mut QemuHooks<QT, S>, Option<&mut S>, $($param_type),*) -> $ret_type> = transmute(hook);
                    func(hooks, inprocess_get_state::<S>(), $($param),*)
                }
            }
        }
    };
}

macro_rules! create_gen_wrapper {
    ($name:ident, ($($param:ident : $param_type:ty),*), $ret_type:ty, $execs:literal, $hook_id:ident) => {
        paste::paste! {
            extern "C" fn [<$name _gen_hook_wrapper>]<QT, S>(hook: &mut HookState<{ $execs }, $hook_id>, $($param: $param_type),*) -> $ret_type
            where
                S: UsesInput,
                QT: QemuHelperTuple<S>,
            {
                unsafe {
                    let hooks = get_qemu_hooks::<QT, S>();
                    match &mut hook.gen {
                        HookRepr::Function(ptr) => {
                            let func: fn(&mut QemuHooks<QT, S>, Option<&mut S>, $($param_type),*) -> Option<$ret_type> =
                                transmute(*ptr);
                            func(hooks, inprocess_get_state::<S>(), $($param),*).map_or(SKIP_EXEC_HOOK, |id| id)
                        }
                        HookRepr::Closure(ptr) => {
                            let func: &mut Box<
                                dyn FnMut(&mut QemuHooks<QT, S>, Option<&mut S>, $($param_type),*) -> Option<$ret_type>,
                            > = transmute(ptr);
                            func(hooks, inprocess_get_state::<S>(), $($param),*).map_or(SKIP_EXEC_HOOK, |id| id)
                        }
                        _ => 0,
                    }
                }
            }
        }
    }
}

macro_rules! create_post_gen_wrapper {
    ($name:ident, ($($param:ident : $param_type:ty),*), $execs:literal, $hook_id:ident) => {
        paste::paste! {
            extern "C" fn [<$name _post_gen_hook_wrapper>]<QT, S>(hook: &mut HookState<{ $execs }, $hook_id>, $($param: $param_type),*)
            where
                S: UsesInput,
                QT: QemuHelperTuple<S>,
            {
                unsafe {
                    let hooks = get_qemu_hooks::<QT, S>();
                    match &mut hook.post_gen {
                        HookRepr::Function(ptr) => {
                            let func: fn(&mut QemuHooks<QT, S>, Option<&mut S>, $($param_type),*) =
                                transmute(*ptr);
                            func(hooks, inprocess_get_state::<S>(), $($param),*);
                        }
                        HookRepr::Closure(ptr) => {
                            let func: &mut Box<
                                dyn FnMut(&mut QemuHooks<QT, S>, Option<&mut S>, $($param_type),*),
                            > = transmute(ptr);
                            func(hooks, inprocess_get_state::<S>(), $($param),*);
                        }
                        _ => (),
                    }
                }
            }
        }
    }
}

macro_rules! create_exec_wrapper {
    ($name:ident, ($($param:ident : $param_type:ty),*), $execidx:literal, $execs:literal, $hook_id:ident) => {
        paste::paste! {
            extern "C" fn [<$name _ $execidx _exec_hook_wrapper>]<QT, S>(hook: &mut HookState<{ $execs }, $hook_id>, $($param: $param_type),*)
            where
                S: UsesInput,
                QT: QemuHelperTuple<S>,
            {
                unsafe {
                    let hooks = get_qemu_hooks::<QT, S>();
                    match &mut hook.execs[$execidx] {
                        HookRepr::Function(ptr) => {
                            let func: fn(&mut QemuHooks<QT, S>, Option<&mut S>, $($param_type),*) = transmute(*ptr);
                            func(hooks, inprocess_get_state::<S>(), $($param),*);
                        }
                        HookRepr::Closure(ptr) => {
                            let func: &mut Box<dyn FnMut(&mut QemuHooks<QT, S>, Option<&mut S>, $($param_type),*)> =
                                transmute(ptr);
                            func(hooks, inprocess_get_state::<S>(), $($param),*);
                        }
                        _ => (),
                    }
                }
            }
        }
    }
}

static mut GENERIC_HOOKS: Vec<Pin<Box<(InstructionHookId, FatPtr)>>> = vec![];
create_wrapper!(generic, (pc: GuestAddr));
static mut BACKDOOR_HOOKS: Vec<Pin<Box<(BackdoorHookId, FatPtr)>>> = vec![];
create_wrapper!(backdoor, (cpu: CPUArchStatePtr, pc: GuestAddr));

#[cfg(emulation_mode = "usermode")]
static mut PRE_SYSCALL_HOOKS: Vec<Pin<Box<(PreSyscallHookId, FatPtr)>>> = vec![];
#[cfg(emulation_mode = "usermode")]
create_wrapper!(
    pre_syscall,
    (
        sys_num: i32,
        a0: GuestAddr,
        a1: GuestAddr,
        a2: GuestAddr,
        a3: GuestAddr,
        a4: GuestAddr,
        a5: GuestAddr,
        a6: GuestAddr,
        a7: GuestAddr
    ),
    SyscallHookResult
);
#[cfg(emulation_mode = "usermode")]
static mut POST_SYSCALL_HOOKS: Vec<Pin<Box<(PostSyscallHookId, FatPtr)>>> = vec![];
#[cfg(emulation_mode = "usermode")]
create_wrapper!(
    post_syscall,
    (
        res: GuestAddr,
        sys_num: i32,
        a0: GuestAddr,
        a1: GuestAddr,
        a2: GuestAddr,
        a3: GuestAddr,
        a4: GuestAddr,
        a5: GuestAddr,
        a6: GuestAddr,
        a7: GuestAddr
    ),
    GuestAddr
);
#[cfg(emulation_mode = "usermode")]
static mut NEW_THREAD_HOOKS: Vec<Pin<Box<(NewThreadHookId, FatPtr)>>> = vec![];
#[cfg(emulation_mode = "usermode")]
create_wrapper!(new_thread, (tid: u32), bool);

static mut EDGE_HOOKS: Vec<Pin<Box<HookState<1, EdgeHookId>>>> = vec![];
create_gen_wrapper!(edge, (src: GuestAddr, dest: GuestAddr), u64, 1, EdgeHookId);
create_exec_wrapper!(edge, (id: u64), 0, 1, EdgeHookId);

static mut BLOCK_HOOKS: Vec<Pin<Box<HookState<1, BlockHookId>>>> = vec![];
create_gen_wrapper!(block, (addr: GuestAddr), u64, 1, BlockHookId);
create_post_gen_wrapper!(block, (addr: GuestAddr, len: GuestUsize), 1, BlockHookId);
create_exec_wrapper!(block, (id: u64), 0, 1, BlockHookId);

static mut READ_HOOKS: Vec<Pin<Box<HookState<5, ReadHookId>>>> = vec![];
create_gen_wrapper!(read, (pc: GuestAddr, addr: *mut TCGTemp, info: MemAccessInfo), u64, 5, ReadHookId);
create_exec_wrapper!(read, (id: u64, addr: GuestAddr), 0, 5, ReadHookId);
create_exec_wrapper!(read, (id: u64, addr: GuestAddr), 1, 5, ReadHookId);
create_exec_wrapper!(read, (id: u64, addr: GuestAddr), 2, 5, ReadHookId);
create_exec_wrapper!(read, (id: u64, addr: GuestAddr), 3, 5, ReadHookId);
create_exec_wrapper!(
    read,
    (id: u64, addr: GuestAddr, size: usize),
    4,
    5,
    ReadHookId
);

static mut WRITE_HOOKS: Vec<Pin<Box<HookState<5, WriteHookId>>>> = vec![];
create_gen_wrapper!(write, (pc: GuestAddr, addr: *mut TCGTemp, info: MemAccessInfo), u64, 5, WriteHookId);
create_exec_wrapper!(write, (id: u64, addr: GuestAddr), 0, 5, WriteHookId);
create_exec_wrapper!(write, (id: u64, addr: GuestAddr), 1, 5, WriteHookId);
create_exec_wrapper!(write, (id: u64, addr: GuestAddr), 2, 5, WriteHookId);
create_exec_wrapper!(write, (id: u64, addr: GuestAddr), 3, 5, WriteHookId);
create_exec_wrapper!(
    write,
    (id: u64, addr: GuestAddr, size: usize),
    4,
    5,
    WriteHookId
);

static mut CMP_HOOKS: Vec<Pin<Box<HookState<4, CmpHookId>>>> = vec![];
create_gen_wrapper!(cmp, (pc: GuestAddr, size: usize), u64, 4, CmpHookId);
create_exec_wrapper!(cmp, (id: u64, v0: u8, v1: u8), 0, 4, CmpHookId);
create_exec_wrapper!(cmp, (id: u64, v0: u16, v1: u16), 1, 4, CmpHookId);
create_exec_wrapper!(cmp, (id: u64, v0: u32, v1: u32), 2, 4, CmpHookId);
create_exec_wrapper!(cmp, (id: u64, v0: u64, v1: u64), 3, 4, CmpHookId);

#[cfg(emulation_mode = "usermode")]
static mut CRASH_HOOKS: Vec<HookRepr> = vec![];

#[cfg(emulation_mode = "usermode")]
extern "C" fn crash_hook_wrapper<QT, S>(target_sig: i32)
where
    S: UsesInput,
    QT: QemuHelperTuple<S>,
{
    unsafe {
        let hooks = get_qemu_hooks::<QT, S>();
        for hook in &mut (*addr_of_mut!(CRASH_HOOKS)) {
            match hook {
                HookRepr::Function(ptr) => {
                    let func: fn(&mut QemuHooks<QT, S>, i32) = transmute(*ptr);
                    func(hooks, target_sig);
                }
                HookRepr::Closure(ptr) => {
                    let func: &mut Box<dyn FnMut(&mut QemuHooks<QT, S>, i32)> = transmute(ptr);
                    func(hooks, target_sig);
                }
                HookRepr::Empty => (),
            }
        }
    }
}

static mut HOOKS_IS_INITIALIZED: bool = false;
static mut FIRST_EXEC: bool = true;

pub struct QemuHooks<QT, S>
where
    QT: QemuHelperTuple<S>,
    S: UsesInput,
{
    helpers: QT,
    qemu: Qemu,
    phantom: PhantomData<S>,
}

impl<QT, S> Debug for QemuHooks<QT, S>
where
    S: UsesInput,
    QT: QemuHelperTuple<S> + Debug,
{
    fn fmt(&self, f: &mut Formatter<'_>) -> fmt::Result {
        f.debug_struct("QemuHooks")
            .field("helpers", &self.helpers)
            .field("emulator", &self.qemu)
            .finish()
    }
}

impl<I, QT> QemuHooks<QT, NopState<I>>
where
    QT: QemuHelperTuple<NopState<I>>,
    NopState<I>: UsesInput<Input = I>,
{
    pub fn reproducer(qemu: Qemu, helpers: QT) -> Box<Self> {
        Self::new(qemu, helpers)
    }

    pub fn repro_run<H>(&mut self, harness: &mut H, input: &I) -> ExitKind
    where
        H: FnMut(&I) -> ExitKind,
    {
        unsafe {
            if FIRST_EXEC {
                self.helpers.first_exec_all(self);
                FIRST_EXEC = false;
            }
        }
        self.helpers.pre_exec_all(self.qemu, input);

        let mut exit_kind = harness(input);

        self.helpers
            .post_exec_all(self.qemu, input, &mut (), &mut exit_kind);

        exit_kind
    }
}

impl<QT, S> QemuHooks<QT, S>
where
    QT: QemuHelperTuple<S>,
    S: UsesInput,
{
    pub fn new(qemu: Qemu, helpers: QT) -> Box<Self> {
        unsafe {
            assert!(
                !HOOKS_IS_INITIALIZED,
                "Only an instance of QemuHooks is permitted"
            );
            HOOKS_IS_INITIALIZED = true;
        }
        // re-translate blocks with hooks
        qemu.flush_jit();
        let slf = Box::new(Self {
            qemu,
            helpers,
            phantom: PhantomData,
        });
        slf.helpers.init_hooks_all(&slf);
        unsafe {
            QEMU_HOOKS_PTR = addr_of!(*slf) as *const c_void;
        }
        slf
    }

    #[must_use]
    pub fn match_helper<T>(&self) -> Option<&T>
    where
        T: 'static,
    {
        self.helpers.match_first_type::<T>()
    }

    #[must_use]
    pub fn match_helper_mut<T>(&mut self) -> Option<&mut T>
    where
        T: 'static,
    {
        self.helpers.match_first_type_mut::<T>()
    }

    pub fn qemu(&self) -> &Qemu {
        &self.qemu
    }

    pub fn helpers(&self) -> &QT {
        &self.helpers
    }

    pub fn helpers_mut(&mut self) -> &mut QT {
        &mut self.helpers
    }

    pub fn instruction(
        &self,
        addr: GuestAddr,
        hook: Hook<
            fn(&mut Self, Option<&mut S>, GuestAddr),
            Box<dyn for<'a> FnMut(&'a mut Self, Option<&'a mut S>, GuestAddr)>,
            extern "C" fn(*const (), pc: GuestAddr),
        >,
        invalidate_block: bool,
    ) -> InstructionHookId {
        match hook {
            Hook::Function(f) => self.instruction_function(addr, f, invalidate_block),
            Hook::Closure(c) => self.instruction_closure(addr, c, invalidate_block),
            Hook::Raw(r) => {
                let z: *const () = ptr::null::<()>();
                self.qemu.set_hook(z, addr, r, invalidate_block)
            }
            Hook::Empty => InstructionHookId(0), // TODO error type
        }
    }

    pub fn instruction_function(
        &self,
        addr: GuestAddr,
        hook: fn(&mut Self, Option<&mut S>, GuestAddr),
        invalidate_block: bool,
    ) -> InstructionHookId {
        unsafe {
            self.qemu.set_hook(
                transmute(hook),
                addr,
                func_generic_hook_wrapper::<QT, S>,
                invalidate_block,
            )
        }
    }

    pub fn instruction_closure(
        &self,
        addr: GuestAddr,
        hook: Box<dyn for<'a> FnMut(&'a mut Self, Option<&'a mut S>, GuestAddr)>,
        invalidate_block: bool,
    ) -> InstructionHookId {
        unsafe {
            let fat: FatPtr = transmute(hook);
            GENERIC_HOOKS.push(Box::pin((InstructionHookId(0), fat)));
            let id = self.qemu.set_hook(
                &mut GENERIC_HOOKS
                    .last_mut()
                    .unwrap()
                    .as_mut()
                    .get_unchecked_mut()
                    .1,
                addr,
                closure_generic_hook_wrapper::<QT, S>,
                invalidate_block,
            );
            GENERIC_HOOKS
                .last_mut()
                .unwrap()
                .as_mut()
                .get_unchecked_mut()
                .0 = id;
            id
        }
    }

    pub fn edges(
        &self,
        generation_hook: Hook<
            fn(&mut Self, Option<&mut S>, src: GuestAddr, dest: GuestAddr) -> Option<u64>,
            Box<
                dyn for<'a> FnMut(
                    &'a mut Self,
                    Option<&'a mut S>,
                    GuestAddr,
                    GuestAddr,
                ) -> Option<u64>,
            >,
            extern "C" fn(*const (), src: GuestAddr, dest: GuestAddr) -> u64,
        >,
        execution_hook: Hook<
            fn(&mut Self, Option<&mut S>, id: u64),
            Box<dyn for<'a> FnMut(&'a mut Self, Option<&'a mut S>, u64)>,
            extern "C" fn(*const (), id: u64),
        >,
    ) -> EdgeHookId {
        unsafe {
            let gen = get_raw_hook!(
                generation_hook,
                edge_gen_hook_wrapper::<QT, S>,
                extern "C" fn(
                    &mut HookState<1, EdgeHookId>,
                    src: GuestAddr,
                    dest: GuestAddr,
                ) -> u64
            );
            let exec = get_raw_hook!(
                execution_hook,
                edge_0_exec_hook_wrapper::<QT, S>,
                extern "C" fn(&mut HookState<1, EdgeHookId>, id: u64)
            );
            EDGE_HOOKS.push(Box::pin(HookState {
                id: EdgeHookId(0),
                gen: hook_to_repr!(generation_hook),
                post_gen: HookRepr::Empty,
                execs: [hook_to_repr!(execution_hook)],
            }));
            let id = self.qemu.add_edge_hooks(
                EDGE_HOOKS.last_mut().unwrap().as_mut().get_unchecked_mut(),
                gen,
                exec,
            );
            EDGE_HOOKS
                .last_mut()
                .unwrap()
                .as_mut()
                .get_unchecked_mut()
                .id = id;
            id
        }
    }

    pub fn blocks(
        &self,
        generation_hook: Hook<
            fn(&mut Self, Option<&mut S>, pc: GuestAddr) -> Option<u64>,
            Box<dyn for<'a> FnMut(&'a mut Self, Option<&'a mut S>, GuestAddr) -> Option<u64>>,
            extern "C" fn(*const (), pc: GuestAddr) -> u64,
        >,
        post_generation_hook: Hook<
            fn(&mut Self, Option<&mut S>, pc: GuestAddr, block_length: GuestUsize),
            Box<dyn for<'a> FnMut(&'a mut Self, Option<&mut S>, GuestAddr, GuestUsize)>,
            extern "C" fn(*const (), pc: GuestAddr, block_length: GuestUsize),
        >,
        execution_hook: Hook<
            fn(&mut Self, Option<&mut S>, id: u64),
            Box<dyn for<'a> FnMut(&'a mut Self, Option<&'a mut S>, u64)>,
            extern "C" fn(*const (), id: u64),
        >,
    ) -> BlockHookId {
        unsafe {
            let gen = get_raw_hook!(
                generation_hook,
                block_gen_hook_wrapper::<QT, S>,
                extern "C" fn(&mut HookState<1, BlockHookId>, pc: GuestAddr) -> u64
            );
            let postgen = get_raw_hook!(
                post_generation_hook,
                block_post_gen_hook_wrapper::<QT, S>,
                extern "C" fn(
                    &mut HookState<1, BlockHookId>,
                    pc: GuestAddr,
                    block_length: GuestUsize,
                )
            );
            let exec = get_raw_hook!(
                execution_hook,
                block_0_exec_hook_wrapper::<QT, S>,
                extern "C" fn(&mut HookState<1, BlockHookId>, id: u64)
            );
            BLOCK_HOOKS.push(Box::pin(HookState {
                id: BlockHookId(0),
                gen: hook_to_repr!(generation_hook),
                post_gen: hook_to_repr!(post_generation_hook),
                execs: [hook_to_repr!(execution_hook)],
            }));
            let id = self.qemu.add_block_hooks(
                BLOCK_HOOKS.last_mut().unwrap().as_mut().get_unchecked_mut(),
                gen,
                postgen,
                exec,
            );
            BLOCK_HOOKS
                .last_mut()
                .unwrap()
                .as_mut()
                .get_unchecked_mut()
                .id = id;
            id
        }
    }

    #[allow(clippy::similar_names)]
    pub fn reads(
        &self,
        generation_hook: Hook<
            fn(
                &mut Self,
                Option<&mut S>,
                pc: GuestAddr,
                addr: *mut TCGTemp,
                info: MemAccessInfo,
            ) -> Option<u64>,
            Box<
                dyn for<'a> FnMut(
                    &'a mut Self,
                    Option<&'a mut S>,
                    GuestAddr,
                    *mut TCGTemp,
                    MemAccessInfo,
                ) -> Option<u64>,
            >,
            extern "C" fn(*const (), pc: GuestAddr, addr: *mut TCGTemp, info: MemAccessInfo) -> u64,
        >,
        execution_hook_1: Hook<
            fn(&mut Self, Option<&mut S>, id: u64, addr: GuestAddr),
            Box<dyn for<'a> FnMut(&'a mut Self, Option<&'a mut S>, u64, GuestAddr)>,
            extern "C" fn(*const (), id: u64, addr: GuestAddr),
        >,
        execution_hook_2: Hook<
            fn(&mut Self, Option<&mut S>, id: u64, addr: GuestAddr),
            Box<dyn for<'a> FnMut(&'a mut Self, Option<&'a mut S>, u64, GuestAddr)>,
            extern "C" fn(*const (), id: u64, addr: GuestAddr),
        >,
        execution_hook_4: Hook<
            fn(&mut Self, Option<&mut S>, id: u64, addr: GuestAddr),
            Box<dyn for<'a> FnMut(&'a mut Self, Option<&'a mut S>, u64, GuestAddr)>,
            extern "C" fn(*const (), id: u64, addr: GuestAddr),
        >,
        execution_hook_8: Hook<
            fn(&mut Self, Option<&mut S>, id: u64, addr: GuestAddr),
            Box<dyn for<'a> FnMut(&'a mut Self, Option<&'a mut S>, u64, GuestAddr)>,
            extern "C" fn(*const (), id: u64, addr: GuestAddr),
        >,
        execution_hook_n: Hook<
            fn(&mut Self, Option<&mut S>, id: u64, addr: GuestAddr, size: usize),
            Box<dyn for<'a> FnMut(&'a mut Self, Option<&'a mut S>, u64, GuestAddr, usize)>,
            extern "C" fn(*const (), id: u64, addr: GuestAddr, size: usize),
        >,
    ) -> ReadHookId {
        unsafe {
            let gen = get_raw_hook!(
                generation_hook,
                read_gen_hook_wrapper::<QT, S>,
                extern "C" fn(
                    &mut HookState<5, ReadHookId>,
                    pc: GuestAddr,
                    addr: *mut TCGTemp,
                    info: MemAccessInfo,
                ) -> u64
            );
            let exec1 = get_raw_hook!(
                execution_hook_1,
                read_0_exec_hook_wrapper::<QT, S>,
                extern "C" fn(&mut HookState<5, ReadHookId>, id: u64, addr: GuestAddr)
            );
            let exec2 = get_raw_hook!(
                execution_hook_2,
                read_1_exec_hook_wrapper::<QT, S>,
                extern "C" fn(&mut HookState<5, ReadHookId>, id: u64, addr: GuestAddr)
            );
            let exec4 = get_raw_hook!(
                execution_hook_4,
                read_2_exec_hook_wrapper::<QT, S>,
                extern "C" fn(&mut HookState<5, ReadHookId>, id: u64, addr: GuestAddr)
            );
            let exec8 = get_raw_hook!(
                execution_hook_8,
                read_3_exec_hook_wrapper::<QT, S>,
                extern "C" fn(&mut HookState<5, ReadHookId>, id: u64, addr: GuestAddr)
            );
            let execn = get_raw_hook!(
                execution_hook_n,
                read_4_exec_hook_wrapper::<QT, S>,
                extern "C" fn(&mut HookState<5, ReadHookId>, id: u64, addr: GuestAddr, size: usize)
            );
            READ_HOOKS.push(Box::pin(HookState {
                id: ReadHookId(0),
                gen: hook_to_repr!(generation_hook),
                post_gen: HookRepr::Empty,
                execs: [
                    hook_to_repr!(execution_hook_1),
                    hook_to_repr!(execution_hook_2),
                    hook_to_repr!(execution_hook_4),
                    hook_to_repr!(execution_hook_8),
                    hook_to_repr!(execution_hook_n),
                ],
            }));
            let id = self.qemu.add_read_hooks(
                READ_HOOKS.last_mut().unwrap().as_mut().get_unchecked_mut(),
                gen,
                exec1,
                exec2,
                exec4,
                exec8,
                execn,
            );
            READ_HOOKS
                .last_mut()
                .unwrap()
                .as_mut()
                .get_unchecked_mut()
                .id = id;
            id
        }
    }

    #[allow(clippy::similar_names)]
    pub fn writes(
        &self,
        generation_hook: Hook<
            fn(
                &mut Self,
                Option<&mut S>,
                pc: GuestAddr,
                addr: *mut TCGTemp,
                info: MemAccessInfo,
            ) -> Option<u64>,
            Box<
                dyn for<'a> FnMut(
                    &'a mut Self,
                    Option<&'a mut S>,
                    GuestAddr,
                    *mut TCGTemp,
                    MemAccessInfo,
                ) -> Option<u64>,
            >,
            extern "C" fn(*const (), pc: GuestAddr, addr: *mut TCGTemp, info: MemAccessInfo) -> u64,
        >,
        execution_hook_1: Hook<
            fn(&mut Self, Option<&mut S>, id: u64, addr: GuestAddr),
            Box<dyn for<'a> FnMut(&'a mut Self, Option<&'a mut S>, u64, GuestAddr)>,
            extern "C" fn(*const (), id: u64, addr: GuestAddr),
        >,
        execution_hook_2: Hook<
            fn(&mut Self, Option<&mut S>, id: u64, addr: GuestAddr),
            Box<dyn for<'a> FnMut(&'a mut Self, Option<&'a mut S>, u64, GuestAddr)>,
            extern "C" fn(*const (), id: u64, addr: GuestAddr),
        >,
        execution_hook_4: Hook<
            fn(&mut Self, Option<&mut S>, id: u64, addr: GuestAddr),
            Box<dyn for<'a> FnMut(&'a mut Self, Option<&'a mut S>, u64, GuestAddr)>,
            extern "C" fn(*const (), id: u64, addr: GuestAddr),
        >,
        execution_hook_8: Hook<
            fn(&mut Self, Option<&mut S>, id: u64, addr: GuestAddr),
            Box<dyn for<'a> FnMut(&'a mut Self, Option<&'a mut S>, u64, GuestAddr)>,
            extern "C" fn(*const (), id: u64, addr: GuestAddr),
        >,
        execution_hook_n: Hook<
            fn(&mut Self, Option<&mut S>, id: u64, addr: GuestAddr, size: usize),
            Box<dyn for<'a> FnMut(&'a mut Self, Option<&'a mut S>, u64, GuestAddr, usize)>,
            extern "C" fn(*const (), id: u64, addr: GuestAddr, size: usize),
        >,
    ) -> WriteHookId {
        unsafe {
            let gen = get_raw_hook!(
                generation_hook,
                write_gen_hook_wrapper::<QT, S>,
                extern "C" fn(
                    &mut HookState<5, WriteHookId>,
                    pc: GuestAddr,
                    addr: *mut TCGTemp,
                    info: MemAccessInfo,
                ) -> u64
            );
            let exec1 = get_raw_hook!(
                execution_hook_1,
                write_0_exec_hook_wrapper::<QT, S>,
                extern "C" fn(&mut HookState<5, WriteHookId>, id: u64, addr: GuestAddr)
            );
            let exec2 = get_raw_hook!(
                execution_hook_2,
                write_1_exec_hook_wrapper::<QT, S>,
                extern "C" fn(&mut HookState<5, WriteHookId>, id: u64, addr: GuestAddr)
            );
            let exec4 = get_raw_hook!(
                execution_hook_4,
                write_2_exec_hook_wrapper::<QT, S>,
                extern "C" fn(&mut HookState<5, WriteHookId>, id: u64, addr: GuestAddr)
            );
            let exec8 = get_raw_hook!(
                execution_hook_8,
                write_3_exec_hook_wrapper::<QT, S>,
                extern "C" fn(&mut HookState<5, WriteHookId>, id: u64, addr: GuestAddr)
            );
            let execn = get_raw_hook!(
                execution_hook_n,
                write_4_exec_hook_wrapper::<QT, S>,
                extern "C" fn(
                    &mut HookState<5, WriteHookId>,
                    id: u64,
                    addr: GuestAddr,
                    size: usize,
                )
            );
            WRITE_HOOKS.push(Box::pin(HookState {
                id: WriteHookId(0),
                gen: hook_to_repr!(generation_hook),
                post_gen: HookRepr::Empty,
                execs: [
                    hook_to_repr!(execution_hook_1),
                    hook_to_repr!(execution_hook_2),
                    hook_to_repr!(execution_hook_4),
                    hook_to_repr!(execution_hook_8),
                    hook_to_repr!(execution_hook_n),
                ],
            }));
            let id = self.qemu.add_write_hooks(
                WRITE_HOOKS.last_mut().unwrap().as_mut().get_unchecked_mut(),
                gen,
                exec1,
                exec2,
                exec4,
                exec8,
                execn,
            );
            WRITE_HOOKS
                .last_mut()
                .unwrap()
                .as_mut()
                .get_unchecked_mut()
                .id = id;
            id
        }
    }

    pub fn cmps(
        &self,
        generation_hook: Hook<
            fn(&mut Self, Option<&mut S>, pc: GuestAddr, size: usize) -> Option<u64>,
            Box<
                dyn for<'a> FnMut(&'a mut Self, Option<&'a mut S>, GuestAddr, usize) -> Option<u64>,
            >,
            extern "C" fn(*const (), pc: GuestAddr, size: usize) -> u64,
        >,
        execution_hook_1: Hook<
            fn(&mut Self, Option<&mut S>, id: u64, v0: u8, v1: u8),
            Box<dyn for<'a> FnMut(&'a mut Self, Option<&'a mut S>, u64, u8, u8)>,
            extern "C" fn(*const (), id: u64, v0: u8, v1: u8),
        >,
        execution_hook_2: Hook<
            fn(&mut Self, Option<&mut S>, id: u64, v0: u16, v1: u16),
            Box<dyn for<'a> FnMut(&'a mut Self, Option<&'a mut S>, u64, u16, u16)>,
            extern "C" fn(*const (), id: u64, v0: u16, v1: u16),
        >,
        execution_hook_4: Hook<
            fn(&mut Self, Option<&mut S>, id: u64, v0: u32, v1: u32),
            Box<dyn for<'a> FnMut(&'a mut Self, Option<&'a mut S>, u64, u32, u32)>,
            extern "C" fn(*const (), id: u64, v0: u32, v1: u32),
        >,
        execution_hook_8: Hook<
            fn(&mut Self, Option<&mut S>, id: u64, v0: u64, v1: u64),
            Box<dyn for<'a> FnMut(&'a mut Self, Option<&'a mut S>, u64, u64, u64)>,
            extern "C" fn(*const (), id: u64, v0: u64, v1: u64),
        >,
    ) -> CmpHookId {
        unsafe {
            let gen = get_raw_hook!(
                generation_hook,
                cmp_gen_hook_wrapper::<QT, S>,
                extern "C" fn(&mut HookState<4, CmpHookId>, pc: GuestAddr, size: usize) -> u64
            );
            let exec1 = get_raw_hook!(
                execution_hook_1,
                cmp_0_exec_hook_wrapper::<QT, S>,
                extern "C" fn(&mut HookState<4, CmpHookId>, id: u64, v0: u8, v1: u8)
            );
            let exec2 = get_raw_hook!(
                execution_hook_2,
                cmp_1_exec_hook_wrapper::<QT, S>,
                extern "C" fn(&mut HookState<4, CmpHookId>, id: u64, v0: u16, v1: u16)
            );
            let exec4 = get_raw_hook!(
                execution_hook_4,
                cmp_2_exec_hook_wrapper::<QT, S>,
                extern "C" fn(&mut HookState<4, CmpHookId>, id: u64, v0: u32, v1: u32)
            );
            let exec8 = get_raw_hook!(
                execution_hook_8,
                cmp_3_exec_hook_wrapper::<QT, S>,
                extern "C" fn(&mut HookState<4, CmpHookId>, id: u64, v0: u64, v1: u64)
            );
            CMP_HOOKS.push(Box::pin(HookState {
                id: CmpHookId(0),
                gen: hook_to_repr!(generation_hook),
                post_gen: HookRepr::Empty,
                execs: [
                    hook_to_repr!(execution_hook_1),
                    hook_to_repr!(execution_hook_2),
                    hook_to_repr!(execution_hook_4),
                    hook_to_repr!(execution_hook_8),
                ],
            }));
            let id = self.qemu.add_cmp_hooks(
                CMP_HOOKS.last_mut().unwrap().as_mut().get_unchecked_mut(),
                gen,
                exec1,
                exec2,
                exec4,
                exec8,
            );
            CMP_HOOKS
                .last_mut()
                .unwrap()
                .as_mut()
                .get_unchecked_mut()
                .id = id;
            id
        }
    }

    pub fn backdoor(
        &self,
        hook: Hook<
            fn(&mut Self, Option<&mut S>, cpu: CPUArchStatePtr, GuestAddr),
            Box<dyn for<'a> FnMut(&'a mut Self, Option<&'a mut S>, GuestAddr)>,
            extern "C" fn(*const (), cpu: CPUArchStatePtr, pc: GuestAddr),
        >,
    ) -> BackdoorHookId {
        match hook {
            Hook::Function(f) => self.backdoor_function(f),
            Hook::Closure(c) => self.backdoor_closure(c),
            Hook::Raw(r) => {
                let z: *const () = ptr::null::<()>();
                self.qemu.add_backdoor_hook(z, r)
            }
            Hook::Empty => BackdoorHookId(0), // TODO error type
        }
    }

    pub fn backdoor_function(
        &self,
        hook: fn(&mut Self, Option<&mut S>, cpu: CPUArchStatePtr, pc: GuestAddr),
    ) -> BackdoorHookId {
        unsafe {
            self.qemu
                .add_backdoor_hook(transmute(hook), func_backdoor_hook_wrapper::<QT, S>)
        }
    }

    pub fn backdoor_closure(
        &self,
        hook: Box<dyn for<'a> FnMut(&'a mut Self, Option<&'a mut S>, GuestAddr)>,
    ) -> BackdoorHookId {
        unsafe {
            let fat: FatPtr = transmute(hook);
            BACKDOOR_HOOKS.push(Box::pin((BackdoorHookId(0), fat)));
            let id = self.qemu.add_backdoor_hook(
                &mut BACKDOOR_HOOKS
                    .last_mut()
                    .unwrap()
                    .as_mut()
                    .get_unchecked_mut()
                    .1,
                closure_backdoor_hook_wrapper::<QT, S>,
            );
            BACKDOOR_HOOKS
                .last_mut()
                .unwrap()
                .as_mut()
                .get_unchecked_mut()
                .0 = id;
            id
        }
    }

    #[cfg(emulation_mode = "usermode")]
    #[allow(clippy::type_complexity)]
    pub fn syscalls(
        &self,
        hook: Hook<
            fn(
                &mut Self,
                Option<&mut S>,
                sys_num: i32,
                a0: GuestAddr,
                a1: GuestAddr,
                a2: GuestAddr,
                a3: GuestAddr,
                a4: GuestAddr,
                a5: GuestAddr,
                a6: GuestAddr,
                a7: GuestAddr,
            ) -> SyscallHookResult,
            Box<
                dyn for<'a> FnMut(
                    &'a mut Self,
                    Option<&'a mut S>,
                    i32,
                    GuestAddr,
                    GuestAddr,
                    GuestAddr,
                    GuestAddr,
                    GuestAddr,
                    GuestAddr,
                    GuestAddr,
                    GuestAddr,
                ) -> SyscallHookResult,
            >,
            extern "C" fn(
                *const (),
                i32,
                GuestAddr,
                GuestAddr,
                GuestAddr,
                GuestAddr,
                GuestAddr,
                GuestAddr,
                GuestAddr,
                GuestAddr,
            ) -> SyscallHookResult,
        >,
    ) -> PreSyscallHookId {
        match hook {
            Hook::Function(f) => self.syscalls_function(f),
            Hook::Closure(c) => self.syscalls_closure(c),
            Hook::Raw(r) => {
                let z: *const () = ptr::null::<()>();
                self.qemu.add_pre_syscall_hook(z, r)
            }
            Hook::Empty => PreSyscallHookId(0), // TODO error type
        }
    }

    #[cfg(emulation_mode = "usermode")]
    #[allow(clippy::type_complexity)]
    pub fn syscalls_function(
        &self,
        hook: fn(
            &mut Self,
            Option<&mut S>,
            sys_num: i32,
            a0: GuestAddr,
            a1: GuestAddr,
            a2: GuestAddr,
            a3: GuestAddr,
            a4: GuestAddr,
            a5: GuestAddr,
            a6: GuestAddr,
            a7: GuestAddr,
        ) -> SyscallHookResult,
    ) -> PreSyscallHookId {
        unsafe {
            self.qemu
                .add_pre_syscall_hook(transmute(hook), func_pre_syscall_hook_wrapper::<QT, S>)
        }
    }

    #[cfg(emulation_mode = "usermode")]
    #[allow(clippy::type_complexity)]
    pub fn syscalls_closure(
        &self,
        hook: Box<
            dyn for<'a> FnMut(
                &'a mut Self,
                Option<&'a mut S>,
                i32,
                GuestAddr,
                GuestAddr,
                GuestAddr,
                GuestAddr,
                GuestAddr,
                GuestAddr,
                GuestAddr,
                GuestAddr,
            ) -> SyscallHookResult,
        >,
    ) -> PreSyscallHookId {
        unsafe {
            let fat: FatPtr = transmute(hook);
            PRE_SYSCALL_HOOKS.push(Box::pin((PreSyscallHookId(0), fat)));
            let id = self.qemu.add_pre_syscall_hook(
                &mut PRE_SYSCALL_HOOKS
                    .last_mut()
                    .unwrap()
                    .as_mut()
                    .get_unchecked_mut()
                    .1,
                closure_pre_syscall_hook_wrapper::<QT, S>,
            );
            PRE_SYSCALL_HOOKS
                .last_mut()
                .unwrap()
                .as_mut()
                .get_unchecked_mut()
                .0 = id;
            id
        }
    }

    #[cfg(emulation_mode = "usermode")]
    #[allow(clippy::type_complexity)]
    pub fn after_syscalls(
        &self,
        hook: Hook<
            fn(
                &mut Self,
                Option<&mut S>,
                res: GuestAddr,
                sys_num: i32,
                a0: GuestAddr,
                a1: GuestAddr,
                a2: GuestAddr,
                a3: GuestAddr,
                a4: GuestAddr,
                a5: GuestAddr,
                a6: GuestAddr,
                a7: GuestAddr,
            ) -> GuestAddr,
            Box<
                dyn for<'a> FnMut(
                    &'a mut Self,
                    Option<&mut S>,
                    GuestAddr,
                    i32,
                    GuestAddr,
                    GuestAddr,
                    GuestAddr,
                    GuestAddr,
                    GuestAddr,
                    GuestAddr,
                    GuestAddr,
                    GuestAddr,
                ) -> GuestAddr,
            >,
            extern "C" fn(
                *const (),
                GuestAddr,
                i32,
                GuestAddr,
                GuestAddr,
                GuestAddr,
                GuestAddr,
                GuestAddr,
                GuestAddr,
                GuestAddr,
                GuestAddr,
            ) -> GuestAddr,
        >,
    ) -> PostSyscallHookId {
        match hook {
            Hook::Function(f) => self.after_syscalls_function(f),
            Hook::Closure(c) => self.after_syscalls_closure(c),
            Hook::Raw(r) => {
                let z: *const () = ptr::null::<()>();
                self.qemu.add_post_syscall_hook(z, r)
            }
            Hook::Empty => PostSyscallHookId(0), // TODO error type
        }
    }

    #[cfg(emulation_mode = "usermode")]
    #[allow(clippy::type_complexity)]
    pub fn after_syscalls_function(
        &self,
        hook: fn(
            &mut Self,
            Option<&mut S>,
            res: GuestAddr,
            sys_num: i32,
            a0: GuestAddr,
            a1: GuestAddr,
            a2: GuestAddr,
            a3: GuestAddr,
            a4: GuestAddr,
            a5: GuestAddr,
            a6: GuestAddr,
            a7: GuestAddr,
        ) -> GuestAddr,
    ) -> PostSyscallHookId {
        unsafe {
            self.qemu
                .add_post_syscall_hook(transmute(hook), func_post_syscall_hook_wrapper::<QT, S>)
        }
    }

    #[cfg(emulation_mode = "usermode")]
    #[allow(clippy::type_complexity)]
    pub fn after_syscalls_closure(
        &self,
        hook: Box<
            dyn for<'a> FnMut(
                &'a mut Self,
                Option<&mut S>,
                GuestAddr,
                i32,
                GuestAddr,
                GuestAddr,
                GuestAddr,
                GuestAddr,
                GuestAddr,
                GuestAddr,
                GuestAddr,
                GuestAddr,
            ) -> GuestAddr,
        >,
    ) -> PostSyscallHookId {
        unsafe {
            let fat: FatPtr = transmute(hook);
            POST_SYSCALL_HOOKS.push(Box::pin((PostSyscallHookId(0), fat)));
            let id = self.qemu.add_post_syscall_hook(
                &mut POST_SYSCALL_HOOKS
                    .last_mut()
                    .unwrap()
                    .as_mut()
                    .get_unchecked_mut()
                    .1,
                closure_post_syscall_hook_wrapper::<QT, S>,
            );
            POST_SYSCALL_HOOKS
                .last_mut()
                .unwrap()
                .as_mut()
                .get_unchecked_mut()
                .0 = id;
            id
        }
    }

    #[cfg(emulation_mode = "usermode")]
    pub fn thread_creation(
        &self,
        hook: Hook<
            fn(&mut Self, Option<&mut S>, tid: u32) -> bool,
            Box<dyn for<'a> FnMut(&'a mut Self, Option<&'a mut S>, u32) -> bool>,
            extern "C" fn(*const (), tid: u32) -> bool,
        >,
    ) -> NewThreadHookId {
        match hook {
            Hook::Function(f) => self.thread_creation_function(f),
            Hook::Closure(c) => self.thread_creation_closure(c),
            Hook::Raw(r) => {
                let z: *const () = ptr::null::<()>();
                self.qemu.add_new_thread_hook(z, r)
            }
            Hook::Empty => NewThreadHookId(0), // TODO error type
        }
    }

    #[cfg(emulation_mode = "usermode")]
    pub fn thread_creation_function(
        &self,
        hook: fn(&mut Self, Option<&mut S>, tid: u32) -> bool,
    ) -> NewThreadHookId {
        unsafe {
            self.qemu
                .add_new_thread_hook(transmute(hook), func_new_thread_hook_wrapper::<QT, S>)
        }
    }

    #[cfg(emulation_mode = "usermode")]
    pub fn thread_creation_closure(
        &self,
        hook: Box<dyn for<'a> FnMut(&'a mut Self, Option<&'a mut S>, u32) -> bool>,
    ) -> NewThreadHookId {
        unsafe {
            let fat: FatPtr = transmute(hook);
            NEW_THREAD_HOOKS.push(Box::pin((NewThreadHookId(0), fat)));
            let id = self.qemu.add_new_thread_hook(
                &mut NEW_THREAD_HOOKS
                    .last_mut()
                    .unwrap()
                    .as_mut()
                    .get_unchecked_mut()
                    .1,
                closure_new_thread_hook_wrapper::<QT, S>,
            );
            NEW_THREAD_HOOKS
                .last_mut()
                .unwrap()
                .as_mut()
                .get_unchecked_mut()
                .0 = id;
            id
        }
    }

    #[cfg(emulation_mode = "usermode")]
    pub fn crash_function(&self, hook: fn(&mut Self, target_signal: i32)) {
        unsafe {
            self.qemu.set_crash_hook(crash_hook_wrapper::<QT, S>);
            CRASH_HOOKS.push(HookRepr::Function(hook as *const libc::c_void));
        }
    }

    #[cfg(emulation_mode = "usermode")]
    pub fn crash_closure(&self, hook: Box<dyn FnMut(&mut Self, i32)>) {
        unsafe {
            self.qemu.set_crash_hook(crash_hook_wrapper::<QT, S>);
            CRASH_HOOKS.push(HookRepr::Closure(transmute(hook)));
        }
    }
}<|MERGE_RESOLUTION|>--- conflicted
+++ resolved
@@ -21,13 +21,8 @@
 
 pub use crate::qemu::SyscallHookResult;
 use crate::{
-<<<<<<< HEAD
-    emu::{MemAccessInfo, Qemu, SKIP_EXEC_HOOK},
-    helpers::QemuHelperTuple,
-=======
     helpers::QemuHelperTuple,
     qemu::{MemAccessInfo, Qemu, SKIP_EXEC_HOOK},
->>>>>>> 7c9ac6d4
     sys::TCGTemp,
     BackdoorHookId, BlockHookId, CmpHookId, EdgeHookId, HookId, InstructionHookId, ReadHookId,
     WriteHookId,
