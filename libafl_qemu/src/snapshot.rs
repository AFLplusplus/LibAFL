--- conflicted
+++ resolved
@@ -358,14 +358,8 @@
                     h.add_mapped(result as GuestAddr, a1 as usize, Some(prot));
                 }
             } else if i64::from(sys_num) == SYS_mremap {
-<<<<<<< HEAD
-                let h = hooks
-                    .helpers_mut()
-                    .match_first_type_mut::<QemuSnapshotHelper>()
-                    .unwrap();
-=======
+
                 let h = hooks.match_helper_mut::<QemuSnapshotHelper>().unwrap();
->>>>>>> 90f0f06e
                 h.add_mapped(result as GuestAddr, a2 as usize, None);
             } else if i64::from(sys_num) == SYS_mprotect {
                 if let Ok(prot) = MmapPerms::try_from(a2 as i32) {
