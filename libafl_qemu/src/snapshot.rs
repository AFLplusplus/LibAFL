use std::{
    cell::UnsafeCell,
    collections::{HashMap, HashSet},
    sync::Mutex,
};

use libafl::{inputs::UsesInput, state::HasMetadata};
use meminterval::{Interval, IntervalTree};
use thread_local::ThreadLocal;

#[cfg(any(cpu_target = "arm", cpu_target = "i386", cpu_target = "mips"))]
use crate::SYS_fstatat64;
#[cfg(not(cpu_target = "arm"))]
use crate::SYS_mmap;
#[cfg(any(cpu_target = "arm", cpu_target = "mips"))]
use crate::SYS_mmap2;
#[cfg(not(any(
    cpu_target = "arm",
    cpu_target = "mips",
    cpu_target = "i386",
    cpu_target = "ppc"
)))]
use crate::SYS_newfstatat;
use crate::{
    asan::QemuAsanHelper,
    emu::{Emulator, MmapPerms, SyscallHookResult},
    helper::{QemuHelper, QemuHelperTuple},
    hooks::{Hook, QemuHooks},
    GuestAddr, IsEmuExitHandler, NopEmuExitHandler, SYS_fstat, SYS_fstatfs, SYS_futex,
    SYS_getrandom, SYS_mprotect, SYS_mremap, SYS_munmap, SYS_pread64, SYS_read, SYS_readlinkat,
    SYS_statfs,
};

// TODO use the functions provided by Emulator
pub const SNAPSHOT_PAGE_SIZE: usize = 4096;
pub const SNAPSHOT_PAGE_MASK: GuestAddr = !(SNAPSHOT_PAGE_SIZE as GuestAddr - 1);

pub type StopExecutionCallback =
    Box<dyn FnMut(&mut QemuSnapshotHelper, &Emulator<NopEmuExitHandler>)>;

#[derive(Debug)]
pub struct SnapshotPageInfo {
    pub addr: GuestAddr,
    pub perms: MmapPerms,
    pub private: bool,
    pub data: Option<Box<[u8; SNAPSHOT_PAGE_SIZE]>>,
}

#[derive(Default, Debug)]
pub struct SnapshotAccessInfo {
    pub access_cache: [GuestAddr; 4],
    pub access_cache_idx: usize,
    pub dirty: HashSet<GuestAddr>,
}

impl SnapshotAccessInfo {
    pub fn clear(&mut self) {
        self.access_cache_idx = 0;
        self.access_cache = [GuestAddr::MAX; 4];
        self.dirty.clear();
    }
}

#[derive(Clone, Default, Debug)]
pub struct MemoryRegionInfo {
    pub perms: Option<MmapPerms>,
    pub changed: bool,
}

#[derive(Clone, Default, Debug)]
pub struct MappingInfo {
    pub tree: IntervalTree<GuestAddr, MemoryRegionInfo>,
    pub size: usize,
}

pub struct QemuSnapshotHelper {
    pub accesses: ThreadLocal<UnsafeCell<SnapshotAccessInfo>>,
    pub maps: MappingInfo,
    pub new_maps: Mutex<MappingInfo>,
    pub pages: HashMap<GuestAddr, SnapshotPageInfo>,
    pub brk: GuestAddr,
    pub mmap_start: GuestAddr,
    pub mmap_limit: usize,
    pub stop_execution: Option<StopExecutionCallback>,
    pub empty: bool,
    pub accurate_unmap: bool,
}

impl core::fmt::Debug for QemuSnapshotHelper {
    fn fmt(&self, f: &mut core::fmt::Formatter<'_>) -> core::fmt::Result {
        f.debug_struct("QemuSnapshotHelper")
            .field("accesses", &self.accesses)
            .field("new_maps", &self.new_maps)
            .field("pages", &self.pages)
            .field("brk", &self.brk)
            .field("mmap_start", &self.mmap_start)
            .field("mmap_limit", &self.mmap_limit)
            .field("empty", &self.empty)
            .finish_non_exhaustive()
    }
}

impl QemuSnapshotHelper {
    #[must_use]
    pub fn new() -> Self {
        Self {
            accesses: ThreadLocal::new(),
            maps: MappingInfo::default(),
            new_maps: Mutex::new(MappingInfo::default()),
            pages: HashMap::default(),
            brk: 0,
            mmap_start: 0,
            mmap_limit: 0,
            stop_execution: None,
            empty: true,
            accurate_unmap: false,
        }
    }

    #[must_use]
    pub fn with_mmap_limit(mmap_limit: usize, stop_execution: StopExecutionCallback) -> Self {
        Self {
            accesses: ThreadLocal::new(),
            maps: MappingInfo::default(),
            new_maps: Mutex::new(MappingInfo::default()),
            pages: HashMap::default(),
            brk: 0,
            mmap_start: 0,
            mmap_limit,
            stop_execution: Some(stop_execution),
            empty: true,
            accurate_unmap: false,
        }
    }

    pub fn use_accurate_unmapping(&mut self) {
        self.accurate_unmap = true;
    }

    #[allow(clippy::uninit_assumed_init)]
    pub fn snapshot<E>(&mut self, emulator: &Emulator<E>)
    where
        E: IsEmuExitHandler,
    {
        self.brk = emulator.get_brk();
        self.mmap_start = emulator.get_mmap_start();
        self.pages.clear();
        for map in emulator.mappings() {
            let mut addr = map.start();
            while addr < map.end() {
                let mut info = SnapshotPageInfo {
                    addr,
                    perms: map.flags(),
                    private: map.is_priv(),
                    data: None,
                };
                if map.flags().is_r() {
                    // TODO not just for R pages
                    unsafe {
                        info.data = Some(Box::new(core::mem::zeroed()));
                        emulator.read_mem(addr, &mut info.data.as_mut().unwrap()[..]);
                    }
                }
                self.pages.insert(addr, info);
                addr += SNAPSHOT_PAGE_SIZE as GuestAddr;
            }

            self.maps.tree.insert(
                map.start()..map.end(),
                MemoryRegionInfo {
                    perms: Some(map.flags()),
                    changed: false,
                },
            );
            self.maps.size += (map.end() - map.start()) as usize;
        }
        self.empty = false;
        *self.new_maps.lock().unwrap() = self.maps.clone();
    }

    pub fn page_access(&mut self, page: GuestAddr) {
        unsafe {
            let acc = self.accesses.get_or_default().get();
            if (*acc).access_cache[0] == page
                || (*acc).access_cache[1] == page
                || (*acc).access_cache[2] == page
                || (*acc).access_cache[3] == page
            {
                return;
            }
            let idx = (*acc).access_cache_idx;
            (*acc).access_cache[idx] = page;
            (*acc).access_cache_idx = (idx + 1) & 3;
            (*acc).dirty.insert(page);
        }
    }

    pub fn page_access_no_cache(&self, page: GuestAddr) {
        unsafe {
            let acc = self.accesses.get_or_default().get();
            (*acc).dirty.insert(page);
        }
    }

    pub fn access(&mut self, addr: GuestAddr, size: usize) {
        // ASSUMPTION: the access can only cross 2 pages
        debug_assert!(size > 0);
        let page = addr & SNAPSHOT_PAGE_MASK;
        self.page_access(page);
        let second_page = (addr + size as GuestAddr - 1) & SNAPSHOT_PAGE_MASK;
        if page != second_page {
            self.page_access(second_page);
        }
    }

    pub fn reset<E>(&mut self, emulator: &Emulator<E>)
    where
        E: IsEmuExitHandler,
    {
        {
            let new_maps = self.new_maps.get_mut().unwrap();

            for acc in &mut self.accesses {
                unsafe { &mut (*acc.get()) }.dirty.retain(|page| {
                    if let Some(info) = self.pages.get_mut(page) {
                        // TODO avoid duplicated memcpy
                        if let Some(data) = info.data.as_ref() {
                            // Change segment perms to RW if not writeable in current mapping
                            let mut found = false;
                            for entry in new_maps
                                .tree
                                .query_mut(*page..(page + SNAPSHOT_PAGE_SIZE as GuestAddr))
                            {
                                if !entry.value.perms.unwrap_or(MmapPerms::None).is_w() {
                                    drop(emulator.mprotect(
                                        entry.interval.start,
                                        (entry.interval.end - entry.interval.start) as usize,
                                        MmapPerms::ReadWrite,
                                    ));
                                    entry.value.changed = true;
                                    entry.value.perms = Some(MmapPerms::ReadWrite);
                                }
                                found = true;
                            }

                            if !found {
                                return true; // Restore later
                            }

                            unsafe { emulator.write_mem(*page, &data[..]) };
                        } else {
                            panic!("Cannot restored a dirty but unsaved page");
                        }
                    }
                    false
                });
            }
        }

        self.reset_maps(emulator);

        // This one is after that we remapped potential regions mapped at snapshot time but unmapped during execution
        for acc in &mut self.accesses {
            for page in unsafe { &(*acc.get()).dirty } {
                for entry in self
                    .maps
                    .tree
                    .query_mut(*page..(page + SNAPSHOT_PAGE_SIZE as GuestAddr))
                {
                    if !entry.value.perms.unwrap_or(MmapPerms::None).is_w() && !entry.value.changed
                    {
                        drop(emulator.mprotect(
                            entry.interval.start,
                            (entry.interval.end - entry.interval.start) as usize,
                            MmapPerms::ReadWrite,
                        ));
                        entry.value.changed = true;
                    }
                }

                if let Some(info) = self.pages.get_mut(page) {
                    // TODO avoid duplicated memcpy
                    if let Some(data) = info.data.as_ref() {
                        unsafe { emulator.write_mem(*page, &data[..]) };
                    } else {
                        panic!("Cannot restored a dirty but unsaved page");
                    }
                }
            }
            unsafe { (*acc.get()).clear() };
        }

        for entry in self.maps.tree.query_mut(0..GuestAddr::MAX) {
            if entry.value.changed {
                drop(emulator.mprotect(
                    entry.interval.start,
                    (entry.interval.end - entry.interval.start) as usize,
                    entry.value.perms.unwrap(),
                ));
                entry.value.changed = false;
            }
        }

        emulator.set_brk(self.brk);
        emulator.set_mmap_start(self.mmap_start);
    }

    pub fn is_unmap_allowed(&mut self, start: GuestAddr, mut size: usize) -> bool {
        if size % SNAPSHOT_PAGE_SIZE != 0 {
            size = size + (SNAPSHOT_PAGE_SIZE - size % SNAPSHOT_PAGE_SIZE);
        }
        self.maps
            .tree
            .query(start..(start + (size as GuestAddr)))
            .next()
            .is_none()
    }

    pub fn add_mapped(&mut self, start: GuestAddr, mut size: usize, perms: Option<MmapPerms>) {
        if size == 0 {
            return;
        }

        let total_size = {
            if size % SNAPSHOT_PAGE_SIZE != 0 {
                size = size + (SNAPSHOT_PAGE_SIZE - size % SNAPSHOT_PAGE_SIZE);
            }
            let mut mapping = self.new_maps.lock().unwrap();
            mapping.tree.insert(
                start..(start + (size as GuestAddr)),
                MemoryRegionInfo {
                    perms,
                    changed: true,
                },
            );
            mapping.size += size;
            mapping.size
        };

        if self.mmap_limit != 0 && total_size > self.mmap_limit {
            let mut cb = self.stop_execution.take().unwrap();
<<<<<<< HEAD
            let emu = Emulator::<NopEmuExitHandler>::new_empty();
            cb(self, &emu);
=======
            let emu = Emulator::get().unwrap();
            (cb)(self, &emu);
>>>>>>> a07563de
            self.stop_execution = Some(cb);
        }
    }

    pub fn change_mapped(&mut self, start: GuestAddr, mut size: usize, perms: Option<MmapPerms>) {
        if size % SNAPSHOT_PAGE_SIZE != 0 {
            size = size + (SNAPSHOT_PAGE_SIZE - size % SNAPSHOT_PAGE_SIZE);
        }
        let mut mapping = self.new_maps.lock().unwrap();

        let interval = Interval::new(start, start + (size as GuestAddr));
        let mut found = vec![]; //  TODO optimize
        for entry in mapping.tree.query(interval) {
            found.push((*entry.interval, entry.value.perms));
        }

        for (i, perms) in found {
            let overlap = i.intersect(&interval).unwrap();

            mapping.tree.delete(i);

            if i.start < overlap.start {
                mapping.tree.insert(
                    i.start..overlap.start,
                    MemoryRegionInfo {
                        perms,
                        changed: true,
                    },
                );
            }
            if i.end > overlap.end {
                mapping.tree.insert(
                    overlap.end..i.end,
                    MemoryRegionInfo {
                        perms,
                        changed: true,
                    },
                );
            }
        }

        mapping.tree.insert(
            interval,
            MemoryRegionInfo {
                perms,
                changed: true,
            },
        );
    }

    pub fn remove_mapped(&mut self, start: GuestAddr, mut size: usize) {
        if size % SNAPSHOT_PAGE_SIZE != 0 {
            size = size + (SNAPSHOT_PAGE_SIZE - size % SNAPSHOT_PAGE_SIZE);
        }

        let mut mapping = self.new_maps.lock().unwrap();

        let interval = Interval::new(start, start + (size as GuestAddr));
        let mut found = vec![]; //  TODO optimize
        for entry in mapping.tree.query(interval) {
            found.push((*entry.interval, entry.value.perms));
        }

        for (i, perms) in found {
            let overlap = i.intersect(&interval).unwrap();

            mapping.tree.delete(i);
            for page in (i.start..i.end).step_by(SNAPSHOT_PAGE_SIZE) {
                self.page_access_no_cache(page);
            }

            if i.start < overlap.start {
                mapping.tree.insert(
                    i.start..overlap.start,
                    MemoryRegionInfo {
                        perms,
                        changed: true,
                    },
                );
            }
            if i.end > overlap.end {
                mapping.tree.insert(
                    overlap.end..i.end,
                    MemoryRegionInfo {
                        perms,
                        changed: true,
                    },
                );
            }
        }
    }

    pub fn reset_maps<E>(&mut self, emulator: &Emulator<E>)
    where
        E: IsEmuExitHandler,
    {
        let new_maps = self.new_maps.get_mut().unwrap();

        for entry in self.maps.tree.query(0..GuestAddr::MAX) {
            let mut found = vec![]; //  TODO optimize
            for overlap in new_maps.tree.query(*entry.interval) {
                found.push((
                    *overlap.interval,
                    overlap.value.changed,
                    overlap.value.perms,
                ));
            }

            if found.is_empty() {
                //panic!("A pre-snapshot memory region was unmapped");
                drop(emulator.map_fixed(
                    entry.interval.start,
                    (entry.interval.end - entry.interval.start) as usize,
                    entry.value.perms.unwrap(),
                ));
            } else if found.len() == 1 && found[0].0 == *entry.interval {
                if found[0].1 && found[0].2 != entry.value.perms {
                    drop(emulator.mprotect(
                        entry.interval.start,
                        (entry.interval.end - entry.interval.start) as usize,
                        entry.value.perms.unwrap(),
                    ));
                }
            } else {
                //  TODO check for holes
                drop(emulator.mprotect(
                    entry.interval.start,
                    (entry.interval.end - entry.interval.start) as usize,
                    entry.value.perms.unwrap(),
                ));
            }

            for (i, _, _) in found {
                new_maps.tree.delete(i);
            }
        }

        for entry in new_maps.tree.query(0..GuestAddr::MAX) {
            drop(emulator.unmap(
                entry.interval.start,
                (entry.interval.end - entry.interval.start) as usize,
            ));
        }

        *new_maps = self.maps.clone();
    }
}

impl Default for QemuSnapshotHelper {
    fn default() -> Self {
        Self::new()
    }
}

impl<S, E> QemuHelper<S, E> for QemuSnapshotHelper
where
    S: UsesInput + HasMetadata,
    E: IsEmuExitHandler,
{
    fn first_exec<QT>(&self, hooks: &QemuHooks<QT, S, E>)
    where
        QT: QemuHelperTuple<S, E>,
    {
        if hooks.match_helper::<QemuAsanHelper>().is_none() {
            // The ASan helper, if present, will call the tracer hook for the snapshot helper as opt
            hooks.writes(
                Hook::Empty,
                Hook::Function(trace_write1_snapshot::<QT, S, E>),
                Hook::Function(trace_write2_snapshot::<QT, S, E>),
                Hook::Function(trace_write4_snapshot::<QT, S, E>),
                Hook::Function(trace_write8_snapshot::<QT, S, E>),
                Hook::Function(trace_write_n_snapshot::<QT, S, E>),
            );
        }

        if !self.accurate_unmap {
            hooks.syscalls(Hook::Function(filter_mmap_snapshot::<QT, S, E>));
        }
        hooks.after_syscalls(Hook::Function(trace_mmap_snapshot::<QT, S, E>));
    }

    fn pre_exec(&mut self, emulator: &Emulator<E>, _input: &S::Input) {
        if self.empty {
            self.snapshot(emulator);
        } else {
            self.reset(emulator);
        }
    }
}

pub fn trace_write1_snapshot<QT, S, E>(
    hooks: &mut QemuHooks<QT, S, E>,
    _state: Option<&mut S>,
    _id: u64,
    addr: GuestAddr,
) where
    S: UsesInput,
    QT: QemuHelperTuple<S, E>,
    E: IsEmuExitHandler,
{
    let h = hooks.match_helper_mut::<QemuSnapshotHelper>().unwrap();
    h.access(addr, 1);
}

pub fn trace_write2_snapshot<QT, S, E>(
    hooks: &mut QemuHooks<QT, S, E>,
    _state: Option<&mut S>,
    _id: u64,
    addr: GuestAddr,
) where
    S: UsesInput,
    QT: QemuHelperTuple<S, E>,
    E: IsEmuExitHandler,
{
    let h = hooks.match_helper_mut::<QemuSnapshotHelper>().unwrap();
    h.access(addr, 2);
}

pub fn trace_write4_snapshot<QT, S, E>(
    hooks: &mut QemuHooks<QT, S, E>,
    _state: Option<&mut S>,
    _id: u64,
    addr: GuestAddr,
) where
    S: UsesInput,
    QT: QemuHelperTuple<S, E>,
    E: IsEmuExitHandler,
{
    let h = hooks.match_helper_mut::<QemuSnapshotHelper>().unwrap();
    h.access(addr, 4);
}

pub fn trace_write8_snapshot<QT, S, E>(
    hooks: &mut QemuHooks<QT, S, E>,
    _state: Option<&mut S>,
    _id: u64,
    addr: GuestAddr,
) where
    S: UsesInput,
    QT: QemuHelperTuple<S, E>,
    E: IsEmuExitHandler,
{
    let h = hooks.match_helper_mut::<QemuSnapshotHelper>().unwrap();
    h.access(addr, 8);
}

pub fn trace_write_n_snapshot<QT, S, E>(
    hooks: &mut QemuHooks<QT, S, E>,
    _state: Option<&mut S>,
    _id: u64,
    addr: GuestAddr,
    size: usize,
) where
    S: UsesInput,
    QT: QemuHelperTuple<S, E>,
    E: IsEmuExitHandler,
{
    let h = hooks.match_helper_mut::<QemuSnapshotHelper>().unwrap();
    h.access(addr, size);
}

#[allow(clippy::too_many_arguments)]
#[allow(non_upper_case_globals)]
pub fn filter_mmap_snapshot<QT, S, E>(
    hooks: &mut QemuHooks<QT, S, E>,
    _state: Option<&mut S>,
    sys_num: i32,
    a0: GuestAddr,
    a1: GuestAddr,
    _a2: GuestAddr,
    _a3: GuestAddr,
    _a4: GuestAddr,
    _a5: GuestAddr,
    _a6: GuestAddr,
    _a7: GuestAddr,
) -> SyscallHookResult
where
    S: UsesInput,
    QT: QemuHelperTuple<S, E>,
    E: IsEmuExitHandler,
{
    if i64::from(sys_num) == SYS_munmap {
        let h = hooks.match_helper_mut::<QemuSnapshotHelper>().unwrap();
        if !h.is_unmap_allowed(a0 as GuestAddr, a1 as usize) {
            return SyscallHookResult::new(Some(0));
        }
    }
    SyscallHookResult::new(None)
}

#[allow(clippy::too_many_arguments)]
#[allow(non_upper_case_globals)]
pub fn trace_mmap_snapshot<QT, S, E>(
    hooks: &mut QemuHooks<QT, S, E>,
    _state: Option<&mut S>,
    result: GuestAddr,
    sys_num: i32,
    a0: GuestAddr,
    a1: GuestAddr,
    a2: GuestAddr,
    a3: GuestAddr,
    _a4: GuestAddr,
    _a5: GuestAddr,
    _a6: GuestAddr,
    _a7: GuestAddr,
) -> GuestAddr
where
    S: UsesInput,
    QT: QemuHelperTuple<S, E>,
    E: IsEmuExitHandler,
{
    // NOT A COMPLETE LIST OF MEMORY EFFECTS
    match i64::from(sys_num) {
        SYS_read | SYS_pread64 => {
            let h = hooks.match_helper_mut::<QemuSnapshotHelper>().unwrap();
            h.access(a1, a2 as usize);
        }
        SYS_readlinkat => {
            let h = hooks.match_helper_mut::<QemuSnapshotHelper>().unwrap();
            h.access(a2, a3 as usize);
        }
        SYS_futex => {
            let h = hooks.match_helper_mut::<QemuSnapshotHelper>().unwrap();
            h.access(a0, a3 as usize);
        }
        #[cfg(not(any(
            cpu_target = "arm",
            cpu_target = "i386",
            cpu_target = "mips",
            cpu_target = "ppc"
        )))]
        SYS_newfstatat => {
            if a2 != 0 {
                let h = hooks.match_helper_mut::<QemuSnapshotHelper>().unwrap();
                h.access(a2, 4096); // stat is not greater than a page
            }
        }
        #[cfg(any(cpu_target = "arm", cpu_target = "mips", cpu_target = "i386"))]
        SYS_fstatat64 => {
            if a2 != 0 {
                let h = hooks.match_helper_mut::<QemuSnapshotHelper>().unwrap();
                h.access(a2, 4096); // stat is not greater than a page
            }
        }
        SYS_statfs | SYS_fstatfs | SYS_fstat => {
            let h = hooks.match_helper_mut::<QemuSnapshotHelper>().unwrap();
            h.access(a1, 4096); // stat is not greater than a page
        }
        SYS_getrandom => {
            let h = hooks.match_helper_mut::<QemuSnapshotHelper>().unwrap();
            h.access(a0, a1 as usize);
        }
        // mmap syscalls
        sys_const => {
            if result == GuestAddr::MAX
            /* -1 */
            {
                return result;
            }

            // TODO handle huge pages

            #[cfg(any(cpu_target = "arm", cpu_target = "mips"))]
            if sys_const == SYS_mmap2 {
                if let Ok(prot) = MmapPerms::try_from(a2 as i32) {
                    let h = hooks.match_helper_mut::<QemuSnapshotHelper>().unwrap();
                    h.add_mapped(result, a1 as usize, Some(prot));
                }
            }

            #[cfg(not(cpu_target = "arm"))]
            if sys_const == SYS_mmap {
                if let Ok(prot) = MmapPerms::try_from(a2 as i32) {
                    let h = hooks.match_helper_mut::<QemuSnapshotHelper>().unwrap();
                    h.add_mapped(result, a1 as usize, Some(prot));
                }
            }

            if sys_const == SYS_mremap {
                let h = hooks.match_helper_mut::<QemuSnapshotHelper>().unwrap();
                // TODO get the old permissions from the removed mapping
                h.remove_mapped(a0, a1 as usize);
                h.add_mapped(result, a2 as usize, None);
            } else if sys_const == SYS_mprotect {
                if let Ok(prot) = MmapPerms::try_from(a2 as i32) {
                    let h = hooks.match_helper_mut::<QemuSnapshotHelper>().unwrap();
                    h.add_mapped(a0, a1 as usize, Some(prot));
                }
            } else if sys_const == SYS_munmap {
                let h = hooks.match_helper_mut::<QemuSnapshotHelper>().unwrap();
                if !h.accurate_unmap && !h.is_unmap_allowed(a0, a1 as usize) {
                    h.remove_mapped(a0, a1 as usize);
                }
            }
        }
    }
    result
}<|MERGE_RESOLUTION|>--- conflicted
+++ resolved
@@ -339,13 +339,8 @@
 
         if self.mmap_limit != 0 && total_size > self.mmap_limit {
             let mut cb = self.stop_execution.take().unwrap();
-<<<<<<< HEAD
-            let emu = Emulator::<NopEmuExitHandler>::new_empty();
-            cb(self, &emu);
-=======
-            let emu = Emulator::get().unwrap();
+            let emu = Emulator::<NopEmuExitHandler>::get().unwrap();
             (cb)(self, &emu);
->>>>>>> a07563de
             self.stop_execution = Some(cb);
         }
     }
