--- conflicted
+++ resolved
@@ -70,11 +70,7 @@
 where
     S: UsesInput + HasMetadata,
 {
-<<<<<<< HEAD
-    fn first_exec<QT>(&self, hooks: &QemuHooks<'_, I, QT, S>)
-=======
-    fn init_hooks<QT>(&self, hooks: &QemuHooks<'_, QT, S>)
->>>>>>> de99ee13
+    fn first_exec<QT>(&self, hooks: &QemuHooks<'_, QT, S>)
     where
         QT: QemuHelperTuple<S>,
     {
@@ -133,11 +129,7 @@
 {
     const HOOKS_DO_SIDE_EFFECTS: bool = false;
 
-<<<<<<< HEAD
-    fn first_exec<QT>(&self, hooks: &QemuHooks<'_, I, QT, S>)
-=======
-    fn init_hooks<QT>(&self, hooks: &QemuHooks<'_, QT, S>)
->>>>>>> de99ee13
+    fn first_exec<QT>(&self, hooks: &QemuHooks<'_, QT, S>)
     where
         QT: QemuHelperTuple<S>,
     {
