--- conflicted
+++ resolved
@@ -1,12 +1,8 @@
-<<<<<<< HEAD
-use std::{env, fs, path::{Path, PathBuf}, process::Command};
-=======
 use std::{
     env, fs,
     path::{Path, PathBuf},
     process::Command,
 };
->>>>>>> 7c9ac6d4
 
 #[allow(clippy::too_many_lines)]
 pub fn build() {
@@ -43,12 +39,6 @@
 
     let libafl_runtime_dir = src_dir.join("runtime");
     let libafl_qemu_hdr = libafl_runtime_dir.join(libafl_qemu_hdr_name);
-<<<<<<< HEAD
-
-    let runtime_bindings_file = out_dir.join("libafl_qemu_bindings.rs");
-    let stub_runtime_bindings_file = src_dir.join("runtime/libafl_qemu_stub_bindings.rs");
-=======
->>>>>>> 7c9ac6d4
 
     let runtime_bindings_file = out_dir.join("libafl_qemu_bindings.rs");
     let stub_runtime_bindings_file = src_dir.join("runtime/libafl_qemu_stub_bindings.rs");
@@ -96,26 +86,18 @@
     };
 
     if env::var("DOCS_RS").is_ok() || cfg!(feature = "clippy") {
-<<<<<<< HEAD
-        fs::copy(&stub_runtime_bindings_file, &runtime_bindings_file).expect("Could not copy stub bindings file");
-=======
         fs::copy(&stub_runtime_bindings_file, &runtime_bindings_file)
             .expect("Could not copy stub bindings file");
->>>>>>> 7c9ac6d4
         return; // only build when we're not generating docs
     }
 
     fs::create_dir_all(&include_dir).expect("Could not create include dir");
 
-<<<<<<< HEAD
-    fs::copy(libafl_qemu_hdr.clone(), include_dir.join(libafl_qemu_hdr_name)).expect("Could not copy libafl_qemu.h to out directory.");
-=======
     fs::copy(
         libafl_qemu_hdr.clone(),
         include_dir.join(libafl_qemu_hdr_name),
     )
     .expect("Could not copy libafl_qemu.h to out directory.");
->>>>>>> 7c9ac6d4
 
     bindgen::Builder::default()
         .derive_debug(true)
@@ -132,16 +114,12 @@
         .write_to_file(&runtime_bindings_file)
         .expect("Could not write bindings.");
 
-<<<<<<< HEAD
-    libafl_qemu_build::store_generated_content_if_different(&stub_runtime_bindings_file, fs::read(&runtime_bindings_file).expect("Could not read generated bindings file").as_slice());
-=======
     libafl_qemu_build::store_generated_content_if_different(
         &stub_runtime_bindings_file,
         fs::read(&runtime_bindings_file)
             .expect("Could not read generated bindings file")
             .as_slice(),
     );
->>>>>>> 7c9ac6d4
 
     if (emulation_mode == "usermode") && (qemu_asan || qemu_asan_guest) {
         let qasan_dir = Path::new("libqasan");
