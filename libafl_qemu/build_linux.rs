--- conflicted
+++ resolved
@@ -344,14 +344,13 @@
         println!("cargo:rustc-env=LD_LIBRARY_PATH={}", target_dir.display());
     } */
 
-<<<<<<< HEAD
     #[cfg(feature = "usermode")]
     {
         let qasan_dir = Path::new("libqasan");
         let qasan_dir = fs::canonicalize(&qasan_dir).unwrap();
         let src_dir = Path::new("src");
 
-        drop(
+        assert!(
             Command::new("make")
                 .current_dir(&out_dir_path)
                 .env("CC", &cross_cc)
@@ -361,7 +360,7 @@
                 .arg("clean")
                 .status(),
         );
-        drop(
+        assert!(
             Command::new("make")
                 .current_dir(&out_dir_path)
                 .env("CC", &cross_cc)
@@ -376,30 +375,4 @@
             .file(src_dir.join("asan-giovese.c"))
             .compile("asan_giovese");
     }
-=======
-    assert!(Command::new("make")
-        .current_dir(&out_dir_path)
-        .env("CC", &cross_cc)
-        .env("OUT_DIR", &target_dir)
-        .arg("-C")
-        .arg(&qasan_dir)
-        .arg("clean")
-        .status()
-        .expect("make failed")
-        .success());
-    assert!(Command::new("make")
-        .current_dir(&out_dir_path)
-        .env("CC", &cross_cc)
-        .env("OUT_DIR", &target_dir)
-        .arg("-C")
-        .arg(&qasan_dir)
-        .status()
-        .expect("make failed")
-        .success());
-
-    cc::Build::new()
-        .warnings(false)
-        .file(src_dir.join("asan-giovese.c"))
-        .compile("asan_giovese");
->>>>>>> 7870a6e6
 }