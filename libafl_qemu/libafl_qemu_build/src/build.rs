--- conflicted
+++ resolved
@@ -11,11 +11,7 @@
 
 pub const QEMU_URL: &str = "https://github.com/AFLplusplus/qemu-libafl-bridge";
 pub const QEMU_DIRNAME: &str = "qemu-libafl-bridge";
-<<<<<<< HEAD
-pub const QEMU_REVISION: &str = "6dffcae1d6603aae5c6049d540400330167b73c5";
-=======
-pub const QEMU_REVISION: &str = "97bef506eed24ee8d0eda4a07c4419c55dae4acb";
->>>>>>> ec24513c
+pub const QEMU_REVISION: &str = "67a5a1a31ebfd36e9bafa99c72bafab81d19ae51";
 
 pub struct BuildResult {
     pub qemu_path: PathBuf,
