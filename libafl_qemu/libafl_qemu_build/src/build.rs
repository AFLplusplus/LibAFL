use std::{
    env, fs,
    path::{Path, PathBuf},
    process::Command,
};

use which::which;

const QEMU_URL: &str = "https://github.com/AFLplusplus/qemu-libafl-bridge";
const QEMU_DIRNAME: &str = "qemu-libafl-bridge";
<<<<<<< HEAD
const QEMU_REVISION: &str = "6a63c7f7924d3db1dfff99e7b6cf460e8fb35785";
=======
const QEMU_REVISION: &str = "8db5524416b52c999459f1fe3373846bdcb23ac1";
>>>>>>> 43c9100f

fn build_dep_check(tools: &[&str]) {
    for tool in tools {
        which(tool).unwrap_or_else(|_| panic!("Build tool {tool} not found"));
    }
}

#[allow(clippy::too_many_lines, clippy::missing_panics_doc)]
#[must_use]
pub fn build(
    cpu_target: &str,
    is_big_endian: bool,
    is_usermode: bool,
    jobs: Option<u32>,
) -> (PathBuf, PathBuf) {
    let mut cpu_target = cpu_target.to_string();
    // qemu-system-arm supports both big and little endian configurations and so
    // therefore the "be" feature should ignored in this configuration. Also
    // ignore the feature if we are running in clippy which enables all the
    // features at once (disabling the check for mutually exclusive options)
    // resulting in cpu_target being set to 'x86_64' above which obviously
    // doesn't support BE.
    if is_big_endian && cpu_target == "arm" && is_usermode && !cfg!(feature = "clippy") {
        // We have told rustc which CPU target to use above (it doesn't need
        // to make any changes for endianness), however, we need QEMU to be
        // built for the right endian-ness, so we update the cpu_target for
        // here on down
        cpu_target += "eb";
    }

    if !is_big_endian && cpu_target == "mips" && !cfg!(feature = "clippy") {
        cpu_target += "el";
    }

    let custom_qemu_dir = env::var_os("CUSTOM_QEMU_DIR").map(|x| x.to_string_lossy().to_string());
    let custom_qemu_no_build = env::var("CUSTOM_QEMU_NO_BUILD").is_ok();
    let custom_qemu_no_configure = env::var("CUSTOM_QEMU_NO_CONFIGURE").is_ok();
    println!("cargo:rerun-if-env-changed=CUSTOM_QEMU_DIR");
    println!("cargo:rerun-if-env-changed=CUSTOM_QEMU_NO_BUILD");
    println!("cargo:rerun-if-env-changed=CUSTOM_QEMU_NO_CONFIGURE");

    let out_dir = env::var_os("OUT_DIR").unwrap();
    let out_dir = out_dir.to_string_lossy().to_string();
    let out_dir_path = Path::new(&out_dir);
    let mut target_dir = out_dir_path.to_path_buf();
    target_dir.pop();
    target_dir.pop();
    target_dir.pop();

    build_dep_check(&["git", "make"]);

    let cc_compiler = cc::Build::new().cpp(false).get_compiler();
    let cpp_compiler = cc::Build::new().cpp(true).get_compiler();

    let qemu_path = if let Some(qemu_dir) = custom_qemu_dir.as_ref() {
        Path::new(&qemu_dir).to_path_buf()
    } else {
        let qemu_path = target_dir.join(QEMU_DIRNAME);

        let qemu_rev = target_dir.join("QEMU_REVISION");
        if qemu_rev.exists()
            && fs::read_to_string(&qemu_rev).expect("Failed to read QEMU_REVISION") != QEMU_REVISION
        {
            drop(fs::remove_dir_all(&qemu_path));
        }

        if !qemu_path.is_dir() {
            println!("cargo:warning=Qemu not found, cloning with git ({QEMU_REVISION})...");
            fs::create_dir_all(&qemu_path).unwrap();
            Command::new("git")
                .current_dir(&qemu_path)
                .arg("init")
                .status()
                .unwrap();
            Command::new("git")
                .current_dir(&qemu_path)
                .arg("remote")
                .arg("add")
                .arg("origin")
                .arg(QEMU_URL)
                .status()
                .unwrap();
            Command::new("git")
                .current_dir(&qemu_path)
                .arg("fetch")
                .arg("--depth")
                .arg("1")
                .arg("origin")
                .arg(QEMU_REVISION)
                .status()
                .unwrap();
            Command::new("git")
                .current_dir(&qemu_path)
                .arg("checkout")
                .arg("FETCH_HEAD")
                .status()
                .unwrap();
            fs::write(&qemu_rev, QEMU_REVISION).unwrap();
        }

        qemu_path
    };

    let build_dir = qemu_path.join("build");

    let target_suffix = if is_usermode {
        "linux-user".to_string()
    } else {
        "softmmu".to_string()
    };

    let output_lib = if is_usermode {
        build_dir.join(format!("libqemu-{cpu_target}.so"))
    } else {
        build_dir.join(format!("libqemu-system-{cpu_target}.so"))
    };

    println!("cargo:rerun-if-changed={}", output_lib.to_string_lossy());

    if !output_lib.is_file() || (custom_qemu_dir.is_some() && !custom_qemu_no_build) {
        /*drop(
            Command::new("make")
                .current_dir(&qemu_path)
                .arg("distclean")
                .status(),
        );*/
        if is_usermode && !custom_qemu_no_configure {
            let mut cmd = Command::new("./configure");
            cmd.current_dir(&qemu_path)
                //.arg("--as-static-lib")
                .env("__LIBAFL_QEMU_BUILD_OUT", build_dir.join("linkinfo.json"))
                .env("__LIBAFL_QEMU_BUILD_CC", cc_compiler.path())
                .env("__LIBAFL_QEMU_BUILD_CXX", cpp_compiler.path())
                .arg(&format!(
                    "--cc={}",
                    qemu_path.join("linker_interceptor.py").display()
                ))
                .arg(&format!(
                    "--cxx={}",
                    qemu_path.join("linker_interceptor++.py").display()
                ))
                .arg("--as-shared-lib")
                .arg(&format!("--target-list={cpu_target}-{target_suffix}"))
                .args([
                    "--disable-bsd-user",
                    "--disable-fdt",
                    "--disable-system",
                    "--disable-capstone",
                ]);
            if cfg!(feature = "debug_assertions") {
                cmd.arg("--enable-debug");
            }
            cmd.status().expect("Configure failed");
        } else if !custom_qemu_no_configure {
            let mut cmd = Command::new("./configure");
            cmd.current_dir(&qemu_path)
                //.arg("--as-static-lib")
                .env("__LIBAFL_QEMU_BUILD_OUT", build_dir.join("linkinfo.json"))
                .env("__LIBAFL_QEMU_BUILD_CC", cc_compiler.path())
                .env("__LIBAFL_QEMU_BUILD_CXX", cpp_compiler.path())
                .arg(&format!(
                    "--cc={}",
                    qemu_path.join("linker_interceptor.py").display()
                ))
                .arg(&format!(
                    "--cxx={}",
                    qemu_path.join("linker_interceptor++.py").display()
                ))
                .arg("--as-shared-lib")
                .arg(&format!("--target-list={cpu_target}-{target_suffix}"))
                .arg(if cfg!(feature = "slirp") {
                    "--enable-slirp"
                } else {
                    "--disable-slirp"
                })
                .arg("--enable-fdt=internal")
                .arg("--audio-drv-list=")
                .arg("--disable-alsa")
                .arg("--disable-attr")
                .arg("--disable-auth-pam")
                .arg("--disable-dbus-display")
                .arg("--disable-bochs")
                .arg("--disable-bpf")
                .arg("--disable-brlapi")
                .arg("--disable-bsd-user")
                .arg("--disable-bzip2")
                .arg("--disable-capstone")
                .arg("--disable-cap-ng")
                .arg("--disable-canokey")
                .arg("--disable-cloop")
                .arg("--disable-cocoa")
                .arg("--disable-coreaudio")
                .arg("--disable-curl")
                .arg("--disable-curses")
                .arg("--disable-dmg")
                .arg("--disable-docs")
                .arg("--disable-dsound")
                .arg("--disable-fuse")
                .arg("--disable-fuse-lseek")
                .arg("--disable-gcrypt")
                .arg("--disable-gettext")
                .arg("--disable-gio")
                .arg("--disable-glusterfs")
                .arg("--disable-gnutls")
                .arg("--disable-gtk")
                .arg("--disable-guest-agent")
                .arg("--disable-guest-agent-msi")
                .arg("--disable-hvf")
                .arg("--disable-iconv")
                .arg("--disable-jack")
                .arg("--disable-keyring")
                .arg("--disable-kvm")
                .arg("--disable-libdaxctl")
                .arg("--disable-libiscsi")
                .arg("--disable-libnfs")
                .arg("--disable-libpmem")
                .arg("--disable-libssh")
                .arg("--disable-libudev")
                .arg("--disable-libusb")
                .arg("--disable-linux-aio")
                .arg("--disable-linux-io-uring")
                .arg("--disable-linux-user")
                .arg("--disable-live-block-migration")
                .arg("--disable-lzfse")
                .arg("--disable-lzo")
                .arg("--disable-l2tpv3")
                .arg("--disable-malloc-trim")
                .arg("--disable-mpath")
                .arg("--disable-multiprocess")
                .arg("--disable-netmap")
                .arg("--disable-nettle")
                .arg("--disable-numa")
                .arg("--disable-nvmm")
                .arg("--disable-opengl")
                .arg("--disable-oss")
                .arg("--disable-pa")
                .arg("--disable-parallels")
                .arg("--disable-png")
                .arg("--disable-pvrdma")
                .arg("--disable-qcow1")
                .arg("--disable-qed")
                .arg("--disable-qga-vss")
                .arg("--disable-rbd")
                .arg("--disable-rdma")
                .arg("--disable-replication")
                .arg("--disable-sdl")
                .arg("--disable-sdl-image")
                .arg("--disable-seccomp")
                .arg("--disable-selinux")
                .arg("--disable-slirp-smbd")
                .arg("--disable-smartcard")
                .arg("--disable-snappy")
                .arg("--disable-sndio")
                .arg("--disable-sparse")
                .arg("--disable-spice")
                .arg("--disable-spice-protocol")
                .arg("--disable-tools")
                .arg("--disable-tpm")
                .arg("--disable-usb-redir")
                .arg("--disable-user")
                .arg("--disable-u2f")
                .arg("--disable-vde")
                .arg("--disable-vdi")
                .arg("--disable-vduse-blk-export")
                .arg("--disable-vhost-crypto")
                .arg("--disable-vhost-kernel")
                .arg("--disable-vhost-net")
                .arg("--disable-vhost-user-blk-server")
                .arg("--disable-vhost-vdpa")
                .arg("--disable-virglrenderer")
                .arg("--disable-virtfs")
                .arg("--disable-vmnet")
                .arg("--disable-vnc")
                .arg("--disable-vnc-jpeg")
                .arg("--disable-vnc-sasl")
                .arg("--disable-vte")
                .arg("--disable-vvfat")
                .arg("--disable-whpx")
                .arg("--disable-xen")
                .arg("--disable-xen-pci-passthrough")
                .arg("--disable-xkbcommon")
                .arg("--disable-zstd")
                .arg("--disable-tests");
            if cfg!(feature = "debug_assertions") {
                cmd.arg("--enable-debug");
            }
            cmd.status().expect("Configure failed");
        }
        if let Some(j) = jobs {
            Command::new("make")
                .current_dir(&build_dir)
                .arg("-j")
                .arg(&format!("{j}"))
                .env("V", "1")
                .status()
                .expect("Make failed");
        } else {
            Command::new("make")
                .current_dir(&build_dir)
                .arg("-j")
                .status()
                .expect("Make failed");
        }
    }

    /*
    let mut objects = vec![];
    for dir in &[
        build_dir.join("libcommon.fa.p"),
        build_dir.join(format!("libqemu-{cpu_target}-{target_suffix}.fa.p")),
    ] {
        for path in fs::read_dir(dir).unwrap() {
            let path = path.unwrap().path();
            if path.is_file() {
                if let Some(name) = path.file_name() {
                    if name.to_string_lossy().starts_with("stubs") {
                        continue;
                    } else if let Some(ext) = path.extension() {
                        if ext == "o" {
                            objects.push(path);
                        }
                    }
                }
            }
        }
    }
    */

    let compile_commands_string =
        &fs::read_to_string(build_dir.join("linkinfo.json")).expect("Failed to read linkinfo.json");

    let linkinfo = json::parse(compile_commands_string).expect("Failed to parse linkinfo.json");

    let mut cmd = vec![];
    for arg in linkinfo["cmd"].members() {
        cmd.push(
            arg.as_str()
                .expect("linkinfo.json `cmd` values must be strings"),
        );
    }

    assert!(cpp_compiler
        .to_command()
        .current_dir(&build_dir)
        .arg("-o")
        .arg("libqemu-partially-linked.o")
        .arg("-r")
        .args(cmd)
        .status()
        .expect("Partial linked failure")
        .success());

    /* // Old manual linking, kept here for reference and debugging
    if is_usermode {
        Command::new("ld")
            .current_dir(out_dir_path)
            .arg("-o")
            .arg("libqemu-partially-linked.o")
            .arg("-r")
            .args(objects)
            .arg("--start-group")
            .arg("--whole-archive")
            .arg(format!("{}/libhwcore.fa", build_dir.display()))
            .arg(format!("{}/libqom.fa", build_dir.display()))
            .arg(format!("{}/libevent-loop-base.a", build_dir.display()))
            .arg(format!("{}/gdbstub/libgdb_user.fa", build_dir.display()))
            .arg("--no-whole-archive")
            .arg(format!("{}/libqemuutil.a", build_dir.display()))
            .arg(format!("{}/libhwcore.fa", build_dir.display()))
            .arg(format!("{}/libqom.fa", build_dir.display()))
            .arg(format!("{}/gdbstub/libgdb_user.fa", build_dir.display()))
            .arg(format!(
                "--dynamic-list={}/plugins/qemu-plugins.symbols",
                qemu_path.display()
            ))
            .arg("--end-group")
            .status()
            .expect("Partial linked failure");
    } else {
        Command::new("ld")
            .current_dir(out_dir_path)
            .arg("-o")
            .arg("libqemu-partially-linked.o")
            .arg("-r")
            .args(objects)
            .arg("--start-group")
            .arg("--whole-archive")
            .arg(format!("{}/libhwcore.fa", build_dir.display()))
            .arg(format!("{}/libqom.fa", build_dir.display()))
            .arg(format!("{}/libevent-loop-base.a", build_dir.display()))
            .arg(format!("{}/gdbstub/libgdb_softmmu.fa", build_dir.display()))
            .arg(format!("{}/libio.fa", build_dir.display()))
            .arg(format!("{}/libcrypto.fa", build_dir.display()))
            .arg(format!("{}/libauthz.fa", build_dir.display()))
            .arg(format!("{}/libblockdev.fa", build_dir.display()))
            .arg(format!("{}/libblock.fa", build_dir.display()))
            .arg(format!("{}/libchardev.fa", build_dir.display()))
            .arg(format!("{}/libqmp.fa", build_dir.display()))
            .arg("--no-whole-archive")
            .arg(format!("{}/libqemuutil.a", build_dir.display()))
            .arg(format!(
                "{}/subprojects/dtc/libfdt/libfdt.a",
                build_dir.display()
            ))
            .arg(format!(
                "{}/subprojects/libvhost-user/libvhost-user-glib.a",
                build_dir.display()
            ))
            .arg(format!(
                "{}/subprojects/libvhost-user/libvhost-user.a",
                build_dir.display()
            ))
            .arg(format!(
                "{}/subprojects/libvduse/libvduse.a",
                build_dir.display()
            ))
            .arg(format!("{}/libmigration.fa", build_dir.display()))
            .arg(format!("{}/libhwcore.fa", build_dir.display()))
            .arg(format!("{}/libqom.fa", build_dir.display()))
            .arg(format!("{}/gdbstub/libgdb_softmmu.fa", build_dir.display()))
            .arg(format!("{}/libio.fa", build_dir.display()))
            .arg(format!("{}/libcrypto.fa", build_dir.display()))
            .arg(format!("{}/libauthz.fa", build_dir.display()))
            .arg(format!("{}/libblockdev.fa", build_dir.display()))
            .arg(format!("{}/libblock.fa", build_dir.display()))
            .arg(format!("{}/libchardev.fa", build_dir.display()))
            .arg(format!("{}/libqmp.fa", build_dir.display()))
            .arg(format!(
                "--dynamic-list={}/plugins/qemu-plugins.symbols",
                qemu_path.display()
            ))
            .arg("--end-group")
            .status()
            .expect("Partial linked failure");
    }*/

    Command::new("ar")
        .current_dir(out_dir_path)
        .arg("crs")
        .arg("libqemu-partially-linked.a")
        .arg(build_dir.join("libqemu-partially-linked.o"))
        .status()
        .expect("Ar creation");

    println!("cargo:rustc-link-search=native={out_dir}");
    println!("cargo:rustc-link-lib=static=qemu-partially-linked");

    for arg in linkinfo["search"].members() {
        let val = arg
            .as_str()
            .expect("linkinfo.json `search` values must be strings");
        println!("cargo:rustc-link-search={val}");
    }

    for arg in linkinfo["libs"].members() {
        let val = arg
            .as_str()
            .expect("linkinfo.json `libs` values must be strings");
        println!("cargo:rustc-link-lib={val}");
    }

    /*
    println!("cargo:rustc-link-lib=rt");
    println!("cargo:rustc-link-lib=gmodule-2.0");
    println!("cargo:rustc-link-lib=glib-2.0");
    println!("cargo:rustc-link-lib=stdc++");
    println!("cargo:rustc-link-lib=z");
    // if keyutils is available, qemu meson script will compile code with keyutils.
    // therefore, we need to link with keyutils if our system have libkeyutils.
    let _: Result<pkg_config::Library, pkg_config::Error> =
        pkg_config::Config::new().probe("libkeyutils");
    */

    if !is_usermode {
        //println!("cargo:rustc-link-lib=pixman-1");
        //if env::var("LINK_SLIRP").is_ok() || cfg!(feature = "slirp") {
        //    println!("cargo:rustc-link-lib=slirp");
        //}

        fs::create_dir_all(target_dir.join("pc-bios")).unwrap();
        for path in fs::read_dir(build_dir.join("pc-bios")).unwrap() {
            let path = path.unwrap().path();
            if path.is_file() {
                if let Some(name) = path.file_name() {
                    fs::copy(&path, target_dir.join("pc-bios").join(name))
                        .expect("Failed to copy a pc-bios folder file");
                }
            }
        }
    }

    (qemu_path, build_dir)
}<|MERGE_RESOLUTION|>--- conflicted
+++ resolved
@@ -8,11 +8,7 @@
 
 const QEMU_URL: &str = "https://github.com/AFLplusplus/qemu-libafl-bridge";
 const QEMU_DIRNAME: &str = "qemu-libafl-bridge";
-<<<<<<< HEAD
 const QEMU_REVISION: &str = "6a63c7f7924d3db1dfff99e7b6cf460e8fb35785";
-=======
-const QEMU_REVISION: &str = "8db5524416b52c999459f1fe3373846bdcb23ac1";
->>>>>>> 43c9100f
 
 fn build_dep_check(tools: &[&str]) {
     for tool in tools {
