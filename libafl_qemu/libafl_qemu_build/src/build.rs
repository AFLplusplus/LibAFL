--- conflicted
+++ resolved
@@ -1,8 +1,8 @@
-use core::str::FromStr;
 use std::{
     env, fs,
     path::{Path, PathBuf},
     process::Command,
+    str::FromStr,
 };
 
 use which::which;
@@ -11,11 +11,7 @@
 
 pub const QEMU_URL: &str = "https://github.com/AFLplusplus/qemu-libafl-bridge";
 pub const QEMU_DIRNAME: &str = "qemu-libafl-bridge";
-<<<<<<< HEAD
-pub const QEMU_REVISION: &str = "59ce9daf5456d08b3908ac4a1151f7cfd961aa5d";
-=======
 pub const QEMU_REVISION: &str = "3c60ef9b83107a160021075b485831edecb5a1c3";
->>>>>>> 89342b22
 
 pub struct BuildResult {
     pub qemu_path: PathBuf,
