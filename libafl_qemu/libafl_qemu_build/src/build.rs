use core::str::FromStr;
use std::{
    env, fs,
    path::{Path, PathBuf},
    process::Command,
};

use which::which;

use crate::cargo_add_rpath;

pub const QEMU_URL: &str = "https://github.com/AFLplusplus/qemu-libafl-bridge";
pub const QEMU_DIRNAME: &str = "qemu-libafl-bridge";
<<<<<<< HEAD
pub const QEMU_REVISION: &str = "9a3918b8164edbbcbc20b5aef863a322b1faaa8b";
=======
pub const QEMU_REVISION: &str = "fea68856b9410ca6f0076a6bf9ccc4b4b11aa09c";
>>>>>>> 8e32947d

pub struct BuildResult {
    pub qemu_path: PathBuf,
    pub build_dir: PathBuf,
}

fn build_dep_check(tools: &[&str]) {
    for tool in tools {
        which(tool).unwrap_or_else(|_| panic!("Build tool {tool} not found"));
    }
}

fn get_config_signature(config_cmd: &Command) -> String {
    let mut signature_string = String::new();

    // Command env
    let config_env: String = config_cmd
        .get_envs()
        .map(|(key, value)| {
            format!(
                "\t{}={}",
                key.to_str().expect("Couldn't convert OsStr to str"),
                if let Some(v) = value {
                    v.to_str().expect("Could't convert OsStr to str")
                } else {
                    ""
                }
            )
        })
        .reduce(|acc, elt| format!("{acc}\n{elt}"))
        .into_iter()
        .collect();
    signature_string += format!("Environment:\n{config_env}").as_str();

    // Command args
    let config_args: String = config_cmd
        .get_args()
        .map(|arg| format!("\t{}", arg.to_str().expect("Couldn't convert OsStr to str")))
        .reduce(|acc, arg| format!("{acc}\n{arg}"))
        .into_iter()
        .collect();
    signature_string += format!("\n\nArguments:\n{config_args}").as_str();

    signature_string
}

#[expect(clippy::too_many_lines)]
fn configure_qemu(
    cc_compiler: &cc::Tool,
    cpp_compiler: &cc::Tool,
    qemu_path: &PathBuf,
    build_dir: &Path,
    is_usermode: bool,
    cpu_target: &String,
    target_suffix: &String,
) -> Command {
    let mut cmd = Command::new("./configure");

    let linker_interceptor = qemu_path.join("linker_interceptor.py");
    let linker_interceptor_plus_plus = qemu_path.join("linker_interceptor++.py");

    println!("cargo:rerun-if-changed={}", linker_interceptor.display());
    println!(
        "cargo:rerun-if-changed={}",
        linker_interceptor_plus_plus.display()
    );

    // Set common options for usermode and systemmode
    cmd.current_dir(qemu_path)
        .env("__LIBAFL_QEMU_CONFIGURE", "")
        .env("__LIBAFL_QEMU_BUILD_OUT", build_dir.join("linkinfo.json"))
        .env("__LIBAFL_QEMU_BUILD_CC", cc_compiler.path())
        .env("__LIBAFL_QEMU_BUILD_CXX", cpp_compiler.path())
        .arg(format!("--cc={}", linker_interceptor.display()))
        .arg(format!("--cxx={}", linker_interceptor_plus_plus.display()))
        .arg("--as-shared-lib")
        .arg(format!("--target-list={cpu_target}-{target_suffix}"))
        .arg("--disable-bsd-user")
        // .arg("--disable-capstone")
        .arg("--disable-docs")
        .arg("--disable-tests")
        .arg("--disable-tools");

    if cfg!(feature = "paranoid_debug") {
        cmd.arg("--enable-debug").arg("--enable-debug-tcg");
    }

    if cfg!(feature = "qemu_sanitizers") {
        cmd.arg("--enable-sanitizers");
    }

    if is_usermode {
        // Usermode options
        cmd.args(["--disable-fdt", "--disable-system", "--disable-docs"]);
    } else {
        // Systemmode options
        cmd.arg(if cfg!(feature = "slirp") {
            "--enable-slirp"
        } else {
            "--disable-slirp"
        })
        .arg("--enable-fdt=internal")
        .arg("--audio-drv-list=")
        .arg("--disable-af-xdp")
        .arg("--disable-alsa")
        .arg("--disable-attr")
        .arg("--disable-auth-pam")
        .arg("--disable-dbus-display")
        .arg("--disable-bochs")
        .arg("--disable-bpf")
        .arg("--disable-brlapi")
        .arg("--disable-bzip2")
        .arg("--disable-cap-ng")
        .arg("--disable-canokey")
        .arg("--disable-cloop")
        .arg("--disable-cocoa")
        .arg("--disable-coreaudio")
        .arg("--disable-curl")
        .arg("--disable-curses")
        .arg("--disable-dmg")
        .arg("--disable-docs")
        .arg("--disable-dsound")
        .arg("--disable-fuse")
        .arg("--disable-fuse-lseek")
        .arg("--disable-gcrypt")
        .arg("--disable-gettext")
        .arg("--disable-gio")
        .arg("--disable-glusterfs")
        .arg("--disable-gnutls")
        // .arg("--disable-gtk")
        // .arg("--disable-guest-agent")
        // .arg("--disable-guest-agent-msi")
        .arg("--disable-hvf")
        .arg("--disable-iconv")
        .arg("--disable-jack")
        .arg("--disable-keyring")
        // .arg("--disable-kvm")
        .arg("--disable-libdaxctl")
        .arg("--disable-libiscsi")
        .arg("--disable-libnfs")
        .arg("--disable-libpmem")
        .arg("--disable-libssh")
        .arg("--disable-libudev")
        .arg("--disable-libusb")
        .arg("--disable-linux-aio")
        .arg("--disable-linux-io-uring")
        .arg("--disable-linux-user")
        // .arg("--disable-live-block-migration")
        .arg("--disable-lzfse")
        .arg("--disable-lzo")
        .arg("--disable-l2tpv3")
        .arg("--disable-malloc-trim")
        .arg("--disable-mpath")
        .arg("--disable-multiprocess")
        .arg("--disable-netmap")
        .arg("--disable-nettle")
        .arg("--disable-numa")
        .arg("--disable-nvmm")
        .arg("--disable-opengl")
        .arg("--disable-oss")
        .arg("--disable-pa")
        .arg("--disable-parallels")
        .arg("--disable-png")
        // .arg("--disable-pvrdma")
        .arg("--disable-qcow1")
        .arg("--disable-qed")
        .arg("--disable-qga-vss")
        .arg("--disable-rbd")
        .arg("--disable-rdma")
        .arg("--disable-replication")
        .arg("--disable-sdl")
        .arg("--disable-sdl-image")
        .arg("--disable-seccomp")
        .arg("--disable-selinux")
        .arg("--disable-slirp-smbd")
        .arg("--disable-smartcard")
        .arg("--disable-snappy")
        .arg("--disable-sndio")
        .arg("--disable-sparse")
        .arg("--disable-spice")
        .arg("--disable-spice-protocol")
        .arg("--disable-tools")
        .arg("--disable-tpm")
        .arg("--disable-usb-redir")
        .arg("--disable-user")
        .arg("--disable-u2f")
        .arg("--disable-vde")
        .arg("--disable-vdi")
        .arg("--disable-vduse-blk-export")
        .arg("--disable-vhost-crypto")
        .arg("--disable-vhost-kernel")
        .arg("--disable-vhost-net")
        .arg("--disable-vhost-user-blk-server")
        .arg("--disable-vhost-vdpa")
        .arg("--disable-virglrenderer")
        .arg("--disable-virtfs")
        .arg("--disable-vmnet")
        .arg("--disable-vnc")
        .arg("--disable-vnc-jpeg")
        .arg("--disable-vnc-sasl")
        .arg("--disable-vte")
        .arg("--disable-vvfat")
        .arg("--disable-whpx")
        .arg("--disable-xen")
        .arg("--disable-xen-pci-passthrough")
        .arg("--disable-xkbcommon")
        .arg("--disable-zstd");
    }

    cmd
}

fn build_qemu(
    cc_compiler: &cc::Tool,
    cpp_compiler: &cc::Tool,
    build_dir: &PathBuf,
    jobs: Option<u32>,
) -> Command {
    let mut cmd = Command::new("make");

    cmd.current_dir(build_dir)
        .env("__LIBAFL_QEMU_CONFIGURE", "")
        .env("__LIBAFL_QEMU_BUILD_OUT", build_dir.join("linkinfo.json"))
        .env("__LIBAFL_QEMU_BUILD_CC", cc_compiler.path())
        .env("__LIBAFL_QEMU_BUILD_CXX", cpp_compiler.path())
        .arg("-j");

    if let Some(j) = jobs {
        cmd.arg(format!("{j}")).env("V", "1");
    }

    cmd
}

#[expect(clippy::too_many_lines, clippy::missing_panics_doc)]
#[must_use]
pub fn build(
    cpu_target: &str,
    is_big_endian: bool,
    is_usermode: bool,
    jobs: Option<u32>,
) -> BuildResult {
    let mut cpu_target = cpu_target.to_string();
    // qemu-system-arm supports both big and little endian configurations and so
    // the "be" feature should be ignored in this configuration. Also
    // ignore the feature if we are running in clippy which enables all the
    // features at once (disabling the check for mutually exclusive options)
    // resulting in cpu_target being set to 'x86_64' above which obviously
    // doesn't support BE.
    if is_big_endian && cpu_target == "arm" && is_usermode && !cfg!(feature = "clippy") {
        // We have told rustc which CPU target to use above (it doesn't need
        // to make any changes for endianness), however, we need QEMU to be
        // built for the right endian-ness, so we update the cpu_target for
        // here on down
        cpu_target += "eb";
    }

    if !is_big_endian && cpu_target == "mips" && !cfg!(feature = "clippy") {
        cpu_target += "el";
    }

    let libafl_qemu_dir = env::var_os("LIBAFL_QEMU_DIR").map(|x| x.to_string_lossy().to_string());
    let libafl_qemu_clone_dir =
        env::var_os("LIBAFL_QEMU_CLONE_DIR").map(|x| x.to_string_lossy().to_string());
    let libafl_qemu_force_configure = env::var("LIBAFL_QEMU_FORCE_CONFIGURE").is_ok();
    let libafl_qemu_no_build = env::var("LIBAFL_QEMU_NO_BUILD").is_ok();

    println!("cargo:rerun-if-env-changed=LIBAFL_QEMU_DIR");
    println!("cargo:rerun-if-env-changed=LIBAFL_QEMU_CLONE_DIR");
    println!("cargo:rerun-if-env-changed=LIBAFL_QEMU_FORCE_BUILD");
    println!("cargo:rerun-if-env-changed=LIBAFL_QEMU_FORCE_CONFIGURE");
    println!("cargo:rerun-if-env-changed=LIBAFL_QEMU_NO_BUILD");

    let out_dir = env::var_os("OUT_DIR").unwrap();
    let out_dir = out_dir.to_string_lossy().to_string();
    let out_dir_path = Path::new(&out_dir);
    let mut target_dir = out_dir_path.to_path_buf();
    target_dir.pop();
    target_dir.pop();
    target_dir.pop();

    build_dep_check(&["git", "make"]);

    let cc_compiler = cc::Build::new().cpp(false).get_compiler();
    let cpp_compiler = cc::Build::new().cpp(true).get_compiler();

    let libafl_qemu_dir = if let Some(qemu_dir) = libafl_qemu_dir.as_ref() {
        if libafl_qemu_clone_dir.is_some() {
            println!(
                "cargo:warning=LIBAFL_QEMU_DIR and LIBAFL_QEMU_CLONE_DIR are both set. LIBAFL_QEMU_DIR will be considered in priority"
            );
        }

        Path::new(&qemu_dir).to_path_buf()
    } else {
        let qemu_path = if let Some(clone_dir) = &libafl_qemu_clone_dir {
            PathBuf::from(clone_dir)
        } else {
            target_dir.join(QEMU_DIRNAME)
        };

        let qemu_rev = target_dir.join("QEMU_REVISION");
        if qemu_rev.exists()
            && fs::read_to_string(&qemu_rev).expect("Failed to read QEMU_REVISION") != QEMU_REVISION
        {
            drop(fs::remove_dir_all(&qemu_path));
        }

        if !qemu_path.is_dir() {
            println!("cargo:warning=Qemu not found, cloning with git ({QEMU_REVISION})...");
            fs::create_dir_all(&qemu_path).unwrap();
            assert!(
                Command::new("git")
                    .current_dir(&qemu_path)
                    .arg("init")
                    .status()
                    .unwrap()
                    .success()
            );
            assert!(
                Command::new("git")
                    .current_dir(&qemu_path)
                    .arg("remote")
                    .arg("add")
                    .arg("origin")
                    .arg(QEMU_URL)
                    .status()
                    .unwrap()
                    .success()
            );
            assert!(
                Command::new("git")
                    .current_dir(&qemu_path)
                    .arg("fetch")
                    .arg("--depth")
                    .arg("1")
                    .arg("origin")
                    .arg(QEMU_REVISION)
                    .status()
                    .unwrap()
                    .success()
            );
            assert!(
                Command::new("git")
                    .current_dir(&qemu_path)
                    .arg("checkout")
                    .arg("FETCH_HEAD")
                    .status()
                    .unwrap()
                    .success()
            );
            fs::write(&qemu_rev, QEMU_REVISION).unwrap();
        }

        qemu_path
    };

    let libafl_qemu_build_dir = libafl_qemu_dir.join("build");
    let config_signature_path = libafl_qemu_build_dir.join("libafl_config");

    let target_suffix = if is_usermode {
        "linux-user".to_string()
    } else {
        "softmmu".to_string()
    };

    let (output_lib, output_lib_link) = if is_usermode {
        (
            libafl_qemu_build_dir.join(format!("libqemu-{cpu_target}.so")),
            format!("qemu-{cpu_target}"),
        )
    } else {
        (
            libafl_qemu_build_dir.join(format!("libqemu-system-{cpu_target}.so")),
            format!("qemu-system-{cpu_target}"),
        )
    };

    let libafl_config_old_signature = fs::read_to_string(&config_signature_path);

    let mut config_cmd = configure_qemu(
        &cc_compiler,
        &cpp_compiler,
        &libafl_qemu_dir,
        &libafl_qemu_build_dir,
        is_usermode,
        &cpu_target,
        &target_suffix,
    );

    let current_config_signature = get_config_signature(&config_cmd);
    let must_reconfigure = if libafl_qemu_force_configure {
        // If the user asked to reconfigure, do so
        true
    } else if let Ok(libafl_config_old_signature) = libafl_config_old_signature {
        if libafl_config_old_signature == current_config_signature {
            // Signature match, do not reconfigure
            false
        } else {
            println!("cargo:warning=QEMU configuration is outdated. Reconfiguring...");
            true
        }
    } else {
        // In worst scenario, reconfigure
        true
    };

    if must_reconfigure {
        assert!(
            config_cmd
                .status()
                .expect("Invoking Configure failed")
                .success(),
            "Configure didn't finish successfully"
        );

        // Config succeeded at this point, (over)write the signature file
        fs::write(config_signature_path, current_config_signature)
            .expect("Couldn't write config signature file.");
    }

    // Always build by default, make will detect if it is necessary to rebuild qemu
    if !libafl_qemu_no_build {
        let mut build_cmd = build_qemu(&cc_compiler, &cpp_compiler, &libafl_qemu_build_dir, jobs);

        assert!(
            build_cmd.status().expect("Invoking Make Failed").success(),
            "Make didn't finish successfully"
        );
    }

    assert!(output_lib.is_file()); // Make sure this isn't very very wrong

    let compile_commands_string = &fs::read_to_string(libafl_qemu_build_dir.join("linkinfo.json"))
        .expect("Failed to read linkinfo.json");

    let linkinfo = json::parse(compile_commands_string).expect("Failed to parse linkinfo.json");

    for source in linkinfo["sources"].members() {
        let source_path = PathBuf::from_str(source.as_str().unwrap()).unwrap();

        let source_path = if source_path.is_relative() {
            libafl_qemu_build_dir.join(source_path)
        } else {
            source_path
        };

        println!("cargo:rerun-if-changed={}", source_path.display());
    }

    if cfg!(feature = "shared") {
        let qemu_build_dir_str = libafl_qemu_build_dir
            .to_str()
            .expect("Could not convert to str");
        println!("cargo:rustc-link-search=native={qemu_build_dir_str}");
        println!("cargo:rustc-link-lib=dylib={output_lib_link}");
        cargo_add_rpath(qemu_build_dir_str);
    } else {
        let mut cmd = vec![];
        for arg in linkinfo["cmd"].members() {
            cmd.push(
                arg.as_str()
                    .expect("linkinfo.json `cmd` values must be strings"),
            );
        }

        let mut link_command = cpp_compiler.to_command();

        link_command
            .current_dir(&libafl_qemu_build_dir)
            .arg("-o")
            .arg("libqemu-partially-linked.o")
            .arg("-r")
            .args(cmd);

        let link_str = format!("{link_command:?}");

        let output = match link_command.output() {
            Ok(output) => output,
            Err(e) => panic!("Command {link_command:?} failed: {e:?}"),
        };

        if !output.status.success() {
            fs::write(libafl_qemu_build_dir.join("link.command"), link_str)
                .expect("Link command failed.");
            fs::write(libafl_qemu_build_dir.join("link.stdout"), &output.stdout)
                .expect("Link stdout failed.");
            fs::write(libafl_qemu_build_dir.join("link.stderr"), &output.stderr)
                .expect("Link stderr failed.");
            panic!("Linking failed.");
        }

        Command::new("ar")
            .current_dir(out_dir_path)
            .arg("crs")
            .arg("libqemu-partially-linked.a")
            .arg(libafl_qemu_build_dir.join("libqemu-partially-linked.o"))
            .status()
            .expect("Ar creation");

        println!("cargo:rustc-link-search=native={out_dir}");
        println!("cargo:rustc-link-lib=static=qemu-partially-linked");

        for arg in linkinfo["search"].members() {
            let val = arg
                .as_str()
                .expect("linkinfo.json `search` values must be strings");
            println!("cargo:rustc-link-search={val}");
        }

        for arg in linkinfo["libs"].members() {
            let val = arg
                .as_str()
                .expect("linkinfo.json `libs` values must be strings");
            println!("cargo:rustc-link-lib={val}");
        }

        for arg in linkinfo["rpath"].members() {
            let val = arg
                .as_str()
                .expect("linkinfo.json `libs` values must be strings")
                .to_string()
                .replace(
                    "$ORIGIN",
                    libafl_qemu_build_dir
                        .as_os_str()
                        .to_str()
                        .expect("Could not convert OsStr to str"),
                );
            cargo_add_rpath(&val);
        }
    }

    if cfg!(feature = "qemu_sanitizers") {
        println!("cargo:rustc-link-lib=ubsan");
        println!("cargo:rustc-link-lib=asan");
    }

    if !is_usermode {
        fs::create_dir_all(target_dir.join("pc-bios")).unwrap();
        for path in fs::read_dir(libafl_qemu_build_dir.join("pc-bios")).unwrap() {
            let path = path.unwrap().path();
            if path.is_file() {
                if let Some(name) = path.file_name() {
                    fs::copy(&path, target_dir.join("pc-bios").join(name))
                        .expect("Failed to copy a pc-bios folder file");
                }
            }
        }
    }

    BuildResult {
        qemu_path: libafl_qemu_dir,
        build_dir: libafl_qemu_build_dir,
    }
}<|MERGE_RESOLUTION|>--- conflicted
+++ resolved
@@ -11,11 +11,7 @@
 
 pub const QEMU_URL: &str = "https://github.com/AFLplusplus/qemu-libafl-bridge";
 pub const QEMU_DIRNAME: &str = "qemu-libafl-bridge";
-<<<<<<< HEAD
-pub const QEMU_REVISION: &str = "9a3918b8164edbbcbc20b5aef863a322b1faaa8b";
-=======
-pub const QEMU_REVISION: &str = "fea68856b9410ca6f0076a6bf9ccc4b4b11aa09c";
->>>>>>> 8e32947d
+pub const QEMU_REVISION: &str = "4df4d2dcfa0d2eecfb267cddf5ebfb8ef9f58d87";
 
 pub struct BuildResult {
     pub qemu_path: PathBuf,
