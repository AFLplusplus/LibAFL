--- conflicted
+++ resolved
@@ -77,11 +77,8 @@
 #include "qemu/plugin-memory.h"
 
 #include "libafl_extras/exit.h"
-<<<<<<< HEAD
 #include "libafl_extras/hook.h"
-=======
 
->>>>>>> 43c9100f
 "#;
 
 pub fn generate(
@@ -132,18 +129,9 @@
         .allowlist_function("qemu_plugin_hwaddr_phys_addr")
         .allowlist_function("qemu_plugin_get_hwaddr")
         .allowlist_function("qemu_target_page_size")
-<<<<<<< HEAD
         .allowlist_function("syx_.*")
         .allowlist_function("device_list_all")
         .allowlist_function("libafl_.*")
-=======
-        .allowlist_function("syx_snapshot_init")
-        .allowlist_function("syx_snapshot_new")
-        .allowlist_function("syx_snapshot_root_restore")
-        .allowlist_function("syx_snapshot_dirty_list_add")
-        .allowlist_function("device_list_all")
-        .allowlist_function("libafl_get_exit_reason")
->>>>>>> 43c9100f
         .blocklist_function("main_loop_wait") // bindgen issue #1313
         .parse_callbacks(Box::new(bindgen::CargoCallbacks));
 
