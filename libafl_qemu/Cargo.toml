[package]
name = "libafl_qemu"
version = "0.6.1"
authors = ["Andrea Fioraldi <andreafioraldi@gmail.com>"]
description = "QEMU user backend library for LibAFL"
documentation = "https://docs.rs/libafl_qemu"
repository = "https://github.com/AFLplusplus/LibAFL/"
readme = "../README.md"
license = "MIT OR Apache-2.0"
keywords = ["fuzzing", "qemu", "instrumentation"]
edition = "2018"

[features]
python = ["pyo3"]
default = []

[dependencies]
libafl = { path = "../libafl", version = "0.6.1" }
libafl_targets = { path = "../libafl_targets", version = "0.6.1" }
serde = { version = "1.0", default-features = false, features = ["alloc"] } # serialization lib
hashbrown =  { version = "0.9", features = ["serde", "ahash-compile-time-rng"] } # A faster hashmap, nostd compatible
num = "0.4"
num_enum = "0.5.1"
goblin = "0.4.2"
libc = "0.2.97"
pyo3 = { version = "0.14.3", features = ["extension-module"], optional = true }

[build-dependencies]
cc = { version = "1.0" }
<<<<<<< HEAD

[lib]
name = "libafl_qemu"
crate-type = ["cdylib", "rlib"]
=======
which = "4.1"

[lib]
crate-type = ["rlib", "cdylib"]
>>>>>>> 1fde6081
<|MERGE_RESOLUTION|>--- conflicted
+++ resolved
@@ -27,14 +27,8 @@
 
 [build-dependencies]
 cc = { version = "1.0" }
-<<<<<<< HEAD
 
 [lib]
 name = "libafl_qemu"
 crate-type = ["cdylib", "rlib"]
-=======
-which = "4.1"
-
-[lib]
-crate-type = ["rlib", "cdylib"]
->>>>>>> 1fde6081
+which = "4.1"