--- conflicted
+++ resolved
@@ -90,27 +90,12 @@
 clippy = ["libafl_qemu_sys/clippy"]
 
 [dependencies]
-<<<<<<< HEAD
-libafl = { path = "../libafl", version = "0.14.0", default-features = false, features = [
-  "std",
-  "derive",
-  "regex",
-] }
-libafl_bolts = { path = "../libafl_bolts", version = "0.14.0", default-features = false, features = [
-  "std",
-  "derive",
-] }
-libafl_targets = { path = "../libafl_targets", version = "0.14.0" }
-libafl_qemu_sys = { path = "./libafl_qemu_sys", version = "0.14.0", default-features = false }
-libafl_derive = { path = "../libafl_derive", version = "0.14.0" }
-libafl_intelpt = { path = "../libafl_intelpt", version = "0.14.0", optional = true }
-=======
 libafl = { workspace = true, features = ["std", "derive", "regex"] }
 libafl_bolts = { workspace = true, features = ["std", "derive"] }
 libafl_targets = { workspace = true, default-features = true, version = "0.14.0" }
 libafl_qemu_sys = { workspace = true }
 libafl_derive = { workspace = true, default-features = true }
->>>>>>> b3d73b29
+libafl_intelpt = { workspace = true, default-features = true, optional = true }
 
 serde = { workspace = true, default-features = false, features = [
   "alloc",
