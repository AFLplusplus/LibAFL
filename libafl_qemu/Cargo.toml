[package]
name = "libafl_qemu"
version.workspace = true
authors = ["Andrea Fioraldi <andreafioraldi@gmail.com>"]
description = "QEMU user backend library for LibAFL"
documentation = "https://docs.rs/libafl_qemu"
repository = "https://github.com/AFLplusplus/LibAFL/"
readme = "../README.md"
license = "MIT OR Apache-2.0"
keywords = ["fuzzing", "qemu", "instrumentation"]
edition = "2021"
categories = ["development-tools::testing", "emulators", "embedded", "os", "no-std"]

[package.metadata.docs.rs]
features = ["document-features"]
all-features = true
rustdoc-args = ["--cfg", "docsrs"]

[features]
default = ["fork", "build_libqasan", "serdeany_autoreg", "injections"]
clippy = [] # special feature for clippy, don't use in normal projects§
document-features = ["dep:document-features"]

#! # Feature Flags
#! ### General Features
## Find injections during fuzzing
injections = ["serde_yaml", "toml"]
## Python bindings support
python = ["pyo3", "pyo3-build-config"]
## Fork support
fork = ["libafl/fork"]
## Build libqasan for address sanitization
build_libqasan = []

#! ## The following architecture features are mutually exclusive.

## build qemu for x86_64 (default)
x86_64 = ["libafl_qemu_sys/x86_64"]
i386 = ["libafl_qemu_sys/i386"] # build qemu for i386
arm = ["libafl_qemu_sys/arm"] # build qemu for arm
aarch64 = ["libafl_qemu_sys/aarch64"] # build qemu for aarch64
mips = ["libafl_qemu_sys/mips"] # build qemu for mips (el, use with the 'be' feature of mips be)
ppc = ["libafl_qemu_sys/ppc"] # build qemu for powerpc
hexagon = ["libafl_qemu_sys/hexagon"] # build qemu for hexagon

## Big Endian mode
be = ["libafl_qemu_sys/be"]

## Usermode (mutually exclusive to Systemmode)
usermode = ["libafl_qemu_sys/usermode"]
## Systemmode (mutually exclusive to Usermode)
systemmode = ["libafl_qemu_sys/systemmode"]

#! ## SerdeAny features

## Automatically register all `#[derive(SerdeAny)]` types at startup.
serdeany_autoreg = ["libafl_bolts/serdeany_autoreg"]

slirp = [ "systemmode", "libafl_qemu_sys/slirp" ] # build qemu with host libslirp (for user networking)

# disabled atm, enabled when fixed with dynamic list
# shared = [ "libafl_qemu_sys/shared" ]

[dependencies]
libafl = { path = "../libafl", version = "0.11.2", default-features = false, features = ["std", "derive", "regex"] }
libafl_bolts = { path = "../libafl_bolts", version = "0.11.2", default-features = false, features = ["std", "derive"] }
libafl_targets = { path = "../libafl_targets", version = "0.11.2" }
libafl_qemu_sys = { path = "./libafl_qemu_sys", version = "0.11.2" }

serde = { version = "1.0", default-features = false, features = ["alloc"] } # serialization lib
hashbrown =  { version = "0.14", features = ["serde"] } # A faster hashmap, nostd compatible
num-traits = "0.2"
num-derive = "0.4"
num_enum = "0.7"
goblin = "0.7"
libc = "0.2"
strum = "0.25"
strum_macros = "0.25"
syscall-numbers = "3.0"
meminterval = "0.4"
thread_local = "1.1.4"
capstone = "0.11.0"
rangemap = "1.3"
log = "0.4.20"
addr2line = "0.21"
typed-arena = "2.0"
paste = "1"
enum-map = "2.7"
serde_yaml = { version = "0.8", optional = true } # For parsing the injections yaml file
toml = { version = "0.4.2", optional = true } # For parsing the injections toml file
pyo3 = { version = "0.18", optional = true }
# Document all features of this crate (for `cargo doc`)
document-features = { version = "0.2", optional = true }

[build-dependencies]
pyo3-build-config = { version = "0.18", optional = true }
<<<<<<< HEAD
bindgen = "0.69"
=======
rustversion = "1.0"
>>>>>>> b7efe8eb

[lib]
name = "libafl_qemu"
crate-type = ["cdylib", "rlib"]<|MERGE_RESOLUTION|>--- conflicted
+++ resolved
@@ -94,11 +94,8 @@
 
 [build-dependencies]
 pyo3-build-config = { version = "0.18", optional = true }
-<<<<<<< HEAD
+rustversion = "1.0"
 bindgen = "0.69"
-=======
-rustversion = "1.0"
->>>>>>> b7efe8eb
 
 [lib]
 name = "libafl_qemu"
