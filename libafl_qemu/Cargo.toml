--- conflicted
+++ resolved
@@ -65,11 +65,8 @@
 log = "0.4.20"
 addr2line = "0.21"
 typed-arena = "2.0"
-<<<<<<< HEAD
 paste = "1"
-=======
 enum-map = "2.7"
->>>>>>> 43c9100f
 
 pyo3 = { version = "0.18", optional = true }
 
