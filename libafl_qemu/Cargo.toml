--- conflicted
+++ resolved
@@ -58,11 +58,7 @@
 capstone = "0.11.0"
 pyo3 = { version = "0.18.3", optional = true }
 rangemap = "1.3"
-<<<<<<< HEAD
-log = "0.4.17"
-=======
 log = "0.4.20"
->>>>>>> b0179b44
 
 [build-dependencies]
 pyo3-build-config = { version = "0.15", optional = true }
