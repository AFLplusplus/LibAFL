[package]
name = "libafl_qemu"
version.workspace = true
authors = ["Andrea Fioraldi <andreafioraldi@gmail.com>"]
description = "QEMU user backend library for LibAFL"
documentation = "https://docs.rs/libafl_qemu"
repository = "https://github.com/AFLplusplus/LibAFL/"
readme = "../README.md"
license = "MIT OR Apache-2.0"
keywords = ["fuzzing", "qemu", "instrumentation"]
edition = "2021"
categories = [
  "development-tools::testing",
  "emulators",
  "embedded",
  "os",
  "no-std",
]

[package.metadata.docs.rs]
features = ["document-features", "default", "python", "x86_64", "usermode"]
rustdoc-args = ["--cfg", "docsrs"]

[features]
default = [
  "usermode",
  "fork",
  "build_libgasan",
  "build_libqasan",
  "serdeany_autoreg",
  "injections",
]
document-features = ["dep:document-features"]
paranoid_debug = [
  "libafl_qemu_sys/paranoid_debug",
] # Will perform as many checks as possible. The target will be greatly slowed down.

#! # Feature Flags
#! ### General Features
## Find injections during fuzzing
injections = ["serde_yaml", "toml"]
## Python bindings support
python = ["pyo3", "pyo3-build-config", "libafl_qemu_sys/python"]
## Fork support
fork = ["libafl/fork"]
## Build libqasan for address sanitization
build_libgasan = []
build_libqasan = []

#! ## The following architecture features are mutually exclusive.

## build qemu for x86_64 (default)
x86_64 = ["libafl_qemu_sys/x86_64"]
i386 = ["libafl_qemu_sys/i386"] # build qemu for i386
arm = ["libafl_qemu_sys/arm"] # build qemu for arm
aarch64 = ["libafl_qemu_sys/aarch64"] # build qemu for aarch64
mips = [
  "libafl_qemu_sys/mips",
] # build qemu for mips (el, use with the 'be' feature of mips be)
ppc = ["libafl_qemu_sys/ppc"] # build qemu for powerpc
hexagon = ["libafl_qemu_sys/hexagon"] # build qemu for hexagon
riscv32 = ["libafl_qemu_sys/riscv32"] # build qemu for riscv 32bit
riscv64 = ["libafl_qemu_sys/riscv64"] # build qemu for riscv 64bit

## Big Endian mode
be = ["libafl_qemu_sys/be"]

## Usermode (mutually exclusive to Systemmode)
usermode = ["libafl_qemu_sys/usermode"]
## Systemmode (mutually exclusive to Usermode)
systemmode = ["libafl_qemu_sys/systemmode"]

#! ## SerdeAny features

## Automatically register all `#[derive(SerdeAny)]` types at startup.
serdeany_autoreg = ["libafl_bolts/serdeany_autoreg"]

slirp = [
  "systemmode",
  "libafl_qemu_sys/slirp",
] # build qemu with host libslirp (for user networking)

# Requires the binary's build.rs to call `build_libafl_qemu`
shared = ["libafl_qemu_sys/shared"]

#! ## Internal features, don't use in normal projects
## clippy workaround
clippy = ["libafl_qemu_sys/clippy"]

[dependencies]
<<<<<<< HEAD
libafl = { path = "../libafl", version = "0.14.1", default-features = false, features = [
  "std",
  "derive",
  "regex",
] }
libafl_bolts = { path = "../libafl_bolts", version = "0.14.1", default-features = false, features = [
  "std",
  "derive",
] }
libafl_targets = { path = "../libafl_targets", version = "0.14.1" }
libafl_qemu_sys = { path = "./libafl_qemu_sys", version = "0.14.1", default-features = false }
libafl_derive = { path = "../libafl_derive", version = "0.14.1" }
=======
libafl = { workspace = true, features = ["std", "derive", "regex"] }
libafl_bolts = { workspace = true, features = ["std", "derive"] }
libafl_targets = { workspace = true, default-features = true, version = "0.14.0" }
libafl_qemu_sys = { workspace = true }
libafl_derive = { workspace = true, default-features = true }
>>>>>>> 7623aa46

serde = { workspace = true, default-features = false, features = [
  "alloc",
] } # serialization lib
hashbrown = { workspace = true, default-features = true, features = [
  "serde",
] } # A faster hashmap, nostd compatible
num-traits = { workspace = true, default-features = true }
num-derive = "0.4.2"
num_enum = { workspace = true, default-features = true }
goblin = "0.9.2"
libc = { workspace = true }
strum = "0.26.3"
strum_macros = "0.26.4"
syscall-numbers = "4.0.0"
meminterval = { workspace = true }
thread_local = "1.1.8"
capstone = "0.12.0"
rangemap = { workspace = true }
log = { workspace = true }
object = "0.36.4"
addr2line = "0.24.1"
typed-arena = "2.0.2"
paste = { workspace = true }
enum-map = "2.7.3"
serde_yaml = { workspace = true, optional = true } # For parsing the injections yaml file
toml = { workspace = true, optional = true } # For parsing the injections toml file
pyo3 = { version = "0.22.3", optional = true, features = [
  "multiple-pymethods",
] }
bytes-utils = "0.1.4"
typed-builder = { workspace = true }
memmap2 = "0.9.5"
getset = "0.1.3"
# Document all features of this crate (for `cargo doc`)
document-features = { workspace = true, optional = true }

[build-dependencies]
<<<<<<< HEAD
libafl_qemu_build = { path = "./libafl_qemu_build", version = "0.14.1" }
pyo3-build-config = { version = "0.22.3", optional = true }
=======
libafl_qemu_build = { workspace = true, default-features = true, version = "0.14.0" }
pyo3-build-config = { version = "0.23.1", optional = true }
>>>>>>> 7623aa46
rustversion = { workspace = true }
bindgen = { workspace = true }
cc = { workspace = true }

[lib]
name = "libafl_qemu"
crate-type = ["cdylib", "rlib"]

[lints]
workspace = true<|MERGE_RESOLUTION|>--- conflicted
+++ resolved
@@ -88,26 +88,11 @@
 clippy = ["libafl_qemu_sys/clippy"]
 
 [dependencies]
-<<<<<<< HEAD
-libafl = { path = "../libafl", version = "0.14.1", default-features = false, features = [
-  "std",
-  "derive",
-  "regex",
-] }
-libafl_bolts = { path = "../libafl_bolts", version = "0.14.1", default-features = false, features = [
-  "std",
-  "derive",
-] }
-libafl_targets = { path = "../libafl_targets", version = "0.14.1" }
-libafl_qemu_sys = { path = "./libafl_qemu_sys", version = "0.14.1", default-features = false }
-libafl_derive = { path = "../libafl_derive", version = "0.14.1" }
-=======
 libafl = { workspace = true, features = ["std", "derive", "regex"] }
 libafl_bolts = { workspace = true, features = ["std", "derive"] }
 libafl_targets = { workspace = true, default-features = true, version = "0.14.0" }
 libafl_qemu_sys = { workspace = true }
 libafl_derive = { workspace = true, default-features = true }
->>>>>>> 7623aa46
 
 serde = { workspace = true, default-features = false, features = [
   "alloc",
@@ -146,13 +131,8 @@
 document-features = { workspace = true, optional = true }
 
 [build-dependencies]
-<<<<<<< HEAD
-libafl_qemu_build = { path = "./libafl_qemu_build", version = "0.14.1" }
-pyo3-build-config = { version = "0.22.3", optional = true }
-=======
 libafl_qemu_build = { workspace = true, default-features = true, version = "0.14.0" }
 pyo3-build-config = { version = "0.23.1", optional = true }
->>>>>>> 7623aa46
 rustversion = { workspace = true }
 bindgen = { workspace = true }
 cc = { workspace = true }
