[package]
name = "libafl_qemu"
version = "0.13.2"
authors = ["Andrea Fioraldi <andreafioraldi@gmail.com>"]
description = "QEMU user backend library for LibAFL"
documentation = "https://docs.rs/libafl_qemu"
repository = "https://github.com/AFLplusplus/LibAFL/"
readme = "../README.md"
license = "MIT OR Apache-2.0"
keywords = ["fuzzing", "qemu", "instrumentation"]
edition = "2021"
categories = [
  "development-tools::testing",
  "emulators",
  "embedded",
  "os",
  "no-std",
]

[package.metadata.docs.rs]
features = ["document-features", "default", "python", "x86_64", "usermode"]
rustdoc-args = ["--cfg", "docsrs"]

[features]
default = [
  "usermode",
  "fork",
  "build_libgasan",
  "build_libqasan",
  "serdeany_autoreg",
  "injections",
]
document-features = ["dep:document-features"]
paranoid_debug = [
  "libafl_qemu_sys/paranoid_debug",
] # Will perform as many checks as possible. The target will be greatly slowed down.

#! # Feature Flags
#! ### General Features
## Find injections during fuzzing
injections = ["serde_yaml", "toml"]
## Python bindings support
python = ["pyo3", "pyo3-build-config", "libafl_qemu_sys/python"]
## Fork support
fork = ["libafl/fork"]
## Build libqasan for address sanitization
build_libgasan = []
build_libqasan = []

#! ## The following architecture features are mutually exclusive.

## build qemu for x86_64 (default)
x86_64 = ["libafl_qemu_sys/x86_64"]
i386 = ["libafl_qemu_sys/i386"] # build qemu for i386
arm = ["libafl_qemu_sys/arm"] # build qemu for arm
aarch64 = ["libafl_qemu_sys/aarch64"] # build qemu for aarch64
mips = [
  "libafl_qemu_sys/mips",
] # build qemu for mips (el, use with the 'be' feature of mips be)
ppc = ["libafl_qemu_sys/ppc"] # build qemu for powerpc
hexagon = ["libafl_qemu_sys/hexagon"] # build qemu for hexagon
riscv32 = ["libafl_qemu_sys/riscv32"] # build qemu for riscv 32bit
riscv64 = ["libafl_qemu_sys/riscv64"] # build qemu for riscv 64bit

## Big Endian mode
be = ["libafl_qemu_sys/be"]

## Usermode (mutually exclusive to Systemmode)
usermode = ["libafl_qemu_sys/usermode"]
## Systemmode (mutually exclusive to Usermode)
systemmode = ["libafl_qemu_sys/systemmode"]

#! ## SerdeAny features

## Automatically register all `#[derive(SerdeAny)]` types at startup.
serdeany_autoreg = ["libafl_bolts/serdeany_autoreg"]

slirp = [
  "systemmode",
  "libafl_qemu_sys/slirp",
] # build qemu with host libslirp (for user networking)

# Requires the binary's build.rs to call `build_libafl_qemu`
shared = ["libafl_qemu_sys/shared"]

#! ## Internal features, don't use in normal projects
## clippy workaround
clippy = ["libafl_qemu_sys/clippy"]

[dependencies]
libafl = { path = "../libafl", version = "0.13.2", default-features = false, features = [
  "std",
  "derive",
  "regex",
] }
libafl_bolts = { path = "../libafl_bolts", version = "0.13.2", default-features = false, features = [
  "std",
  "derive",
] }
libafl_targets = { path = "../libafl_targets", version = "0.13.2" }
libafl_qemu_sys = { path = "./libafl_qemu_sys", version = "0.13.2", default-features = false }
libafl_derive = { path = "../libafl_derive", version = "0.13.2" }

serde = { version = "1.0.210", default-features = false, features = [
  "alloc",
] } # serialization lib
hashbrown = { version = "0.14.5", default-features = true, features = [
  "serde",
] } # A faster hashmap, nostd compatible
num-traits = { version = "0.2.19", default-features = true }
num-derive = "0.4.2"
<<<<<<< HEAD
num_enum = { version = "0.7.3", default-features = true }
goblin = "0.8.2"
libc = { version = "0.2.59" }
=======
num_enum = { workspace = true, default-features = true }
goblin = "0.9.2"
libc = { workspace = true }
>>>>>>> d7ce89d7
strum = "0.26.3"
strum_macros = "0.26.4"
syscall-numbers = "4.0.0"
meminterval = { version = "0.4.1" }
thread_local = "1.1.8"
capstone = "0.12.0"
rangemap = { version = "1.5.1" }
log = { version = "0.4.22" }
object = "0.36.4"
addr2line = "0.24.1"
typed-arena = "2.0.2"
paste = { version = "1.0.15" }
enum-map = "2.7.3"
serde_yaml = { version = "0.9.34", optional = true } # For parsing the injections yaml file
toml = { version = "0.8.19", optional = true } # For parsing the injections toml file
pyo3 = { version = "0.22.3", optional = true, features = [
  "multiple-pymethods",
] }
bytes-utils = "0.1.4"
typed-builder = { version = "0.20.0" }
memmap2 = "0.9.5"
getset = "0.1.3"
# Document all features of this crate (for `cargo doc`)
document-features = { version = "0.2.10", optional = true }

[build-dependencies]
libafl_qemu_build = { path = "./libafl_qemu_build", version = "0.13.2" }
pyo3-build-config = { version = "0.22.3", optional = true }
rustversion = { version = "1.0.17" }
bindgen = { version = "0.70.1" }
cc = { version = "1.1.21" }

[lib]
name = "libafl_qemu"
crate-type = ["cdylib", "rlib"]

[lints]
workspace = true<|MERGE_RESOLUTION|>--- conflicted
+++ resolved
@@ -109,15 +109,9 @@
 ] } # A faster hashmap, nostd compatible
 num-traits = { version = "0.2.19", default-features = true }
 num-derive = "0.4.2"
-<<<<<<< HEAD
 num_enum = { version = "0.7.3", default-features = true }
-goblin = "0.8.2"
+goblin = "0.9.2"
 libc = { version = "0.2.59" }
-=======
-num_enum = { workspace = true, default-features = true }
-goblin = "0.9.2"
-libc = { workspace = true }
->>>>>>> d7ce89d7
 strum = "0.26.3"
 strum_macros = "0.26.4"
 syscall-numbers = "4.0.0"
