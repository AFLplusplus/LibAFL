--- conflicted
+++ resolved
@@ -129,13 +129,8 @@
 document-features = { workspace = true, optional = true }
 
 [build-dependencies]
-<<<<<<< HEAD
 libafl_qemu_build = { workspace = true, default-features = true }
-pyo3-build-config = { version = "0.23.1", optional = true }
-=======
-libafl_qemu_build = { workspace = true, default-features = true, version = "0.14.0" }
 pyo3-build-config = { workspace = true, optional = true }
->>>>>>> 0d0bbf0c
 rustversion = { workspace = true }
 bindgen = { workspace = true }
 cc = { workspace = true }
