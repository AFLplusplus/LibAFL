--- conflicted
+++ resolved
@@ -24,11 +24,6 @@
 }
 
 #[rustversion::nightly]
-<<<<<<< HEAD
-fn maybe_generate_stub_bindings(cpu_target: &str, emulation_mode: &str, stub_bindings_file: &PathBuf, bindings_file: &PathBuf) {
-    if cpu_target == "x86_64" && emulation_mode == "usermode" {
-        store_generated_content_if_different(stub_bindings_file, fs::read(bindings_file).expect("Could not read generated bindings file").as_slice());
-=======
 fn maybe_generate_stub_bindings(
     cpu_target: &str,
     emulation_mode: &str,
@@ -42,21 +37,16 @@
                 .expect("Could not read generated bindings file")
                 .as_slice(),
         );
->>>>>>> 7c9ac6d4
     }
 }
 
 #[rustversion::not(nightly)]
-<<<<<<< HEAD
-fn maybe_generate_stub_bindings(_cpu_target: &str, _emulation_mode: &str, _stub_bindings_file: &PathBuf, _bindings_file: &PathBuf) {
-=======
 fn maybe_generate_stub_bindings(
     _cpu_target: &str,
     _emulation_mode: &str,
     _stub_bindings_file: &PathBuf,
     _bindings_file: &PathBuf,
 ) {
->>>>>>> 7c9ac6d4
     // Do nothing
 }
 
@@ -130,13 +120,10 @@
     let src_dir = PathBuf::from(src_dir);
     let stub_bindings_file = src_dir.join("src/x86_64_stub_bindings.rs");
 
-<<<<<<< HEAD
-=======
     let src_dir = env::var("CARGO_MANIFEST_DIR").unwrap();
     let src_dir = PathBuf::from(src_dir);
     let stub_bindings_file = src_dir.join("src/x86_64_stub_bindings.rs");
 
->>>>>>> 7c9ac6d4
     if env::var("DOCS_RS").is_ok() || cfg!(feature = "clippy") {
         // Only build when we're not generating docs and not in clippy
         copy(stub_bindings_file, bindings_file).expect("Failed to copy the bindings stub");
@@ -154,14 +141,10 @@
     println!("cargo:rerun-if-changed={}", stub_bindings_file.display());
 
     // If the bindings are built and differ from the current stub, replace it with the freshly generated bindings
-<<<<<<< HEAD
-    maybe_generate_stub_bindings(&cpu_target, &emulation_mode, &stub_bindings_file, &bindings_file);
-=======
     maybe_generate_stub_bindings(
         &cpu_target,
         &emulation_mode,
         &stub_bindings_file,
         &bindings_file,
     );
->>>>>>> 7c9ac6d4
 }