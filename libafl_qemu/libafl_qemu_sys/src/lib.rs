--- conflicted
+++ resolved
@@ -5,10 +5,7 @@
 __Warning__: The documentation is built by default for `x86_64` in `usermode`. To access the documentation of other architectures or systemmode, the documentation must be rebuilt with the right features.
 */
 
-<<<<<<< HEAD
-=======
 #![forbid(unexpected_cfgs)]
->>>>>>> 7c9ac6d4
 #![allow(non_upper_case_globals)]
 #![allow(non_camel_case_types)]
 #![allow(non_snake_case)]
@@ -40,12 +37,6 @@
 
 #[cfg(emulation_mode = "systemmode")]
 mod systemmode;
-<<<<<<< HEAD
-use num_enum::{IntoPrimitive, TryFromPrimitive};
-use paste::paste;
-use strum_macros::EnumIter;
-=======
->>>>>>> 7c9ac6d4
 #[cfg(emulation_mode = "systemmode")]
 pub use systemmode::*;
 
