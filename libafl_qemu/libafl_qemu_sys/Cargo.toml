[package]
name = "libafl_qemu_sys"
version = "0.12.0"
authors = ["Andrea Fioraldi <andreafioraldi@gmail.com>"]
description = "C to Rust bindings for the LibAFL QEMU bridge"
documentation = "https://docs.rs/libafl_qemu_sys"
repository = "https://github.com/AFLplusplus/LibAFL/"
readme = "../../README.md"
license = "MIT OR Apache-2.0"
keywords = ["fuzzing", "qemu", "instrumentation"]
edition = "2021"
categories = ["development-tools::testing", "emulators", "embedded", "os", "no-std"]

[package.metadata.docs.rs]
features = ["x86_64", "usermode"]
rustdoc-args = ["--cfg", "docsrs"]

[features]
# The following architecture features are mutually exclusive.
x86_64 = [] # build qemu for x86_64 (default)
i386 = [] # build qemu for i386
arm = [] # build qemu for arm
aarch64 = [] # build qemu for aarch64
mips = [] # build qemu for mips (el, use with the 'be' feature of mips be)
ppc = [] # build qemu for powerpc
hexagon = [] # build qemu for hexagon

be = []

usermode = []
systemmode = []

python = ["pyo3", "pyo3-build-config"]

slirp = [ "systemmode", "libafl_qemu_build/slirp" ] # build qemu with host libslirp (for user networking)
shared = [ "libafl_qemu_build/shared" ]

clippy = [ "libafl_qemu_build/clippy" ] # special feature for clippy, don't use in normal projects

[dependencies]
paste = "1"
num_enum = "0.7"
libc = "0.2"
strum = "0.25"
strum_macros = "0.25"
pyo3 = { version = "0.18", optional = true }

[build-dependencies]
<<<<<<< HEAD
libafl_qemu_build = { path = "../libafl_qemu_build", version = "0.12.0" }
=======
libafl_qemu_build = { path = "../libafl_qemu_build", version = "0.11.2" }
pyo3-build-config = { version = "0.18", optional = true }
>>>>>>> 1c85c3af
<|MERGE_RESOLUTION|>--- conflicted
+++ resolved
@@ -46,9 +46,5 @@
 pyo3 = { version = "0.18", optional = true }
 
 [build-dependencies]
-<<<<<<< HEAD
 libafl_qemu_build = { path = "../libafl_qemu_build", version = "0.12.0" }
-=======
-libafl_qemu_build = { path = "../libafl_qemu_build", version = "0.11.2" }
-pyo3-build-config = { version = "0.18", optional = true }
->>>>>>> 1c85c3af
+pyo3-build-config = { version = "0.18", optional = true }