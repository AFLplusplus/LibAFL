[package]
name = "libafl_qemu_sys"
version = "0.13.0"
authors = ["Andrea Fioraldi <andreafioraldi@gmail.com>"]
description = "C to Rust bindings for the LibAFL QEMU bridge"
documentation = "https://docs.rs/libafl_qemu_sys"
repository = "https://github.com/AFLplusplus/LibAFL/"
readme = "../../README.md"
license = "MIT OR Apache-2.0"
keywords = ["fuzzing", "qemu", "instrumentation"]
edition = "2021"
categories = ["development-tools::testing", "emulators", "embedded", "os", "no-std"]
links = "qemu"

[package.metadata.docs.rs]
features = ["x86_64", "usermode"]
rustdoc-args = ["--cfg", "docsrs"]

[features]
# The following architecture features are mutually exclusive.
x86_64 = [] # build qemu for x86_64 (default)
i386 = [] # build qemu for i386
arm = [] # build qemu for arm
aarch64 = [] # build qemu for aarch64
mips = [] # build qemu for mips (el, use with the 'be' feature of mips be)
ppc = [] # build qemu for powerpc
hexagon = [] # build qemu for hexagon

be = []

usermode = []
systemmode = []

python = ["pyo3", "pyo3-build-config"]

slirp = [ "systemmode", "libafl_qemu_build/slirp" ] # build qemu with host libslirp (for user networking)
shared = [ "libafl_qemu_build/shared" ]

clippy = [ "libafl_qemu_build/clippy" ] # special feature for clippy, don't use in normal projects

paranoid_debug = ["libafl_qemu_build/paranoid_debug"] # Will perform as many checks as possible. The target will be greatly slowed down.

[dependencies]
paste = "1"
num_enum = "0.7"
libc = "0.2"
strum = "0.26"
strum_macros = "0.26"
pyo3 = { version = "0.18", optional = true }

[build-dependencies]
<<<<<<< HEAD
libafl_qemu_build = { path = "../libafl_qemu_build", version = "0.13.0" }
pyo3-build-config = { version = "0.18", optional = true }
=======
libafl_qemu_build = { path = "../libafl_qemu_build", version = "0.12.0" }
pyo3-build-config = { version = "0.21", optional = true }
>>>>>>> 65af5a7f
rustversion = "1.0"<|MERGE_RESOLUTION|>--- conflicted
+++ resolved
@@ -49,11 +49,6 @@
 pyo3 = { version = "0.18", optional = true }
 
 [build-dependencies]
-<<<<<<< HEAD
 libafl_qemu_build = { path = "../libafl_qemu_build", version = "0.13.0" }
-pyo3-build-config = { version = "0.18", optional = true }
-=======
-libafl_qemu_build = { path = "../libafl_qemu_build", version = "0.12.0" }
 pyo3-build-config = { version = "0.21", optional = true }
->>>>>>> 65af5a7f
 rustversion = "1.0"