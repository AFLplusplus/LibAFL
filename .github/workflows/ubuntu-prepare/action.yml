name: Setup Rust Environment
description: Sets up the Rust environment for the CI workflow
runs:
  using: composite
  steps:
    - name: Uninstall all currently installed rust
      shell: bash
      run: |
        sudo apt purge -y 'cargo*' 'rust*'
    - name: Install and cache deps
      shell: bash
      run: |
        sudo apt-get update
        sudo apt-get install -y curl lsb-release wget software-properties-common gnupg shellcheck pax-utils libsqlite3-dev libpixman-1-dev libc6-dev gcc g++ build-essential libglib2.0-dev
    - uses: dtolnay/rust-toolchain@nightly
    - name: install just
      uses: extractions/setup-just@v2
      with:
        just-version: '1.40.0'
    - name: Add stable clippy
      shell: bash
      run: rustup toolchain install stable --component clippy --allow-downgrade
    - name: Add nightly clippy
      shell: bash
      run: rustup toolchain install nightly --component clippy --allow-downgrade
<<<<<<< HEAD
    - uses: taiki-e/install-action@cargo-hack
    - name: Add nightly
      shell: bash
      run: rustup toolchain install nightly --allow-downgrade
=======
    - name: Install cargo-hack
      shell: bash
      run: curl -LsSf https://github.com/taiki-e/cargo-hack/releases/latest/download/cargo-hack-x86_64-unknown-linux-gnu.tar.gz | tar xzf - -C ~/.cargo/bin
>>>>>>> 522e00ed
    - name: Default to nightly
      shell: bash
      run: rustup default nightly
    - name: Install LLVM
      shell: bash
      run: |
        wget https://apt.llvm.org/llvm.sh
        chmod +x llvm.sh
        sudo ./llvm.sh ${{env.MAIN_LLVM_VERSION}} all
        sudo update-alternatives --install /usr/bin/clang clang /usr/bin/clang-${{env.MAIN_LLVM_VERSION}} 200
    - name: Symlink Headers
      shell: bash
      run: sudo ln -s /usr/include/asm-generic /usr/include/asm<|MERGE_RESOLUTION|>--- conflicted
+++ resolved
@@ -23,16 +23,10 @@
     - name: Add nightly clippy
       shell: bash
       run: rustup toolchain install nightly --component clippy --allow-downgrade
-<<<<<<< HEAD
     - uses: taiki-e/install-action@cargo-hack
     - name: Add nightly
       shell: bash
       run: rustup toolchain install nightly --allow-downgrade
-=======
-    - name: Install cargo-hack
-      shell: bash
-      run: curl -LsSf https://github.com/taiki-e/cargo-hack/releases/latest/download/cargo-hack-x86_64-unknown-linux-gnu.tar.gz | tar xzf - -C ~/.cargo/bin
->>>>>>> 522e00ed
     - name: Default to nightly
       shell: bash
       run: rustup default nightly
