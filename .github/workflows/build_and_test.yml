name: build and test

on:
  push:
    branches: [ main, "pr/**" ]
  pull_request:
    branches: [ main ]
    types: ["labeled", "opened", "synchronize", "reopened"]
  workflow_dispatch:
  merge_group:
env:
  CARGO_TERM_COLOR: always
  CARGO_NET_GIT_FETCH_WITH_CLI: true
  MAIN_LLVM_VERSION: 18

concurrency:
  group: ${{ github.workflow }}-${{ github.ref }}
  cancel-in-progress: true

jobs:
  common:
    strategy:
      matrix:
        os: [ ubuntu-24.04, windows-latest, macOS-latest ]
    runs-on: ${{ matrix.os }}
    steps:
      - name: Install mimetype
        if: runner.os == 'Linux'
        run: sudo apt-get update && sudo apt-get install -y libfile-mimeinfo-perl
      - name: install mdbook
        uses: baptiste0928/cargo-install@v3
        with:
          crate: mdbook
      - name: install linkcheck
        uses: baptiste0928/cargo-install@v3
        with:
          crate: mdbook-linkcheck
          # NOTE: The current crates.io release of mdbook-linkcheck (v0.7.7) is broken
          #       => https://github.com/Michael-F-Bryan/mdbook-linkcheck/pull/82#issuecomment-2241058491
          git: https://github.com/Michael-F-Bryan/mdbook-linkcheck.git
          rev: 8c783c5d754d83bcd50c28fb4174854b04ece990
      - name: default nightly
        run: rustup default nightly
      - uses: actions/checkout@v4
      - if: runner.os == 'Linux'
        uses: ./.github/workflows/ubuntu-prepare
      - name: Install LLVM
        if: runner.os == 'MacOS'
        run: brew install llvm@${{env.MAIN_LLVM_VERSION}}
      - uses: Swatinem/rust-cache@v2
        with: { shared-key: "ubuntu" }
        if: runner.os == 'Linux'
      - uses: Swatinem/rust-cache@v2
        if: runner.os != 'Linux'
      - name: Check for binary blobs
        if: runner.os == 'Linux'
        run: ./scripts/check_for_blobs.sh
      - name: Build libafl debug
        run: cargo build -p libafl
      - name: Test the book (Linux)
        # TODO: fix books test fail with updated windows-rs
        if: runner.os == 'Linux'
        run: cd docs && mdbook test -L ../target/debug/deps
      - name: Test the book (MacOS)
        if: runner.os == 'MacOS'
        run: cd docs && mdbook test -L ../target/debug/deps $(python3-config --ldflags | cut -d ' ' -f1)
      - name: Run tests (Windows)
        if: runner.os == 'Windows'
        run: cargo test -- --test-threads 1
      - name: Run tests (Linux)
        if: runner.os != 'Windows'
        run: cargo test -- --test-threads 1
      - name: Test libafl no_std
        run: cd libafl && cargo test --no-default-features
      - name: Test libafl_bolts no_std no_alloc
        run: cd libafl_bolts && cargo test --no-default-features
      - name: Test libafl_targets no_std
        run: cd libafl_targets && cargo test --no-default-features

  ubuntu-doc-build:
    runs-on: ubuntu-24.04
    steps:
      - uses: actions/checkout@v4
      - uses: ./.github/workflows/ubuntu-prepare
      - uses: Swatinem/rust-cache@v2
      # ---- doc check ----
      - name: Build Docs
        run: RUSTFLAGS="--cfg docsrs" cargo +nightly doc --all-features --no-deps

  ubuntu-doc-test:
    runs-on: ubuntu-24.04
    steps:
      - uses: actions/checkout@v4
      - uses: ./.github/workflows/ubuntu-prepare
      - uses: Swatinem/rust-cache@v2
      # ---- doc check ----
      - name: Test Docs
        run: RUSTFLAGS="--cfg docsrs" cargo +nightly test --doc --all-features

  ubuntu-miri:
    runs-on: ubuntu-24.04
    if: contains( github.event.pull_request.labels.*.name, 'pre-release')
    steps:
      - name: Add nightly clippy
        run: rustup toolchain install nightly --component miri --allow-downgrade
      - uses: actions/checkout@v4
      - uses: ./.github/workflows/ubuntu-prepare
      - uses: Swatinem/rust-cache@v2
      # --- miri undefined behavior test --
      - name: Run miri tests
        run: RUST_BACKTRACE=1 MIRIFLAGS="-Zmiri-disable-isolation" cargo +nightly miri test

  ubuntu:
    runs-on: ubuntu-24.04
    steps:
      - name: Remove Dotnet & Haskell
        run: rm -rf /usr/share/dotnet && rm -rf /opt/ghc
      - uses: actions/checkout@v4
      - uses: ./.github/workflows/ubuntu-prepare
      - uses: Swatinem/rust-cache@v2
        with: { shared-key: "ubuntu" }
      # pcguard edges and pcguard hitcounts are not compatible and we need to build them seperately
      - name: Check pcguard edges
        run: cargo check --features=sancov_pcguard_edges
      - name: run shellcheck
        run: shellcheck ./scripts/*.sh
      # ---- build normal and examples ----
      - name: Run a normal build
        run: cargo build --verbose
      # - name: Run libafl_qemu usermode tests
      #   run: cd libafl_qemu && cargo test
      # - name: Run libafl_qemu systemmode tests
      #   run: cd libafl_qemu && cargo test --no-default-features --features x86_64,systemmode
      - name: Build examples
        run: cargo build --examples --verbose

  ubuntu-clippy:
    runs-on: ubuntu-24.04
    steps:
      - name: Remove Dotnet & Haskell
        run: rm -rf /usr/share/dotnet && rm -rf /opt/ghc
      - name: Add nightly clippy
        run: rustup toolchain install nightly --component clippy --allow-downgrade && rustup default nightly
      - uses: actions/checkout@v4
      - uses: ./.github/workflows/ubuntu-prepare
      - uses: Swatinem/rust-cache@v2
        with: { shared-key: "ubuntu" }
      - name: Run clippy
        run: LLVM_CONFIG=llvm-config-${{env.MAIN_LLVM_VERSION}} ./scripts/clippy.sh
    # --- test embedding the libafl_libfuzzer_runtime library
    # Fix me plz
    # - name: Test Build libafl_libfuzzer with embed
    #  run: cargo +nightly test --features=embed-runtime --manifest-path libafl_libfuzzer/Cargo.toml

  ubuntu-check:
    runs-on: ubuntu-24.04
    needs: ubuntu
    strategy:
      matrix:
        instance_idx: [ "0", "1", "2", "3", "4", "5", "6", "7", "8", "9", "10", "11", "12", "13", "14", "15", "16", "17" ]
    steps:
      - uses: actions/checkout@v4
      - uses: ./.github/workflows/ubuntu-prepare
      - uses: Swatinem/rust-cache@v2
        with: { shared-key: "ubuntu" }
      # ---- build and feature check ----
      # cargo-hack's --feature-powerset would be nice here but libafl has a too many knobs
      - name: Check each feature
        # Skipping `python` as it has to be built with the `maturin` tool
        # `sancov_pcguard_edges` is tested seperatelyc
        run: python3 ./scripts/parallellize_cargo_check.py ${{ matrix.instance_idx }}

  ubuntu-concolic:
    runs-on: ubuntu-24.04
    needs: ubuntu
    steps:
      - uses: dtolnay/rust-toolchain@stable
      - uses: actions/checkout@v4
      - uses: Swatinem/rust-cache@v2
        with: { shared-key: "ubuntu" }
      - name: Install smoke test deps
        run: sudo ./libafl_concolic/test/smoke_test_ubuntu_deps.sh
      - name: Run smoke test
        run: ./libafl_concolic/test/smoke_test.sh

  python-bindings:
    runs-on: ubuntu-24.04
    steps:
      - name: Install deps
        run: sudo apt-get update && sudo apt-get install -y lsb-release wget software-properties-common gnupg libz3-dev
      - name: Install maturin
        run: cargo install --locked maturin
      - uses: actions/checkout@v4
      - uses: ./.github/workflows/ubuntu-prepare
      - uses: Swatinem/rust-cache@v2
        with: { shared-key: "ubuntu" }
      - name: Run a maturin build
        run: export LLVM_CONFIG=llvm-config-${{env.MAIN_LLVM_VERSION}} && cd ./bindings/pylibafl && python3 -m venv .env && . .env/bin/activate && pip install --upgrade --force-reinstall . && ./test.sh
      - name: Run python test
        run: . ./bindings/pylibafl/.env/bin/activate # && cd ./fuzzers/binary_only/python_qemu/ && python3 fuzzer.py 2>&1 | grep "Bye"

  cargo-fmt:
    runs-on: ubuntu-24.04
    env:
      MAIN_LLVM_VERSION: 20
    steps:
      - uses: actions/checkout@v4
      - uses: ./.github/workflows/ubuntu-prepare
      - name: Add rustfmt nightly
        shell: bash
        run: rustup component add --toolchain nightly-x86_64-unknown-linux-gnu rustfmt
      - uses: Swatinem/rust-cache@v2
        with: { shared-key: "ubuntu" }
      - name: Installing black
        run: python3 -m pip install black
      - name: Format Check
        run: ./scripts/fmt_all.sh check

  check-md-links:
    # fixme: use ubuntu-latest once this gets fixed https://github.com/UmbrellaDocs/action-linkspector/issues/32
    runs-on: ubuntu-22.04
    steps:
      - uses: actions/checkout@v4
      - name: Run linkspector
        uses: umbrelladocs/action-linkspector@v1
        with:
          fail_on_error: 'true'
          config_file: '.github/.linkspector.yml'

  msrv:
    runs-on: ubuntu-latest
    steps:
      - uses: actions/checkout@v4
      - uses: taiki-e/install-action@cargo-hack
      - run: rustup upgrade
      # Note: We currently only specify minimum rust versions for the default workspace members
      - run: cargo hack check --rust-version -p libafl -p libafl_bolts -p libafl_derive -p libafl_cc -p libafl_targets

  fuzzers-preflight:
    runs-on: ubuntu-24.04
    steps:
      - uses: actions/checkout@v4
      - name: Fuzzer in CI Check
        run: ./scripts/check_tested_fuzzers.sh

  fuzzers:
    needs:
      - fuzzers-preflight
    strategy:
      matrix:
        os: [ ubuntu-24.04 ]
        fuzzer:
          # Baby
          - ./fuzzers/baby/baby_fuzzer_swap_differential
          - ./fuzzers/baby/tutorial
          - ./fuzzers/baby/baby_fuzzer
          # - ./fuzzers/baby/backtrace_baby_fuzzers
          - ./fuzzers/baby/baby_fuzzer_unicode
          - ./fuzzers/baby/baby_fuzzer_minimizing
          - ./fuzzers/baby/backtrace_baby_fuzzers/c_code_with_fork_executor
          - ./fuzzers/baby/backtrace_baby_fuzzers/c_code_with_inprocess_executor
          - ./fuzzers/baby/backtrace_baby_fuzzers/rust_code_with_fork_executor
          - ./fuzzers/baby/backtrace_baby_fuzzers/rust_code_with_inprocess_executor
          - ./fuzzers/baby/backtrace_baby_fuzzers/command_executor
          - ./fuzzers/baby/backtrace_baby_fuzzers/forkserver_executor
          - ./fuzzers/baby/baby_fuzzer_custom_executor

          # Binary-only
          - ./fuzzers/binary_only/fuzzbench_fork_qemu
          - ./fuzzers/binary_only/frida_executable_libpng
          # - ./fuzzers/binary_only/frida_windows_gdiplus
          - ./fuzzers/binary_only/frida_libpng
          - ./fuzzers/binary_only/fuzzbench_qemu
          - ./fuzzers/binary_only/intel_pt_baby_fuzzer
          - ./fuzzers/binary_only/intel_pt_command_executor
          # - ./fuzzers/binary_only/tinyinst_simple

          # Forkserver
          - ./fuzzers/forkserver/forkserver_simple
          - ./fuzzers/forkserver/forkserver_libafl_cc
          - ./fuzzers/forkserver/fuzzbench_forkserver
          - ./fuzzers/forkserver/fuzzbench_forkserver_cmplog
          - ./fuzzers/forkserver/fuzzbench_forkserver_sand
          - ./fuzzers/forkserver/libafl-fuzz
          - ./fuzzers/forkserver/baby_fuzzer_with_forkexecutor

          # Full-system
          - ./fuzzers/full_system/nyx_launcher
          - ./fuzzers/full_system/nyx_libxml2_standalone
          - ./fuzzers/full_system/nyx_libxml2_parallel

          # Structure-aware
          - ./fuzzers/structure_aware/nautilus_sync
          - ./fuzzers/structure_aware/baby_fuzzer_grimoire
          - ./fuzzers/structure_aware/baby_fuzzer_gramatron
          - ./fuzzers/structure_aware/baby_fuzzer_tokens
          - ./fuzzers/structure_aware/baby_fuzzer_multi
          - ./fuzzers/structure_aware/baby_fuzzer_custom_input
          - ./fuzzers/structure_aware/baby_fuzzer_nautilus
          - ./fuzzers/structure_aware/forkserver_simple_nautilus

          # In-process
          - ./fuzzers/fuzz_anything/cargo_fuzz
          - ./fuzzers/inprocess/fuzzbench
          - ./fuzzers/inprocess/fuzzbench_text
          - ./fuzzers/inprocess/fuzzbench_ctx
          - ./fuzzers/inprocess/libfuzzer_libmozjpeg
          - ./fuzzers/inprocess/libfuzzer_libpng
          - ./fuzzers/inprocess/libfuzzer_libpng_launcher
          - ./fuzzers/inprocess/libfuzzer_libpng_accounting
          - ./fuzzers/inprocess/libfuzzer_libpng_centralized
          - ./fuzzers/inprocess/libfuzzer_libpng_cmin
          - ./fuzzers/inprocess/libfuzzer_libpng_norestart
          # - ./fuzzers/inprocess/libfuzzer_libpng_tcp_manager
          # - ./fuzzers/inprocess/libfuzzer_windows_asan
          - ./fuzzers/inprocess/libfuzzer_stb_image_sugar
          - ./fuzzers/inprocess/libfuzzer_stb_image
          # - ./fuzzers/structure_aware/libfuzzer_stb_image_concolic
          # - ./fuzzers/inprocess/sqlite_centralized_multi_machine

          # Fuzz Anything
          - ./fuzzers/fuzz_anything/push_harness
          - ./fuzzers/fuzz_anything/push_stage_harness
          - ./fuzzers/fuzz_anything/libafl_atheris
          - ./fuzzers/fuzz_anything/baby_no_std
          - ./fuzzers/fuzz_anything/baby_fuzzer_wasm

    runs-on: ${{ matrix.os }}
    steps:
      - uses: actions/checkout@v4
      - uses: ./.github/workflows/fuzzer-tester-prepare
        with:
          fuzzer-name: ${{ matrix.fuzzer }}
      - name: Build and run example fuzzers (Linux)
        if: runner.os == 'Linux'
        shell: bash
        run: RUN_ON_CI=1 LLVM_CONFIG=llvm-config-${{env.MAIN_LLVM_VERSION}} cargo run --manifest-path ./utils/ci_runner/Cargo.toml -- ${{ matrix.fuzzer }}

  changes:
    runs-on: ubuntu-24.04
    permissions:
      pull-requests: read
    outputs:
      qemu: ${{ steps.filter.outputs.qemu }}
    steps:
      - uses: actions/checkout@v4
      - uses: dorny/paths-filter@v3
        id: filter
        with:
          filters: |
            qemu:
              - '.github/**'
              - 'libafl/**'
              - 'libafl_bolts/**'
              - 'libafl_targets/**'
              - 'libafl_qemu/**'
              - 'fuzzers/**/*qemu*/**'
  fuzzer-unicorn:
    runs-on: ubuntu-24.04
    needs:
      - fuzzers-preflight
    strategy:
      fail-fast: false
      matrix:
        os: [ ubuntu-24.04 ]
        fuzzer:
          - ./fuzzers/full_system/unicorn
    steps:
      - uses: actions/checkout@v4
      - uses: ./.github/workflows/fuzzer-tester-prepare
      - name: "Install dependencies"
        if: runner.os == 'Linux'
        shell: bash
        run: sudo apt-get update && sudo apt-get install gcc gcc-arm-linux-gnueabihf gcc-aarch64-linux-gnu gcc-riscv64-linux-gnu
      - name: Build and run example fuzzers (Linux)
        if: runner.os == 'Linux'
        shell: bash
        run: RUN_ON_CI=1 LLVM_CONFIG=llvm-config-${{env.MAIN_LLVM_VERSION}} cargo run --manifest-path ./utils/ci_runner/Cargo.toml -- ${{ matrix.fuzzer }}

  fuzzers-qemu-user:
    needs:
      - changes
    if: ${{ needs.changes.outputs.qemu == 'true' }}
    strategy:
      matrix:
        os: [ubuntu-24.04]
        fuzzer:
          # Binary only
          - ./fuzzers/binary_only/qemu_cmin
          - ./fuzzers/binary_only/qemu_tmin
          - ./fuzzers/binary_only/qemu_coverage
          - ./fuzzers/binary_only/qemu_launcher
        arch:
          # unless somebody pays us for the servers.
          # - aarch64
          # - arm
          # - i386
          # - ppc
          - x86_64

    runs-on: [ self-hosted, qemu ]
    container: registry.gitlab.com/qemu-project/qemu/qemu/ubuntu2204:latest
    steps:
      - uses: actions/checkout@v4
      - uses: ./.github/workflows/qemu-fuzzer-tester-prepare
      - name: Build and run example QEMU fuzzers (Linux)
        if: runner.os == 'Linux'
        shell: bash
<<<<<<< HEAD
        run: ARCH=${{ matrix.arch }} RUN_ON_CI=1 LLVM_CONFIG=llvm-config-${{env.MAIN_LLVM_VERSION}} cargo run --manifest-path ./utils/ci_runner/Cargo.toml --  ${{ matrix.fuzzer }}
=======
        run: unset RUSTC && ARCH=${{ matrix.arch }} RUN_ON_CI=1 LLVM_CONFIG=llvm-config-${{env.MAIN_LLVM_VERSION}} cargo run --manifest-path ./utils/ci_runner/Cargo.toml --  ${{ matrix.fuzzer }}
>>>>>>> 60c05396

  librasan-build:
      runs-on: ubuntu-24.04
      needs:
        - changes
      if: ${{ needs.changes.outputs.qemu == 'true' }}
      steps:
        - uses: actions/checkout@v4
        - uses: ./.github/workflows/librasan-prepare
        - name: Build
          if: runner.os == 'Linux'
          shell: bash
          run: |
            RUN_ON_CI=1 \
            LLVM_CONFIG=llvm-config-${{env.MAIN_LLVM_VERSION}} \
            just \
              -f ./libafl_qemu/librasan/Justfile \
              build_everything_dev \
              build_x86_64_release

  librasan-test:
      runs-on: ubuntu-24.04
      needs:
        - changes
      if: ${{ needs.changes.outputs.qemu == 'true' }}
      steps:
        - uses: actions/checkout@v4
        - uses: ./.github/workflows/librasan-prepare
        - name: Build
          if: runner.os == 'Linux'
          shell: bash
          run: |
            RUN_ON_CI=1 \
            LLVM_CONFIG=llvm-config-${{env.MAIN_LLVM_VERSION}} \
            just \
              -f ./libafl_qemu/librasan/Justfile \
              test_everything

  fuzzers-qemu-system:
    needs:
      - changes
    if: ${{ needs.changes.outputs.qemu == 'true' }}
    strategy:
      matrix:
        os: [ubuntu-24.04]
        fuzzer:
          # Full-system
          - ./fuzzers/full_system/qemu_baremetal
          - ./fuzzers/full_system/qemu_linux_kernel
          - ./fuzzers/full_system/qemu_linux_process

    runs-on: [ self-hosted, qemu ]
    container: registry.gitlab.com/qemu-project/qemu/qemu/ubuntu2204:latest
    steps:
      - uses: actions/checkout@v4
      - uses: ./.github/workflows/qemu-fuzzer-tester-prepare
      - name: Build and run example QEMU fuzzers (Linux)
        if: runner.os == 'Linux'
        shell: bash
<<<<<<< HEAD
        run: RUN_ON_CI=1 LLVM_CONFIG=llvm-config-${{env.MAIN_LLVM_VERSION}} cargo run --manifest-path ./utils/ci_runner/Cargo.toml --  ${{ matrix.fuzzer }}
=======
        run: unset RUSTC && RUN_ON_CI=1 LLVM_CONFIG=llvm-config-${{env.MAIN_LLVM_VERSION}} cargo run --manifest-path ./utils/ci_runner/Cargo.toml --  ${{ matrix.fuzzer }}
>>>>>>> 60c05396

  nostd-build:
    runs-on: ubuntu-24.04
    steps:
      - uses: dtolnay/rust-toolchain@nightly
        with:
          components: rust-src
      - name: Add targets
        run: rustup target add arm-linux-androideabi && rustup target add thumbv6m-none-eabi
      - uses: actions/checkout@v4
      - uses: Swatinem/rust-cache@v2
      - name: Build aarch64-unknown-none
        run: cd ./fuzzers/fuzz_anything/baby_no_std && cargo +nightly build -Zbuild-std=core,alloc --target aarch64-unknown-none -v --release && cd ../..
      - name: run x86_64 until panic!
        run: cd ./fuzzers/fuzz_anything/baby_no_std && cargo +nightly run || test $? -ne 0 || exit 1
      - name: no_std tests
        run: cd ./libafl && cargo test --no-default-features

  nostd-clippy:
    runs-on: ubuntu-24.04
    steps:
      - uses: dtolnay/rust-toolchain@nightly
        with:
          components: clippy, rust-src
      - name: Add targets
        run: rustup target add arm-linux-androideabi && rustup target add thumbv6m-none-eabi
      - uses: actions/checkout@v4
      - uses: Swatinem/rust-cache@v2
      - name: libafl armv6m-none-eabi (32 bit no_std) clippy
        run: cd ./libafl && cargo clippy --target thumbv6m-none-eabi --no-default-features
      - name: Build no_std no_alloc bolts
        run: cd ./libafl_bolts && cargo +nightly build -Zbuild-std=core --target aarch64-unknown-none --no-default-features -v --release && cd ../

  format-toml:
    runs-on: ubuntu-24.04
    steps:
      - name: Install taplo
        run: curl -fsSL https://github.com/tamasfe/taplo/releases/latest/download/taplo-full-linux-x86_64.gz | gzip -d - | install -m 755 /dev/stdin /usr/local/bin/taplo
      - uses: actions/checkout@v4
      - name: Run taplo
        run: taplo format --check

  build-docker:
    runs-on: ubuntu-24.04
    steps:
      - uses: actions/checkout@v4
      - name: Build docker
        run: docker build -t libafl .

  windows-frida-libpng:
    runs-on: windows-latest
    needs:
      - common
    steps:
      - uses: actions/checkout@v4
      - uses: ./.github/workflows/windows-tester-prepare
      - name: Build fuzzers/binary_only/frida_libpng
        run: cd fuzzers/binary_only/frida_libpng/ && just test

  windows-libfuzzer-stb-image:
    runs-on: windows-latest
    needs:
      - common
    steps:
      - uses: actions/checkout@v4
      - uses: ./.github/workflows/windows-tester-prepare
      - name: Build fuzzers/inprocess/libfuzzer_stb_image
        run: cd fuzzers/inprocess/libfuzzer_stb_image && cargo build --release

  # windows-libfuzzer-asan:
  #   runs-on: windows-latest
  #   needs:
  #     - common
  #   steps:
  #     - uses: actions/checkout@v4
  #     - uses: ./.github/workflows/windows-tester-prepare
  #     - name: Build fuzzers/inprocess/libfuzzer_windows_asan
  #       run: cd fuzzers/inprocess/libfuzzer_windows_asan && just test

  windows-frida-gdiplus:
    runs-on: windows-latest
    needs:
      - common
    steps:
      - uses: actions/checkout@v4
      - uses: ./.github/workflows/windows-tester-prepare
      - name: Build fuzzers/binary_only/frida_windows_gdiplus
        run: cd fuzzers/binary_only/frida_windows_gdiplus/ && just test && just test_cmplog

  windows-tinyinst-simple:
    runs-on: windows-latest
    needs:
      - common
    steps:
      - name: install cxx bridge
        run: cargo install cxxbridge-cmd
      - uses: actions/checkout@v4
      - uses: ./.github/workflows/windows-tester-prepare
      - name: Build fuzzers/binary_only/tinyinst_simple
        run: cd fuzzers/binary_only/tinyinst_simple/ && just test

  windows-clippy:
    runs-on: windows-latest
    needs:
      - common
    steps:
      - uses: dtolnay/rust-toolchain@stable
      - uses: actions/checkout@v4
      - uses: ./.github/workflows/windows-tester-prepare
      - uses: Swatinem/rust-cache@v2
      - name: Run real clippy, not the fake one
        shell: pwsh
        run: .\scripts\clippy.ps1

  macos:
    runs-on: macOS-latest
    steps:
      - uses: dtolnay/rust-toolchain@stable
      - name: Add nightly clippy
        run: rustup toolchain install nightly --component clippy --allow-downgrade && rustup default nightly
      - name: Install deps
        run: brew install z3 gtk+3 python llvm@${{env.MAIN_LLVM_VERSION}}
      - name: Install cxxbridge
        run: cargo install cxxbridge-cmd
      - uses: actions/checkout@v4
      - uses: Swatinem/rust-cache@v2
      - name: MacOS Build
        run: cargo build --verbose
      - name: Increase map sizes
        run: ./scripts/shmem_limits_macos.sh
      - name: Clippy
        run: cargo +nightly clippy --tests --all --exclude libafl_nyx --exclude symcc_runtime --exclude runtime_test

  android:
    runs-on: ubuntu-24.04
    steps:
      - uses: dtolnay/rust-toolchain@stable
      - uses: nttld/setup-ndk@v1
        with:
          ndk-version: r25b
      - name: install android
        run: rustup target add aarch64-linux-android
      - name: install cargo ndk
        run: cargo install cargo-ndk
      - uses: actions/checkout@v4
      - uses: Swatinem/rust-cache@v2
      - name: Build Android
        run: cd libafl && PYO3_CROSS_PYTHON_VERSION=$(python3 -c "print('{}.{}'.format(__import__('sys').version_info.major, __import__('sys').version_info.minor))") cargo ndk -t arm64-v8a build --release

    #run: cargo build --target aarch64-linux-android
    # TODO: Figure out how to properly build stuff with clang
    #- name: Add clang path to $PATH env
    #  if: runner.os == 'Windows'
    #  run: echo "C:\msys64\mingw64\bin" | Out-File -FilePath $env:GITHUB_PATH -Encoding utf8
    #- name: Try if clang works
    #  run: clang -v
    #- name: Windows Test
    #  run: C:\Rust\.cargo\bin\cargo.exe test --verbose<|MERGE_RESOLUTION|>--- conflicted
+++ resolved
@@ -406,11 +406,7 @@
       - name: Build and run example QEMU fuzzers (Linux)
         if: runner.os == 'Linux'
         shell: bash
-<<<<<<< HEAD
-        run: ARCH=${{ matrix.arch }} RUN_ON_CI=1 LLVM_CONFIG=llvm-config-${{env.MAIN_LLVM_VERSION}} cargo run --manifest-path ./utils/ci_runner/Cargo.toml --  ${{ matrix.fuzzer }}
-=======
         run: unset RUSTC && ARCH=${{ matrix.arch }} RUN_ON_CI=1 LLVM_CONFIG=llvm-config-${{env.MAIN_LLVM_VERSION}} cargo run --manifest-path ./utils/ci_runner/Cargo.toml --  ${{ matrix.fuzzer }}
->>>>>>> 60c05396
 
   librasan-build:
       runs-on: ubuntu-24.04
@@ -470,11 +466,7 @@
       - name: Build and run example QEMU fuzzers (Linux)
         if: runner.os == 'Linux'
         shell: bash
-<<<<<<< HEAD
-        run: RUN_ON_CI=1 LLVM_CONFIG=llvm-config-${{env.MAIN_LLVM_VERSION}} cargo run --manifest-path ./utils/ci_runner/Cargo.toml --  ${{ matrix.fuzzer }}
-=======
         run: unset RUSTC && RUN_ON_CI=1 LLVM_CONFIG=llvm-config-${{env.MAIN_LLVM_VERSION}} cargo run --manifest-path ./utils/ci_runner/Cargo.toml --  ${{ matrix.fuzzer }}
->>>>>>> 60c05396
 
   nostd-build:
     runs-on: ubuntu-24.04
