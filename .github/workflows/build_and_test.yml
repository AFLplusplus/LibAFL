name: build and test

on:
  push:
    branches: [ main ]
  pull_request:
    branches: [ main ]

env:
  CARGO_TERM_COLOR: always

jobs:
  common:
    strategy:
      matrix:
          os: [ubuntu-latest, windows-latest, macOS-latest]
    runs-on: ${{ matrix.os }}
    steps:
      - uses: actions-rs/toolchain@v1
        with:
          profile: minimal
          toolchain: nightly
          override: true
      - name: install mdbook
        uses: baptiste0928/cargo-install@v1.3.0
        with:
          crate: mdbook
      - name: install linkcheck
        uses: baptiste0928/cargo-install@v1.3.0
        with:
          crate: mdbook-linkcheck
      - uses: actions/checkout@v3
      - uses: Swatinem/rust-cache@v2
      - name: Install mimetype
        if: runner.os == 'Linux'
        run: sudo apt-get install libfile-mimeinfo-perl
      - name: Check for binary blobs
        if: runner.os == 'Linux'
        run: ./scripts/check_for_blobs.sh
      - name: Build libafl debug
        run: cargo build -p libafl
      - name: Build the book
        run: cd docs && mdbook build
      - name: Test the book
        # TODO: fix books test fail with updated windows-rs
        if: runner.os != 'Windows'
        run: cd docs && mdbook test -L ../target/debug/deps
      - name: Run tests
        run: cargo test
      - name: Test libafl no_std
        run: cd libafl && cargo test --no-default-features
      - name: Test libafl_targets no_std
        run: cd libafl_targets && cargo test --no-default-features
     
  ubuntu:
    runs-on: ubuntu-22.04
    steps:
    - name: Remove Dotnet & Haskell
      run: rm -rf /usr/share/dotnet && rm -rf /opt/ghc
    - uses: actions-rs/toolchain@v1
      with:
        profile: minimal
        toolchain: stable
    - name: Install and cache deps
      uses: awalsh128/cache-apt-pkgs-action@v1.1.0
      with:
        packages: llvm llvm-dev clang ninja-build clang-format-13 shellcheck libgtk-3-dev gcc-arm-linux-gnueabi g++-arm-linux-gnueabi libslirp-dev
    - name: get clang version
      run: command -v llvm-config && clang -v
    - name: Add nightly rustfmt and clippy
      run: rustup toolchain install nightly --component rustfmt --component clippy --allow-downgrade
    - uses: actions/checkout@v3
    - uses: Swatinem/rust-cache@v2

    # ---- format check ----
    # pcguard edges and pcguard hitcounts are not compatible and we need to build them seperately
    - name: Check pcguard edges
      run: cargo check --features=sancov_pcguard_edges
    - name: Format
      run: cargo fmt -- --check
    - name: Run clang-format style check for C/C++ programs.
      run: clang-format-13 -n -Werror --style=file $(find . -type f \( -name '*.cpp' -o -iname '*.hpp' -o -name '*.cc' -o -name '*.cxx' -o -name '*.cc' -o -name '*.h' \) | grep -v '/target/' | grep -v 'libpng-1\.6\.37' | grep -v 'stb_image\.h' | grep -v 'dlmalloc\.c' | grep -v 'QEMU-Nyx')
    - name: run shellcheck
      run: shellcheck ./scripts/*.sh
    - name: Run clippy
      run: ./scripts/clippy.sh
      
    # ---- doc check ----
    - name: Build Docs
      run: cargo doc
    - name: Test Docs
      run: cargo +nightly test --doc --all-features

    # ---- build normal and examples ----
    - name: Run a normal build
      run: cargo build --verbose
    - name: Build examples
      run: cargo build --examples --verbose

  ubuntu-check:
    runs-on: ubuntu-22.04
    steps:
    - name: Remove Dotnet & Haskell
      run: rm -rf /usr/share/dotnet && rm -rf /opt/ghc
    - uses: actions-rs/toolchain@v1
      with:
        profile: minimal
        toolchain: stable
    - name: Install and cache deps
      uses: awalsh128/cache-apt-pkgs-action@v1.1.0
      with:
        packages: llvm llvm-dev clang ninja-build clang-format-13 shellcheck libgtk-3-dev gcc-arm-linux-gnueabi g++-arm-linux-gnueabi libslirp-dev
    - name: get clang version
      run: command -v llvm-config && clang -v
    - name: Install cargo-hack
      run: curl -LsSf https://github.com/taiki-e/cargo-hack/releases/latest/download/cargo-hack-x86_64-unknown-linux-gnu.tar.gz | tar xzf - -C ~/.cargo/bin
    - name: Add nightly
      run: rustup toolchain install nightly --allow-downgrade
    - uses: actions/checkout@v3
    - uses: Swatinem/rust-cache@v2

    # ---- build and feature check ----
    # cargo-hack's --feature-powerset would be nice here but libafl has a too many knobs
    - name: Check each feature
      # Skipping `python` as it has to be built with the `maturin` tool
      # `agpl`, `nautilus` require nightly
      # `sancov_pcguard_edges` is tested seperately
      run: cargo hack check --each-feature --clean-per-run --exclude-features=prelude,agpl,nautilus,python,sancov_pcguard_edges,arm,aarch64,i386,be,systemmode --no-dev-deps
    - name: Check nightly features
      run: cargo +nightly check --features=agpl && cargo +nightly check --features=nautilus

  ubuntu-concolic:
    runs-on: ubuntu-latest
    steps:
    - uses: actions-rs/toolchain@v1
      with:
        profile: minimal
        toolchain: stable
    - uses: actions/checkout@v3
    - uses: Swatinem/rust-cache@v2
    - name: Install smoke test deps
      run: sudo ./libafl_concolic/test/smoke_test_ubuntu_deps.sh 
    - name: Run smoke test
      run: ./libafl_concolic/test/smoke_test.sh 

  bindings:
    runs-on: ubuntu-latest
    steps:
    - uses: actions-rs/toolchain@v1
      with:
        profile: minimal
        toolchain: stable
    - name: Install deps
      run: sudo apt-get install -y llvm llvm-dev clang ninja-build python3-dev python3-pip python3-venv
    - name: Install maturin
      run: python3 -m pip install maturin
    - uses: actions/checkout@v3
    - uses: Swatinem/rust-cache@v2
    - name: Run a maturin build
      run: cd ./bindings/pylibafl && maturin build

  fuzzers:
    strategy:
      matrix:
          os: [ubuntu-latest, macos-latest]
    runs-on: ${{ matrix.os }}
    steps:
    - uses: actions-rs/toolchain@v1
      with:
        profile: minimal
        toolchain: stable
    - name: Add nightly rustfmt and clippy
      run: rustup toolchain install nightly --component rustfmt --component clippy --allow-downgrade
    - name: Add no_std toolchain
      run: rustup toolchain install nightly-x86_64-unknown-linux-gnu ; rustup component add rust-src --toolchain nightly-x86_64-unknown-linux-gnu
<<<<<<< HEAD
=======
    - name: Install python
      # Removing macOS things already installed in CI against failed linking
      if: runner.os == 'macOS'
      run: rm /usr/local/bin/2to3 /usr/local/bin/idle3 /usr/local/bin/pydoc3 /usr/local/bin/python3 /usr/local/bin/python3-config; brew install --force-bottle --overwrite python
    - uses: lyricwulf/abc@v1
      with: 
        # todo: remove afl++-clang when nyx support samcov_pcguard
        linux: llvm llvm-dev clang nasm ninja-build gcc-arm-linux-gnueabi g++-arm-linux-gnueabi libgtk-3-dev afl++-clang pax-utils
        # update bash for macos to support `declare -A` command`
        macos: llvm libpng nasm coreutils z3 bash
>>>>>>> 75f12bd0
    - name: pip install
      run: python3 -m pip install msgpack jinja2
    # Note that nproc needs to have coreutils installed on macOS, so the order of CI commands matters.
    - name: enable mult-thread for `make`
      run: export MAKEFLAGS="-j$(expr $(nproc) \+ 1)"
    - name: install cargo-make
      uses: baptiste0928/cargo-install@v1.3.0
      with:
        crate: cargo-make
    - uses: actions/checkout@v3
      with:
        submodules: true # recursively checkout submodules
        fetch-depth: 0 # to diff with origin/main
    - uses: Swatinem/rust-cache@v2
    - name: Build and run example fuzzers (Linux)
      if: runner.os == 'Linux'
      run: RUN_ON_CI=1 ./scripts/test_all_fuzzers.sh
    - name: Build and run example fuzzers (macOS)
      if: runner.os == 'macOS' # use bash v4
      run: /usr/local/bin/bash -c 'RUN_ON_CI=1 ./scripts/test_all_fuzzers.sh'

  nostd-build:
    runs-on: ubuntu-latest
    steps:
    - uses: actions-rs/toolchain@v1
      with:
        profile: minimal
        toolchain: nightly
        override: true
        components: rustfmt, clippy, rust-src
    - uses: actions/checkout@v3
    - uses: Swatinem/rust-cache@v2
    - name: Add targets
      run: rustup target add arm-linux-androideabi && rustup target add thumbv6m-none-eabi
    - name: Build aarch64-unknown-none
      run: cd ./fuzzers/baby_no_std && cargo +nightly build -Zbuild-std=core,alloc --target aarch64-unknown-none -v --release && cd ../..
    - name: run x86_64 until panic!
      run: cd ./fuzzers/baby_no_std && cargo +nightly run || test $? -ne 0 || exit 1
    - name: no_std tests
      run: cd ./libafl && cargo test --no-default-features 
    - name: libafl armv6m-none-eabi (32 bit no_std) clippy
      run: cd ./libafl && cargo clippy --target thumbv6m-none-eabi --no-default-features

  build-docker:
    runs-on: ubuntu-latest
    steps:
    - uses: actions/checkout@v3
    - name: Build docker
      run: docker build -t libafl .

  windows:
    runs-on: windows-latest
    steps:
    - uses: actions-rs/toolchain@v1
      with:
        profile: minimal
        toolchain: stable
    - uses: actions/checkout@v3
    - uses: Swatinem/rust-cache@v2
    - name: Windows Build
      run: cargo build --verbose
    - name: Run clippy
      uses: actions-rs/cargo@v1
      with:
        command: clippy
    - name: Build docs
      run: cargo doc
    - name: Set LIBCLANG_PATH
      run: echo "LIBCLANG_PATH=$((gcm clang).source -replace "clang.exe")" >> $env:GITHUB_ENV
    - name: install cargo-make
      run: cargo install --force cargo-make
    - uses: ilammy/msvc-dev-cmd@v1
    - name: Build fuzzers/frida_libpng
      run: cd fuzzers/frida_libpng/ && cargo make test
    - name: Build fuzzers/frida_gdiplus
      run: cd fuzzers/frida_gdiplus/ && cargo make test
      
  macos:
    runs-on: macOS-latest
    steps:
    - uses: actions-rs/toolchain@v1
      with:
        profile: minimal
        toolchain: stable
    - name: Add nightly rustfmt and clippy
      run: rustup toolchain install nightly --component rustfmt --component clippy --allow-downgrade
    - name: Install deps
      run: brew install z3 gtk+3
    - uses: actions/checkout@v3
    - uses: Swatinem/rust-cache@v2
    - name: MacOS Build
      run: cargo build --verbose
    - name: Run clippy
      run: ./scripts/clippy.sh
    - name: Increase map sizes
      run: ./scripts/shmem_limits_macos.sh
    - name: Run Tests
      run: cargo test

  other_targets:
    runs-on: macOS-latest
    steps:
    - uses: actions-rs/toolchain@v1
      with:
        profile: minimal
        toolchain: stable
    - uses: nttld/setup-ndk@v1
      with:
        ndk-version: r21e
    - name: install ios
      run: rustup target add aarch64-apple-ios
    - name: install android
      run: rustup target add aarch64-linux-android
    - name: install cargo ndk
      run: cargo install cargo-ndk
    - uses: actions/checkout@v3
    - uses: Swatinem/rust-cache@v2
    - name: Build iOS
      run: cargo build --target aarch64-apple-ios
    - name: Build Android
      run: cargo ndk -t arm64-v8a build --release 
    #run: cargo build --target aarch64-linux-android
    # TODO: Figure out how to properly build stuff with clang
    #- name: Add clang path to $PATH env
    #  if: runner.os == 'Windows'
    #  run: echo "C:\msys64\mingw64\bin" | Out-File -FilePath $env:GITHUB_PATH -Encoding utf8
    #- name: Try if clang works
    #  run: clang -v
    #- name: Windows Test
    #  run: C:\Rust\.cargo\bin\cargo.exe test --verbose

  freebsd:
    runs-on: macos-12
    name: Simple build in FreeBSD
    steps:
    - uses: actions/checkout@v3
    - name: Test in FreeBSD
      id: test
      uses: vmactions/freebsd-vm@v0
      with:
        usesh: true
        sync: rsync
        copyback: false
        mem: 2048
        release: 13.1
        prepare: |
          pkg install -y curl bash sudo llvm14
          curl https://sh.rustup.rs -sSf | sh -s -- -y

        run: |
          freebsd-version
          . "$HOME/.cargo/env"
          rustup toolchain install nightly
          export LLVM_CONFIG=/usr/local/bin/llvm-config14
          pwd
          ls -lah
          echo "local/bin"
          ls -lah /usr/local/bin/
          which llvm-config
          chmod +x ./scripts/clippy.sh
          bash ./scripts/shmem_limits_fbsd.sh
          bash ./scripts/clippy.sh
          cargo test<|MERGE_RESOLUTION|>--- conflicted
+++ resolved
@@ -173,8 +173,6 @@
       run: rustup toolchain install nightly --component rustfmt --component clippy --allow-downgrade
     - name: Add no_std toolchain
       run: rustup toolchain install nightly-x86_64-unknown-linux-gnu ; rustup component add rust-src --toolchain nightly-x86_64-unknown-linux-gnu
-<<<<<<< HEAD
-=======
     - name: Install python
       # Removing macOS things already installed in CI against failed linking
       if: runner.os == 'macOS'
@@ -185,7 +183,6 @@
         linux: llvm llvm-dev clang nasm ninja-build gcc-arm-linux-gnueabi g++-arm-linux-gnueabi libgtk-3-dev afl++-clang pax-utils
         # update bash for macos to support `declare -A` command`
         macos: llvm libpng nasm coreutils z3 bash
->>>>>>> 75f12bd0
     - name: pip install
       run: python3 -m pip install msgpack jinja2
     # Note that nproc needs to have coreutils installed on macOS, so the order of CI commands matters.
