name: Build and Test

on:
  push:
    branches: [ main ]
  pull_request:
    branches: [ main ]

env:
  CARGO_TERM_COLOR: always

jobs:
  common:
    strategy:
      matrix:
          os: [ubuntu-latest, windows-latest, macOS-latest]
    runs-on: ${{ matrix.os }}
    steps:
      - uses: actions-rs/toolchain@v1
        with:
          profile: minimal
          toolchain: stable
      - uses: Swatinem/rust-cache@v1
      - name: install mdbook
        run: cargo install mdbook
      - name: install linkcheck
        run: cargo install mdbook-linkcheck
      - uses: actions/checkout@v2
      - name: Build libafl debug
        run: cargo build -p libafl
      - name: Build the book
        run: cd docs && mdbook build
      - name: Test the book
        run: cd docs && mdbook test -L ../target/debug/deps
      - name: Run tests
        run: cargo test
      - name: Test libafl no_std
        run: cd libafl && cargo test --no-default-features
     

  ubuntu:
    runs-on: ubuntu-latest
    steps:
    - uses: actions-rs/toolchain@v1
      with:
        profile: minimal
        toolchain: stable
    - uses: Swatinem/rust-cache@v1
    - name: Install deps
      run: sudo apt-get install -y llvm llvm-dev clang ninja-build
    - name: get clang version
      run: command -v llvm-config && clang -v
    - name: Install cargo-hack
      run: curl -LsSf https://github.com/taiki-e/cargo-hack/releases/latest/download/cargo-hack-x86_64-unknown-linux-gnu.tar.gz | tar xzf - -C ~/.cargo/bin
    - uses: actions/checkout@v2
    - name: Run a normal build
      run: cargo build --verbose
    # cargo-hack tests/checks each crate in the workspace
    #- name: Run tests
    #  run: cargo hack test --all-features
    # cargo-hack's --feature-powerset would be nice here but libafl has a too many knobs
    - name: Check each feature
      # Skipping python as it has to be built with the `maturin` tool
      run: cargo hack check --feature-powerset --depth=2 --exclude-features=python,sancov_pcguard_edges,sancov_pcguard_edges_ptr --no-dev-deps
    # pcguard edges and pcguard hitcounts are not compatible and we need to build them seperately
    - name: Check pcguard edges
      run: cargo check --features=sancov_pcguard_edges,sancov_pcguard_edges_ptr
    - name: Build examples
      run: cargo build --examples --verbose
    - uses: actions/checkout@v2
    - name: Format
      run: cargo fmt -- --check
    - uses: actions/checkout@v2
    - name: Build Docs
      run: cargo doc
    - name: Test Docs
      run: cargo test --all-features --doc
    - name: Run clippy
      run: ./scripts/clippy.sh
  ubuntu-concolic:
    runs-on: ubuntu-latest
    steps:
    - uses: actions-rs/toolchain@v1
      with:
        profile: minimal
        toolchain: stable
    - uses: Swatinem/rust-cache@v1
    - uses: actions/checkout@v2
    - name: Install smoke test deps
      run: sudo ./libafl_concolic/test/smoke_test_ubuntu_deps.sh 
    - name: Run smoke test
      run: ./libafl_concolic/test/smoke_test.sh 
  ubuntu-fuzzers:
    runs-on: ubuntu-latest
    steps:
    - uses: actions-rs/toolchain@v1
      with:
        profile: minimal
        toolchain: stable
    - uses: Swatinem/rust-cache@v1
    - name: Add nightly rustfmt and clippy
      run: rustup toolchain install nightly --component rustfmt --component clippy --allow-downgrade
    - name: Install deps
      run: sudo apt-get install -y llvm llvm-dev clang nasm ninja-build
    - uses: actions/checkout@v2
    - name: Build and run example fuzzers
      run: ./scripts/test_all_fuzzers.sh
  nostd-build:
    runs-on: ubuntu-latest
    steps:
    - uses: actions-rs/toolchain@v1
      with:
        profile: minimal
        toolchain: nightly
    - uses: Swatinem/rust-cache@v1
    - name: Add nightly rustfmt and clippy
      run: rustup toolchain install nightly && rustup target add --toolchain nightly aarch64-unknown-none && rustup component add --toolchain nightly rust-src 
    - uses: actions/checkout@v2
    - name: Build aarch64-unknown-none
      run: cd ./fuzzers/baby_no_std && cargo +nightly build -Zbuild-std=core,alloc --target aarch64-unknown-none -v --release && cd ../..
    - name: run x86_64 until panic!
      run: cd ./fuzzers/baby_no_std && cargo +nightly run || test $? -ne 0 || exit 1
    - name: no_std tests
      run: cd ./libafl && cargo test --no-default-features 
  build-docker:
    runs-on: ubuntu-latest
    steps:
    - uses: actions/checkout@v2
    - name: Build docker
      run: docker build -t libafl .
  windows:
    runs-on: windows-latest
    steps:
    - uses: actions-rs/toolchain@v1
      with:
        profile: minimal
        toolchain: stable
    - uses: Swatinem/rust-cache@v1
    - uses: actions/checkout@v2
    - name: Windows Build
      run: cargo build --verbose
    - name: Run clippy
      uses: actions-rs/cargo@v1
      with:
        command: clippy
  macos:
    runs-on: macOS-latest
    steps:
    - uses: actions-rs/toolchain@v1
      with:
        profile: minimal
        toolchain: stable
    - uses: Swatinem/rust-cache@v1
<<<<<<< HEAD
    - name: Install deps
      run: brew install z3
=======
    - uses: actions/checkout@v2
>>>>>>> 6e2aa472
    - name: MacOS Build
      run: cargo build --verbose
    - name: Run clippy
      run: ./scripts/clippy.sh
    - name: Increase map sizes
      run: ./scripts/shmem_limits_macos.sh
    - name: Run Tests
      run: cargo test
  macos-fuzzers:
    runs-on: macOS-latest
    steps:
    - uses: actions-rs/toolchain@v1
      with:
        profile: minimal
        toolchain: stable
    - uses: Swatinem/rust-cache@v1
    - name: Add nightly rustfmt and clippy
      run: rustup toolchain install nightly --component rustfmt --component clippy --allow-downgrade
    - name: Install deps
<<<<<<< HEAD
      run: brew install llvm libpng nasm coreutils z3 && brew link --force llvm
=======
      run: brew install llvm libpng nasm coreutils && brew link --force llvm
    - uses: actions/checkout@v2
>>>>>>> 6e2aa472
    - name: Increase map sizes
      run: ./scripts/shmem_limits_macos.sh
    - name: Build and run example fuzzers
      run: ./scripts/test_all_fuzzers.sh
  other_targets:
    runs-on: macOS-latest
    steps:
    - uses: actions-rs/toolchain@v1
      with:
        profile: minimal
        toolchain: stable
    - uses: Swatinem/rust-cache@v1
    - uses: nttld/setup-ndk@v1
      with:
        ndk-version: r21e
    - name: install ios
      run: rustup target add aarch64-apple-ios
    - name: install android
      run: rustup target add aarch64-linux-android
    - name: install cargo ndk
      run: cargo install cargo-ndk
    - uses: actions/checkout@v2
    - name: Build iOS
      run: cargo build --target aarch64-apple-ios
    - name: Build Android
      run: cargo ndk -t arm64-v8a build --release 
    #run: cargo build --target aarch64-linux-android
    # TODO: Figure out how to properly build stuff with clang
    #- name: Add clang path to $PATH env
    #  if: runner.os == 'Windows'
    #  run: echo "C:\msys64\mingw64\bin" | Out-File -FilePath $env:GITHUB_PATH -Encoding utf8
    #- name: Try if clang works
    #  run: clang -v
    #- name: Windows Test
    #  run: C:\Rust\.cargo\bin\cargo.exe test --verbose<|MERGE_RESOLUTION|>--- conflicted
+++ resolved
@@ -151,12 +151,9 @@
         profile: minimal
         toolchain: stable
     - uses: Swatinem/rust-cache@v1
-<<<<<<< HEAD
     - name: Install deps
       run: brew install z3
-=======
-    - uses: actions/checkout@v2
->>>>>>> 6e2aa472
+    - uses: actions/checkout@v2
     - name: MacOS Build
       run: cargo build --verbose
     - name: Run clippy
@@ -176,12 +173,8 @@
     - name: Add nightly rustfmt and clippy
       run: rustup toolchain install nightly --component rustfmt --component clippy --allow-downgrade
     - name: Install deps
-<<<<<<< HEAD
       run: brew install llvm libpng nasm coreutils z3 && brew link --force llvm
-=======
-      run: brew install llvm libpng nasm coreutils && brew link --force llvm
-    - uses: actions/checkout@v2
->>>>>>> 6e2aa472
+    - uses: actions/checkout@v2
     - name: Increase map sizes
       run: ./scripts/shmem_limits_macos.sh
     - name: Build and run example fuzzers
