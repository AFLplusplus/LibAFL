name: build and test

on:
  push:
    branches: [ main ]
  pull_request:
    branches: [ main ]

env:
  CARGO_TERM_COLOR: always

jobs:
  common:
    strategy:
      matrix:
          os: [ubuntu-latest, windows-latest, macOS-latest]
    runs-on: ${{ matrix.os }}
    steps:
      - uses: actions-rs/toolchain@v1
        with:
          profile: minimal
          toolchain: nightly
      - uses: Swatinem/rust-cache@v1
      - name: install mdbook
        run: cargo install mdbook
      - name: install linkcheck
        run: cargo install mdbook-linkcheck
      - uses: actions/checkout@v2
      - name: Build libafl debug
        run: cargo build -p libafl
      - name: Build the book
        run: cd docs && mdbook build
      - name: Test the book
        # TODO: fix books test fail with updated windows-rs
        if: runner.os != 'Windows'
        run: cd docs && mdbook test -L ../target/debug/deps
      - name: Run tests
        run: cargo test
      - name: Test libafl no_std
        run: cd libafl && cargo test --no-default-features
      - name: Test libafl_targets no_std
        run: cd libafl_targets && cargo test --no-default-features
     
  ubuntu:
    runs-on: ubuntu-22.04
    steps:
    - uses: actions-rs/toolchain@v1
      with:
        profile: minimal
        toolchain: stable
    - uses: Swatinem/rust-cache@v1
    - name: set mold linker as default linker
      uses: rui314/setup-mold@v1
    - name: Install deps
<<<<<<< HEAD
      run: sudo apt-get install -y llvm llvm-dev clang ninja-build clang-format-13 shellcheck libgtk-3-dev
=======
      run: sudo apt-get install -y llvm llvm-dev clang ninja-build clang-format-13 shellcheck gcc-arm-linux-gnueabi g++-arm-linux-gnueabi
>>>>>>> b2a1e037
    - name: get clang version
      run: command -v llvm-config && clang -v
    - name: Install cargo-hack
      run: curl -LsSf https://github.com/taiki-e/cargo-hack/releases/latest/download/cargo-hack-x86_64-unknown-linux-gnu.tar.gz | tar xzf - -C ~/.cargo/bin
    - name: Add nightly rustfmt and clippy
      run: rustup toolchain install nightly --component rustfmt --component clippy --allow-downgrade
    - uses: actions/checkout@v2

    # ---- format check ----
    # pcguard edges and pcguard hitcounts are not compatible and we need to build them seperately
    - name: Check pcguard edges
      run: cargo check --features=sancov_pcguard_edges
    - name: Format
      run: cargo fmt -- --check
    - name: Run clang-format style check for C/C++ programs.
      run: clang-format-13 -n -Werror --style=file $(find . -type f \( -name '*.cpp' -o -iname '*.hpp' -o -name '*.cc' -o -name '*.cxx' -o -name '*.cc' -o -name '*.h' \) | grep -v '/target/' | grep -v 'libpng-1\.6\.37' | grep -v 'stb_image\.h' | grep -v 'dlmalloc\.c' | grep -v 'QEMU-Nyx')
    - name: run shellcheck
      run: shellcheck ./scripts/*.sh
    - name: Run clippy
      run: ./scripts/clippy.sh
      
    # ---- doc check ----
    - name: Build Docs
      run: cargo doc
    - name: Test Docs
      run: cargo +nightly test --doc --all-features

    # ---- build and feature check ----
    - name: Run a normal build
      run: cargo build --verbose
    # cargo-hack tests/checks each crate in the workspace
    #- name: Run tests
    #  run: cargo hack test --all-features
    # cargo-hack's --feature-powerset would be nice here but libafl has a too many knobs
    - name: Check each feature
      # Skipping python as it has to be built with the `maturin` tool
      run: cargo hack check --feature-powerset --depth=2 --exclude-features=agpl,nautilus,python,sancov_pcguard_edges,arm,aarch64,i386 --no-dev-deps    
    - name: Build examples
      run: cargo build --examples --verbose





  ubuntu-concolic:
    runs-on: ubuntu-latest
    steps:
    - uses: actions-rs/toolchain@v1
      with:
        profile: minimal
        toolchain: stable
    - uses: Swatinem/rust-cache@v1
    - uses: actions/checkout@v2
    - name: Install smoke test deps
      run: sudo ./libafl_concolic/test/smoke_test_ubuntu_deps.sh 
    - name: Run smoke test
      run: ./libafl_concolic/test/smoke_test.sh 

  bindings:
    runs-on: ubuntu-latest
    steps:
    - uses: actions-rs/toolchain@v1
      with:
        profile: minimal
        toolchain: stable
    - uses: Swatinem/rust-cache@v1
    - name: set mold linker as default linker
      uses: rui314/setup-mold@v1
    - name: Install deps
      run: sudo apt-get install -y llvm llvm-dev clang ninja-build python3-dev python3-pip python3-venv
    - name: Install maturin
      run: python3 -m pip install maturin
    - uses: actions/checkout@v2
    - name: Run a maturin build
      run: cd ./bindings/pylibafl && maturin build

  fuzzers:
    env:
      CC: ccache clang # use ccache in default
      CXX: ccache clang # use ccache in default
    strategy:
      matrix:
          os: [ubuntu-latest, macos-latest]
    runs-on: ${{ matrix.os }}
    steps:
    - uses: actions-rs/toolchain@v1
      with:
        profile: minimal
        toolchain: stable
    - name: set mold linker as default linker
      if: runner.os == 'Linux' # mold only support linux until now
      uses: rui314/setup-mold@v1
    - name: add ccache 
      uses: hendrikmuhs/ccache-action@v1.2
      with:
        key: ${{ github.job }}-${{ matrix.os }}
        max-size: 2000M
    - name: enable mult-thread for `make`
      run: export MAKEFLAGS="-j$(expr $(nproc) \+ 1)"
    - uses: Swatinem/rust-cache@v1
    - name: Add nightly rustfmt and clippy
      run: rustup toolchain install nightly --component rustfmt --component clippy --allow-downgrade
    - uses: lyricwulf/abc@v1
      with: 
        linux: llvm llvm-dev clang nasm ninja-build gcc-arm-linux-gnueabi g++-arm-linux-gnueabi
        # update bash for macos to support `declare -A` command`
        macos: llvm libpng nasm coreutils z3 bash
    - name: install cargo-make
      run: cargo install --force cargo-make
    - uses: actions/checkout@v2
    - name: Build and run example fuzzers
      if: runner.os == 'Linux'
      run: ./scripts/test_all_fuzzers.sh
    - name: Build and run example fuzzers
      if: runner.os == 'macOS' # use bash v4
      run: /usr/local/bin/bash ./scripts/test_all_fuzzers.sh
    - run: ccache --show-stats

  nostd-build:
    runs-on: ubuntu-latest
    steps:
    - uses: actions-rs/toolchain@v1
      with:
        profile: minimal
        toolchain: nightly
    - uses: Swatinem/rust-cache@v1
    - name: Add nightly rustfmt and clippy
      run: rustup toolchain install nightly && rustup target add --toolchain nightly aarch64-unknown-none && rustup component add --toolchain nightly rust-src && rustup target add thumbv6m-none-eabi
    - uses: actions/checkout@v2
    - name: Build aarch64-unknown-none
      run: cd ./fuzzers/baby_no_std && cargo +nightly build -Zbuild-std=core,alloc --target aarch64-unknown-none -v --release && cd ../..
    - name: run x86_64 until panic!
      run: cd ./fuzzers/baby_no_std && cargo +nightly run || test $? -ne 0 || exit 1
    - name: no_std tests
      run: cd ./libafl && cargo test --no-default-features 
    - name: libafl armv6m-none-eabi (32 bit no_std) clippy
      run: cd ./libafl && cargo clippy --target thumbv6m-none-eabi --no-default-features

  build-docker:
    runs-on: ubuntu-latest
    steps:
    - uses: actions/checkout@v2
    - name: Build docker
      run: docker build -t libafl .

  windows:
    runs-on: windows-latest
    steps:
    - uses: actions-rs/toolchain@v1
      with:
        profile: minimal
        toolchain: stable
    - uses: Swatinem/rust-cache@v1
    - uses: actions/checkout@v2
    - name: Windows Build
      run: cargo build --verbose
    - name: Run clippy
      uses: actions-rs/cargo@v1
      with:
        command: clippy
    - name: Install LLVM and Clang # required for bindgen to work, see https://github.com/rust-lang/rust-bindgen/issues/1797
      uses: KyleMayes/install-llvm-action@32c4866ebb71e0949e8833eb49beeebed48532bd
      with:
        version: "12.0"
        directory: ${{ runner.temp }}/llvm
    - name: Set LIBCLANG_PATH
      run: echo "LIBCLANG_PATH=$((gcm clang).source -replace "clang.exe")" >> $env:GITHUB_ENV
    - name: install cargo-make
      run: cargo install --force cargo-make
    - uses: ilammy/msvc-dev-cmd@v1
    - name: Build frida
      run: cd fuzzers/frida_libpng/ && cargo make test
      
  macos:
    runs-on: macOS-latest
    steps:
    - uses: actions-rs/toolchain@v1
      with:
        profile: minimal
        toolchain: stable
    - uses: Swatinem/rust-cache@v1
    - name: Add nightly rustfmt and clippy
      run: rustup toolchain install nightly --component rustfmt --component clippy --allow-downgrade
    - name: Install deps
      run: brew install z3 gtk+3
    - uses: actions/checkout@v2
    - name: MacOS Build
      run: cargo build --verbose
    - name: Run clippy
      run: ./scripts/clippy.sh
    - name: Increase map sizes
      run: ./scripts/shmem_limits_macos.sh
    - name: Run Tests
      run: cargo test

  other_targets:
    runs-on: macOS-latest
    steps:
    - uses: actions-rs/toolchain@v1
      with:
        profile: minimal
        toolchain: stable
    - uses: Swatinem/rust-cache@v1
    - uses: nttld/setup-ndk@v1
      with:
        ndk-version: r21e
    - name: install ios
      run: rustup target add aarch64-apple-ios
    - name: install android
      run: rustup target add aarch64-linux-android
    - name: install cargo ndk
      run: cargo install cargo-ndk
    - uses: actions/checkout@v2
    - name: Build iOS
      run: cargo build --target aarch64-apple-ios
    - name: Build Android
      run: cargo ndk -t arm64-v8a build --release 
    #run: cargo build --target aarch64-linux-android
    # TODO: Figure out how to properly build stuff with clang
    #- name: Add clang path to $PATH env
    #  if: runner.os == 'Windows'
    #  run: echo "C:\msys64\mingw64\bin" | Out-File -FilePath $env:GITHUB_PATH -Encoding utf8
    #- name: Try if clang works
    #  run: clang -v
    #- name: Windows Test
    #  run: C:\Rust\.cargo\bin\cargo.exe test --verbose<|MERGE_RESOLUTION|>--- conflicted
+++ resolved
@@ -52,11 +52,7 @@
     - name: set mold linker as default linker
       uses: rui314/setup-mold@v1
     - name: Install deps
-<<<<<<< HEAD
-      run: sudo apt-get install -y llvm llvm-dev clang ninja-build clang-format-13 shellcheck libgtk-3-dev
-=======
-      run: sudo apt-get install -y llvm llvm-dev clang ninja-build clang-format-13 shellcheck gcc-arm-linux-gnueabi g++-arm-linux-gnueabi
->>>>>>> b2a1e037
+      run: sudo apt-get install -y llvm llvm-dev clang ninja-build clang-format-13 shellcheck libgtk-3-dev gcc-arm-linux-gnueabi g++-arm-linux-gnueabi
     - name: get clang version
       run: command -v llvm-config && clang -v
     - name: Install cargo-hack
@@ -97,10 +93,6 @@
     - name: Build examples
       run: cargo build --examples --verbose
 
-
-
-
-
   ubuntu-concolic:
     runs-on: ubuntu-latest
     steps:
