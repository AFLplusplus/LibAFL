name: build and test

on:
  push:
    branches: [ main, "pr/**" ]
  pull_request:
    branches: [ main ]
  workflow_dispatch:
  merge_group:
env:
  CARGO_TERM_COLOR: always
  CARGO_NET_GIT_FETCH_WITH_CLI: true
  MAIN_LLVM_VERSION: 18
concurrency:
  group: ${{ github.workflow }}-${{ github.ref }}
  cancel-in-progress: true

jobs:
  common:
    strategy:
      fail-fast: false
      matrix:
        os: [ ubuntu-24.04, windows-latest, macOS-latest ]
    runs-on: ${{ matrix.os }}
    steps:
      - name: Install mimetype
        if: runner.os == 'Linux'
        run: sudo apt-get update && sudo apt-get install -y libfile-mimeinfo-perl
      - name: install mdbook
        uses: baptiste0928/cargo-install@v3
        with:
          crate: mdbook
      - name: install linkcheck
        uses: baptiste0928/cargo-install@v3
        with:
          crate: mdbook-linkcheck
          # NOTE: The current crates.io release of mdbook-linkcheck (v0.7.7) is broken
          #       => https://github.com/Michael-F-Bryan/mdbook-linkcheck/pull/82#issuecomment-2241058491
          git: https://github.com/Michael-F-Bryan/mdbook-linkcheck.git
          rev: 8c783c5d754d83bcd50c28fb4174854b04ece990
      - name: default nightly
        run: rustup default nightly
      - uses: actions/checkout@v4
      - if: runner.os == 'Linux'
        uses: ./.github/workflows/ubuntu-prepare
      - uses: Swatinem/rust-cache@v2
        with: { shared-key: "ubuntu" }
        if: runner.os == 'Linux'
      - uses: Swatinem/rust-cache@v2
        if: runner.os != 'Linux'
      - name: Check for binary blobs
        if: runner.os == 'Linux'
        run: ./scripts/check_for_blobs.sh
      - name: Build libafl debug
        run: cargo build -p libafl
      - name: Test the book
        # TODO: fix books test fail with updated windows-rs
        if: runner.os != 'Windows'
        run: cd docs && mdbook test -L ../target/debug/deps
      - name: Run tests
        run: cargo test
      - name: Test libafl no_std
        run: cd libafl && cargo test --no-default-features
      - name: Test libafl_bolts no_std no_alloc
        run: cd libafl_bolts && cargo test --no-default-features
      - name: Test libafl_targets no_std
        run: cd libafl_targets && cargo test --no-default-features

  ubuntu-doc-build:
    runs-on: ubuntu-24.04
    steps:
      - uses: actions/checkout@v4
      - uses: ./.github/workflows/ubuntu-prepare
      - uses: Swatinem/rust-cache@v2
      # ---- doc check ----
      - name: Build Docs
        run: RUSTFLAGS="--cfg docsrs" cargo +nightly doc --all-features --no-deps

  ubuntu-doc-test:
    runs-on: ubuntu-24.04
    steps:
      - uses: actions/checkout@v4
      - uses: ./.github/workflows/ubuntu-prepare
      - uses: Swatinem/rust-cache@v2
      # ---- doc check ----
      - name: Test Docs
        run: RUSTFLAGS="--cfg docsrs" cargo +nightly test --doc --all-features

  ubuntu-miri:
    runs-on: ubuntu-24.04
    steps:
      - name: Add nightly clippy
        run: rustup toolchain install nightly --component miri --allow-downgrade
      - uses: actions/checkout@v4
      - uses: ./.github/workflows/ubuntu-prepare
      - uses: Swatinem/rust-cache@v2
      # --- miri undefined behavior test --
      - name: Run miri tests
        run: RUST_BACKTRACE=1 MIRIFLAGS="-Zmiri-disable-isolation" cargo +nightly miri test

  ubuntu:
    runs-on: ubuntu-24.04
    steps:
      - name: Remove Dotnet & Haskell
        run: rm -rf /usr/share/dotnet && rm -rf /opt/ghc
      - uses: actions/checkout@v4
      - uses: ./.github/workflows/ubuntu-prepare
      - uses: Swatinem/rust-cache@v2
        with: { shared-key: "ubuntu" }
      # pcguard edges and pcguard hitcounts are not compatible and we need to build them seperately
      - name: Check pcguard edges
        run: cargo check --features=sancov_pcguard_edges
      - name: run shellcheck
        run: shellcheck ./scripts/*.sh
      # ---- build normal and examples ----
      - name: Run a normal build
        run: cargo build --verbose
      - name: Build examples
        run: cargo build --examples --verbose

  ubuntu-clippy:
    runs-on: ubuntu-24.04
    steps:
      - name: Remove Dotnet & Haskell
        run: rm -rf /usr/share/dotnet && rm -rf /opt/ghc
      - name: Add nightly clippy
        run: rustup toolchain install nightly --component clippy --allow-downgrade && rustup default nightly
      - uses: actions/checkout@v4
      - uses: ./.github/workflows/ubuntu-prepare
      - uses: Swatinem/rust-cache@v2
        with: { shared-key: "ubuntu" }
      - name: Run clippy
        run: ./scripts/clippy.sh
    # --- test embedding the libafl_libfuzzer_runtime library
    # Fix me plz
    # - name: Test Build libafl_libfuzzer with embed
    #  run: cargo +nightly test --features=embed-runtime --manifest-path libafl_libfuzzer/Cargo.toml

  ubuntu-check:
    runs-on: ubuntu-24.04
    needs: ubuntu
    strategy:
      matrix:
        instance_idx: [ "0", "1", "2", "3", "4", "5", "6", "7", "8", "9", "10", "11", "12", "13", "14", "15", "16", "17" ]
    steps:
      - uses: actions/checkout@v4
      - uses: ./.github/workflows/ubuntu-prepare
      - uses: Swatinem/rust-cache@v2
        with: { shared-key: "ubuntu" }
      # ---- build and feature check ----
      # cargo-hack's --feature-powerset would be nice here but libafl has a too many knobs
      - name: Check each feature
        # Skipping `python` as it has to be built with the `maturin` tool
        # `sancov_pcguard_edges` is tested seperatelyc
        run: python3 ./scripts/parallellize_cargo_check.py ${{ matrix.instance_idx }}

  ubuntu-concolic:
    runs-on: ubuntu-24.04
    needs: ubuntu
    steps:
      - name: Install curl
        run: sudo apt-get update && sudo apt-get install clang
      - uses: dtolnay/rust-toolchain@stable
      - uses: actions/checkout@v4
      - uses: Swatinem/rust-cache@v2
        with: { shared-key: "ubuntu" }
      - name: Install smoke test deps
        run: sudo ./libafl_concolic/test/smoke_test_ubuntu_deps.sh
      - name: Run smoke test
        run: ./libafl_concolic/test/smoke_test.sh

  python-bindings:
    runs-on: ubuntu-24.04
    steps:
      - name: Install deps
        run: sudo apt-get update && sudo apt-get install -y lsb-release wget software-properties-common gnupg ninja-build python3-dev python3-pip python3-venv libz3-dev
      - name: Install maturin
        run: cargo install --locked maturin
      - uses: actions/checkout@v4
      - uses: ./.github/workflows/ubuntu-prepare
      - uses: Swatinem/rust-cache@v2
        with: { shared-key: "ubuntu" }
      - name: Run a maturin build
        run: export LLVM_CONFIG=llvm-config-${{env.MAIN_LLVM_VERSION}} && cd ./bindings/pylibafl && python3 -m venv .env && . .env/bin/activate && pip install --upgrade --force-reinstall . && ./test.sh
      - name: Run python test
        run: . ./bindings/pylibafl/.env/bin/activate # && cd ./fuzzers/binary_only/python_qemu/ && python3 fuzzer.py 2>&1 | grep "Bye"

  cargo-fmt:
    runs-on: ubuntu-24.04
    steps:
      - uses: actions/checkout@v4
      - uses: ./.github/workflows/ubuntu-prepare
      - name: Add rustfmt nightly
        shell: bash
        run: rustup component add --toolchain nightly-x86_64-unknown-linux-gnu rustfmt
      - uses: Swatinem/rust-cache@v2
        with: { shared-key: "ubuntu" }
      - name: Format Check
        run: ./scripts/fmt_all.sh check

  check-md-links:
    runs-on: ubuntu-latest
    steps:
      - uses: actions/checkout@v4
      - name: Install linkspector
        shell: bash
        run: sudo apt-get update && sudo apt-get install -y npm && npm install -g @umbrelladocs/linkspector
      - name: Run linkspector
        shell: bash
        run: ./scripts/check_md_links.sh
      # TODO: Use github action once it's fixed (https://github.com/UmbrellaDocs/action-linkspector/issues/20)
      # - name: Run linkspector
      #   uses: umbrelladocs/action-linkspector@v1
      #   with:
      #     fail_on_error: 'true'
      #     config_file: '.github/.linkspector.yml'

  fuzzers-preflight:
    runs-on: ubuntu-24.04
    steps:
      - uses: actions/checkout@v4
      - name: Fuzzer in CI Check
        run: ./scripts/check_tested_fuzzers.sh

  fuzzers:
    needs:
      - fuzzers-preflight
    strategy:
      fail-fast: true
      matrix:
        os: [ ubuntu-24.04 ]
        fuzzer:
          - ./fuzzers/forkserver/libafl-fuzz
<<<<<<< HEAD
=======
          - ./fuzzers/forkserver/baby_fuzzer_with_forkexecutor

          # Full-system
          - ./fuzzers/full_system/nyx_libxml2_standalone
          - ./fuzzers/full_system/nyx_libxml2_parallel

          # Structure-aware
          - ./fuzzers/structure_aware/nautilus_sync
          - ./fuzzers/structure_aware/baby_fuzzer_grimoire
          - ./fuzzers/structure_aware/baby_fuzzer_gramatron
          - ./fuzzers/structure_aware/baby_fuzzer_tokens
          - ./fuzzers/structure_aware/baby_fuzzer_multi
          - ./fuzzers/structure_aware/baby_fuzzer_custom_input
          - ./fuzzers/structure_aware/baby_fuzzer_nautilus
          - ./fuzzers/structure_aware/forkserver_simple_nautilus

          # In-process
          - ./fuzzers/fuzz_anything/cargo_fuzz
          # - ./fuzzers/inprocess/dynamic_analysis
          - ./fuzzers/inprocess/fuzzbench
          - ./fuzzers/inprocess/fuzzbench_text
          - ./fuzzers/inprocess/fuzzbench_ctx
          - ./fuzzers/inprocess/libfuzzer_libmozjpeg
          - ./fuzzers/inprocess/libfuzzer_libpng
          - ./fuzzers/inprocess/libfuzzer_libpng_launcher
          - ./fuzzers/inprocess/libfuzzer_libpng_accounting
          - ./fuzzers/inprocess/libfuzzer_libpng_centralized
          - ./fuzzers/inprocess/libfuzzer_libpng_cmin
          - ./fuzzers/inprocess/libfuzzer_libpng_norestart
          # - ./fuzzers/inprocess/libfuzzer_libpng_tcp_manager
          - ./fuzzers/inprocess/libfuzzer_stb_image_sugar
          - ./fuzzers/inprocess/libfuzzer_stb_image
          # - ./fuzzers/structure_aware/libfuzzer_stb_image_concolic
          # - ./fuzzers/inprocess/libfuzzer_windows_asan
          # - ./fuzzers/inprocess/sqlite_centralized_multi_machine

          # Fuzz Anything
          - ./fuzzers/fuzz_anything/push_harness
          - ./fuzzers/fuzz_anything/push_stage_harness
          - ./fuzzers/fuzz_anything/libafl_atheris
          - ./fuzzers/fuzz_anything/baby_no_std
          - ./fuzzers/fuzz_anything/baby_fuzzer_wasm
>>>>>>> e27ec269

    runs-on: ${{ matrix.os }}
    steps:
      - uses: actions/checkout@v4
      - uses: ./.github/workflows/fuzzer-tester-prepare
      - name: Build and run example fuzzers (Linux)
        if: runner.os == 'Linux'
        shell: bash
        run: RUN_ON_CI=1 LLVM_CONFIG=llvm-config-${{env.MAIN_LLVM_VERSION}} ./scripts/test_fuzzer.sh ${{ matrix.fuzzer }}

  changes:
    runs-on: ubuntu-24.04
    permissions:
      pull-requests: read
    outputs:
      qemu: ${{ steps.filter.outputs.qemu }}
    steps:
      - uses: actions/checkout@v4
      - uses: dorny/paths-filter@v3
        id: filter
        with:
          filters: |
            qemu:
              - '.github/**'
              - 'libafl/**'
              - 'libafl_bolts/**'
              - 'libafl_targets/**'
              - 'libafl_qemu/**'
              - 'fuzzers/*qemu*/**'

  fuzzers-qemu:
    needs:
      - changes
    if: ${{ needs.changes.outputs.qemu == 'true' }}
    strategy:
      matrix:
        os: [ubuntu-24.04]
        fuzzer:
          # Binary only
          - ./fuzzers/binary_only/qemu_cmin
          - ./fuzzers/binary_only/qemu_coverage
          - ./fuzzers/binary_only/qemu_launcher

          # Full-system
          - ./fuzzers/full_system/qemu_baremetal
          # - ./fuzzers/full_system/qemu_linux_kernel
          #- ./fuzzers/full_system/qemu_linux_process

    runs-on: [ self-hosted, qemu ]
    container: registry.gitlab.com/qemu-project/qemu/qemu/ubuntu2204:latest
    steps:
      - uses: actions/checkout@v4
      - uses: ./.github/workflows/qemu-fuzzer-tester-prepare
      - name: Build and run example QEMU fuzzers (Linux)
        if: runner.os == 'Linux'
        shell: bash
        run: RUN_ON_CI=1 LLVM_CONFIG=llvm-config-${{env.MAIN_LLVM_VERSION}} ./scripts/test_fuzzer.sh ${{ matrix.fuzzer }}

  nostd-build:
    runs-on: ubuntu-24.04
    steps:
      - uses: dtolnay/rust-toolchain@nightly
        with:
          components: rust-src
      - name: Add targets
        run: rustup target add arm-linux-androideabi && rustup target add thumbv6m-none-eabi
      - uses: actions/checkout@v4
      - uses: Swatinem/rust-cache@v2
      - name: Build aarch64-unknown-none
        run: cd ./fuzzers/fuzz_anything/baby_no_std && cargo +nightly build -Zbuild-std=core,alloc --target aarch64-unknown-none -v --release && cd ../..
      - name: run x86_64 until panic!
        run: cd ./fuzzers/fuzz_anything/baby_no_std && cargo +nightly run || test $? -ne 0 || exit 1
      - name: no_std tests
        run: cd ./libafl && cargo test --no-default-features

  nostd-clippy:
    runs-on: ubuntu-24.04
    steps:
      - uses: dtolnay/rust-toolchain@nightly
        with:
          components: clippy, rust-src
      - name: Add targets
        run: rustup target add arm-linux-androideabi && rustup target add thumbv6m-none-eabi
      - uses: actions/checkout@v4
      - uses: Swatinem/rust-cache@v2
      - name: libafl armv6m-none-eabi (32 bit no_std) clippy
        run: cd ./libafl && cargo clippy --target thumbv6m-none-eabi --no-default-features
      - name: Build no_std no_alloc bolts
        run: cd ./libafl_bolts && cargo +nightly build -Zbuild-std=core --target aarch64-unknown-none --no-default-features -v --release && cd ../

  format-toml:
    runs-on: ubuntu-24.04
    steps:
      - name: Install taplo
        run: curl -fsSL https://github.com/tamasfe/taplo/releases/latest/download/taplo-full-linux-x86_64.gz | gzip -d - | install -m 755 /dev/stdin /usr/local/bin/taplo
      - uses: actions/checkout@v4
      - name: Run taplo
        run: taplo format --check

  build-docker:
    runs-on: ubuntu-24.04
    steps:
      - uses: actions/checkout@v4
      - name: Build docker
        run: docker build -t libafl .

  windows-frida-libpng:
    runs-on: windows-latest
    needs:
      - common
    steps:
      - uses: actions/checkout@v4
      - uses: ./.github/workflows/windows-tester-prepare
      - name: Build fuzzers/binary_only/frida_libpng
        run: cd fuzzers/binary_only/frida_libpng/ && cargo make test

  windows-frida-libfuzzer-stb-image:
    runs-on: windows-latest
    needs:
      - common
    steps:
      - uses: actions/checkout@v4
      - uses: ./.github/workflows/windows-tester-prepare
      - name: Build fuzzers/inprocess/libfuzzer_stb_image
        run: cd fuzzers/inprocess/libfuzzer_stb_image && cargo build --release

  windows-frida-gdiplus:
    runs-on: windows-latest
    needs:
      - common
    steps:
      - uses: actions/checkout@v4
      - uses: ./.github/workflows/windows-tester-prepare
      - name: Build fuzzers/binary_only/frida_windows_gdiplus
        run: cd fuzzers/binary_only/frida_windows_gdiplus/ && cargo make test && cargo make test_cmplog

  windows-tinyinst-simple:
    runs-on: windows-latest
    needs:
      - common
    steps:
      - name: install cxx bridge
        run: cargo install cxxbridge-cmd
      - uses: actions/checkout@v4
      - uses: ./.github/workflows/windows-tester-prepare
      - name: Build fuzzers/binary_only/tinyinst_simple
        run: cd fuzzers/binary_only/tinyinst_simple/ && cargo make test

  windows-clippy:
    runs-on: windows-latest
    needs:
      - common
    steps:
      - uses: dtolnay/rust-toolchain@stable
      - uses: actions/checkout@v4
      - uses: ./.github/workflows/windows-tester-prepare
      - uses: Swatinem/rust-cache@v2
      - name: Run real clippy, not the fake one
        shell: pwsh
        run: .\scripts\clippy.ps1

  macos:
    runs-on: macOS-latest
    steps:
      - uses: dtolnay/rust-toolchain@stable
      - name: Add nightly clippy
        run: rustup toolchain install nightly --component clippy --allow-downgrade && rustup default nightly
      - name: Install deps
        run: brew install z3 gtk+3
      - name: Install cxxbridge
        run: cargo install cxxbridge-cmd
      - uses: actions/checkout@v4
      - uses: Swatinem/rust-cache@v2
      - name: MacOS Build
        run: cargo build --verbose
      - name: Increase map sizes
        run: ./scripts/shmem_limits_macos.sh
      - name: Run Tests
        run: cargo test
      - name: Clippy
        run: cargo +nightly clippy --tests --all --exclude libafl_nyx --exclude symcc_runtime --exclude runtime_test

  ios:
    runs-on: macOS-latest
    steps:
      - uses: dtolnay/rust-toolchain@stable
      - name: install ios
        run: rustup target add aarch64-apple-ios
      - uses: actions/checkout@v4
      - uses: Swatinem/rust-cache@v2
      - name: Build iOS
        run: cargo build --target aarch64-apple-ios && cd libafl_frida && cargo build --target aarch64-apple-ios && cd ..

  android:
    runs-on: ubuntu-24.04
    steps:
      - name: Install curl
        run: sudo apt-get update && sudo apt-get install clang
      - uses: dtolnay/rust-toolchain@stable
      - uses: nttld/setup-ndk@v1
        with:
          ndk-version: r25b
      - name: install android
        run: rustup target add aarch64-linux-android
      - name: install cargo ndk
        run: cargo install cargo-ndk
      - uses: actions/checkout@v4
      - uses: Swatinem/rust-cache@v2
      - name: Build Android
        run: cd libafl && cargo ndk -t arm64-v8a build --release

    #run: cargo build --target aarch64-linux-android
    # TODO: Figure out how to properly build stuff with clang
    #- name: Add clang path to $PATH env
    #  if: runner.os == 'Windows'
    #  run: echo "C:\msys64\mingw64\bin" | Out-File -FilePath $env:GITHUB_PATH -Encoding utf8
    #- name: Try if clang works
    #  run: clang -v
    #- name: Windows Test
    #  run: C:\Rust\.cargo\bin\cargo.exe test --verbose<|MERGE_RESOLUTION|>--- conflicted
+++ resolved
@@ -231,51 +231,6 @@
         os: [ ubuntu-24.04 ]
         fuzzer:
           - ./fuzzers/forkserver/libafl-fuzz
-<<<<<<< HEAD
-=======
-          - ./fuzzers/forkserver/baby_fuzzer_with_forkexecutor
-
-          # Full-system
-          - ./fuzzers/full_system/nyx_libxml2_standalone
-          - ./fuzzers/full_system/nyx_libxml2_parallel
-
-          # Structure-aware
-          - ./fuzzers/structure_aware/nautilus_sync
-          - ./fuzzers/structure_aware/baby_fuzzer_grimoire
-          - ./fuzzers/structure_aware/baby_fuzzer_gramatron
-          - ./fuzzers/structure_aware/baby_fuzzer_tokens
-          - ./fuzzers/structure_aware/baby_fuzzer_multi
-          - ./fuzzers/structure_aware/baby_fuzzer_custom_input
-          - ./fuzzers/structure_aware/baby_fuzzer_nautilus
-          - ./fuzzers/structure_aware/forkserver_simple_nautilus
-
-          # In-process
-          - ./fuzzers/fuzz_anything/cargo_fuzz
-          # - ./fuzzers/inprocess/dynamic_analysis
-          - ./fuzzers/inprocess/fuzzbench
-          - ./fuzzers/inprocess/fuzzbench_text
-          - ./fuzzers/inprocess/fuzzbench_ctx
-          - ./fuzzers/inprocess/libfuzzer_libmozjpeg
-          - ./fuzzers/inprocess/libfuzzer_libpng
-          - ./fuzzers/inprocess/libfuzzer_libpng_launcher
-          - ./fuzzers/inprocess/libfuzzer_libpng_accounting
-          - ./fuzzers/inprocess/libfuzzer_libpng_centralized
-          - ./fuzzers/inprocess/libfuzzer_libpng_cmin
-          - ./fuzzers/inprocess/libfuzzer_libpng_norestart
-          # - ./fuzzers/inprocess/libfuzzer_libpng_tcp_manager
-          - ./fuzzers/inprocess/libfuzzer_stb_image_sugar
-          - ./fuzzers/inprocess/libfuzzer_stb_image
-          # - ./fuzzers/structure_aware/libfuzzer_stb_image_concolic
-          # - ./fuzzers/inprocess/libfuzzer_windows_asan
-          # - ./fuzzers/inprocess/sqlite_centralized_multi_machine
-
-          # Fuzz Anything
-          - ./fuzzers/fuzz_anything/push_harness
-          - ./fuzzers/fuzz_anything/push_stage_harness
-          - ./fuzzers/fuzz_anything/libafl_atheris
-          - ./fuzzers/fuzz_anything/baby_no_std
-          - ./fuzzers/fuzz_anything/baby_fuzzer_wasm
->>>>>>> e27ec269
 
     runs-on: ${{ matrix.os }}
     steps:
