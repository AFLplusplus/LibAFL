name: build and test

on:
  push:
    branches: [ main, "pr/**" ]
  pull_request:
    branches: [ main ]
    types: ["labeled", "opened", "synchronize", "reopened"]
  workflow_dispatch:
  merge_group:
env:
  CARGO_TERM_COLOR: always
  CARGO_NET_GIT_FETCH_WITH_CLI: true
  MAIN_LLVM_VERSION: 18

concurrency:
  group: ${{ github.workflow }}-${{ github.ref }}
  cancel-in-progress: true

jobs:
  common:
    strategy:
      matrix:
        os: [ ubuntu-24.04, windows-latest, macOS-latest ]
    runs-on: ${{ matrix.os }}
    steps:
      - name: Install mimetype
        if: runner.os == 'Linux'
        run: sudo apt-get update && sudo apt-get install -y libfile-mimeinfo-perl
      - name: install mdbook
        uses: baptiste0928/cargo-install@v3
        with:
          crate: mdbook
      - name: install linkcheck
        uses: baptiste0928/cargo-install@v3
        with:
          crate: mdbook-linkcheck
          # NOTE: The current crates.io release of mdbook-linkcheck (v0.7.7) is broken
          #       => https://github.com/Michael-F-Bryan/mdbook-linkcheck/pull/82#issuecomment-2241058491
          git: https://github.com/Michael-F-Bryan/mdbook-linkcheck.git
          rev: 8c783c5d754d83bcd50c28fb4174854b04ece990
      - uses: actions/checkout@v4
      - if: runner.os == 'Linux'
        uses: ./.github/workflows/ubuntu-prepare
      - if: runner.os != 'Linux'
        uses: dtolnay/rust-toolchain@stable
      - name: Install LLVM
        if: runner.os == 'MacOS'
        run: brew install llvm@${{env.MAIN_LLVM_VERSION}}
      - uses: Swatinem/rust-cache@v2
        with: { shared-key: "ubuntu" }
        if: runner.os == 'Linux'
      - uses: Swatinem/rust-cache@v2
        if: runner.os != 'Linux'
      - name: Check for binary blobs
        if: runner.os == 'Linux'
        run: ./scripts/check_for_blobs.sh
      - name: Build libafl debug
        run: cargo build -p libafl
      - name: Test the book (Linux)
        # TODO: fix books test fail with updated windows-rs
        if: runner.os == 'Linux'
        run: cd docs && mdbook test -L ../target/debug/deps
      - name: Test the book (MacOS)
        if: runner.os == 'MacOS'
        run: cd docs && mdbook test -L ../target/debug/deps $(python3-config --ldflags | cut -d ' ' -f1)
      - name: Build individual libafl book examples (linux)
        if: runner.os == 'Linux'
        run: cd docs/listings/baby_fuzzer/ && just build-all
      - name: Run tests (Windows)
        if: runner.os == 'Windows'
        run: cargo test -- --test-threads 1
      - name: Run tests (Linux)
        if: runner.os != 'Windows'
        run: cargo test -- --test-threads 1
      - name: Test libafl no_std
        run: cd libafl && cargo test --no-default-features
      - name: Test libafl_bolts no_std no_alloc
        run: cd libafl_bolts && cargo test --no-default-features
      - name: Test libafl_targets no_std
        run: cd libafl_targets && cargo test --no-default-features

  ubuntu-doc-build:
    runs-on: ubuntu-24.04
    steps:
      - uses: actions/checkout@v4
      - uses: ./.github/workflows/ubuntu-prepare
      - uses: Swatinem/rust-cache@v2
      # ---- doc check ----
      - name: Build Docs
<<<<<<< HEAD
        run: RUSTFLAGS="--cfg docsrs" cargo doc --all-features --no-deps
=======
        run: cargo doc --all-features --no-deps
>>>>>>> 4dc5a8ed

  ubuntu-doc-test:
    runs-on: ubuntu-24.04
    steps:
      - uses: actions/checkout@v4
      - uses: ./.github/workflows/ubuntu-prepare
      - uses: Swatinem/rust-cache@v2
      # ---- doc check ----
      - name: Test Docs
<<<<<<< HEAD
        run: RUSTFLAGS="--cfg docsrs" cargo test --doc --all-features
=======
        run: cargo test --doc --all-features
>>>>>>> 4dc5a8ed

  ubuntu-miri:
    runs-on: ubuntu-24.04
    if: contains( github.event.pull_request.labels.*.name, 'pre-release')
    steps:
      - name: Add miri
        run: rustup toolchain install --component miri --allow-downgrade
      - uses: actions/checkout@v4
      - uses: ./.github/workflows/ubuntu-prepare
      - uses: Swatinem/rust-cache@v2
      # --- miri undefined behavior test --
      - name: Run miri tests
        run: RUST_BACKTRACE=1 MIRIFLAGS="-Zmiri-disable-isolation" cargo miri test

  ubuntu:
    runs-on: ubuntu-24.04
    steps:
      - name: Remove Dotnet & Haskell
        run: rm -rf /usr/share/dotnet && rm -rf /opt/ghc
      - uses: actions/checkout@v4
      - uses: ./.github/workflows/ubuntu-prepare
      - uses: Swatinem/rust-cache@v2
        with: { shared-key: "ubuntu" }
      # pcguard edges and pcguard hitcounts are not compatible and we need to build them seperately
      - name: Check pcguard edges
        run: cargo check --features=sancov_pcguard_edges
      - name: run shellcheck
        run: shellcheck ./scripts/*.sh
      # ---- build normal and examples ----
      - name: Run a normal build
        run: cargo build --verbose
      # - name: Run libafl_qemu usermode tests
      #   run: cd libafl_qemu && cargo test
      # - name: Run libafl_qemu systemmode tests
      #   run: cd libafl_qemu && cargo test --no-default-features --features x86_64,systemmode
      - name: Build examples
        run: cargo build --examples --verbose

  ubuntu-clippy:
    runs-on: ubuntu-24.04
    steps:
      - name: Remove Dotnet & Haskell
        run: rm -rf /usr/share/dotnet && rm -rf /opt/ghc
      - uses: actions/checkout@v4
      - uses: ./.github/workflows/ubuntu-prepare
      - uses: Swatinem/rust-cache@v2
        with: { shared-key: "ubuntu" }
      - name: Run clippy
        run: LLVM_CONFIG=llvm-config-${{env.MAIN_LLVM_VERSION}} ./scripts/clippy.sh
    # --- test embedding the libafl_libfuzzer_runtime library
    # Fix me plz
    # - name: Test Build libafl_libfuzzer with embed
    #  run: cargo test --features=embed-runtime --manifest-path libafl_libfuzzer/Cargo.toml

  ubuntu-check:
    runs-on: ubuntu-24.04
    needs: ubuntu
    strategy:
      matrix:
        instance_idx: [ "0", "1", "2", "3", "4", "5", "6", "7", "8", "9", "10", "11", "12", "13", "14", "15", "16", "17" ]
    steps:
      - uses: actions/checkout@v4
      - uses: ./.github/workflows/ubuntu-prepare
      - uses: Swatinem/rust-cache@v2
        with: { shared-key: "ubuntu" }
      # ---- build and feature check ----
      # cargo-hack's --feature-powerset would be nice here but libafl has a too many knobs

      # Tracking: https://github.com/CensoredUsername/dynasm-rs/issues/114
      # One dep of libafl_frida fails on `DOCS_RS` for stable toolchain. Therefore, we _only_ run nightly for that.
      # For the rest of other crates, we still use stable toolchain.
      - name: "Setup nightly"
        uses: dtolnay/rust-toolchain@nightly
        with:
          components: clippy, rustfmt
      - name: "But default to stable"
        run: rustup default stable
      - name: Check each feature
        # Skipping `python` as it has to be built with the `maturin` tool
        # `sancov_pcguard_edges` is tested seperatelyc
        run: LLVM_VERSION=18 CI_INSTANCES=18 cargo run --manifest-path ./utils/ci_splitter/Cargo.toml -- ${{ matrix.instance_idx }}

  ubuntu-concolic:
    runs-on: ubuntu-24.04
    needs: ubuntu
    steps:
      - uses: dtolnay/rust-toolchain@stable
      - uses: actions/checkout@v4
      - uses: Swatinem/rust-cache@v2
        with: { shared-key: "ubuntu" }
      - name: Install smoke test deps
        run: sudo ./libafl_concolic/test/smoke_test_ubuntu_deps.sh
      - name: Run smoke test
        run: ./libafl_concolic/test/smoke_test.sh

  python-bindings:
    runs-on: ubuntu-24.04
    steps:
      - name: Install deps
        run: sudo apt-get update && sudo apt-get install -y lsb-release wget software-properties-common gnupg libz3-dev
      - name: Install maturin
        run: cargo install --locked maturin
      - uses: actions/checkout@v4
      - uses: ./.github/workflows/ubuntu-prepare
      - uses: Swatinem/rust-cache@v2
        with: { shared-key: "ubuntu" }
      - name: Run a maturin build
        run: export LLVM_CONFIG=llvm-config-${{env.MAIN_LLVM_VERSION}} && cd ./bindings/pylibafl && python3 -m venv .env && . .env/bin/activate && pip install --upgrade --force-reinstall . && ./test.sh
      - name: Run python test
        run: . ./bindings/pylibafl/.env/bin/activate # && cd ./fuzzers/binary_only/python_qemu/ && python3 fuzzer.py 2>&1 | grep "Bye"

  cargo-fmt:
    runs-on: ubuntu-24.04
    env:
      MAIN_LLVM_VERSION: 20
    steps:
    steps:
      - uses: dtolnay/rust-toolchain@nightly
        with:
          components: rustfmt
      - uses: actions/checkout@v4
      - uses: ./.github/workflows/ubuntu-prepare
      - uses: Swatinem/rust-cache@v2
        with: { shared-key: "ubuntu" }
      - name: Installing black
        run: python3 -m pip install black
      - name: Format Check
        run: ./scripts/fmt_all.sh check

  check-md-links:
    # fixme: use ubuntu-latest once this gets fixed https://github.com/UmbrellaDocs/action-linkspector/issues/32
    runs-on: ubuntu-22.04
    steps:
      - uses: actions/checkout@v4
      - name: Run linkspector
        uses: umbrelladocs/action-linkspector@v1
        with:
          fail_on_error: 'true'
          config_file: '.github/.linkspector.yml'

  msrv:
    runs-on: ubuntu-latest
    steps:
      - uses: actions/checkout@v4
      - uses: dtolnay/rust-toolchain@stable
      - uses: taiki-e/install-action@cargo-hack
      # Note: We currently only specify minimum rust versions for the default workspace members
      - run: cargo hack check --rust-version -p libafl -p libafl_bolts -p libafl_derive -p libafl_cc -p libafl_targets

  fuzzers-preflight:
    runs-on: ubuntu-24.04
    steps:
      - uses: actions/checkout@v4
      - name: Fuzzer in CI Check
        run: ./scripts/check_tested_fuzzers.sh

  fuzzers:
    needs:
      - fuzzers-preflight
    strategy:
      fail-fast: false
      matrix:
        os: [ ubuntu-24.04 ]
        fuzzer:
          # Baby
          - ./fuzzers/baby/baby_fuzzer_swap_differential
          - ./fuzzers/baby/tutorial
          - ./fuzzers/baby/baby_fuzzer
          # - ./fuzzers/baby/backtrace_baby_fuzzers
          - ./fuzzers/baby/baby_fuzzer_unicode
          - ./fuzzers/baby/baby_fuzzer_minimizing
          - ./fuzzers/baby/backtrace_baby_fuzzers/c_code_with_fork_executor
          - ./fuzzers/baby/backtrace_baby_fuzzers/c_code_with_inprocess_executor
          - ./fuzzers/baby/backtrace_baby_fuzzers/rust_code_with_fork_executor
          - ./fuzzers/baby/backtrace_baby_fuzzers/rust_code_with_inprocess_executor
          - ./fuzzers/baby/backtrace_baby_fuzzers/command_executor
          - ./fuzzers/baby/backtrace_baby_fuzzers/forkserver_executor
          - ./fuzzers/baby/baby_fuzzer_custom_executor

          # Binary-only
          - ./fuzzers/binary_only/fuzzbench_fork_qemu
          - ./fuzzers/binary_only/frida_executable_libpng
          # - ./fuzzers/binary_only/frida_windows_gdiplus
          - ./fuzzers/binary_only/frida_libpng
          - ./fuzzers/binary_only/fuzzbench_qemu
          - ./fuzzers/binary_only/intel_pt_baby_fuzzer
          - ./fuzzers/binary_only/intel_pt_command_executor
          # - ./fuzzers/binary_only/tinyinst_simple

          # Forkserver
          - ./fuzzers/forkserver/forkserver_simple
          - ./fuzzers/forkserver/forkserver_capture_stdout
          - ./fuzzers/forkserver/forkserver_libafl_cc
          - ./fuzzers/forkserver/fuzzbench_forkserver
          - ./fuzzers/forkserver/fuzzbench_forkserver_cmplog
          - ./fuzzers/forkserver/fuzzbench_forkserver_sand
          - ./fuzzers/forkserver/libafl-fuzz
          - ./fuzzers/forkserver/baby_fuzzer_with_forkexecutor

          # Full-system
          - ./fuzzers/full_system/nyx_launcher
          - ./fuzzers/full_system/nyx_libxml2_standalone
          - ./fuzzers/full_system/nyx_libxml2_parallel

          # Structure-aware
          - ./fuzzers/structure_aware/nautilus_sync
          - ./fuzzers/structure_aware/baby_fuzzer_grimoire
          - ./fuzzers/structure_aware/baby_fuzzer_gramatron
          - ./fuzzers/structure_aware/baby_fuzzer_tokens
          - ./fuzzers/structure_aware/baby_fuzzer_multi
          - ./fuzzers/structure_aware/baby_fuzzer_custom_input
          - ./fuzzers/structure_aware/baby_fuzzer_nautilus
          - ./fuzzers/structure_aware/forkserver_simple_nautilus

          # In-process
          - ./fuzzers/fuzz_anything/cargo_fuzz
          - ./fuzzers/inprocess/fuzzbench
          - ./fuzzers/inprocess/fuzzbench_text
          - ./fuzzers/inprocess/fuzzbench_ctx
          - ./fuzzers/inprocess/libfuzzer_libmozjpeg
          - ./fuzzers/inprocess/libfuzzer_libpng
          - ./fuzzers/inprocess/libfuzzer_libpng_launcher
          - ./fuzzers/inprocess/libfuzzer_libpng_accounting
          - ./fuzzers/inprocess/libfuzzer_libpng_centralized
          - ./fuzzers/inprocess/libfuzzer_libpng_cmin
          - ./fuzzers/inprocess/libfuzzer_libpng_norestart
          # - ./fuzzers/inprocess/libfuzzer_libpng_tcp_manager
          # - ./fuzzers/inprocess/libfuzzer_windows_asan
          - ./fuzzers/inprocess/libfuzzer_stb_image_sugar
          - ./fuzzers/inprocess/libfuzzer_stb_image
          # - ./fuzzers/structure_aware/libfuzzer_stb_image_concolic
          # - ./fuzzers/inprocess/sqlite_centralized_multi_machine

          # Fuzz Anything
          - ./fuzzers/fuzz_anything/push_harness
          - ./fuzzers/fuzz_anything/push_stage_harness
          - ./fuzzers/fuzz_anything/libafl_atheris
          - ./fuzzers/fuzz_anything/baby_no_std
          - ./fuzzers/fuzz_anything/baby_fuzzer_wasm

    runs-on: ${{ matrix.os }}
    steps:
      - uses: actions/checkout@v4
      - uses: ./.github/workflows/fuzzer-tester-prepare
        with:
          fuzzer-name: ${{ matrix.fuzzer }}
      - name: Build and run example fuzzers (Linux)
        if: runner.os == 'Linux'
        shell: bash
        run: RUN_ON_CI=1 LLVM_CONFIG=llvm-config-${{env.MAIN_LLVM_VERSION}} cargo run --manifest-path ./utils/ci_runner/Cargo.toml -- ${{ matrix.fuzzer }}

  changes:
    runs-on: ubuntu-24.04
    permissions:
      pull-requests: read
    outputs:
      qemu: ${{ steps.filter.outputs.qemu }}
    steps:
      - uses: actions/checkout@v4
      - uses: dorny/paths-filter@v3
        id: filter
        with:
          filters: |
            qemu:
              - '.github/**'
              - 'libafl/**'
              - 'libafl_bolts/**'
              - 'libafl_targets/**'
              - 'libafl_qemu/**'
              - 'fuzzers/**/*qemu*/**'
  fuzzer-unicorn:
    runs-on: ubuntu-24.04
    needs:
      - fuzzers-preflight
    strategy:
      fail-fast: false
      matrix:
        os: [ ubuntu-24.04 ]
        fuzzer:
          - ./fuzzers/full_system/unicorn
    steps:
      - uses: actions/checkout@v4
      - uses: ./.github/workflows/fuzzer-tester-prepare
      - name: "Install dependencies"
        if: runner.os == 'Linux'
        shell: bash
        run: sudo apt-get update && sudo apt-get install gcc gcc-arm-linux-gnueabihf gcc-aarch64-linux-gnu gcc-riscv64-linux-gnu
      - name: Build and run example fuzzers (Linux)
        if: runner.os == 'Linux'
        shell: bash
        run: RUN_ON_CI=1 LLVM_CONFIG=llvm-config-${{env.MAIN_LLVM_VERSION}} cargo run --manifest-path ./utils/ci_runner/Cargo.toml -- ${{ matrix.fuzzer }}

  fuzzers-qemu-user:
    needs:
      - changes
    if: ${{ needs.changes.outputs.qemu == 'true' }}
    strategy:
      matrix:
        os: [ubuntu-24.04]
        fuzzer:
          # Binary only
          - ./fuzzers/binary_only/qemu_cmin
          - ./fuzzers/binary_only/qemu_tmin
          - ./fuzzers/binary_only/qemu_coverage
          - ./fuzzers/binary_only/qemu_launcher
        arch:
          # unless somebody pays us for the servers.
          # - aarch64
          # - arm
          # - i386
          # - ppc
          - x86_64

    runs-on: [ self-hosted, qemu ]
    container: registry.gitlab.com/qemu-project/qemu/qemu/ubuntu2204:latest
    steps:
      - uses: actions/checkout@v4
      - uses: ./.github/workflows/qemu-fuzzer-tester-prepare
      - name: Build and run example QEMU fuzzers (Linux)
        if: runner.os == 'Linux'
        shell: bash
        run: unset RUSTC && ARCH=${{ matrix.arch }} RUN_ON_CI=1 LLVM_CONFIG=llvm-config-${{env.MAIN_LLVM_VERSION}} cargo run --manifest-path ./utils/ci_runner/Cargo.toml --  ${{ matrix.fuzzer }}

  utils:
    strategy:
      matrix:
        os: [ubuntu-24.04]
        fuzzer:
          # Binary only
          - ./utils/gdb_qemu
        arch:
          # unless somebody pays us for the servers.
          # - aarch64
          # - arm
          # - i386
          # - ppc
          - x86_64

    runs-on: ${{ matrix.os }}
    steps:
      - uses: actions/checkout@v4
      - uses: ./.github/workflows/ubuntu-prepare
      - name: Install deps
        run: sudo apt-get update && sudo apt-get install -y g++-powerpc-linux-gnu gcc-powerpc-linux-gnu gdb-multiarch
      - name: Add rust targets
        shell: bash
        run: rustup target add --toolchain stable-x86_64-unknown-linux-gnu powerpc-unknown-linux-gnu
      - name: Build and run utils (Linux)
        if: runner.os == 'Linux'
        shell: bash
        run: just -d ${{ matrix.fuzzer }} --justfile ${{ matrix.fuzzer }}/Justfile test

  librasan-build:
      runs-on: ubuntu-24.04
      needs:
        - changes
      if: ${{ needs.changes.outputs.qemu == 'true' }}
      steps:
        - uses: actions/checkout@v4
        - uses: ./.github/workflows/librasan-prepare
        - name: Build
          if: runner.os == 'Linux'
          shell: bash
          run: |
            RUN_ON_CI=1 \
            RUSTC_BOOTSTRAP=1 \
            LLVM_CONFIG=llvm-config-${{env.MAIN_LLVM_VERSION}} \
            just \
              -f ./libafl_qemu/librasan/Justfile \
              build_everything_dev \
              build_x86_64_release

  librasan-test:
      runs-on: ubuntu-24.04
      needs:
        - changes
      if: ${{ needs.changes.outputs.qemu == 'true' }}
      steps:
        - uses: actions/checkout@v4
        - uses: ./.github/workflows/librasan-prepare
        - name: Build
          if: runner.os == 'Linux'
          shell: bash
          run: |
            RUN_ON_CI=1 \
            RUSTC_BOOTSTRAP=1 \
            LLVM_CONFIG=llvm-config-${{env.MAIN_LLVM_VERSION}} \
            just \
              -f ./libafl_qemu/librasan/Justfile \
              test_everything

  fuzzers-qemu-system:
    needs:
      - changes
    if: ${{ needs.changes.outputs.qemu == 'true' }}
    strategy:
      matrix:
        os: [ubuntu-24.04]
        fuzzer:
          # Full-system
          - ./fuzzers/full_system/qemu_baremetal
          - ./fuzzers/full_system/qemu_linux_kernel
          - ./fuzzers/full_system/qemu_linux_process

    runs-on: [ self-hosted, qemu ]
    container: registry.gitlab.com/qemu-project/qemu/qemu/ubuntu2204:latest
    steps:
      - uses: actions/checkout@v4
      - uses: ./.github/workflows/qemu-fuzzer-tester-prepare
      - name: Build and run example QEMU fuzzers (Linux)
        if: runner.os == 'Linux'
        shell: bash
        run: unset RUSTC && RUN_ON_CI=1 LLVM_CONFIG=llvm-config-${{env.MAIN_LLVM_VERSION}} cargo run --manifest-path ./utils/ci_runner/Cargo.toml --  ${{ matrix.fuzzer }}

  nostd-build:
    runs-on: ubuntu-24.04
    steps:
      - uses: dtolnay/rust-toolchain@stable
        with:
          components: rust-src
      - name: Add targets
        run: rustup target add arm-linux-androideabi && rustup target add thumbv6m-none-eabi
      - uses: actions/checkout@v4
      - uses: Swatinem/rust-cache@v2
      - name: Build aarch64-unknown-none
        run: cd ./fuzzers/fuzz_anything/baby_no_std && cargo build -Zbuild-std=core,alloc --target aarch64-unknown-none -v --release && cd ../..
      - name: run x86_64 until panic!
        run: cd ./fuzzers/fuzz_anything/baby_no_std && cargo run || test $? -ne 0 || exit 1
      - name: no_std tests
        run: cd ./libafl && cargo test --no-default-features

  nostd-clippy:
    runs-on: ubuntu-24.04
    steps:
      - uses: dtolnay/rust-toolchain@stable
        with:
          components: clippy, rust-src
      - name: Add targets
        run: rustup target add arm-linux-androideabi && rustup target add thumbv6m-none-eabi
      - uses: actions/checkout@v4
      - uses: Swatinem/rust-cache@v2
      - name: libafl armv6m-none-eabi (32 bit no_std) clippy
        run: cd ./libafl && cargo clippy --target thumbv6m-none-eabi --no-default-features
      - name: Build no_std no_alloc bolts
        run: cd ./libafl_bolts && cargo build -Zbuild-std=core --target aarch64-unknown-none --no-default-features -v --release && cd ../

  format-toml:
    runs-on: ubuntu-24.04
    steps:
      - name: Install taplo
        run: curl -fsSL https://github.com/tamasfe/taplo/releases/latest/download/taplo-full-linux-x86_64.gz | gzip -d - | install -m 755 /dev/stdin /usr/local/bin/taplo
      - uses: actions/checkout@v4
      - name: Run taplo
        run: taplo format --check

  build-docker:
    runs-on: ubuntu-24.04
    steps:
      - uses: actions/checkout@v4
      - name: Build docker
        run: docker build -t libafl .

  windows-frida-libpng:
    runs-on: windows-latest
    needs:
      - common
    steps:
      - uses: actions/checkout@v4
      - uses: ./.github/workflows/windows-tester-prepare
      - name: Build fuzzers/binary_only/frida_libpng
        run: cd fuzzers/binary_only/frida_libpng/ && just test

  windows-libfuzzer-stb-image:
    runs-on: windows-latest
    needs:
      - common
    steps:
      - uses: actions/checkout@v4
      - uses: ./.github/workflows/windows-tester-prepare
      - name: Build fuzzers/inprocess/libfuzzer_stb_image
        run: cd fuzzers/inprocess/libfuzzer_stb_image && cargo build --release

  # windows-libfuzzer-asan:
  #   runs-on: windows-latest
  #   needs:
  #     - common
  #   steps:
  #     - uses: actions/checkout@v4
  #     - uses: ./.github/workflows/windows-tester-prepare
  #     - name: Build fuzzers/inprocess/libfuzzer_windows_asan
  #       run: cd fuzzers/inprocess/libfuzzer_windows_asan && just test

  windows-frida-gdiplus:
    runs-on: windows-latest
    needs:
      - common
    steps:
      - uses: actions/checkout@v4
      - uses: ./.github/workflows/windows-tester-prepare
      - name: Build fuzzers/binary_only/frida_windows_gdiplus
        run: cd fuzzers/binary_only/frida_windows_gdiplus/ && just test && just test_cmplog

  windows-tinyinst-simple:
    runs-on: windows-latest
    needs:
      - common
    steps:
      - name: install cxx bridge
        run: cargo install cxxbridge-cmd
      - uses: actions/checkout@v4
      - uses: ./.github/workflows/windows-tester-prepare
      - name: Build fuzzers/binary_only/tinyinst_simple
        run: cd fuzzers/binary_only/tinyinst_simple/ && just test

  windows-clippy:
    runs-on: windows-latest
    needs:
      - common
    steps:
      - uses: dtolnay/rust-toolchain@stable
      - uses: actions/checkout@v4
      - uses: ./.github/workflows/windows-tester-prepare
      - uses: Swatinem/rust-cache@v2
      - name: Run real clippy, not the fake one
        shell: pwsh
        run: .\scripts\clippy.ps1

  macos:
    runs-on: macOS-latest
    steps:
      - uses: dtolnay/rust-toolchain@stable
        with:
          components: clippy
      - name: Install deps
        run: brew install z3 gtk+3 python llvm@${{env.MAIN_LLVM_VERSION}}
      - name: Install cxxbridge
        run: cargo install cxxbridge-cmd
      - uses: actions/checkout@v4
      - uses: Swatinem/rust-cache@v2
      - name: MacOS Build
        run: cargo build --verbose
      - name: Increase map sizes
        run: ./scripts/shmem_limits_macos.sh
      - name: Clippy
        run: cargo clippy --tests --all --exclude libafl_nyx --exclude symcc_runtime --exclude runtime_test

  ubuntu-cross-android-arm64:
    runs-on: ubuntu-24.04
    steps:
      - uses: dtolnay/rust-toolchain@stable
      - uses: nttld/setup-ndk@v1
        with:
          ndk-version: r25b
      - name: install android
        run: rustup target add aarch64-linux-android
      - name: install cargo ndk
        run: cargo install cargo-ndk
      - uses: actions/checkout@v4
      - uses: Swatinem/rust-cache@v2
      - name: Build Android
        run: cd libafl && PYO3_CROSS_PYTHON_VERSION=$(python3 -c "print('{}.{}'.format(__import__('sys').version_info.major, __import__('sys').version_info.minor))") cargo ndk -t arm64-v8a build --release

  ubuntu-cross-android-x86_64:
    runs-on: ubuntu-24.04
    steps:
      - uses: actions/checkout@v4
      - uses: ./.github/workflows/ubuntu-prepare
      - uses: Swatinem/rust-cache@v2
      - uses: nttld/setup-ndk@v1
        id: setup-ndk
        with:
          ndk-version: r27c
          add-to-path: false
      - name: cargo-ndk
        run: cargo install cargo-ndk
      - name: cargo android targets
        run: |
          rustup target add x86_64-linux-android 
      - name: Build Android
        env:
          ANDROID_NDK_HOME: ${{ steps.setup-ndk.outputs.ndk-path }}
          ANDROID_NDK_ROOT: ${{ steps.setup-ndk.outputs.ndk-path }}
        run: cargo ndk -t x86_64 build
    #run: cargo build --target aarch64-linux-android
    # TODO: Figure out how to properly build stuff with clang
    #- name: Add clang path to $PATH env
    #  if: runner.os == 'Windows'
    #  run: echo "C:\msys64\mingw64\bin" | Out-File -FilePath $env:GITHUB_PATH -Encoding utf8
    #- name: Try if clang works
    #  run: clang -v
    #- name: Windows Test
    #  run: C:\Rust\.cargo\bin\cargo.exe test --verbose<|MERGE_RESOLUTION|>--- conflicted
+++ resolved
@@ -88,11 +88,7 @@
       - uses: Swatinem/rust-cache@v2
       # ---- doc check ----
       - name: Build Docs
-<<<<<<< HEAD
-        run: RUSTFLAGS="--cfg docsrs" cargo doc --all-features --no-deps
-=======
         run: cargo doc --all-features --no-deps
->>>>>>> 4dc5a8ed
 
   ubuntu-doc-test:
     runs-on: ubuntu-24.04
@@ -102,11 +98,7 @@
       - uses: Swatinem/rust-cache@v2
       # ---- doc check ----
       - name: Test Docs
-<<<<<<< HEAD
-        run: RUSTFLAGS="--cfg docsrs" cargo test --doc --all-features
-=======
         run: cargo test --doc --all-features
->>>>>>> 4dc5a8ed
 
   ubuntu-miri:
     runs-on: ubuntu-24.04
