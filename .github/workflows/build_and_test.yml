--- conflicted
+++ resolved
@@ -73,17 +73,11 @@
       with:
         packages: llvm-15 llvm-15-dev clang-15 ninja-build clang-format-13 shellcheck libgtk-3-dev gcc-arm-linux-gnueabi g++-arm-linux-gnueabi libslirp-dev libz3-dev
     - name: get clang version
-<<<<<<< HEAD
-      run: command -v llvm-config && clang -v
-    - name: Add nightly rustfmt
-      run: rustup toolchain install nightly --component rustfmt --component miri --allow-downgrade
-=======
       run: command -v llvm-config-15 && clang-15 -v
     - name: Add nightly rustfmt and clippy
       run: rustup toolchain install nightly --component rustfmt --component clippy --component miri --allow-downgrade
     - name: Install ucd-generate
       run: cargo install -f ucd-generate
->>>>>>> 4f93d7e8
     - uses: actions/checkout@v3
     - uses: Swatinem/rust-cache@v2
 
@@ -464,13 +458,9 @@
         profile: minimal
         toolchain: stable
     - name: Add nightly rustfmt and clippy
-<<<<<<< HEAD
-      run: rustup toolchain install nightly --component rustfmt --allow-downgrade && rustup default nightly
-=======
-      run: rustup toolchain install nightly --component rustfmt --component clippy --allow-downgrade
+      run: rustup toolchain install nightly --component rustfmt --component clippy --allow-downgrade && rustup default nightly
     - name: Install ucd-generate
       run: cargo install -f ucd-generate
->>>>>>> 4f93d7e8
     - name: Install deps
       run: brew install z3 gtk+3
     - name: Install cxxbridge
