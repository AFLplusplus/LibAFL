name: build and test

on:
  push:
    branches: [ main ]
  pull_request:
    branches: [ main ]

env:
  CARGO_TERM_COLOR: always

jobs:
  common:
    strategy:
      matrix:
          os: [ubuntu-latest, windows-latest, macOS-latest]
    runs-on: ${{ matrix.os }}
    steps:
      - uses: actions-rs/toolchain@v1
        with:
          profile: minimal
          toolchain: nightly
      - name: install mdbook
        uses: baptiste0928/cargo-install@v1.3.0
        with:
          crate: mdbook
      - name: install linkcheck
        uses: baptiste0928/cargo-install@v1.3.0
        with:
          crate: mdbook-linkcheck
      - uses: actions/checkout@v3
      - uses: Swatinem/rust-cache@v2
      - name: Build libafl debug
        run: cargo build -p libafl
      - name: Build the book
        run: cd docs && mdbook build
      - name: Test the book
        # TODO: fix books test fail with updated windows-rs
        if: runner.os != 'Windows'
        run: cd docs && mdbook test -L ../target/debug/deps
      - name: Run tests
        run: cargo test
      - name: Test libafl no_std
        run: cd libafl && cargo test --no-default-features
      - name: Test libafl_targets no_std
        run: cd libafl_targets && cargo test --no-default-features
     
  ubuntu:
    runs-on: ubuntu-22.04
    steps:
    - name: Remove Dotnet & Haskell
      run: rm -rf /usr/share/dotnet && rm -rf /opt/ghc
    - uses: actions-rs/toolchain@v1
      with:
        profile: minimal
        toolchain: stable
    - name: set mold linker as default linker
      uses: rui314/setup-mold@v1
    - name: Install and cache deps
      uses: awalsh128/cache-apt-pkgs-action@v1.1.0
      with:
        packages: llvm llvm-dev clang ninja-build clang-format-13 shellcheck libgtk-3-dev gcc-arm-linux-gnueabi g++-arm-linux-gnueabi
    - name: get clang version
      run: command -v llvm-config && clang -v
    - name: Install cargo-hack
      run: curl -LsSf https://github.com/taiki-e/cargo-hack/releases/latest/download/cargo-hack-x86_64-unknown-linux-gnu.tar.gz | tar xzf - -C ~/.cargo/bin
    - name: Add nightly rustfmt and clippy
      run: rustup toolchain install nightly --component rustfmt --component clippy --allow-downgrade
    - uses: actions/checkout@v3
    - uses: Swatinem/rust-cache@v2

    # ---- format check ----
    # pcguard edges and pcguard hitcounts are not compatible and we need to build them seperately
    - name: Check pcguard edges
      run: cargo check --features=sancov_pcguard_edges
    - name: Format
      run: cargo fmt -- --check
    - name: Run clang-format style check for C/C++ programs.
      run: clang-format-13 -n -Werror --style=file $(find . -type f \( -name '*.cpp' -o -iname '*.hpp' -o -name '*.cc' -o -name '*.cxx' -o -name '*.cc' -o -name '*.h' \) | grep -v '/target/' | grep -v 'libpng-1\.6\.37' | grep -v 'stb_image\.h' | grep -v 'dlmalloc\.c' | grep -v 'QEMU-Nyx')
    - name: run shellcheck
      run: shellcheck ./scripts/*.sh
    - name: Run clippy
      run: ./scripts/clippy.sh
      
    # ---- doc check ----
    - name: Build Docs
      run: cargo doc
    - name: Test Docs
      run: cargo +nightly test --doc --all-features

    # ---- build and feature check ----
    - name: Run a normal build
      run: cargo build --verbose
    # cargo-hack's --feature-powerset would be nice here but libafl has a too many knobs
    - name: Check each feature
      # Skipping `python` as it has to be built with the `maturin` tool
      # `agpl`, `nautilus` require nightly
      # `sancov_pcguard_edges` is tested seperately
<<<<<<< HEAD
      run: cargo hack check --feature-powerset --depth=2 --exclude-features=prelude,agpl,nautilus,python,sancov_pcguard_edges,arm,aarch64,i386,be,systemmode --no-dev-deps    
=======
      run: cargo hack check --each-feature --clean-per-run --exclude-features=agpl,nautilus,python,sancov_pcguard_edges,arm,aarch64,i386,be
>>>>>>> 5571a036
    - name: Check nightly features
      run: cargo +nightly check --features=agpl && cargo +nightly check --features=nautilus
    - name: Build examples
      run: cargo build --examples --verbose

  ubuntu-concolic:
    runs-on: ubuntu-latest
    steps:
    - uses: actions-rs/toolchain@v1
      with:
        profile: minimal
        toolchain: stable
    - uses: actions/checkout@v3
    - uses: Swatinem/rust-cache@v2
    - name: Install smoke test deps
      run: sudo ./libafl_concolic/test/smoke_test_ubuntu_deps.sh 
    - name: Run smoke test
      run: ./libafl_concolic/test/smoke_test.sh 

  bindings:
    runs-on: ubuntu-latest
    steps:
    - uses: actions-rs/toolchain@v1
      with:
        profile: minimal
        toolchain: stable
    - name: set mold linker as default linker
      uses: rui314/setup-mold@v1
    - name: Install deps
      run: sudo apt-get install -y llvm llvm-dev clang ninja-build python3-dev python3-pip python3-venv
    - name: Install maturin
      run: python3 -m pip install maturin
    - uses: actions/checkout@v3
    - uses: Swatinem/rust-cache@v2
    - name: Run a maturin build
      run: cd ./bindings/pylibafl && maturin build

  fuzzers:
    strategy:
      matrix:
          os: [ubuntu-latest, macos-latest]
    runs-on: ${{ matrix.os }}
    steps:
    - uses: actions-rs/toolchain@v1
      with:
        profile: minimal
        toolchain: stable
    - name: set mold linker as default linker
      if: runner.os == 'Linux' # mold only support linux until now
      uses: rui314/setup-mold@v1
    - name: enable mult-thread for `make`
      run: export MAKEFLAGS="-j$(expr $(nproc) \+ 1)"
    - name: Add nightly rustfmt and clippy
      run: rustup toolchain install nightly --component rustfmt --component clippy --allow-downgrade
    - name: Add no_std toolchain
      run: rustup toolchain install nightly-x86_64-unknown-linux-gnu ; rustup component add rust-src --toolchain nightly-x86_64-unknown-linux-gnu
    - uses: lyricwulf/abc@v1
      with: 
        # todo: remove afl++-clang when nyx support samcov_pcguard
        linux: llvm llvm-dev clang nasm ninja-build gcc-arm-linux-gnueabi g++-arm-linux-gnueabi libgtk-3-dev afl++-clang pax-utils
        # update bash for macos to support `declare -A` command`
        macos: llvm libpng nasm coreutils z3 bash
    - name: pip install
      run: python3 -m pip install msgpack jinja2
    - name: install cargo-make
      uses: baptiste0928/cargo-install@v1.3.0
      with:
        crate: cargo-make
    - uses: actions/checkout@v3
      with:
        submodules: true # recursively checkout submodules
    - uses: Swatinem/rust-cache@v2
    - name: Build and run example fuzzers (Linux)
      if: runner.os == 'Linux'
      run: ./scripts/test_all_fuzzers.sh
    - name: Build and run example fuzzers (macOS)
      if: runner.os == 'macOS' # use bash v4
      run: /usr/local/bin/bash ./scripts/test_all_fuzzers.sh

  nostd-build:
    runs-on: ubuntu-latest
    steps:
    - uses: actions-rs/toolchain@v1
      with:
        profile: minimal
        toolchain: nightly
    - name: Add nightly rustfmt and clippy
      run: rustup toolchain install nightly && rustup target add --toolchain nightly aarch64-unknown-none && rustup component add --toolchain nightly rust-src && rustup target add thumbv6m-none-eabi
    - uses: actions/checkout@v3
    - uses: Swatinem/rust-cache@v2
    - name: Build aarch64-unknown-none
      run: cd ./fuzzers/baby_no_std && cargo +nightly build -Zbuild-std=core,alloc --target aarch64-unknown-none -v --release && cd ../..
    - name: run x86_64 until panic!
      run: cd ./fuzzers/baby_no_std && cargo +nightly run || test $? -ne 0 || exit 1
    - name: no_std tests
      run: cd ./libafl && cargo test --no-default-features 
    - name: libafl armv6m-none-eabi (32 bit no_std) clippy
      run: cd ./libafl && cargo clippy --target thumbv6m-none-eabi --no-default-features

  build-docker:
    runs-on: ubuntu-latest
    steps:
    - uses: actions/checkout@v3
    - name: Build docker
      run: docker build -t libafl .

  windows:
    runs-on: windows-latest
    steps:
    - uses: actions-rs/toolchain@v1
      with:
        profile: minimal
        toolchain: stable
    - uses: actions/checkout@v3
    - uses: Swatinem/rust-cache@v2
    - name: Windows Build
      run: cargo build --verbose
    - name: Run clippy
      uses: actions-rs/cargo@v1
      with:
        command: clippy
    - name: Build docs
      run: cargo doc
    - name: Set LIBCLANG_PATH
      run: echo "LIBCLANG_PATH=$((gcm clang).source -replace "clang.exe")" >> $env:GITHUB_ENV
    - name: install cargo-make
      run: cargo install --force cargo-make
    - uses: ilammy/msvc-dev-cmd@v1
    - name: Build fuzzers/frida_libpng
      run: cd fuzzers/frida_libpng/ && cargo make test
    - name: Build fuzzers/frida_gdiplus
      run: cd fuzzers/frida_gdiplus/ && cargo make test
      
  macos:
    runs-on: macOS-latest
    steps:
    - uses: actions-rs/toolchain@v1
      with:
        profile: minimal
        toolchain: stable
    - name: Add nightly rustfmt and clippy
      run: rustup toolchain install nightly --component rustfmt --component clippy --allow-downgrade
    - name: Install deps
      run: brew install z3 gtk+3
    - uses: actions/checkout@v3
    - uses: Swatinem/rust-cache@v2
    - name: MacOS Build
      run: cargo build --verbose
    - name: Run clippy
      run: ./scripts/clippy.sh
    - name: Increase map sizes
      run: ./scripts/shmem_limits_macos.sh
    - name: Run Tests
      run: cargo test

  other_targets:
    runs-on: macOS-latest
    steps:
    - uses: actions-rs/toolchain@v1
      with:
        profile: minimal
        toolchain: stable
    - uses: nttld/setup-ndk@v1
      with:
        ndk-version: r21e
    - name: install ios
      run: rustup target add aarch64-apple-ios
    - name: install android
      run: rustup target add aarch64-linux-android
    - name: install cargo ndk
      run: cargo install cargo-ndk
    - uses: actions/checkout@v3
    - uses: Swatinem/rust-cache@v2
    - name: Build iOS
      run: cargo build --target aarch64-apple-ios
    - name: Build Android
      run: cargo ndk -t arm64-v8a build --release 
    #run: cargo build --target aarch64-linux-android
    # TODO: Figure out how to properly build stuff with clang
    #- name: Add clang path to $PATH env
    #  if: runner.os == 'Windows'
    #  run: echo "C:\msys64\mingw64\bin" | Out-File -FilePath $env:GITHUB_PATH -Encoding utf8
    #- name: Try if clang works
    #  run: clang -v
    #- name: Windows Test
    #  run: C:\Rust\.cargo\bin\cargo.exe test --verbose

  freebsd:
    runs-on: macos-12
    name: Simple build in FreeBSD
    steps:
    - uses: actions/checkout@v3
    - name: Test in FreeBSD
      id: test
      uses: vmactions/freebsd-vm@v0
      with:
        usesh: true
        sync: rsync
        copyback: false
        mem: 2048
        release: 13.1
        prepare: |
          pkg install -y curl bash sudo llvm14
          curl https://sh.rustup.rs -sSf | sh -s -- -y

        run: |
          freebsd-version
          . "$HOME/.cargo/env"
          rustup toolchain install nightly
          export LLVM_CONFIG=/usr/local/bin/llvm-config14
          pwd
          ls -lah
          echo "local/bin"
          ls -lah /usr/local/bin/
          which llvm-config
          chmod +x ./scripts/clippy.sh
          bash ./scripts/shmem_limits_fbsd.sh
          bash ./scripts/clippy.sh
          cargo test<|MERGE_RESOLUTION|>--- conflicted
+++ resolved
@@ -96,11 +96,7 @@
       # Skipping `python` as it has to be built with the `maturin` tool
       # `agpl`, `nautilus` require nightly
       # `sancov_pcguard_edges` is tested seperately
-<<<<<<< HEAD
-      run: cargo hack check --feature-powerset --depth=2 --exclude-features=prelude,agpl,nautilus,python,sancov_pcguard_edges,arm,aarch64,i386,be,systemmode --no-dev-deps    
-=======
-      run: cargo hack check --each-feature --clean-per-run --exclude-features=agpl,nautilus,python,sancov_pcguard_edges,arm,aarch64,i386,be
->>>>>>> 5571a036
+      run: cargo hack check --each-feature --clean-per-run --exclude-features=prelude,agpl,nautilus,python,sancov_pcguard_edges,arm,aarch64,i386,be,systemmode --no-dev-deps
     - name: Check nightly features
       run: cargo +nightly check --features=agpl && cargo +nightly check --features=nautilus
     - name: Build examples
