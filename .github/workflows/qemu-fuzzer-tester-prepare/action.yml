name: Setup QEMU Fuzzers environment
description: Sets up the QEMU fuzzers environment
runs:
  using: composite
  steps:
    - name: Install QEMU deps
      shell: bash
      run: |
        apt-get update 
        apt-get install -y qemu-utils sudo python3-msgpack python3-jinja2 curl python3-dev gcc-arm-none-eabi \
          gcc-arm-linux-gnueabi g++-arm-linux-gnueabi
    - name: Remove old rust
      shell: bash
      run: sudo apt purge -y 'rust*' 'cargo*'
    - uses: dtolnay/rust-toolchain@stable
<<<<<<< HEAD
    - name: Setup tmate session
      uses: mxschmitt/action-tmate@v3
=======
      env:
        RUSTUP_HOME: /usr/local/rustup
        CARGO_HOME: /usr/local/cargo
>>>>>>> 522e00ed
    - name: enable mult-thread for `make`
      shell: bash
      run: export MAKEFLAGS="-j$(expr $(nproc) \+ 1)"
    - name: install just
      uses: extractions/setup-just@v2
      with:
        just-version: '1.40.0'
    - uses: actions/checkout@v4
      with:
        submodules: true
        fetch-depth: 0
    - uses: ./.github/workflows/ubuntu-prepare
    - uses: Swatinem/rust-cache@v2
      with: { shared-key: "${{ runner.os }}-shared-fuzzer-cache" }<|MERGE_RESOLUTION|>--- conflicted
+++ resolved
@@ -13,14 +13,9 @@
       shell: bash
       run: sudo apt purge -y 'rust*' 'cargo*'
     - uses: dtolnay/rust-toolchain@stable
-<<<<<<< HEAD
-    - name: Setup tmate session
-      uses: mxschmitt/action-tmate@v3
-=======
       env:
         RUSTUP_HOME: /usr/local/rustup
         CARGO_HOME: /usr/local/cargo
->>>>>>> 522e00ed
     - name: enable mult-thread for `make`
       shell: bash
       run: export MAKEFLAGS="-j$(expr $(nproc) \+ 1)"
