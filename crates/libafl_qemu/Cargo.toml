[package]
name = "libafl_qemu"
version.workspace = true
authors = [
  "Andrea Fioraldi <andreafioraldi@gmail.com>",
  "Romain Malmain <rmalmain@pm.me>",
]
description = "QEMU user backend library for LibAFL"
documentation = "https://docs.rs/libafl_qemu"
repository = "https://github.com/AFLplusplus/LibAFL/"
readme = "../../README.md"
license = "MIT OR Apache-2.0"
keywords = ["fuzzing", "qemu", "instrumentation"]
edition = "2024"
categories = [
  "development-tools::testing",
  "emulators",
  "embedded",
  "os",
  "no-std",
]

[package.metadata.docs.rs]
features = ["document-features", "default", "python", "x86_64", "usermode"]
rustdoc-args = ["--cfg", "docsrs"]

[features]
default = [
  "asan_guest",
  "asan_host",
  "usermode",
  "fork",
  "serdeany_autoreg",
  "injections",
]
## Build asan for address sanitization
asan_guest = []
asan_host = []
## Use Address Sanitizer implementation written in rust (rather than the older C version)
asan_rust = []

document-features = ["dep:document-features"]

qemu_sanitizers = ["libafl_qemu_sys/qemu_sanitizers"]

paranoid_debug = [
  "libafl_qemu_sys/paranoid_debug",
] # Will perform as many checks as possible. The target will be greatly slowed down.

#! # Feature Flags
#! ### General Features
## Find injections during fuzzing
injections = ["serde_yaml", "toml"]
## Python bindings support
python = ["pyo3", "pyo3-build-config", "libafl_qemu_sys/python"]
## Fork support
fork = ["libafl/fork"]

#! ## The following architecture features are mutually exclusive.

## build qemu for x86_64 (default)
x86_64 = ["libafl_qemu_sys/x86_64", "libvharness_sys/x86_64"]
i386 = ["libafl_qemu_sys/i386", "libvharness_sys/i386"] # build qemu for i386
arm = ["libafl_qemu_sys/arm", "libvharness_sys/arm"] # build qemu for arm
aarch64 = [
  "libafl_qemu_sys/aarch64",
  "libvharness_sys/aarch64",
] # build qemu for aarch64
# build qemu for mips (el, use with the 'be' feature of mips be)
mips = ["libafl_qemu_sys/mips", "libvharness_sys/mips"]
ppc = ["libafl_qemu_sys/ppc", "libvharness_sys/ppc"] # build qemu for powerpc
hexagon = [
  "libafl_qemu_sys/hexagon",
  "libvharness_sys/hexagon",
] # build qemu for hexagon
riscv32 = [
  "libafl_qemu_sys/riscv32",
  "libvharness_sys/riscv32",
] # build qemu for riscv 32bit
riscv64 = [
  "libafl_qemu_sys/riscv64",
  "libvharness_sys/riscv64",
] # build qemu for riscv 64bit

## Big Endian mode
be = ["libafl_qemu_sys/be"]

## Usermode (mutually exclusive to Systemmode)
usermode = ["libafl_qemu_sys/usermode"]
## Systemmode (mutually exclusive to Usermode) - requires libvharness
systemmode = ["libafl_qemu_sys/systemmode"]

#! ## SerdeAny features

## Automatically register all `#[derive(SerdeAny)]` types at startup.
serdeany_autoreg = ["libafl_bolts/serdeany_autoreg"]

slirp = [
  "systemmode",
  "libafl_qemu_sys/slirp",
] # build qemu with host libslirp (for user networking)

intel_pt = ["systemmode", "x86_64", "dep:libafl_intelpt"]
intel_pt_export_raw = ["intel_pt", "libafl_intelpt/export_raw"]

<<<<<<< HEAD
nyx = ["systemmode", "x86_64"]
=======
nyx = ["systemmode", "x86_64", "libvharness_sys/nyx"]
>>>>>>> c018ddd3

# Requires the binary's build.rs to call `build_libafl_qemu`
shared = ["libafl_qemu_sys/shared"]

#! ## Internal features, don't use in normal projects
## clippy workaround
clippy = ["libafl_qemu_sys/clippy", "libvharness_sys/clippy"]

[dependencies]
libafl = { workspace = true, features = ["std", "derive", "regex"] }
libafl_bolts = { workspace = true, features = ["std", "derive"] }
libafl_core = { workspace = true, features = ["std"] }
libafl_targets = { workspace = true, default-features = true }
libafl_qemu_sys = { workspace = true }
libafl_derive = { workspace = true, default-features = true }
libafl_intelpt = { workspace = true, default-features = true, optional = true }

serde = { workspace = true, default-features = false, features = [
  "alloc",
] } # serialization lib
hashbrown = { workspace = true, default-features = true, features = [
  "serde",
] } # A faster hashmap, nostd compatible
num-traits = { workspace = true, default-features = true }
num_enum = { workspace = true, default-features = true }
goblin = "0.10.1"
libc = { workspace = true }
strum = "0.27.2"
strum_macros = "0.27.2"
syscall-numbers = "4.0.2"
meminterval = { workspace = true }
thread_local = "1.1.9"
capstone = "0.13.0"
rangemap = { workspace = true }
log = { workspace = true }
object = "0.38.0"
addr2line = "0.25.0"
paste = { workspace = true }
enum-map = "2.7.3"
serde_yaml = { workspace = true, optional = true } # For parsing the injections yaml file
toml = { workspace = true, optional = true } # For parsing the injections toml file
pyo3 = { workspace = true, optional = true, features = ["multiple-pymethods"] }
bytes-utils = "0.1.4"
typed-builder = { workspace = true }
getset = "0.1.6"
libvharness_sys = { workspace = true }

# Document all features of this crate (for `cargo doc`)
document-features = { workspace = true, optional = true }

[build-dependencies]
pyo3-build-config = { workspace = true, optional = true }
rustversion = { workspace = true }
just = { workspace = true }

[lib]
name = "libafl_qemu"
crate-type = ["cdylib", "rlib"]

[lints]
workspace = true<|MERGE_RESOLUTION|>--- conflicted
+++ resolved
@@ -103,11 +103,7 @@
 intel_pt = ["systemmode", "x86_64", "dep:libafl_intelpt"]
 intel_pt_export_raw = ["intel_pt", "libafl_intelpt/export_raw"]
 
-<<<<<<< HEAD
-nyx = ["systemmode", "x86_64"]
-=======
 nyx = ["systemmode", "x86_64", "libvharness_sys/nyx"]
->>>>>>> c018ddd3
 
 # Requires the binary's build.rs to call `build_libafl_qemu`
 shared = ["libafl_qemu_sys/shared"]
