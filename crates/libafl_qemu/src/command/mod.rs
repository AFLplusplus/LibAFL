use std::{
    ffi::c_uint,
    fmt::{self, Debug, Display, Formatter},
};

use enum_map::EnumMap;

use crate::{
    Emulator, EmulatorDriverError, EmulatorDriverResult, GuestReg, Qemu, QemuRWError, Regs,
    sync_exit::ExitArgs,
};

<<<<<<< HEAD
=======
#[cfg(not(feature = "nyx"))]
pub mod lqemu;
#[cfg(all(not(feature = "nyx"), feature = "systemmode"))]
pub use lqemu::SetMapCommand;
#[cfg(not(feature = "nyx"))]
pub use lqemu::{
    AddressAllowCommand, EndCommand, LoadCommand, LqemuCommandManager, LqprintfCommand,
    SaveCommand, StartCommand, TestCommand, VersionCommand,
};

>>>>>>> c018ddd3
#[cfg(feature = "nyx")]
pub mod nyx;
#[cfg(feature = "nyx")]
pub use nyx::{
    AcquireCommand, GetHostConfigCommand, GetPayloadCommand, NextPayloadCommand, NyxCommandManager,
    PanicCommand, PrintfCommand, RangeSubmitCommand, ReleaseCommand, SetAgentConfigCommand,
    SubmitCR3Command, SubmitPanicCommand, UserAbortCommand,
};

#[cfg(not(feature = "nyx"))]
pub type StdCommandManager<S> = LqemuCommandManager<S>;
#[cfg(feature = "nyx")]
pub type StdCommandManager<S> = NyxCommandManager<S>;

#[macro_export]
macro_rules! define_std_command_manager_bound {
    ($name:ident, $input_bound:ty, [$($command:ty),+], [$($native_command_parser:ty),+]) => {
        define_std_command_manager_inner!($name, ($input_bound,), [$($command),+], [$($native_command_parser),+]);
    };
}

#[macro_export]
macro_rules! define_std_command_manager_type {
    ($name:ident, $input_type:ty, [$($command:ty),+], [$($native_command_parser:ty),+]) => {
        define_std_command_manager_inner!($name, (), [$($command),+], [$($native_command_parser),+], $input_type);
    };
}

#[macro_export]
macro_rules! define_std_command_manager_inner {
    ($name:ident, ($($input_bound:ty,)?), [$($command:ty),+], [$($native_command_parser:ty),+]$(, $input_type:ty)?) => {
        paste! {
            pub use [< $name:snake >]::$name;

            mod [< $name:snake >] {
                use super::*;

                use std::{
                    fmt,
                    fmt::{Debug, Formatter},
                    marker::PhantomData,
                };
                use enum_map::EnumMap;
                use $crate::{
                    command::{IsStdCommandManager, CommandManager, CommandError, NativeCommandParser, IsCommand}, get_exit_arch_regs, modules::{utils::filters::HasStdFiltersTuple, EmulatorModuleTuple}, sync_exit::ExitArgs, Emulator, EmulatorDriverError, EmulatorDriverResult, IsSnapshotManager, Qemu, Regs, GenericEmulatorDriver, InputSetter,
                };
                use std::ffi::c_uint;

                pub struct $name<S> {
                    has_started: bool,
                    phantom: PhantomData<S>,
                }

                impl<S> IsStdCommandManager for $name<S> {
                    fn start(&mut self) -> bool {
                        let tmp = self.has_started;
                        self.has_started = true;
                        tmp
                    }

                    fn has_started(&self) -> bool {
                        self.has_started
                    }
                }

                impl<S> Clone for $name<S> {
                    fn clone(&self) -> Self {
                        Self {
                            has_started: self.has_started,
                            phantom: PhantomData,
                        }
                    }
                }

                impl<S> Debug for $name<S> {
                    fn fmt(&self, f: &mut Formatter<'_>) -> fmt::Result {
                        write!(f, "{} (has started? {:?})", stringify!($name), self.has_started)
                    }
                }

                impl<S> Default for $name<S> {
                    fn default() -> Self {
                        Self {
                            has_started: false,
                            phantom: PhantomData,
                        }
                    }
                }

                impl<C, ET, I, IS, S, SM> CommandManager<C, GenericEmulatorDriver<IS>, ET, I, S, SM> for $name<S>
                where
                    ET: EmulatorModuleTuple<I, S> + HasStdFiltersTuple,
                    I: $($input_bound)? + Unpin,
                    IS: InputSetter<I, S>,
                    S: Unpin,
                    SM: IsSnapshotManager,
                {
                    type Commands = [<$name Commands>];

                    #[deny(unreachable_patterns)]
                    fn parse(&self, qemu: Qemu) -> Result<Self::Commands, CommandError> {
                        let arch_regs_map: &'static EnumMap<ExitArgs, Regs> = get_exit_arch_regs();
                        let cmd_id = qemu.read_reg(arch_regs_map[ExitArgs::Cmd])? as c_uint;

                        match cmd_id {
                            // <StartPhysCommandParser as NativeCommandParser<S>>::COMMAND_ID => Ok(StdCommandManagerCommands::StartPhysCommandParserCmd(<StartPhysCommandParser as NativeCommandParser<S>>::parse(qemu, arch_regs_map)?)),
                            $(<$native_command_parser as NativeCommandParser<C, Self, GenericEmulatorDriver<IS>, ET, I, S, SM>>::COMMAND_ID => Ok(<$native_command_parser as NativeCommandParser<C, Self, GenericEmulatorDriver<IS>, ET, I, S, SM>>::parse(qemu, arch_regs_map)?.into())),+,
                            _ => Err(CommandError::UnknownCommand(cmd_id.into())),
                        }
                    }
                }

                #[derive(Clone, Debug)]
                #[expect(clippy::enum_variant_names)]
                pub enum [<$name Commands>]
                {
                    // StartPhysCommand(StartPhysCommand)
                    $($command($command)),+,
                }

                impl<C, ET, I, IS, S, SM> IsCommand<C, $name<S>, GenericEmulatorDriver<IS>, ET, I, S, SM> for [<$name Commands>]
                where
                    ET: EmulatorModuleTuple<I, S> + HasStdFiltersTuple,
                    I: $($input_bound)? + Unpin,
                    IS: InputSetter<I, S>,
                    S: Unpin,
                    SM: IsSnapshotManager,
                {
                    fn usable_at_runtime(&self) -> bool {
                        match self {
                            $([<$name Commands>]::$command(cmd) => <$command as IsCommand<C, $name<S>, GenericEmulatorDriver<IS>, ET, I, S, SM>>::usable_at_runtime(cmd)),+
                        }
                    }

                    fn run(&self,
                        emu: &mut Emulator<C, $name<S>, GenericEmulatorDriver<IS>, ET, I, S, SM>,
                        ret_reg: Option<Regs>
                    ) -> Result<Option<EmulatorDriverResult<C>>, EmulatorDriverError> {
                        match self {
                            $([<$name Commands>]::$command(cmd) => cmd.run(emu, ret_reg)),+
                        }
                    }
                }

                $(
                    impl From<$command> for [<$name Commands>] {
                        fn from(cmd: $command) -> [<$name Commands>] {
                            [<$name Commands>]::$command(cmd)
                        }
                    }
                )+
            }
        }
    };
}

pub trait NativeCommandParser<C, CM, ED, ET, I, S, SM> {
    type OutputCommand: IsCommand<C, CM, ED, ET, I, S, SM>;

    const COMMAND_ID: c_uint;

    fn parse(
        qemu: Qemu,
        arch_regs_map: &'static EnumMap<ExitArgs, Regs>,
    ) -> Result<Self::OutputCommand, CommandError>;
}

pub trait IsStdCommandManager {
    /// Returns whether the command manager has been started already.
    fn has_started(&self) -> bool;

    /// Mark the command manager as started.
    /// it should return if it has been started before or not.
    fn start(&mut self) -> bool;
}

pub trait CommandManager<C, ED, ET, I, S, SM>: Sized + Debug {
    type Commands: IsCommand<C, Self, ED, ET, I, S, SM>;

    fn parse(&self, qemu: Qemu) -> Result<Self::Commands, CommandError>;
}

pub trait IsCommand<C, CM, ED, ET, I, S, SM>: Clone + Debug {
    /// Used to know whether the command can be run during a backdoor, or if it is necessary to go out of
    /// the QEMU VM to run the command.
    // TODO: Use const when stabilized
    fn usable_at_runtime(&self) -> bool;

    /// Command handler.
    ///     - `ret_reg`: The register in which the guest return value should be written, if any.
    /// Returns
    ///     - `InnerHandlerResult`: How the high-level handler should behave
    fn run(
        &self,
        emu: &mut Emulator<C, CM, ED, ET, I, S, SM>,
        ret_reg: Option<Regs>,
    ) -> Result<Option<EmulatorDriverResult<C>>, EmulatorDriverError>;
}

#[derive(Debug, Clone)]
pub enum CommandError {
    UnknownCommand(GuestReg),
    RWError(QemuRWError),
    VersionDifference(u64, u64),
    TestDifference(GuestReg, GuestReg), // received, expected
    InvalidParameters,
    StartedTwice,
    EndBeforeStart,
    WrongUsage,
}

#[derive(Debug, Copy, Clone)]
pub struct NopCommandManager;
impl<C, ED, ET, I, S, SM> CommandManager<C, ED, ET, I, S, SM> for NopCommandManager {
    type Commands = NopCommand;

    fn parse(&self, _qemu: Qemu) -> Result<Self::Commands, CommandError> {
        Ok(NopCommand)
    }
}

impl From<QemuRWError> for CommandError {
    fn from(error: QemuRWError) -> Self {
        CommandError::RWError(error)
    }
}

#[derive(Debug, Copy, Clone)]
pub struct NopCommand;

impl Display for NopCommand {
    fn fmt(&self, f: &mut Formatter<'_>) -> fmt::Result {
        write!(f, "NopCommand")
    }
}

impl<C, CM, ED, ET, I, S, SM> IsCommand<C, CM, ED, ET, I, S, SM> for NopCommand {
    fn usable_at_runtime(&self) -> bool {
        true
    }

    fn run(
        &self,
        _emu: &mut Emulator<C, CM, ED, ET, I, S, SM>,
        _ret_reg: Option<Regs>,
    ) -> Result<Option<EmulatorDriverResult<C>>, EmulatorDriverError> {
        Ok(None)
    }
}<|MERGE_RESOLUTION|>--- conflicted
+++ resolved
@@ -10,8 +10,6 @@
     sync_exit::ExitArgs,
 };
 
-<<<<<<< HEAD
-=======
 #[cfg(not(feature = "nyx"))]
 pub mod lqemu;
 #[cfg(all(not(feature = "nyx"), feature = "systemmode"))]
@@ -22,7 +20,6 @@
     SaveCommand, StartCommand, TestCommand, VersionCommand,
 };
 
->>>>>>> c018ddd3
 #[cfg(feature = "nyx")]
 pub mod nyx;
 #[cfg(feature = "nyx")]
