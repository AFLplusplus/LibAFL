--- conflicted
+++ resolved
@@ -180,42 +180,27 @@
   "default-hasher",
   "raw-entry",
 ], default-features = false, optional = true } # A faster hashmap, nostd compatible
-<<<<<<< HEAD
-=======
 xxhash-rust = { version = "0.8.12", features = [
   "xxh3",
 ], optional = true } # xxh3 hashing for rust
 serde = { workspace = true, default-features = false, features = [
   "derive",
 ] } # serialization lib
-erased-serde = { version = "0.4.5", default-features = false, optional = true } # erased serde
 postcard = { workspace = true, optional = true } # no_std compatible serde serialization format
 num_enum = { workspace = true, default-features = false }
-ahash = { workspace = true, optional = true } # The hash function already used in hashbrown
-backtrace = { workspace = true, default-features = true, optional = true } # Used to get the stacktrace in StacktraceObserver
 
 ctor = { optional = true, version = "0.6.1" }
 miniz_oxide = { version = "0.8.0", optional = true }
->>>>>>> 732f9c4b
 hostname = { version = "0.4.0", optional = true } # Is there really no gethostname in the stdlib?
 log = { workspace = true }
-miniz_oxide = { version = "0.8.0", optional = true }
 nix = { workspace = true, optional = true, default-features = false, features = [
   "fs",
   "signal",
   "socket",
   "poll",
 ] }
-num_enum = { workspace = true, default-features = false }
-postcard = { workspace = true, optional = true } # no_std compatible serde serialization format
 pyo3 = { workspace = true, optional = true, features = ["serde", "macros"] }
-serde = { workspace = true, default-features = false, features = [
-  "derive",
-], optional = true } # serialization lib
 tuple_list = { workspace = true }
-xxhash-rust = { version = "0.8.12", features = [
-  "xxh3",
-], optional = true } # xxh3 hashing for rust
 
 # optional-dev deps (change when target.'cfg(accessible(::std))'.test-dependencies will be stable)
 serial_test = { workspace = true, optional = true, default-features = false, features = [
