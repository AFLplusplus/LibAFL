[package]
name = "libafl_bolts"
version.workspace = true
authors = [
  "Andrea Fioraldi <andreafioraldi@gmail.com>",
  "Dominik Maier <domenukk@gmail.com>",
]
description = "Low-level bolts to create fuzzers and so much more"
documentation = "https://docs.rs/libafl"
repository = "https://github.com/AFLplusplus/LibAFL/"
readme = "./README.md"
license = "MIT OR Apache-2.0"
keywords = ["fuzzing", "testing", "security"]
edition = "2024"
rust-version = "1.87"
categories = [
  "development-tools::testing",
  "emulators",
  "embedded",
  "os",
  "no-std",
]

[package.metadata.docs.rs]
features = ["document-features"]
all-features = true

[features]
default = [
  "alloc",
  "derive",
  "gzip",
  "rand_trait",
  "serdeany_autoreg",
  "std",
  "xxh3",
]
document-features = ["dep:document-features"]

#! # Feature Flags
#! ### General Features

## Enables features that need rust's `std` lib to work, like print, env, ... support
std = [
  "alloc",
  "backtrace",
  "build_id2",
  "core_affinity2",
  "fast_rands/std",
  "hostname",
  "libafl_core/nix",
  "libafl_core/nix",
  "libafl_core/std",
  "libafl_core/std",
  "ll_mp/std",
  "minibsod",
  "nix",
  "no_std_time/std",
  "serde/std",
  "serial_test",
  "shmem_providers/std",
  "simd",
  "uds",
]

## Enables all features that allocate in `no_std`
alloc = [
  "ahash",
  "erased-serde/alloc",
  "fast_rands/alloc",
  "hashbrown",
  "libafl_core/alloc",
  "ll_mp/alloc",
  "no_std_time/alloc",
  "postcard",
  "serde/alloc",
  "serde_anymap",
  "shmem_providers/alloc",
  "tuple_list_ex/alloc",
]

## Provide the `#[derive(SerdeAny)]` macro.
derive = ["libafl_derive"]

## If set, libafl_bolt's `rand` implementations will implement `rand_core::CoreRng`
## and, inversely, all seedable `rand_core::RngCore` types can be used as Rng for LibAFL.
rand_trait = ["fast_rands/rand_trait"]

## Will build the `pyo3` bindings
python = ["pyo3", "std", "libafl_core/python"]

## Expose `libafl::prelude` for direct access to all types without additional `use` directives
prelude = []

## Expose `libafl_bolts::cli` for easy commandline parsing of common fuzzer settings
cli = ["clap"]

## Enables extra commandline flags for qemu-based fuzzers in `cli`
qemu_cli = ["cli"]

## Enables extra commandline flags for frida-based fuzzers in `cli`
frida_cli = ["cli"]

## Stores the backtraces of all generated `Error`s. Good for debugging, but may come with a slight performance hit.
errors_backtrace = ["libafl_core/errors_backtrace"]

## Enables gzip compression in certain parts of the lib
gzip = ["miniz_oxide", "alloc", "ll_mp/gzip"]

## Replaces `ahash` with the potentially faster [`xxh3`](https://github.com/Cyan4973/xxHash) in some parts of the lib.
## This yields a stable and fast hash, but may increase the resulting binary size slightly
## This also enables certain hashing and rand features in `no_std` no-alloc.
xxh3 = ["xxhash-rust"]

#! ### SerdeAny features

## With this feature, the AnyMap uses [`type_name`](https://doc.rust-lang.org/std/any/fn.type_name.html)
## instead of [`TypeId::of`](https://doc.rust-lang.org/std/any/struct.TypeId.html#method.of) for deserialization.
## With this feature, stored state remains deserializable across multiple compilations of LibAFL.
## The rust doc specifically states that "multiple types may map to the same type name", so it could potentially lead to bugs.
## However, we make sure that no two types with the same name ever exist.
stable_anymap = ["serde_anymap/stable_anymap"]

## Automatically register all `#[derive(SerdeAny)]` types at startup.
serdeany_autoreg = ["serde_anymap/serdeany_autoreg"]

#! ### LLMP features

## If set, llmp will bind to 0.0.0.0, allowing cross-device communication. Binds to localhost by default.
llmp_bind_public = ["ll_mp/llmp_bind_public"]

## Enables llmp compression using GZip
llmp_compression = ["ll_mp/llmp_compression"]

## Enables debug output for LLMP (also needs a `logger` installed)
llmp_debug = ["ll_mp/llmp_debug"]

## Reduces the initial map size for llmp
llmp_small_maps = ["ll_mp/llmp_small_maps"]

#! ### Stable SIMD features

## Use the best SIMD implementation by our benchmark.
simd = ["alloc", "wide"]

[build-dependencies]
rustversion = { workspace = true }

[dev-dependencies]
clap = { version = "4.5", features = ["derive", "env"] }
rand = "0.9.0"
chrono = "0.4.42"
itertools = "0.14.0"

[dependencies]
build_id2 = { workspace = true, optional = true }
core_affinity2 = { workspace = true, optional = true }
exceptional = { workspace = true }
fast_rands = { workspace = true }
libafl_core = { workspace = true }
libafl_derive = { workspace = true, default-features = true, optional = true }
ll_mp = { workspace = true }
minibsod = { workspace = true, optional = true }
no_std_time = { workspace = true }
ownedref = { workspace = true }
serde_anymap = { workspace = true, optional = true }
shmem_providers = { workspace = true }
static_assertions = { workspace = true }
tuple_list_ex = { workspace = true, features = ["serde"] }
typeid = { workspace = true }

ahash = { workspace = true, optional = true } # The hash function already used in hashbrown
backtrace = { workspace = true, default-features = true, optional = true } # Used to get the stacktrace in StacktraceObserver
clap = { workspace = true, features = [
  "derive",
  "wrap_help",
], optional = true } # CLI parsing, for libafl_bolts::cli / the `cli` feature
erased-serde = { version = "0.4.5", default-features = false, optional = true } # erased serde
hashbrown = { workspace = true, features = [
  "serde",
  "default-hasher",
  "raw-entry",
], default-features = false, optional = true } # A faster hashmap, nostd compatible
<<<<<<< HEAD
=======
xxhash-rust = { version = "0.8.12", features = [
  "xxh3",
], optional = true } # xxh3 hashing for rust
serde = { workspace = true, default-features = false, features = [
  "derive",
] } # serialization lib
erased-serde = { version = "0.4.5", default-features = false, optional = true } # erased serde
postcard = { workspace = true, optional = true } # no_std compatible serde serialization format
num_enum = { workspace = true, default-features = false }
ahash = { workspace = true, optional = true } # The hash function already used in hashbrown
backtrace = { workspace = true, default-features = true, optional = true } # Used to get the stacktrace in StacktraceObserver

ctor = { optional = true, version = "0.5.0" }
miniz_oxide = { version = "0.8.0", optional = true }
>>>>>>> c738d3c2
hostname = { version = "0.4.0", optional = true } # Is there really no gethostname in the stdlib?
log = { workspace = true }
miniz_oxide = { version = "0.8.0", optional = true }
nix = { workspace = true, optional = true, default-features = false, features = [
  "fs",
  "signal",
  "socket",
  "poll",
] }
num_enum = { workspace = true, default-features = false }
postcard = { workspace = true, optional = true } # no_std compatible serde serialization format
pyo3 = { workspace = true, optional = true, features = ["serde", "macros"] }
serde = { workspace = true, default-features = false, features = [
  "derive",
] } # serialization lib
tuple_list = { workspace = true }
xxhash-rust = { version = "0.8.12", features = [
  "xxh3",
], optional = true } # xxh3 hashing for rust

# optional-dev deps (change when target.'cfg(accessible(::std))'.test-dependencies will be stable)
serial_test = { workspace = true, optional = true, default-features = false, features = [
  "logging",
] }

<<<<<<< HEAD
rustversion = { workspace = true }
# optional stable simd, pin to a commit due to `u8x32` not released yet. Switch to `wide` as long as next release is out!
wide = { version = "0.7.33", optional = true, package = "libafl_wide" }
=======
# optional stable simd
wide = { version = "0.7.33", optional = true }
rustversion = { workspace = true }
>>>>>>> c738d3c2

# Document all features of this crate (for `cargo doc`)
document-features = { workspace = true, optional = true }

[target.'cfg(unix)'.dependencies]
libc = { workspace = true }                                            # For (*nix) libc
uds = { version = "0.4.2", optional = true, default-features = false }

[target.'cfg(windows)'.dependencies]
windows = { workspace = true, features = [
  "Win32_Foundation",
  "Win32_Security",
  "Win32_System_Console",
  "Win32_System_Diagnostics_Debug",
  "Win32_System_Kernel",
  "Win32_System_Memory",
  "Win32_System_SystemInformation",
  "Win32_System_Threading",
] }
<<<<<<< HEAD
=======
windows-core = { workspace = true }
once_cell = "1.10.0"
>>>>>>> c738d3c2
winapi = { version = "0.3", features = [
  "fileapi",
  "handleapi",
  "processenv",
  "processthreadsapi",
  "winbase",
  "winnt",
] }
windows-result = "0.4.1"

[target.'cfg(windows)'.build-dependencies]
windows = { workspace = true }

[target.'cfg(target_vendor = "apple")'.dependencies]
mach2 = "0.5.0"

#[profile.release]
#lto = true
#opt-level = 3
#debug = true


[[example]]
name = "simd"
path = "./examples/simd/simd.rs"
bench = true
harness = false
required-features = ["std", "simd"]

[lints]
workspace = true<|MERGE_RESOLUTION|>--- conflicted
+++ resolved
@@ -181,23 +181,6 @@
   "default-hasher",
   "raw-entry",
 ], default-features = false, optional = true } # A faster hashmap, nostd compatible
-<<<<<<< HEAD
-=======
-xxhash-rust = { version = "0.8.12", features = [
-  "xxh3",
-], optional = true } # xxh3 hashing for rust
-serde = { workspace = true, default-features = false, features = [
-  "derive",
-] } # serialization lib
-erased-serde = { version = "0.4.5", default-features = false, optional = true } # erased serde
-postcard = { workspace = true, optional = true } # no_std compatible serde serialization format
-num_enum = { workspace = true, default-features = false }
-ahash = { workspace = true, optional = true } # The hash function already used in hashbrown
-backtrace = { workspace = true, default-features = true, optional = true } # Used to get the stacktrace in StacktraceObserver
-
-ctor = { optional = true, version = "0.5.0" }
-miniz_oxide = { version = "0.8.0", optional = true }
->>>>>>> c738d3c2
 hostname = { version = "0.4.0", optional = true } # Is there really no gethostname in the stdlib?
 log = { workspace = true }
 miniz_oxide = { version = "0.8.0", optional = true }
@@ -223,15 +206,9 @@
   "logging",
 ] }
 
-<<<<<<< HEAD
 rustversion = { workspace = true }
 # optional stable simd, pin to a commit due to `u8x32` not released yet. Switch to `wide` as long as next release is out!
 wide = { version = "0.7.33", optional = true, package = "libafl_wide" }
-=======
-# optional stable simd
-wide = { version = "0.7.33", optional = true }
-rustversion = { workspace = true }
->>>>>>> c738d3c2
 
 # Document all features of this crate (for `cargo doc`)
 document-features = { workspace = true, optional = true }
@@ -251,11 +228,6 @@
   "Win32_System_SystemInformation",
   "Win32_System_Threading",
 ] }
-<<<<<<< HEAD
-=======
-windows-core = { workspace = true }
-once_cell = "1.10.0"
->>>>>>> c738d3c2
 winapi = { version = "0.3", features = [
   "fileapi",
   "handleapi",
