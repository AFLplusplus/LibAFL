#!/bin/bash

if [ -z "$1" ]; then
    echo "Usage: $0 <target-directory>"
    exit 1
fi

SCRIPT_DIR=$( cd -- "$( dirname -- "${BASH_SOURCE[0]}" )" &> /dev/null && pwd )

TARGET_DIR="$1"
mkdir -p "$TARGET_DIR"
cd "$TARGET_DIR" || exit 1

echo "================================================="
echo "           Nyx build script"
echo "================================================="
echo


echo "[*] Making sure all Nyx is checked out"

git status 1>/dev/null 2>/dev/null

if [ ! -e ./QEMU-Nyx/.git ]; then
    rm -rf ./QEMU-Nyx
    git clone https://github.com/nyx-fuzz/QEMU-Nyx.git || exit 1
    pushd QEMU-Nyx
    git reset --hard e5e1c4c21ff9c4dc80e6409d4eab47146c6024cd
    popd
fi

if [ ! -e ./packer/.git ]; then
    rm -rf ./packer
    git clone https://github.com/nyx-fuzz/packer  || exit 1
    pushd packer
    git reset --hard bcf3e248b660764f48af54232a3388389a2dfc22
    popd
fi

git submodule init || exit 1
echo "[*] initializing QEMU-Nyx submodule"
cd QEMU-Nyx/ || return
git submodule update --init .
cd ..
echo "[*] initializing packer submodule"
git submodule update ./packer 2>/dev/null # ignore errors


test -e packer/.git || { echo "[-] packer not checked out, please install git or check your internet connection." ; exit 1 ; }
test -e QEMU-Nyx/.git || { echo "[-] QEMU-Nyx not checked out, please install git or check your internet connection." ; exit 1 ; }

echo "[*] Checking QEMU-Nyx ..."
if [ ! -f "QEMU-Nyx/x86_64-softmmu/qemu-system-x86_64" ]; then
    cd QEMU-Nyx/ || return
    # We need to copy our custom `Makefile.libxdc` after `git submodule update`, otherwise we get a git error.
<<<<<<< HEAD
    sed -i "s,git submodule update libxdc$,git submodule update libxdc \&\& cp "$SCRIPT_DIR"/Makefile.libxdc ./libxdc/Makefile || exit 1," compile_qemu_nyx.sh
    ./compile_qemu_nyx.sh lto || exit 1
=======
    sed -i "s,git submodule update libxdc$,git submodule update libxdc \&\& cp \"\$SCRIPT_DIR\"/Makefile.libxdc ./libxdc/Makefile || exit 1," compile_qemu_nyx.sh
    ./compile_qemu_nyx.sh lto
>>>>>>> 02c23310
    cd ..
fi

echo "[*] checking packer init.cpio.gz ..."
if [ ! -f "packer/linux_initramfs/init.cpio.gz" ]; then
    cd packer/linux_initramfs/ || return
    sh pack.sh || exit 1
    cd ../../
fi

echo "[+] All done for nyx_mode, enjoy!"

exit 0<|MERGE_RESOLUTION|>--- conflicted
+++ resolved
@@ -53,13 +53,8 @@
 if [ ! -f "QEMU-Nyx/x86_64-softmmu/qemu-system-x86_64" ]; then
     cd QEMU-Nyx/ || return
     # We need to copy our custom `Makefile.libxdc` after `git submodule update`, otherwise we get a git error.
-<<<<<<< HEAD
-    sed -i "s,git submodule update libxdc$,git submodule update libxdc \&\& cp "$SCRIPT_DIR"/Makefile.libxdc ./libxdc/Makefile || exit 1," compile_qemu_nyx.sh
-    ./compile_qemu_nyx.sh lto || exit 1
-=======
     sed -i "s,git submodule update libxdc$,git submodule update libxdc \&\& cp \"\$SCRIPT_DIR\"/Makefile.libxdc ./libxdc/Makefile || exit 1," compile_qemu_nyx.sh
     ./compile_qemu_nyx.sh lto
->>>>>>> 02c23310
     cd ..
 fi
 
