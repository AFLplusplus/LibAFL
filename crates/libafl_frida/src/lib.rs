--- conflicted
+++ resolved
@@ -184,14 +184,7 @@
                             !options.enable_cmplog,
                             "cmplog is not currently supported on targets other than aarch64"
                         );
-<<<<<<< HEAD
-
-                        #[cfg(not(feature = "cmplog"))]
-                        if options.enable_cmplog {
-                            panic!("cmplog feature is disabled!");
-                        }
-=======
->>>>>>> ac338cde
+
                     }
                     #[cfg(feature = "cmplog")]
                     "cmplog-cores" => {
