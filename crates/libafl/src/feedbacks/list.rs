use alloc::borrow::Cow;
use core::{
    fmt::{Debug, LowerHex},
    hash::Hash,
};
#[cfg(feature = "std")]
use std::{fs::File, io::Write, path::Path};

use hashbrown::HashSet;
use libafl_bolts::{
    Error, HasRefCnt, Named,
    tuples::{Handle, Handled, MatchName, MatchNameRef},
};
use serde::{Deserialize, Serialize, de::DeserializeOwned};

use crate::{
    HasNamedMetadataMut,
    corpus::testcase::TestcaseMetadata,
    executors::ExitKind,
    feedbacks::{Feedback, StateInitializer},
    observers::ListObserver,
};

/// The metadata to remember past observed value
#[derive(Debug, Serialize, Deserialize)]
#[serde(bound = "T: Eq + Hash + for<'a> Deserialize<'a> + Serialize")]
pub struct ListFeedbackMetadata<T> {
    /// Contains the information of past observed set of values.
    pub set: HashSet<T>,
    /// A refcount used to know when we can remove this metadata
    pub tcref: isize,
}

impl<T> ListFeedbackMetadata<T> {
    /// The constructor
    #[must_use]
    pub fn new() -> Self {
        Self {
            set: HashSet::new(),
            tcref: 0,
        }
    }

    /// Reset the inner hashset
    pub fn reset(&mut self) -> Result<(), Error> {
        self.set.clear();
        Ok(())
    }
}

impl<T> Default for ListFeedbackMetadata<T> {
    fn default() -> Self {
        Self::new()
    }
}

impl<T> HasRefCnt for ListFeedbackMetadata<T> {
    fn refcnt(&self) -> isize {
        self.tcref
    }

    fn refcnt_mut(&mut self) -> &mut isize {
        &mut self.tcref
    }
}

/// Consider interesting a testcase if the list in `ListObserver` is not empty.
#[derive(Debug)]
pub struct ListFeedback<T> {
    observer_handle: Handle<ListObserver<T>>,
    novelty: HashSet<T>,
    #[cfg(feature = "std")]
    file: Option<File>,
}

libafl_bolts::impl_serdeany!(
    ListFeedbackMetadata<T: Debug + 'static + Serialize + DeserializeOwned + Eq + Hash>,
    <u8>,<u16>,<u32>,<u64>,<i8>,<i16>,<i32>,<i64>,<bool>,<char>,<usize>
);

impl<T> ListFeedback<T>
where
    T: Debug + Eq + Hash + for<'a> Deserialize<'a> + Serialize + 'static + Copy + LowerHex,
{
    fn has_interesting_list_observer_feedback<OT, S>(
        &mut self,
        state: &mut S,
        observers: &OT,
    ) -> bool
    where
        OT: MatchName,
        S: HasNamedMetadataMut,
    {
        let observer = observers.get(&self.observer_handle).unwrap();
        // TODO register the list content in a testcase metadata
        self.novelty.clear();
        // can't fail
        let history_set = state
            .named_metadata_map_mut()
            .get_mut::<ListFeedbackMetadata<T>>(self.name())
            .unwrap();
        for v in observer.list() {
            if !history_set.set.contains(v) {
                self.novelty.insert(*v);
            }
        }
        !self.novelty.is_empty()
    }

<<<<<<< HEAD
    fn append_list_observer_metadata<S: HasNamedMetadataMut>(&mut self, state: &mut S) {
=======
    #[cfg(feature = "std")]
    fn dump_coverage(&mut self) {
        if let Some(mut file) = self.file.as_ref() {
            for line in &self.novelty {
                file.write_all(format!("0x{line:x}\n").as_bytes()).unwrap();
            }
        }
    }

    fn append_list_observer_metadata<S: HasNamedMetadata>(&mut self, state: &mut S) {
>>>>>>> 2d5b9d62
        let history_set = state
            .named_metadata_map_mut()
            .get_mut::<ListFeedbackMetadata<T>>(self.name())
            .unwrap();

        for v in &self.novelty {
            history_set.set.insert(*v);
        }

        #[cfg(feature = "std")]
        self.dump_coverage();
    }
}

impl<S, T> StateInitializer<S> for ListFeedback<T>
where
    S: HasNamedMetadataMut,
    T: Debug + Eq + Hash + for<'a> Deserialize<'a> + Serialize + Default + Copy + 'static,
{
    fn init_state(&mut self, state: &mut S) -> Result<(), Error> {
        state.add_named_metadata_checked(self.name(), ListFeedbackMetadata::<T>::default())?;
        Ok(())
    }
}

impl<EM, I, OT, S, T> Feedback<EM, I, OT, S> for ListFeedback<T>
where
    OT: MatchName,
<<<<<<< HEAD
    S: HasNamedMetadataMut,
    T: Debug + Eq + Hash + for<'a> Deserialize<'a> + Serialize + Default + Copy + 'static,
=======
    S: HasNamedMetadata,
    T: Debug
        + Eq
        + Hash
        + for<'a> Deserialize<'a>
        + Serialize
        + Default
        + Copy
        + 'static
        + LowerHex,
>>>>>>> 2d5b9d62
{
    fn is_interesting(
        &mut self,
        state: &mut S,
        _manager: &mut EM,
        _input: &I,
        observers: &OT,
        _exit_kind: &ExitKind,
    ) -> Result<bool, Error> {
        Ok(self.has_interesting_list_observer_feedback(state, observers))
    }

    #[cfg(feature = "track_hit_feedbacks")]
    fn last_result(&self) -> Result<bool, Error> {
        Ok(!self.novelty.is_empty())
    }

    fn append_metadata(
        &mut self,
        state: &mut S,
        _manager: &mut EM,
        _observers: &OT,
        _md: &mut TestcaseMetadata,
    ) -> Result<(), Error> {
        self.append_list_observer_metadata(state);
        Ok(())
    }
}

impl<T> Named for ListFeedback<T> {
    #[inline]
    fn name(&self) -> &Cow<'static, str> {
        self.observer_handle.name()
    }
}

impl<T> ListFeedback<T> {
    /// Creates a new [`ListFeedback`], deciding if the given [`ListObserver`] value of a run is interesting.
    #[must_use]
    pub fn new(observer: &ListObserver<T>) -> Self {
        Self {
            observer_handle: observer.handle(),
            novelty: HashSet::new(),
            #[cfg(feature = "std")]
            file: None,
        }
    }

    /// Creates a new [`ListFeedback`], deciding if the given [`ListObserver`] value of a run is interesting.
    /// Will dump newly observed addresses to `path`. If `path` exists, the file will be truncated.
    #[cfg(feature = "std")]
    pub fn with_coverage_dump<P: AsRef<Path>>(observer: &ListObserver<T>, path: P) -> Self {
        let file = Some(File::create(path).unwrap());

        Self {
            observer_handle: observer.handle(),
            novelty: HashSet::new(),
            file,
        }
    }
}<|MERGE_RESOLUTION|>--- conflicted
+++ resolved
@@ -107,9 +107,6 @@
         !self.novelty.is_empty()
     }
 
-<<<<<<< HEAD
-    fn append_list_observer_metadata<S: HasNamedMetadataMut>(&mut self, state: &mut S) {
-=======
     #[cfg(feature = "std")]
     fn dump_coverage(&mut self) {
         if let Some(mut file) = self.file.as_ref() {
@@ -119,8 +116,7 @@
         }
     }
 
-    fn append_list_observer_metadata<S: HasNamedMetadata>(&mut self, state: &mut S) {
->>>>>>> 2d5b9d62
+    fn append_list_observer_metadata<S: HasNamedMetadataMut>(&mut self, state: &mut S) {
         let history_set = state
             .named_metadata_map_mut()
             .get_mut::<ListFeedbackMetadata<T>>(self.name())
@@ -149,11 +145,7 @@
 impl<EM, I, OT, S, T> Feedback<EM, I, OT, S> for ListFeedback<T>
 where
     OT: MatchName,
-<<<<<<< HEAD
     S: HasNamedMetadataMut,
-    T: Debug + Eq + Hash + for<'a> Deserialize<'a> + Serialize + Default + Copy + 'static,
-=======
-    S: HasNamedMetadata,
     T: Debug
         + Eq
         + Hash
@@ -163,7 +155,6 @@
         + Copy
         + 'static
         + LowerHex,
->>>>>>> 2d5b9d62
 {
     fn is_interesting(
         &mut self,
