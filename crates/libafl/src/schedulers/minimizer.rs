//! The [`MinimizerScheduler`]`s` are a family of corpus schedulers that feed the fuzzer
//! with [`Testcase`]`s` only from a subset of the total [`Corpus`].

use alloc::vec::Vec;
use core::{any::type_name, cmp::Ordering, marker::PhantomData};

use hashbrown::{HashMap, HashSet};
use libafl_bolts::{AsIter, HasRefCnt, rands::Rand, serdeany::SerdeAny, tuples::MatchName};
use serde::{Deserialize, Serialize};

use super::HasQueueCycles;
use crate::{
    Error, HasMetadata, HasMetadataMut,
    corpus::{Corpus, CorpusId, HasTestcaseMetadata, Testcase},
    feedbacks::MapIndexesMetadata,
    observers::CanTrack,
    require_index_tracking,
    schedulers::{LenTimeMulTestcasePenalty, RemovableScheduler, Scheduler, TestcasePenalty},
    state::{HasCorpus, HasRand},
};

/// Default probability to skip the non-favored values
pub const DEFAULT_SKIP_NON_FAVORED_PROB: f64 = 0.95;

/// A testcase metadata saying if a testcase is favored
#[derive(Debug, Serialize, Deserialize)]
#[cfg_attr(
    any(not(feature = "serdeany_autoreg"), miri),
    expect(clippy::unsafe_derive_deserialize)
)] // for SerdeAny
pub struct IsFavoredMetadata {}

libafl_bolts::impl_serdeany!(IsFavoredMetadata);

/// A state metadata holding a map of favoreds testcases for each map entry
#[derive(Debug, Serialize, Deserialize)]
#[cfg_attr(
    any(not(feature = "serdeany_autoreg"), miri),
    expect(clippy::unsafe_derive_deserialize)
)] // for SerdeAny
pub struct TopRatedsMetadata {
    /// map index -> corpus index
    pub map: HashMap<usize, CorpusId>,
}

libafl_bolts::impl_serdeany!(TopRatedsMetadata);

impl TopRatedsMetadata {
    /// Creates a new [`struct@TopRatedsMetadata`]
    #[must_use]
    pub fn new() -> Self {
        Self {
            map: HashMap::default(),
        }
    }

    /// Getter for map
    #[must_use]
    pub fn map(&self) -> &HashMap<usize, CorpusId> {
        &self.map
    }
}

impl Default for TopRatedsMetadata {
    fn default() -> Self {
        Self::new()
    }
}

/// The [`MinimizerScheduler`] employs a genetic algorithm to compute a subset of the
/// corpus that exercise all the requested features.
///
/// E.g., it can use all the coverage seen so far to prioritize [`Testcase`]`s` using a [`TestcasePenalty`].
#[derive(Debug, Clone)]
pub struct MinimizerScheduler<CS, F, I, M, S> {
    base: CS,
    skip_non_favored_prob: f64,
    remove_metadata: bool,
    phantom: PhantomData<(F, I, M, S)>,
}

impl<CS, F, M, I, O, S> RemovableScheduler<I, S> for MinimizerScheduler<CS, F, I, M, O>
where
    CS: RemovableScheduler<I, S> + Scheduler<I, S>,
    F: TestcasePenalty<I, S>,
    M: for<'a> AsIter<'a, Item = usize> + SerdeAny + HasRefCnt,
    S: HasCorpus<I> + HasMetadataMut + HasRand,
{
    /// Removes an entry from the corpus
    fn on_remove(
        &mut self,
        state: &mut S,
        id: CorpusId,
        testcase: &Testcase<I, <S::Corpus as Corpus<I>>::TestcaseMetadataCell>,
    ) -> Result<(), Error> {
        self.base.on_remove(state, id, testcase)?;
        let mut entries =
            if let Some(meta) = state.metadata_map_mut().get_mut::<TopRatedsMetadata>() {
                meta.map
                    .extract_if(|_, other_id| *other_id == id)
                    .map(|(entry, _)| entry)
                    .collect::<Vec<_>>()
            } else {
                return Ok(());
            };
        entries.sort_unstable(); // this should already be sorted, but just in case
        let mut map = HashMap::new();
        let ids: Vec<CorpusId> = state.corpus().ids().collect();
        for current_id in ids {
            let factor = F::compute(state, current_id)?;
            let old = state.corpus().get(current_id)?;
            let mut old_md = old.testcase_metadata_mut();
            if let Some(old_map) = old_md.metadata_map_mut().get_mut::<M>() {
                let mut e_iter = entries.iter();
                let mut map_iter = old_map.as_iter(); // ASSERTION: guaranteed to be in order?

                // manual set intersection
                let mut entry = e_iter.next();
                let mut map_entry = map_iter.next();
                while let Some(e) = entry {
                    match map_entry {
                        Some(ref me) => {
                            match e.cmp(me) {
                                Ordering::Less => {
                                    entry = e_iter.next();
                                }
                                Ordering::Equal => {
                                    // if we found a better factor, prefer it
                                    map.entry(*e)
                                        .and_modify(|(f, id)| {
                                            if *f > factor {
                                                *f = factor;
                                                *id = current_id;
                                            }
                                        })
                                        .or_insert((factor, current_id));
                                    entry = e_iter.next();
                                    map_entry = map_iter.next();
                                }
                                Ordering::Greater => {
                                    map_entry = map_iter.next();
                                }
                            }
                        }
                        _ => {
                            break;
                        }
                    }
                }
            }
        }
        if let Some(mut meta) = state.metadata_map_mut().remove::<TopRatedsMetadata>() {
            let map_iter = map.iter();

            let reserve = if meta.map.is_empty() {
                map_iter.size_hint().0
            } else {
                map_iter.size_hint().0.div_ceil(2)
            };
            meta.map.reserve(reserve);

            for (entry, (_, new_id)) in map_iter {
                let new = state.corpus().get(*new_id)?;
                let mut new_md = new.testcase_metadata_mut();
                let new_meta = new_md.metadata_map_mut().get_mut::<M>().ok_or_else(|| {
                    Error::key_not_found(format!(
                        "{} needed for MinimizerScheduler not found in testcase #{new_id}",
                        type_name::<M>()
                    ))
                })?;
                *new_meta.refcnt_mut() += 1;
                meta.map.insert(*entry, *new_id);
            }

            // Put back the metadata
            state.metadata_map_mut().insert_boxed(meta);
        }
        Ok(())
    }

    /// Replaces the [`Testcase`] at the given [`CorpusId`]
    fn on_replace(
        &mut self,
        state: &mut S,
        id: CorpusId,
        prev: &Testcase<I, <S::Corpus as Corpus<I>>::TestcaseMetadataCell>,
    ) -> Result<(), Error> {
        self.base.on_replace(state, id, prev)?;
        self.update_score(state, id)
    }
}

impl<CS, F, I, M, O, S> Scheduler<I, S> for MinimizerScheduler<CS, F, I, M, O>
where
    CS: Scheduler<I, S>,
    F: TestcasePenalty<I, S>,
    M: for<'a> AsIter<'a, Item = usize> + SerdeAny + HasRefCnt,
    S: HasCorpus<I> + HasMetadataMut + HasRand,
{
    /// Called when a [`Testcase`] is added to the corpus
    fn on_add(&mut self, state: &mut S, id: CorpusId) -> Result<(), Error> {
        self.base.on_add(state, id)?;
        self.update_score(state, id)
    }

    /// An input has been evaluated
    fn on_evaluation<OT>(&mut self, state: &mut S, input: &I, observers: &OT) -> Result<(), Error>
    where
        OT: MatchName,
    {
        self.base.on_evaluation(state, input, observers)
    }

    /// Gets the next entry
    fn next(&mut self, state: &mut S) -> Result<CorpusId, Error> {
        self.cull(state)?;
        let mut id = self.base.next(state)?;
        while {
            !state
                .corpus()
                .get(id)?
                .testcase_metadata()
                .has_metadata::<IsFavoredMetadata>()
        } && state.rand_mut().coinflip(self.skip_non_favored_prob)
        {
            id = self.base.next(state)?;
        }
        Ok(id)
    }

    /// Set current fuzzed corpus id and `scheduled_count`
    fn set_current_scheduled(
        &mut self,
        _state: &mut S,
        _next_id: Option<CorpusId>,
    ) -> Result<(), Error> {
        // We do nothing here, the inner scheduler will take care of it
        Ok(())
    }
}

impl<CS, F, I, M, O> MinimizerScheduler<CS, F, I, M, O>
where
    M: for<'a> AsIter<'a, Item = usize> + SerdeAny + HasRefCnt,
{
    /// Update the [`Corpus`] score using the [`MinimizerScheduler`]
    #[expect(clippy::cast_possible_wrap)]
    pub fn update_score<S>(&self, state: &mut S, id: CorpusId) -> Result<(), Error>
    where
<<<<<<< HEAD
        F: TestcaseScore<I, S>,
        S: HasCorpus<I> + HasMetadataMut,
=======
        F: TestcasePenalty<I, S>,
        S: HasCorpus<I> + HasMetadata,
>>>>>>> 2d5b9d62
    {
        // Create a new top rated meta if not existing
        if state.metadata_map().get::<TopRatedsMetadata>().is_none() {
            state.add_metadata(TopRatedsMetadata::new());
        }

        let mut new_favoreds = vec![];
        {
            let factor = F::compute(state, id)?;
            let entry = state.corpus().get(id)?;
            let mut entry_md = entry.testcase_metadata_mut();
            let meta = entry_md.metadata_map_mut().get_mut::<M>().ok_or_else(|| {
                Error::key_not_found(format!(
                    "Metadata needed for MinimizerScheduler not found in testcase #{id}"
                ))
            })?;
            let top_rateds = state.metadata_map().get::<TopRatedsMetadata>().unwrap();
            for elem in meta.as_iter() {
                if let Some(old_id) = top_rateds.map.get(&*elem) {
                    if *old_id == id {
                        new_favoreds.push(*elem); // always retain current; we'll drop it later otherwise
                        continue;
                    }
                    if factor > F::compute(state, *old_id)? {
                        continue;
                    }
                    let old = state.corpus().get(*old_id)?;
                    let mut old_md = old.testcase_metadata_mut();

                    let must_remove = {
                        let old_meta = old_md.metadata_map_mut().get_mut::<M>().ok_or_else(|| {
                            Error::key_not_found(format!(
                                "{} needed for MinimizerScheduler not found in testcase #{old_id}",
                                type_name::<M>()
                            ))
                        })?;
                        *old_meta.refcnt_mut() -= 1;
                        old_meta.refcnt() <= 0
                    };

                    if must_remove && self.remove_metadata {
                        drop(old_md.metadata_map_mut().remove::<M>());
                    }
                }

                new_favoreds.push(*elem);
            }

            *meta.refcnt_mut() = new_favoreds.len() as isize;
        }

        if new_favoreds.is_empty() && self.remove_metadata {
            drop(
                state
                    .corpus()
                    .get(id)?
                    .testcase_metadata_mut()
                    .metadata_map_mut()
                    .remove::<M>(),
            );
            return Ok(());
        }

        for elem in new_favoreds {
            state
                .metadata_map_mut()
                .get_mut::<TopRatedsMetadata>()
                .unwrap()
                .map
                .insert(elem, id);
        }
        Ok(())
    }

    /// Cull the [`Corpus`] using the [`MinimizerScheduler`]
    pub fn cull<S>(&self, state: &mut S) -> Result<(), Error>
    where
        S: HasCorpus<I> + HasMetadata,
    {
        let Some(top_rated) = state.metadata_map().get::<TopRatedsMetadata>() else {
            return Ok(());
        };

        let mut acc = HashSet::new();

        for (key, id) in &top_rated.map {
            if !acc.contains(key) {
                let entry = state.corpus().get(*id)?;
                let mut md = entry.testcase_metadata_mut();
                let meta = md.metadata_map().get::<M>().ok_or_else(|| {
                    Error::key_not_found(format!(
                        "{} needed for MinimizerScheduler not found in testcase #{id}",
                        type_name::<M>()
                    ))
                })?;
                for elem in meta.as_iter() {
                    acc.insert(*elem);
                }

                md.add_metadata(IsFavoredMetadata {});
            }
        }

        Ok(())
    }
}
impl<CS, F, I, M, O> HasQueueCycles for MinimizerScheduler<CS, F, I, M, O>
where
    CS: HasQueueCycles,
{
    fn queue_cycles(&self) -> u64 {
        self.base.queue_cycles()
    }
}
impl<CS, F, I, M, O> MinimizerScheduler<CS, F, I, M, O>
where
    O: CanTrack,
{
    /// Get a reference to the base scheduler
    pub fn base(&self) -> &CS {
        &self.base
    }

    /// Get a reference to the base scheduler (mut)
    pub fn base_mut(&mut self) -> &mut CS {
        &mut self.base
    }

    /// Creates a new [`MinimizerScheduler`] that wraps a `base` [`Scheduler`]
    /// and has a default probability to skip non-faved [`Testcase`]s of [`DEFAULT_SKIP_NON_FAVORED_PROB`].
    /// This will remove the metadata `M` when it is no longer needed, after consumption. This might
    /// for example be a `MapIndexesMetadata`.
    ///
    /// When calling, pass the edges observer which will provided the indexes to minimize over.
    pub fn new(_observer: &O, base: CS) -> Self {
        require_index_tracking!("MinimizerScheduler", O);
        Self {
            base,
            skip_non_favored_prob: DEFAULT_SKIP_NON_FAVORED_PROB,
            remove_metadata: true,
            phantom: PhantomData,
        }
    }

    /// Creates a new [`MinimizerScheduler`] that wraps a `base` [`Scheduler`]
    /// and has a default probability to skip non-faved [`Testcase`]s of [`DEFAULT_SKIP_NON_FAVORED_PROB`].
    /// This method will prevent the metadata `M` from being removed at the end of scoring.
    ///
    /// When calling, pass the edges observer which will provided the indexes to minimize over.
    pub fn non_metadata_removing(_observer: &O, base: CS) -> Self {
        require_index_tracking!("MinimizerScheduler", O);
        Self {
            base,
            skip_non_favored_prob: DEFAULT_SKIP_NON_FAVORED_PROB,
            remove_metadata: false,
            phantom: PhantomData,
        }
    }

    /// Creates a new [`MinimizerScheduler`] that wraps a `base` [`Scheduler`]
    /// and has a non-default probability to skip non-faved [`Testcase`]s using (`skip_non_favored_prob`).
    ///
    /// When calling, pass the edges observer which will provided the indexes to minimize over.
    pub fn with_skip_prob(_observer: &O, base: CS, skip_non_favored_prob: f64) -> Self {
        require_index_tracking!("MinimizerScheduler", O);
        Self {
            base,
            skip_non_favored_prob,
            remove_metadata: true,
            phantom: PhantomData,
        }
    }
}

/// A [`MinimizerScheduler`] with [`LenTimeMulTestcasePenalty`] to prioritize quick and small [`Testcase`]`s`.
pub type LenTimeMinimizerScheduler<CS, I, M, O> =
    MinimizerScheduler<CS, LenTimeMulTestcasePenalty, I, M, O>;

/// A [`MinimizerScheduler`] with [`LenTimeMulTestcasePenalty`] to prioritize quick and small [`Testcase`]`s`
/// that exercise all the entries registered in the [`MapIndexesMetadata`].
pub type IndexesLenTimeMinimizerScheduler<CS, I, O> =
    MinimizerScheduler<CS, LenTimeMulTestcasePenalty, I, MapIndexesMetadata, O>;<|MERGE_RESOLUTION|>--- conflicted
+++ resolved
@@ -247,13 +247,8 @@
     #[expect(clippy::cast_possible_wrap)]
     pub fn update_score<S>(&self, state: &mut S, id: CorpusId) -> Result<(), Error>
     where
-<<<<<<< HEAD
-        F: TestcaseScore<I, S>,
+        F: TestcasePenalty<I, S>,
         S: HasCorpus<I> + HasMetadataMut,
-=======
-        F: TestcasePenalty<I, S>,
-        S: HasCorpus<I> + HasMetadata,
->>>>>>> 2d5b9d62
     {
         // Create a new top rated meta if not existing
         if state.metadata_map().get::<TopRatedsMetadata>().is_none() {
