#include "common.h"
#include <stddef.h>

#pragma GCC diagnostic push
#pragma GCC diagnostic ignored "-Wunused-parameter"
EXT_FUNC(LLVMFuzzerInitialize, int, (int *argc, char ***argv), false);
EXT_FUNC(LLVMFuzzerCustomMutator, size_t,
         (uint8_t *Data, size_t Size, size_t MaxSize, unsigned int Seed),
         false);
EXT_FUNC(LLVMFuzzerCustomCrossOver, size_t,
         (const uint8_t *Data1, size_t Size1,
          const uint8_t *Data2, size_t Size2,
          uint8_t *Out, size_t MaxOutSize, unsigned int Seed),
         false);
<<<<<<< HEAD
EXT_FUNC_DEF(LLVMFuzzerTestOneInput, int, (uint8_t *Data, size_t Size), false) {
  return 0;
}
=======
EXT_FUNC(LLVMFuzzerTestOneInput, int, (uint8_t *Data, size_t Size), false);
>>>>>>> 4cafa8c2

void libafl_main(void);
EXT_FUNC_IMPL(main, int, (int argc, char** argv), false) {
  libafl_main();
  return 0;
}
#pragma GCC diagnostic pop

EXPORT_FN int libafl_targets_has_libfuzzer_init() {
  return CHECK_WEAK_FN(LLVMFuzzerInitialize);
}

EXPORT_FN int libafl_targets_libfuzzer_init(int *argc, char ***argv) {
  if (libafl_targets_has_libfuzzer_init()) {
    return LLVMFuzzerInitialize(argc, argv);
  } else {
   return 0;
  }
}<|MERGE_RESOLUTION|>--- conflicted
+++ resolved
@@ -12,13 +12,7 @@
           const uint8_t *Data2, size_t Size2,
           uint8_t *Out, size_t MaxOutSize, unsigned int Seed),
          false);
-<<<<<<< HEAD
-EXT_FUNC_DEF(LLVMFuzzerTestOneInput, int, (uint8_t *Data, size_t Size), false) {
-  return 0;
-}
-=======
-EXT_FUNC(LLVMFuzzerTestOneInput, int, (uint8_t *Data, size_t Size), false);
->>>>>>> 4cafa8c2
+EXT_FUNC_DEF(LLVMFuzzerTestOneInput, int, (uint8_t *Data, size_t Size), false);
 
 void libafl_main(void);
 EXT_FUNC_IMPL(main, int, (int argc, char** argv), false) {
