<<<<<<< HEAD
//! Value profile support for LibAFL
=======
//! Value profile support for `LibAFL`
>>>>>>> b33c1206

// TODO compile time flag
/// The Cmp map size.
pub const CMP_MAP_SIZE: usize = 65536;

<<<<<<< HEAD
/// The constant cmplog map for the current LibAFL target
=======
/// The constant cmplog map for the current `LibAFL` target
>>>>>>> b33c1206
#[no_mangle]
pub static mut libafl_cmp_map: [u8; CMP_MAP_SIZE] = [0; CMP_MAP_SIZE];

pub use libafl_cmp_map as CMP_MAP;

/*
extern {
    #[link_name = "llvm.returnaddress"]
    fn return_address() -> usize;
}

#[no_mangle]
pub unsafe extern "C" fn __sanitizer_cov_trace_cmp1(arg1: u8, arg2: u8) {
    let mut pos = return_address();
    pos = (pos >> 4) ^ (pos << 8);
    pos &= CMP_MAP_SIZE - 1;
    *CMP_MAP.get_unchecked_mut(pos) = core::cmp::max(*CMP_MAP.get_unchecked(pos), (!(arg1 ^ arg2)).count_ones() as u8);
}
*/

// TODO complete when linking to LLVM intrinsic will land to stable Rust<|MERGE_RESOLUTION|>--- conflicted
+++ resolved
@@ -1,18 +1,10 @@
-<<<<<<< HEAD
-//! Value profile support for LibAFL
-=======
 //! Value profile support for `LibAFL`
->>>>>>> b33c1206
 
 // TODO compile time flag
 /// The Cmp map size.
 pub const CMP_MAP_SIZE: usize = 65536;
 
-<<<<<<< HEAD
-/// The constant cmplog map for the current LibAFL target
-=======
 /// The constant cmplog map for the current `LibAFL` target
->>>>>>> b33c1206
 #[no_mangle]
 pub static mut libafl_cmp_map: [u8; CMP_MAP_SIZE] = [0; CMP_MAP_SIZE];
 
