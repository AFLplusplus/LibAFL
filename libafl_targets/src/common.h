--- conflicted
+++ resolved
@@ -43,11 +43,7 @@
   #define MAYBE_THREAD_LOCAL
 #endif
 
-<<<<<<< HEAD
-#if defined _WIN32 && !defined __clang__
-=======
 #if defined _WIN32 && defined(_MSC_VER)
->>>>>>> 99e763ff
   #define RETADDR (uintptr_t) _ReturnAddress()
   #define EXPORT_FN __declspec(dllexport)
 #else
@@ -92,17 +88,7 @@
   #define MEMCPY memcpy
 #endif
 
-<<<<<<< HEAD
-#if defined _WIN32 && !defined __clang__
-
-  // From Libfuzzer
-  // Intermediate macro to ensure the parameter is expanded before stringified.
-  #define STRINGIFY_(A) #A
-  #define STRINGIFY(A) STRINGIFY_(A)
-
-=======
 #if defined _WIN32
->>>>>>> 99e763ff
   #if _MSC_VER
     // From Libfuzzer
     // Intermediate macro to ensure the parameter is expanded before stringified.
