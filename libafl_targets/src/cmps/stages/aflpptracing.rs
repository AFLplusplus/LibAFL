--- conflicted
+++ resolved
@@ -23,11 +23,7 @@
     TE: UsesState,
 {
     tracer_executor: TE,
-<<<<<<< HEAD
-    cmplog_observer_ref: Option<Handle<AFLppCmpLogObserver<'a, TE::State>>>,
-=======
     cmplog_observer_handle: Option<Handle<AFLppCmpLogObserver<'a, TE::State>>>,
->>>>>>> 7c9ac6d4
     #[allow(clippy::type_complexity)]
     phantom: PhantomData<(EM, TE, Z)>,
 }
@@ -69,17 +65,12 @@
         // First run with the un-mutated input
         let unmutated_input = state.current_input_cloned()?;
 
-<<<<<<< HEAD
-        if let Some(obs_ref) = &self.cmplog_observer_ref {
-            if let Some(ob) = self.tracer_executor.observers_mut().get_mut(obs_ref) {
-=======
         if let Some(observer_handle) = &self.cmplog_observer_handle {
             if let Some(ob) = self
                 .tracer_executor
                 .observers_mut()
                 .get_mut(observer_handle)
             {
->>>>>>> 7c9ac6d4
                 // This is not the original input,
                 // Set it to false
                 ob.set_original(true);
@@ -108,17 +99,12 @@
             None => return Err(Error::unknown("No metadata found")),
         };
 
-<<<<<<< HEAD
-        if let Some(obs_ref) = &self.cmplog_observer_ref {
-            if let Some(ob) = self.tracer_executor.observers_mut().get_mut(obs_ref) {
-=======
         if let Some(observer_handle) = &self.cmplog_observer_handle {
             if let Some(ob) = self
                 .tracer_executor
                 .observers_mut()
                 .get_mut(observer_handle)
             {
->>>>>>> 7c9ac6d4
                 // This is not the original input,
                 // Set it to false
                 ob.set_original(false);
@@ -162,11 +148,7 @@
     /// Creates a new default stage
     pub fn new(tracer_executor: TE) -> Self {
         Self {
-<<<<<<< HEAD
-            cmplog_observer_ref: None,
-=======
             cmplog_observer_handle: None,
->>>>>>> 7c9ac6d4
             tracer_executor,
             phantom: PhantomData,
         }
@@ -175,17 +157,10 @@
     /// With cmplog observer
     pub fn with_cmplog_observer(
         tracer_executor: TE,
-<<<<<<< HEAD
-        obs_ref: Handle<AFLppCmpLogObserver<'a, TE::State>>,
-    ) -> Self {
-        Self {
-            cmplog_observer_ref: Some(obs_ref),
-=======
         observer_handle: Handle<AFLppCmpLogObserver<'a, TE::State>>,
     ) -> Self {
         Self {
             cmplog_observer_handle: Some(observer_handle),
->>>>>>> 7c9ac6d4
             tracer_executor,
             phantom: PhantomData,
         }
