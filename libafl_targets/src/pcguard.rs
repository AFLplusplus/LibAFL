--- conflicted
+++ resolved
@@ -1,8 +1,4 @@
-<<<<<<< HEAD
-//! PcGuard runtime for LibAFL.
-=======
 //! [`LLVM` `PcGuard`](https://clang.llvm.org/docs/SanitizerCoverage.html#tracing-pcs-with-guards) runtime for `LibAFL`.
->>>>>>> b33c1206
 
 #[cfg(all(feature = "pcguard_edges", feature = "pcguard_hitcounts"))]
 #[cfg(not(any(doc, feature = "clippy")))]
@@ -11,27 +7,16 @@
 );
 
 // TODO compile time flag
-<<<<<<< HEAD
-/// The map size for SanCov edges.
-pub const EDGES_MAP_SIZE: usize = 65536;
-
-/// The map for SanCov edges.
-=======
 /// The map size for `SanCov` edges.
 pub const EDGES_MAP_SIZE: usize = 65536;
 
 /// The map for `SanCov` edges.
->>>>>>> b33c1206
 pub static mut EDGES_MAP: [u8; EDGES_MAP_SIZE] = [0; EDGES_MAP_SIZE];
 //pub static mut CMP_MAP: [u8; EDGES_MAP_SIZE] = [0; EDGES_MAP_SIZE];
 /// The max count of edges tracked.
 pub static mut MAX_EDGES_NUM: usize = 0;
 
-<<<<<<< HEAD
-/// Callback for sancov pc_guard - usually called by llvm on each block or edge.
-=======
 /// Callback for sancov `pc_guard` - usually called by `llvm` on each block or edge.
->>>>>>> b33c1206
 ///
 /// # Safety
 /// Dereferences `guard`, reads the position from there, then dereferences the [`EDGES_MAP`] at that position.
@@ -50,11 +35,7 @@
     }
 }
 
-<<<<<<< HEAD
-/// Initialize the sancov pc_guard - usually called by llvm.
-=======
 /// Initialize the sancov `pc_guard` - usually called by `llvm`.
->>>>>>> b33c1206
 ///
 /// # Safety
 /// Dereferences at `start` and writes to it.
