--- conflicted
+++ resolved
@@ -1,10 +1,6 @@
-<<<<<<< HEAD
-//! DrCov support for LibAFL Frida, writing trace files to be read by lighthouse etc.
-=======
 //! [`DrCov`](https://dynamorio.org/page_drcov.html) support for `LibAFL` frida mode,
 //! writing basic-block trace files to be read by coverage analysis tools, such as [Lighthouse](https://github.com/gaasedelen/lighthouse),
 //! [bncov](https://github.com/ForAllSecure/bncov), [dragondance](https://github.com/0ffffffffh/dragondance), etc.
->>>>>>> b33c1206
 
 use rangemap::RangeMap;
 use std::{
@@ -19,11 +15,7 @@
     end: usize,
 }
 
-<<<<<<< HEAD
-/// A writer for DrCov files
-=======
 /// A writer for `DrCov` files
->>>>>>> b33c1206
 pub struct DrCovWriter<'a> {
     writer: BufWriter<File>,
     module_mapping: &'a RangeMap<usize, (u16, &'a str)>,
@@ -39,10 +31,7 @@
 
 impl DrCovBasicBlock {
     /// Create a new [`DrCovBasicBlock`] with the given `start` and `end` addresses.
-<<<<<<< HEAD
-=======
     #[must_use]
->>>>>>> b33c1206
     pub fn new(start: usize, end: usize) -> Self {
         Self { start, end }
     }
@@ -63,11 +52,7 @@
         }
     }
 
-<<<<<<< HEAD
-    /// Write the DrCov file.
-=======
     /// Write the `DrCov` file.
->>>>>>> b33c1206
     pub fn write(&mut self) {
         self.writer
             .write_all(b"DRCOV VERSION: 2\nDRCOV FLAVOR: libafl\n")
