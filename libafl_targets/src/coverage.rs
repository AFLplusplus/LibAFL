--- conflicted
+++ resolved
@@ -46,14 +46,9 @@
 pub fn autotokens() -> Result<Tokens, Error> {
     unsafe {
         if __token_start.is_null() || __token_stop.is_null() {
-<<<<<<< HEAD
-            Err(Error::IllegalState(
+            Err(Error::illegal_state(
                 "AutoTokens section not found, likely the target is not compiled with AutoTokens"
                     .into(),
-=======
-            Err(Error::illegal_state(
-                "AutoTokens section not found, likely the targe is not compiled with AutoTokens",
->>>>>>> 283ceaac
             ))
         } else {
             // we can safely unwrap
