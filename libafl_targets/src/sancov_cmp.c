#include "common.h"

#ifdef SANCOV_VALUE_PROFILE
  #include "value_profile.h"
#endif

#ifdef SANCOV_CMPLOG
  #include "cmplog.h"
<<<<<<< HEAD
  #ifndef _WIN32
    #include <sanitizer/common_interface_defs.h>
  #endif
=======
>>>>>>> 7c9ac6d4
#endif

void __sanitizer_cov_trace_cmp1(uint8_t arg1, uint8_t arg2) {
  uintptr_t k = RETADDR;
  k = (k >> 4) ^ (k << 8);

#ifdef SANCOV_VALUE_PROFILE
  k &= CMP_MAP_SIZE - 1;
  __libafl_targets_value_profile1(k, arg1, arg2);
#endif
#ifdef SANCOV_CMPLOG
  k &= CMPLOG_MAP_W - 1;
  cmplog_instructions_checked(k, 1, (uint64_t)arg1, (uint64_t)arg2);
#endif
}

void __sanitizer_cov_trace_cmp2(uint16_t arg1, uint16_t arg2) {
  uintptr_t k = RETADDR;
  k = (k >> 4) ^ (k << 8);

#ifdef SANCOV_VALUE_PROFILE
  k &= CMP_MAP_SIZE - 1;
  __libafl_targets_value_profile2(k, arg1, arg2);
#endif
#ifdef SANCOV_CMPLOG
  k &= CMPLOG_MAP_W - 1;
  cmplog_instructions_checked(k, 2, (uint64_t)arg1, (uint64_t)arg2);
#endif
}

void __sanitizer_cov_trace_cmp4(uint32_t arg1, uint32_t arg2) {
  uintptr_t k = RETADDR;
  k = (k >> 4) ^ (k << 8);

#ifdef SANCOV_VALUE_PROFILE
  k &= CMP_MAP_SIZE - 1;
  __libafl_targets_value_profile4(k, arg1, arg2);
#endif
#ifdef SANCOV_CMPLOG
  k &= CMPLOG_MAP_W - 1;
  cmplog_instructions_checked(k, 4, (uint64_t)arg1, (uint64_t)arg2);
#endif
}

void __sanitizer_cov_trace_cmp8(uint64_t arg1, uint64_t arg2) {
  uintptr_t k = RETADDR;
  k = (k >> 4) ^ (k << 8);

#ifdef SANCOV_VALUE_PROFILE
  k &= CMP_MAP_SIZE - 1;
  __libafl_targets_value_profile8(k, arg1, arg2);
#endif
#ifdef SANCOV_CMPLOG
  k &= CMPLOG_MAP_W - 1;
  cmplog_instructions_checked(k, 8, (uint64_t)arg1, (uint64_t)arg2);
#endif
}

void __sanitizer_cov_trace_switch(uint64_t val, uint64_t *cases) {
  uintptr_t rt = RETADDR;

  // if (!cases[1]) {return;}

  for (uint64_t i = 0; i < cases[0]; i++) {
    uintptr_t k = rt + i;
    k = (k >> 4) ^ (k << 8);
    // val , cases[i + 2]
#ifdef SANCOV_VALUE_PROFILE
    k &= CMP_MAP_SIZE - 1;
    switch (cases[1]) {
      case 8:
        __libafl_targets_value_profile1(k, (uint8_t)val, (uint8_t)cases[i + 2]);
        break;
      case 16:
        __libafl_targets_value_profile2(k, (uint16_t)val,
                                        (uint16_t)cases[i + 2]);
        break;
      case 32:
        __libafl_targets_value_profile4(k, (uint32_t)val,
                                        (uint32_t)cases[i + 2]);
        break;
      default:
        __libafl_targets_value_profile8(k, val, cases[i + 2]);
        break;
    }
#endif
#ifdef SANCOV_CMPLOG
    k &= CMPLOG_MAP_W - 1;
    cmplog_instructions_checked(k, cases[1] / 8, val, cases[i + 2]);
#endif
  }
}

void __sanitizer_cov_trace_const_cmp1(uint8_t arg1, uint8_t arg2) {
  __sanitizer_cov_trace_cmp1(arg1, arg2);
}

void __sanitizer_cov_trace_const_cmp2(uint16_t arg1, uint16_t arg2) {
  __sanitizer_cov_trace_cmp2(arg1, arg2);
}

void __sanitizer_cov_trace_const_cmp4(uint32_t arg1, uint32_t arg2) {
  __sanitizer_cov_trace_cmp4(arg1, arg2);
}

void __sanitizer_cov_trace_const_cmp8(uint64_t arg1, uint64_t arg2) {
  __sanitizer_cov_trace_cmp8(arg1, arg2);
}

#pragma GCC diagnostic push
#pragma GCC diagnostic ignored "-Wunused-parameter"

void __sanitizer_cov_trace_pc_indir(uintptr_t Callee) {
  // unused
  // TODO implement
}

#pragma GCC diagnostic pop<|MERGE_RESOLUTION|>--- conflicted
+++ resolved
@@ -6,12 +6,6 @@
 
 #ifdef SANCOV_CMPLOG
   #include "cmplog.h"
-<<<<<<< HEAD
-  #ifndef _WIN32
-    #include <sanitizer/common_interface_defs.h>
-  #endif
-=======
->>>>>>> 7c9ac6d4
 #endif
 
 void __sanitizer_cov_trace_cmp1(uint8_t arg1, uint8_t arg2) {
