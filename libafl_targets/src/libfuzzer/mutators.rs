use alloc::{
    borrow::Cow,
    rc::{Rc, Weak},
};
use std::{
    cell::RefCell,
    marker::PhantomData,
    ops::Deref,
    prelude::rust_2015::{Box, Vec},
};

use libafl::{
    corpus::Corpus,
    inputs::{BytesInput, HasMutatorBytes, UsesInput},
    mutators::{
        ComposedByMutations, MutationId, MutationResult, Mutator, MutatorsTuple, ScheduledMutator,
    },
    random_corpus_id_with_disabled,
    state::{HasCorpus, HasMaxSize, HasRand},
    Error,
};
use libafl_bolts::{rands::Rand, AsSlice, HasLen, Named};

extern "C" {
    fn libafl_targets_has_libfuzzer_custom_mutator() -> bool;
    fn libafl_targets_libfuzzer_custom_mutator(
        data: *mut u8,
        size: usize,
        max_size: usize,
        seed: u32,
    ) -> usize;

    fn libafl_targets_has_libfuzzer_custom_crossover() -> bool;
    fn libafl_targets_libfuzzer_custom_crossover(
        data1: *const u8,
        size1: usize,
        data2: *const u8,
        size2: usize,
        out: *mut u8,
        max_out_size: usize,
        seed: u32,
    ) -> usize;
}

/// Detect the presence of a user-defined custom mutator
#[must_use]
pub fn has_custom_mutator() -> bool {
    unsafe { libafl_targets_has_libfuzzer_custom_mutator() }
}

/// Detect the presence of a user-defined custom crossover
#[must_use]
pub fn has_custom_crossover() -> bool {
    unsafe { libafl_targets_has_libfuzzer_custom_crossover() }
}

/// Erased mutator for dynamic mutator access by the custom mutator/crossover
trait ErasedLLVMFuzzerMutator {
    /// Perform mutation on the desired buffer
    fn mutate(&self, data: *mut u8, size: usize, max_size: usize) -> usize;
}

thread_local! {
    /// The globally accessible mutator reference, if available
    static MUTATOR: RefCell<Option<Box<dyn ErasedLLVMFuzzerMutator>>> = RefCell::new(None);
}

/// Mutator which is available for user-defined mutator/crossover
/// See: [Structure-Aware Fuzzing with libFuzzer](https://github.com/google/fuzzing/blob/master/docs/structure-aware-fuzzing.md)
#[allow(non_snake_case)] // expect breaks here for some reason
#[no_mangle]
pub extern "C" fn LLVMFuzzerMutate(data: *mut u8, size: usize, max_size: usize) -> usize {
    MUTATOR.with(|mutator| {
        if let Ok(mut mutator) = mutator.try_borrow_mut() {
            if let Some(mutator) = &mut *mutator {
                return mutator.mutate(data, size, max_size);
            }
        }
        unreachable!("Couldn't get mutator!");
    })
}

/// A proxy which wraps a targeted mutator. This is used to provide dynamic access to a global
/// mutator without knowing the concrete type, which is necessary for custom mutators.
struct MutatorProxy<'a, M, S> {
    /// Pointer to the state of the fuzzer
    state: Rc<RefCell<*mut S>>, // refcell to prevent double-mutability over the pointer
    /// A weak reference to the mutator to provide to the custom mutator
    mutator: Weak<RefCell<M>>,
    /// The result of mutation, to be propagated to the mutational stage
    result: Rc<RefCell<Result<MutationResult, Error>>>,
    /// Stage index, which is used by libafl mutator implementations
    phantom: PhantomData<&'a mut ()>,
}

impl<'a, M, S> MutatorProxy<'a, M, S> {
    /// Crate a new mutator proxy for the given state and mutator
    fn new(
        state: &'a mut S,
        mutator: &Rc<RefCell<M>>,
        result: &Rc<RefCell<Result<MutationResult, Error>>>,
    ) -> Self {
        Self {
            state: Rc::new(RefCell::new(state)),
            mutator: Rc::downgrade(mutator),
            result: result.clone(),
            phantom: PhantomData,
        }
    }

    /// Create a weak version of the proxy, which will become unusable when the custom mutator
    /// is no longer permitted to be executed.
    #[allow(clippy::type_complexity)] // no longer a problem in nightly
    fn weak(&self) -> WeakMutatorProxy<impl Fn(&mut dyn for<'b> FnMut(&'b mut S)) -> bool, M, S> {
        let state = Rc::downgrade(&self.state);
        WeakMutatorProxy {
            accessor: move |f: &mut dyn for<'b> FnMut(&'b mut S)| {
                if let Some(state) = state.upgrade() {
                    if let Ok(state) = state.try_borrow_mut() {
                        let state_ref = unsafe { state.as_mut().unwrap_unchecked() };
                        f(state_ref);
                        return true;
                    }
                }
                false
            },
            mutator: self.mutator.clone(),
            result: self.result.clone(),
            phantom: PhantomData,
        }
    }
}

/// A weak proxy to the mutators. In order to preserve Rust memory model semantics, we must ensure
/// that once a libafl mutator exits scope (e.g., once the mutational stage is over) that the
/// mutator is no longer accessible by the custom mutator.
#[derive(Clone)]
struct WeakMutatorProxy<F, M, S> {
    /// Function which will perform the access to the state.
    accessor: F,

    /// A weak reference to the mutator
    mutator: Weak<RefCell<M>>,

    /// The result of mutation, to be propagated to the mutational stage
    result: Rc<RefCell<Result<MutationResult, Error>>>,
    phantom: PhantomData<S>,
}

impl<F, M, S> ErasedLLVMFuzzerMutator for WeakMutatorProxy<F, M, S>
where
    F: Fn(&mut dyn for<'b> FnMut(&'b mut S)) -> bool,
    M: ScheduledMutator<BytesInput, S>,
    M::Mutations: MutatorsTuple<BytesInput, S>,
    S: HasMaxSize + UsesInput<Input = BytesInput>,
{
    fn mutate(&self, data: *mut u8, size: usize, max_size: usize) -> usize {
        let mut new_size = 0; // if access fails, the new len is zero
        (self.accessor)(&mut |state| {
            if let Some(mutator) = self.mutator.upgrade() {
                if let Ok(mut mutator) = mutator.try_borrow_mut() {
                    let mut intermediary =
                        BytesInput::from(unsafe { core::slice::from_raw_parts(data, size) });
                    let old = state.max_size();
                    state.set_max_size(max_size);
                    let res = mutator.scheduled_mutate(state, &mut intermediary);
                    state.set_max_size(old);
                    let succeeded = res.is_ok();

                    let mut result = self.result.deref().borrow_mut();
                    *result = res;
                    drop(result);

                    if succeeded {
                        let target = intermediary.bytes();
                        if target.as_slice().len() > max_size {
                            self.result
                                .replace(Err(Error::illegal_state("Mutation result was too long!")))
                                .ok();
                        } else {
                            let actual = unsafe { core::slice::from_raw_parts_mut(data, max_size) };
                            actual[..target.as_slice().len()].copy_from_slice(target.as_slice());
                            new_size = target.as_slice().len();
                        }
                    };
                    return;
                }
            }
            self.result
                .replace(Err(Error::illegal_state(
                    "Couldn't borrow mutator while mutating!",
                )))
                .ok();
        });
        new_size
    }
}

/// A mutator which invokes a libFuzzer-like custom mutator or crossover.
///
/// The `CROSSOVER` constant
/// controls whether this mutator invokes `LLVMFuzzerCustomMutate` and `LLVMFuzzerCustomCrossover`.
/// You should avoid using crossover-like mutators with custom mutators as this may lead to the
/// injection of some input portions to another in ways which violate structure.
#[derive(Debug)]
pub struct LLVMCustomMutator<S, SM, const CROSSOVER: bool> {
    mutator: Rc<RefCell<SM>>,
    phantom: PhantomData<S>,
}

impl<S, SM> LLVMCustomMutator<S, SM, false> {
    /// Create the mutator which will invoke the custom mutator, emitting an error if the custom mutator is not present
    ///
    /// # Safety
    /// Will create the specified libfuzzer custom mutator `mutate` fn.
    /// Only safe if the custom mutator implementation is correct.
    pub unsafe fn mutate(mutator: SM) -> Result<Self, Error> {
        if libafl_targets_has_libfuzzer_custom_mutator() {
            Ok(Self::mutate_unchecked(mutator))
        } else {
            Err(Error::illegal_state(
                "Cowardly refusing to create a LLVMFuzzerMutator if a custom mutator is not defined.",
            ))
        }
    }

    /// Create the mutator which will invoke the custom mutator without checking if it exists first
    ///
    /// # Safety
    /// Will create the specified libfuzzer custom mutator and not check if it exists.
    /// Only safe if the custom mutator implementation is correct and exists.
    pub unsafe fn mutate_unchecked(mutator: SM) -> Self {
        LLVMCustomMutator {
            mutator: Rc::new(RefCell::new(mutator)),
            phantom: PhantomData,
        }
    }
}

impl<S, SM> LLVMCustomMutator<S, SM, true> {
    /// Create the mutator which will invoke the custom crossover, emitting an error if the custom crossover is not present
    ///
    /// # Safety
    /// Will create the specified libfuzzer custom crossover mutator.
    /// Only safe if the custom mutator crossover implementation is correct.
    pub unsafe fn crossover(mutator: SM) -> Result<Self, Error> {
        if libafl_targets_has_libfuzzer_custom_crossover() {
            Ok(Self::crossover_unchecked(mutator))
        } else {
            Err(Error::illegal_state(
                "Cowardly refusing to create a LLVMFuzzerMutator if a custom crossover is not defined.",
            ))
        }
    }

    /// Create the mutator which will invoke the custom crossover without checking if it exists first
    ///
    /// # Safety
    /// Will create the specified libfuzzer custom mutator crossover and not check if it exists.
    /// Only safe if the custom mutator crossover implementation is correct and exists.
    pub unsafe fn crossover_unchecked(mutator: SM) -> Self {
        LLVMCustomMutator {
            mutator: Rc::new(RefCell::new(mutator)),
            phantom: PhantomData,
        }
    }
}

impl<S, SM, const CROSSOVER: bool> ComposedByMutations for LLVMCustomMutator<S, SM, CROSSOVER>
where
    SM: ScheduledMutator<BytesInput, S>,
    SM::Mutations: MutatorsTuple<BytesInput, S>,
{
    type Mutations = SM::Mutations;
    fn mutations(&self) -> &Self::Mutations {
        unimplemented!("It is unsafe to provide reference-based access to the mutators as they are behind a RefCell.")
    }

    fn mutations_mut(&mut self) -> &mut Self::Mutations {
        unimplemented!("It is unsafe to provide reference-based access to the mutators as they are behind a RefCell.")
    }
}

impl<S, SM> Named for LLVMCustomMutator<S, SM, false> {
    fn name(&self) -> &Cow<'static, str> {
        static NAME: Cow<'static, str> = Cow::Borrowed("LLVMCustomMutator");
        &NAME
    }
}

impl<S, SM> Mutator<BytesInput, S> for LLVMCustomMutator<S, SM, false>
where
    S: UsesInput<Input = BytesInput> + HasRand + HasMaxSize + 'static,
    SM: ScheduledMutator<BytesInput, S> + 'static,
    SM::Mutations: MutatorsTuple<BytesInput, S>,
{
    #[inline]
    fn mutate(&mut self, state: &mut S, input: &mut S::Input) -> Result<MutationResult, Error> {
        self.scheduled_mutate(state, input)
    }
}

impl<S, SM> ScheduledMutator<BytesInput, S> for LLVMCustomMutator<S, SM, false>
where
    SM: ScheduledMutator<BytesInput, S> + 'static,
    S: UsesInput<Input = BytesInput> + HasRand + HasMaxSize + 'static,
    SM::Mutations: MutatorsTuple<BytesInput, S>,
{
    fn iterations(&self, state: &mut S, input: &S::Input) -> u64 {
        let mutator = self.mutator.deref().borrow();
        mutator.iterations(state, input)
    }

    fn schedule(&self, state: &mut S, input: &S::Input) -> MutationId {
        let mutator = self.mutator.deref().borrow();
        mutator.schedule(state, input)
    }

    fn scheduled_mutate(
        &mut self,
        state: &mut S,
        input: &mut S::Input,
    ) -> Result<MutationResult, Error> {
        let seed = state.rand_mut().next();
        let len_orig = input.bytes().len();
        let max_len = state.max_size();
        input.resize(max_len, 0);

        // we assume that the fuzzer did not use this mutator, but instead utilised their own
        let result = Rc::new(RefCell::new(Ok(MutationResult::Mutated)));
        let proxy = MutatorProxy::new(state, &self.mutator, &result);
        let old = MUTATOR.with(|mutator| {
            let mut mutator = mutator.borrow_mut();
            mutator.replace(Box::new(proxy.weak()))
        });
        let new_len = unsafe {
            libafl_targets_libfuzzer_custom_mutator(
                input.bytes_mut().as_mut_ptr(),
                len_orig,
                max_len,
                seed as u32,
            )
        };
        drop(proxy);
        MUTATOR.with(|mutator| {
            let mut mutator = mutator.borrow_mut();
            *mutator = old;
        });
        if result.deref().borrow().is_err() {
            return result.replace(Ok(MutationResult::Skipped));
        }
<<<<<<< HEAD
        if new_len > max_len {
            return Err(Error::illegal_state("LLVMFuzzerCustomMutator returned more bytes than allowed. Expected up to {max_len} but got {new_len}"));
=======
        if new_len > len_max {
            return Err(Error::illegal_state(format!("LLVMFuzzerCustomMutator returned more bytes than allowed. Expected up to {max_len} but got {new_len}")));
>>>>>>> b3b21638
        }
        input.resize(new_len, 0);
        Ok(MutationResult::Mutated)
    }
}

impl<S, SM> Named for LLVMCustomMutator<S, SM, true> {
    fn name(&self) -> &Cow<'static, str> {
        static NAME: Cow<'static, str> = Cow::Borrowed("LLVMCustomMutator");
        &NAME
    }
}

impl<S, SM> Mutator<BytesInput, S> for LLVMCustomMutator<S, SM, true>
where
    S: UsesInput<Input = BytesInput> + HasRand + HasMaxSize + HasCorpus + 'static,
    SM: ScheduledMutator<BytesInput, S> + 'static,
    S::Corpus: Corpus<Input = BytesInput>,
    SM::Mutations: MutatorsTuple<BytesInput, S>,
{
    #[inline]
    fn mutate(&mut self, state: &mut S, input: &mut S::Input) -> Result<MutationResult, Error> {
        self.scheduled_mutate(state, input)
    }
}

impl<S, SM> ScheduledMutator<BytesInput, S> for LLVMCustomMutator<S, SM, true>
where
    SM: ScheduledMutator<BytesInput, S> + 'static,
    S: UsesInput<Input = BytesInput> + HasRand + HasMaxSize + HasCorpus + 'static,
    S::Corpus: Corpus<Input = BytesInput>,
    SM::Mutations: MutatorsTuple<BytesInput, S>,
{
    fn iterations(&self, state: &mut S, input: &S::Input) -> u64 {
        let mutator = self.mutator.deref().borrow();
        mutator.iterations(state, input)
    }

    fn schedule(&self, state: &mut S, input: &S::Input) -> MutationId {
        let mutator = self.mutator.deref().borrow();
        mutator.schedule(state, input)
    }

    fn scheduled_mutate(
        &mut self,
        state: &mut S,
        input: &mut S::Input,
    ) -> Result<MutationResult, Error> {
        let id = random_corpus_id_with_disabled!(state.corpus(), state.rand_mut());
        // We don't want to use the testcase we're already using for splicing
        if let Some(cur) = state.corpus().current() {
            if id == *cur {
                return Ok(MutationResult::Skipped);
            }
        }

        let mut other_testcase = state.corpus().get_from_all(id)?.borrow_mut();
        let other = other_testcase.load_input(state.corpus())?;
        let data2 = Vec::from(other.bytes());
        drop(other_testcase);

        let seed = state.rand_mut().next();
        let mut out = vec![0u8; state.max_size()];

        let max_len = state.max_size();
        let len_orig = input.len();

        input.resize(max_len, 0);

        // we assume that the fuzzer did not use this mutator, but instead utilised their own
        let result = Rc::new(RefCell::new(Ok(MutationResult::Mutated)));
        let proxy = MutatorProxy::new(state, &self.mutator, &result);
        let old = MUTATOR.with(|mutator| {
            let mut mutator = mutator.borrow_mut();
            mutator.replace(Box::new(proxy.weak()))
        });
        let new_len = unsafe {
            libafl_targets_libfuzzer_custom_crossover(
                input.bytes_mut().as_mut_ptr(),
                len_orig,
                data2.as_ptr(),
                data2.len(),
                out.as_mut_ptr(),
                max_len,
                seed as u32,
            )
        };
        drop(proxy);
        MUTATOR.with(|mutator| {
            let mut mutator = mutator.borrow_mut();
            *mutator = old;
        });
        if result.deref().borrow().is_err() {
            return result.replace(Ok(MutationResult::Skipped));
        }

<<<<<<< HEAD
        if new_len > max_len {
            return Err(Error::illegal_state("LLVMFuzzerCustomCrossOver returned more bytes than allowed. Expected up to {max_len} but got {new_len}"));
=======
        if new_len > len_max {
            return Err(Error::illegal_state(format!("LLVMFuzzerCustomCrossOver returned more bytes than allowed. Expected up to {max_len} but got {new_len}")));
>>>>>>> b3b21638
        }

        input.resize(new_len, 0);
        Ok(MutationResult::Mutated)
    }
}<|MERGE_RESOLUTION|>--- conflicted
+++ resolved
@@ -349,13 +349,9 @@
         if result.deref().borrow().is_err() {
             return result.replace(Ok(MutationResult::Skipped));
         }
-<<<<<<< HEAD
+
         if new_len > max_len {
             return Err(Error::illegal_state("LLVMFuzzerCustomMutator returned more bytes than allowed. Expected up to {max_len} but got {new_len}"));
-=======
-        if new_len > len_max {
-            return Err(Error::illegal_state(format!("LLVMFuzzerCustomMutator returned more bytes than allowed. Expected up to {max_len} but got {new_len}")));
->>>>>>> b3b21638
         }
         input.resize(new_len, 0);
         Ok(MutationResult::Mutated)
@@ -452,13 +448,8 @@
             return result.replace(Ok(MutationResult::Skipped));
         }
 
-<<<<<<< HEAD
         if new_len > max_len {
             return Err(Error::illegal_state("LLVMFuzzerCustomCrossOver returned more bytes than allowed. Expected up to {max_len} but got {new_len}"));
-=======
-        if new_len > len_max {
-            return Err(Error::illegal_state(format!("LLVMFuzzerCustomCrossOver returned more bytes than allowed. Expected up to {max_len} but got {new_len}")));
->>>>>>> b3b21638
         }
 
         input.resize(new_len, 0);
