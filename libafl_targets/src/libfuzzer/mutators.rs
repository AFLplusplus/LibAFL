--- conflicted
+++ resolved
@@ -19,7 +19,7 @@
     state::{HasCorpus, HasMaxSize, HasRand},
     Error,
 };
-use libafl_bolts::{rands::Rand, AsSlice, HasLen, Named};
+use libafl_bolts::{rands::Rand, AsSlice, Named};
 
 extern "C" {
     fn libafl_targets_has_libfuzzer_custom_mutator() -> bool;
@@ -322,16 +322,9 @@
         input: &mut S::Input,
     ) -> Result<MutationResult, Error> {
         let seed = state.rand_mut().next();
-<<<<<<< HEAD
-        let target = input.bytes_ref();
-        let mut bytes = Vec::with_capacity(state.max_size());
-        bytes.extend_from_slice(target.as_slice());
-        bytes.resize(state.max_size(), 0);
-=======
-        let len_orig = input.bytes().len();
+        let len_orig = input.bytes_ref().len();
         let len_max = state.max_size();
         input.resize(len_max, 0);
->>>>>>> 030e5066
 
         // we assume that the fuzzer did not use this mutator, but instead utilised their own
         let result = Rc::new(RefCell::new(Ok(MutationResult::Mutated)));
@@ -419,15 +412,11 @@
 
         let seed = state.rand_mut().next();
         let mut out = vec![0u8; state.max_size()];
-<<<<<<< HEAD
-        let data1 = input.bytes_ref();
-=======
 
         let len_max = state.max_size();
         let len_orig = input.len();
 
         input.resize(len_max, 0);
->>>>>>> 030e5066
 
         // we assume that the fuzzer did not use this mutator, but instead utilised their own
         let result = Rc::new(RefCell::new(Ok(MutationResult::Mutated)));
