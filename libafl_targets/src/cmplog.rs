--- conflicted
+++ resolved
@@ -13,14 +13,12 @@
 /// The `CmpLog` map size
 pub const CMPLOG_MAP_SIZE: usize = CMPLOG_MAP_W * CMPLOG_MAP_H;
 
-<<<<<<< HEAD
 /// The size of a logged routine argument in bytes
 pub const CMPLOG_RTN_LEN: usize = 32;
 
-pub const CMPLOG_MAP_RTN_H: usize = (CMPLOG_MAP_H * core::mem::size_of::<CmpLogOperands>()) / core::mem::size_of::<CmpLogRoutine>();
-
-=======
->>>>>>> f0743cbb
+pub const CMPLOG_MAP_RTN_H: usize =
+    (CMPLOG_MAP_H * core::mem::size_of::<CmpLogOperands>()) / core::mem::size_of::<CmpLogRoutine>();
+
 /// `CmpLog` instruction kind
 pub const CMPLOG_KIND_INS: u8 = 0;
 /// `CmpLog` return kind
@@ -44,32 +42,22 @@
 
 /// The routine arguments logged during `CmpLog`.
 #[repr(C)]
-#[derive(Serialize, Deserialize, Default, Debug, Clone, Copy)]
+#[derive(Default, Debug, Clone, Copy)]
 pub struct CmpLogRoutine([u8; CMPLOG_RTN_LEN], [u8; CMPLOG_RTN_LEN]);
 
 #[repr(C)]
-#[derive(Serialize, Deserialize, Clone, Copy)]
+#[derive(Clone, Copy)]
 pub union CmpLogVals {
-    #[serde(with = "BigArray")]
     operands: [[CmpLogOperands; CMPLOG_MAP_H]; CMPLOG_MAP_W],
-    #[serde(with = "BigArray")]
     routines: [[CmpLogRoutine; CMPLOG_MAP_RTN_H]; CMPLOG_MAP_W],
 }
 
 /// A struct containing the `CmpLog` metadata for a `LibAFL` run.
 #[repr(C)]
-<<<<<<< HEAD
-#[derive(Serialize, Deserialize, Clone, Copy)]
-=======
 #[derive(Debug, Clone, Copy)]
->>>>>>> f0743cbb
 pub struct CmpLogMap {
     headers: [CmpLogHeader; CMPLOG_MAP_W],
-<<<<<<< HEAD
     vals: CmpLogVals,
-=======
-    operands: [[CmpLogOperands; CMPLOG_MAP_H]; CMPLOG_MAP_W],
->>>>>>> f0743cbb
 }
 
 impl Default for CmpLogMap {
