--- conflicted
+++ resolved
@@ -40,11 +40,7 @@
 libc = "0.2"
 
 rangemap = "1.0"
-<<<<<<< HEAD
 serde = { version = "1.0", default-features = false, features = ["alloc", "derive"] } # serialization lib
-=======
-serde = { version = "1.0", default-features = false, features = ["alloc"] } # serialization lib
 intervaltree = { version = "0.2.7", default-features = false, features = ["serde"], optional = true }
 ahash = { version = "0.8.3", default-features = false, optional = true }
->>>>>>> 60c1990f
 # serde-big-array = "0.3.2"