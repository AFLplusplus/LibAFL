--- conflicted
+++ resolved
@@ -70,15 +70,8 @@
 rustversion = "1.0.17"
 
 [dependencies]
-<<<<<<< HEAD
-libafl = { path = "../libafl", version = "0.14.1", default-features = false, features = [
-] }
-libafl_bolts = { path = "../libafl_bolts", version = "0.14.1", default-features = false, features = [
-] }
-=======
 libafl = { workspace = true, features = [] }
 libafl_bolts = { workspace = true, features = [] }
->>>>>>> 7623aa46
 libc = { workspace = true }
 hashbrown = { workspace = true, default-features = true }
 once_cell = "1.19.0"
