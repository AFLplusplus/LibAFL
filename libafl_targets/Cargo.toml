[package]
name = "libafl_targets"
version.workspace = true
authors = ["Andrea Fioraldi <andreafioraldi@gmail.com>"]
description = "Common code for target instrumentation that can be used combined with LibAFL"
documentation = "https://docs.rs/libafl_targets"
repository = "https://github.com/AFLplusplus/LibAFL/"
readme = "../README.md"
license = "MIT OR Apache-2.0"
keywords = ["fuzzing", "testing"]
edition = "2021"
categories = [
    "development-tools::testing",
    "emulators",
    "embedded",
    "os",
    "no-std",
]

[package.metadata.docs.rs]
all-features = true

[features]
default = [
    "std",
    "sanitizers_flags",
    "windows_asan",
    "forkserver",
    "cmplog",
    "coverage",
    "common",
]
std = ["libafl/std"]
<<<<<<< HEAD
=======
introspection = ["libafl/introspection"]
>>>>>>> 7c9ac6d4
libfuzzer = ["std", "common"]
libfuzzer_no_link_main = ["libfuzzer"]
libfuzzer_define_run_driver = ["libfuzzer"]
libfuzzer_interceptors = ["libfuzzer", "sancov_cmplog"]
libfuzzer_oom = ["libfuzzer"]
sanitizers_flags = []
pointer_maps = []
sancov_pcguard_edges = ["coverage"]
sancov_pcguard_hitcounts = ["coverage"]
sancov_value_profile = ["common"]
sancov_8bit = []
sancov_ngram4 = ["coverage"]
sancov_ngram8 = ["coverage"]
sancov_ctx = ["coverage"]
sancov_cmplog = ["common"] # Defines cmp and __sanitizer_weak_hook functions. Use libfuzzer_interceptors to define interceptors (only compatible with Linux)
sancov_pcguard = ["sancov_pcguard_hitcounts"]
sanitizer_interfaces = []
clippy = [] # Ignore compiler warnings during clippy
observers = ["meminterval", "ahash"]
common = [] # Compile common C code defining sanitizer options and cross-platform intrinsics
coverage = ["common"] # Compile C code definining coverage maps
cmplog = ["common"] # Compile C code defining cmp log maps
forkserver = ["common"] # Compile C code for forkserver support
windows_asan = ["common"] # Compile C code for ASAN on Windows
whole_archive = [] # use +whole-archive to ensure the presence of weak symbols
cmplog_extended_instrumentation = [] # support for aflpp cmplog map, we will remove this once aflpp and libafl cmplog shares the same LLVM passes.

[build-dependencies]
bindgen = "0.69.4"
cc = { version = "1.0", features = ["parallel"] }
rustversion = "1.0"

[dependencies]
libafl = { path = "../libafl", version = "0.12.0", default-features = false, features = [] }
libafl_bolts = { path = "../libafl_bolts", version = "0.12.0", default-features = false, features = [] }
libc = "0.2"
log = "0.4.20"
rustversion = "1.0"

rangemap = "1.3"
serde = { version = "1.0", default-features = false, features = ["alloc"] } # serialization lib
meminterval = { version = "0.4", features = ["serde"], optional = true }
ahash = { version = "0.8.3", default-features = false, optional = true }
# serde-big-array = "0.3.2"<|MERGE_RESOLUTION|>--- conflicted
+++ resolved
@@ -31,10 +31,7 @@
     "common",
 ]
 std = ["libafl/std"]
-<<<<<<< HEAD
-=======
 introspection = ["libafl/introspection"]
->>>>>>> 7c9ac6d4
 libfuzzer = ["std", "common"]
 libfuzzer_no_link_main = ["libfuzzer"]
 libfuzzer_define_run_driver = ["libfuzzer"]
