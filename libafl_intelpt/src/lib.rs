--- conflicted
+++ resolved
@@ -437,13 +437,8 @@
                 Ok((b, s)) => {
                     *status = s;
                     let offset = decoder.offset().map_err(error_from_pt_error)?;
-<<<<<<< HEAD
-                    //todo: remove !b.speculative()
-                    if b.ninsn() > 0 && !b.speculative() && skip < offset {
-=======
 
                     if b.ninsn() > 0 && skip < offset {
->>>>>>> 89a6bf8a
                         let id = hash_me(*previous_block_end_ip) ^ hash_me(b.ip());
                         // SAFETY: the index is < map.len() since the modulo operation is applied
                         let map_loc = unsafe { map.get_unchecked_mut(id as usize % map.len()) };
