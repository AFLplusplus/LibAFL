//! Intel Processor Trace (PT) low level code
//!
//! This crate interacts with the linux kernel (specifically with perf) and therefore it only works
//! on linux hosts

// Just in case this crate will have real no_std support in the future
#![no_std]
#![cfg(target_arch = "x86_64")]
#![cfg(feature = "std")]
#![cfg(feature = "libipt")]

#[macro_use]
extern crate std;

use std::{
    borrow::ToOwned,
    string::{String, ToString},
    vec::Vec,
};
#[cfg(target_os = "linux")]
use std::{
    boxed::Box,
    ffi::{CStr, CString},
    fmt::Debug,
    format, fs,
    ops::RangeInclusive,
    os::{
        fd::{AsRawFd, FromRawFd, OwnedFd},
        raw::c_void,
    },
    path::Path,
    ptr, slice,
    sync::LazyLock,
};

#[cfg(target_os = "linux")]
use arbitrary_int::u4;
#[cfg(target_os = "linux")]
use bitbybit::bitfield;
#[cfg(target_os = "linux")]
use caps::{CapSet, Capability};
#[cfg(target_os = "linux")]
use libafl_bolts::ownedref::OwnedRefMut;
<<<<<<< HEAD
use libafl_bolts::Error;
=======
use libafl_bolts::{hash_64_fast, Error};
use libipt::PtError;
>>>>>>> 719a3c0f
#[cfg(target_os = "linux")]
use libipt::{
    block::BlockDecoder, AddrConfig, AddrFilter, AddrFilterBuilder, AddrRange, BlockFlags,
    ConfigBuilder, Cpu, PtError, PtErrorCode, Status,
};
#[cfg(target_os = "linux")]
pub use libipt::{Asid, Image, SectionCache};
#[cfg(target_os = "linux")]
use num_enum::TryFromPrimitive;
#[cfg(target_os = "linux")]
use num_traits::{Euclid, SaturatingAdd};
#[cfg(target_os = "linux")]
use perf_event_open_sys::{
    bindings::{perf_event_attr, perf_event_mmap_page, PERF_FLAG_FD_CLOEXEC},
    ioctls::{DISABLE, ENABLE, SET_FILTER},
    perf_event_open,
};
use raw_cpuid::CpuId;

/// Size of a memory page
pub const PAGE_SIZE: usize = 4096;

#[cfg(target_os = "linux")]
const PT_EVENT_PATH: &str = "/sys/bus/event_source/devices/intel_pt";

#[cfg(target_os = "linux")]
static NR_ADDR_FILTERS: LazyLock<Result<u32, String>> = LazyLock::new(|| {
    // This info is available in two different files, use the second path as fail-over
    let path = format!("{PT_EVENT_PATH}/nr_addr_filters");
    let path2 = format!("{PT_EVENT_PATH}/caps/num_address_ranges");
    let err = format!("Failed to read Intel PT number of address filters from {path} and {path2}");

    let s = fs::read_to_string(&path);
    if let Ok(s) = s {
        let n = s.trim().parse::<u32>();
        if let Ok(n) = n {
            return Ok(n);
        }
    }

    let s2 = fs::read_to_string(&path2).map_err(|_| err.clone())?;
    s2.trim().parse::<u32>().map_err(|_| err)
});

#[cfg(target_os = "linux")]
static CURRENT_CPU: LazyLock<Option<Cpu>> = LazyLock::new(|| {
    let cpuid = CpuId::new();
    cpuid
        .get_feature_info()
        .map(|fi| Cpu::intel(fi.family_id().into(), fi.model_id(), fi.stepping_id()))
});

#[cfg(target_os = "linux")]
static PERF_EVENT_TYPE: LazyLock<Result<u32, String>> = LazyLock::new(|| {
    let path = format!("{PT_EVENT_PATH}/type");
    let s = fs::read_to_string(&path)
        .map_err(|_| format!("Failed to read Intel PT perf event type from {path}"))?;
    s.trim()
        .parse::<u32>()
        .map_err(|_| format!("Failed to parse Intel PT perf event type in {path}"))
});

/// Intel PT mode of operation with KVM
///
/// Check out <https://github.com/torvalds/linux/blob/c2ee9f594da826bea183ed14f2cc029c719bf4da/arch/x86/kvm/vmx/capabilities.h#L373-L381>
/// for more details
#[cfg(target_os = "linux")]
#[derive(TryFromPrimitive, Debug)]
#[repr(i32)]
pub enum KvmPTMode {
    /// trace both host/guest and output to host buffer
    System = 0,
    /// trace host and guest simultaneously and output to their respective buffer
    HostGuest = 1,
}

/// Intel Processor Trace (PT)
#[cfg(target_os = "linux")]
#[derive(Debug)]
pub struct IntelPT {
    fd: OwnedFd,
    perf_buffer: *mut c_void,
    perf_aux_buffer: *mut c_void,
    perf_buffer_size: usize,
    perf_aux_buffer_size: usize,
    aux_head: *mut u64,
    aux_tail: *mut u64,
    previous_decode_head: u64,
    ip_filters: Vec<RangeInclusive<usize>>,
    #[cfg(feature = "export_raw")]
    last_decode_trace: Vec<u8>,
}

#[cfg(target_os = "linux")]
impl IntelPT {
    /// Create a default builder
    ///
    /// Checkout [`IntelPTBuilder::default()`] for more details
    #[must_use]
    pub fn builder() -> IntelPTBuilder {
        IntelPTBuilder::default()
    }

    /// Set filters based on Instruction Pointer (IP)
    ///
    /// Only instructions in `filters` ranges will be traced.
    pub fn set_ip_filters(&mut self, filters: &[RangeInclusive<usize>]) -> Result<(), Error> {
        let str_filter = filters
            .iter()
            .map(|filter| {
                let size = filter.end() - filter.start();
                format!("filter {:#016x}/{:#016x} ", filter.start(), size)
            })
            .reduce(|acc, s| acc + &s)
            .unwrap_or_default();

        // SAFETY: CString::from_vec_unchecked is safe because no null bytes are added to str_filter
        let c_str_filter = unsafe { CString::from_vec_unchecked(str_filter.into_bytes()) };
        match unsafe { SET_FILTER(self.fd.as_raw_fd(), c_str_filter.into_raw()) } {
            -1 => {
                let availability = match availability() {
                    Ok(()) => String::new(),
                    Err(reasons) => format!(" Possible reasons: {reasons}"),
                };
                Err(Error::last_os_error(format!(
                    "Failed to set IP filters.{availability}"
                )))
            }
            0 => {
                self.ip_filters = filters.to_vec();
                Ok(())
            }
            ret => Err(Error::unsupported(format!(
                "Failed to set IP filter, ioctl returned unexpected value {ret}"
            ))),
        }
    }

    /// Get the current IP filters configuration
    #[must_use]
    pub fn ip_filters(&self) -> Vec<RangeInclusive<usize>> {
        self.ip_filters.clone()
    }

    fn ip_filters_to_addr_filter(&self) -> AddrFilter {
        let mut builder = AddrFilterBuilder::new();
        let mut iter = self
            .ip_filters
            .iter()
            .map(|f| AddrRange::new(*f.start() as u64, *f.end() as u64, AddrConfig::FILTER));
        if let Some(f) = iter.next() {
            builder.addr0(f);
            if let Some(f) = iter.next() {
                builder.addr1(f);
                if let Some(f) = iter.next() {
                    builder.addr2(f);
                    if let Some(f) = iter.next() {
                        builder.addr3(f);
                    }
                }
            }
        }
        builder.finish()
    }

    /// Start tracing
    ///
    /// Be aware that the tracing is not started on [`IntelPT`] construction.
    pub fn enable_tracing(&mut self) -> Result<(), Error> {
        match unsafe { ENABLE(self.fd.as_raw_fd(), 0) } {
            -1 => {
                let availability = match availability() {
                    Ok(()) => String::new(),
                    Err(reasons) => format!(" Possible reasons: {reasons}"),
                };
                Err(Error::last_os_error(format!(
                    "Failed to enable tracing.{availability}"
                )))
            }
            0 => Ok(()),
            ret => Err(Error::unsupported(format!(
                "Failed to enable tracing, ioctl returned unexpected value {ret}"
            ))),
        }
    }

    /// Stop tracing
    ///
    /// This doesn't drop [`IntelPT`], the configuration will be preserved.
    pub fn disable_tracing(&mut self) -> Result<(), Error> {
        match unsafe { DISABLE(self.fd.as_raw_fd(), 0) } {
            -1 => Err(Error::last_os_error("Failed to disable tracing")),
            0 => Ok(()),
            ret => Err(Error::unsupported(format!(
                "Failed to disable tracing, ioctl returned unexpected value {ret}"
            ))),
        }
    }

    // /// Fill the coverage map by decoding the PT traces and reading target memory through `read_mem`
    // ///
    // /// This function consumes the traces.
    // ///
    // /// # Example
    // ///
    // /// An example `read_mem` callback function for the (inprocess) `intel_pt_babyfuzzer` could be:
    // /// ```
    // /// let read_mem = |buf: &mut [u8], addr: u64| {
    // ///     let src = addr as *const u8;
    // ///     let dst = buf.as_mut_ptr();
    // ///     let size = buf.len();
    // ///     unsafe {
    // ///         core::ptr::copy_nonoverlapping(src, dst, size);
    // ///     }
    // /// };
    // /// ```
    // #[allow(clippy::cast_possible_wrap)]
    // pub fn decode_with_callback<F, T>(&mut self, read_memory: F, map: &mut [T]) -> Result<(), Error>
    // where
    //     F: Fn(&mut [u8], u64),
    //     T: SaturatingAdd + From<u8> + Debug,
    // {
    //     self.decode_traces_into_map_common(
    //         None,
    //         Some(|buff: &mut [u8], addr: u64, _: Asid| {
    //             debug_assert!(i32::try_from(buff.len()).is_ok());
    //             read_memory(buff, addr);
    //             buff.len() as i32
    //         }),
    //         map,
    //     )
    // }

    /// Fill the coverage map by decoding the PT traces
    ///
    /// This function consumes the traces.
    pub fn decode_traces_into_map<T>(
        &mut self,
        image: &mut Image,
        map_ptr: *mut T,
        map_len: usize,
    ) -> Result<(), Error>
    where
        T: SaturatingAdd + From<u8> + Debug,
    {
        self.decode_traces_into_map_common(
            Some(image),
            None::<fn(_: &mut [u8], _: u64, _: Asid) -> i32>,
            map_ptr,
            map_len,
        )
    }

    fn decode_traces_into_map_common<F, T>(
        &mut self,
        image: Option<&mut Image>,
        read_memory: Option<F>,
        map_ptr: *mut T,
        map_len: usize,
    ) -> Result<(), Error>
    where
        F: Fn(&mut [u8], u64, Asid) -> i32,
        T: SaturatingAdd + From<u8> + Debug,
    {
        let head = unsafe { self.aux_head.read_volatile() };
        let tail = unsafe { self.aux_tail.read_volatile() };
        if head < tail {
            return Err(Error::unknown(
                "Intel PT: aux buffer head is behind aux tail.",
            ));
        };
        if self.previous_decode_head < tail {
            return Err(Error::unknown(
                "Intel PT: aux previous head is behind aux tail.",
            ));
        };
        let len = (head - tail) as usize;
        if len >= self.perf_aux_buffer_size {
            log::warn!(
                "The fuzzer run filled the entire PT buffer. Consider increasing the aux buffer \
                size or refining the IP filters."
            );
        }
        let skip = self.previous_decode_head - tail;

        let head_wrap = wrap_aux_pointer(head, self.perf_aux_buffer_size);
        let tail_wrap = wrap_aux_pointer(tail, self.perf_aux_buffer_size);

        // after reading the data_head value, user space should issue an rmb()
        // https://manpages.debian.org/bookworm/manpages-dev/perf_event_open.2.en.html#data_head
        smp_rmb();

        let mut data = if head_wrap >= tail_wrap {
            unsafe {
                let ptr = self.perf_aux_buffer.add(tail_wrap as usize) as *mut u8;
                OwnedRefMut::Ref(slice::from_raw_parts_mut(ptr, len))
            }
        } else {
            // Head pointer wrapped, the trace is split
            OwnedRefMut::Owned(self.join_split_trace(head_wrap, tail_wrap))
        };
        #[cfg(feature = "export_raw")]
        {
            self.last_decode_trace = data.as_ref().to_vec();
        }

        let mut config = ConfigBuilder::new(data.as_mut()).map_err(error_from_pt_error)?;
        config.filter(self.ip_filters_to_addr_filter());
        if let Some(cpu) = &*CURRENT_CPU {
            config.cpu(*cpu);
        }
        let flags = BlockFlags::END_ON_CALL.union(BlockFlags::END_ON_JUMP);
        config.flags(flags);
        let mut decoder = BlockDecoder::new(&config.finish()).map_err(error_from_pt_error)?;
        decoder.set_image(image).map_err(error_from_pt_error)?;
        if let Some(rm) = read_memory {
            decoder
                .image()
                .map_err(error_from_pt_error)?
                .set_callback(Some(rm))
                .map_err(error_from_pt_error)?;
        }

        let mut previous_block_end_ip = 0;
        let mut status;
        'sync: loop {
            match decoder.sync_forward() {
                Ok(s) => {
                    status = s;
                    Self::decode_blocks(
                        &mut decoder,
                        &mut status,
                        &mut previous_block_end_ip,
                        skip,
                        map_ptr,
                        map_len,
                    )?;
                }
                Err(e) => {
                    if e.code() != PtErrorCode::Eos {
                        log::trace!("PT error in sync forward {e:?}");
                    }
                    break 'sync;
                }
            };
        }

        // Advance the trace pointer up to the latest sync point, otherwise next execution's trace
        // might not contain a PSB packet.
        decoder.sync_backward().map_err(error_from_pt_error)?;
        let offset = decoder.sync_offset().map_err(error_from_pt_error)?;
        unsafe { self.aux_tail.write_volatile(tail + offset) };
        self.previous_decode_head = head;
        Ok(())
    }

    #[inline]
    #[must_use]
    fn join_split_trace(&self, head_wrap: u64, tail_wrap: u64) -> Box<[u8]> {
        let first_ptr = unsafe { self.perf_aux_buffer.add(tail_wrap as usize) as *mut u8 };
        let first_len = self.perf_aux_buffer_size - tail_wrap as usize;

        let second_ptr = self.perf_aux_buffer as *mut u8;
        let second_len = head_wrap as usize;

        let mut data = Box::<[u8]>::new_uninit_slice(first_len + second_len);
        unsafe {
            ptr::copy_nonoverlapping(first_ptr, data.as_mut_ptr().cast(), first_len);
            ptr::copy_nonoverlapping(
                second_ptr,
                data.as_mut_ptr().add(first_len).cast(),
                second_len,
            );
            data.assume_init()
        }
    }

    #[inline]
    fn decode_blocks<T>(
        decoder: &mut BlockDecoder<()>,
        status: &mut Status,
        previous_block_end_ip: &mut u64,
        skip: u64,
        map_ptr: *mut T,
        map_len: usize,
    ) -> Result<(), Error>
    where
        T: SaturatingAdd + From<u8> + Debug,
    {
        'block: loop {
            while status.event_pending() {
                match decoder.event() {
                    Ok((_, s)) => {
                        *status = s;
                    }
                    Err(e) => {
                        log::trace!("PT error in event {e:?}");
                        break 'block;
                    }
                };
            }

            match decoder.next() {
                Ok((b, s)) => {
                    *status = s;
                    let offset = decoder.offset().map_err(error_from_pt_error)?;

                    if b.ninsn() > 0 && skip < offset {
<<<<<<< HEAD
                        let id = hash_me(*previous_block_end_ip) ^ hash_me(b.ip());
                        // SAFETY: the index is < map_len since the modulo operation is applied
                        unsafe {
                            let map_loc = map_ptr.add(id as usize % map_len);
                            *map_loc = (*map_loc).saturating_add(&1u8.into());
                        }
                        // log::trace!(
                        //     "previous block ip: {:x} current: {:x} offset: {offset:x}",
                        //     previous_block_end_ip,
                        //     b.ip()
                        // );
                        // log::trace!("writing map at {id:x} with value {:?}", *map_loc);
=======
                        let id = hash_64_fast(*previous_block_end_ip) ^ hash_64_fast(b.ip());
                        // SAFETY: the index is < map.len() since the modulo operation is applied
                        let map_loc = unsafe { map.get_unchecked_mut(id as usize % map.len()) };
                        *map_loc = (*map_loc).saturating_add(&1u8.into());

>>>>>>> 719a3c0f
                        *previous_block_end_ip = b.end_ip();
                    }

                    if status.eos() {
                        break 'block;
                    }
                }
                Err(e) => {
                    if e.code() != PtErrorCode::Eos {
                        let offset = decoder.offset().map_err(error_from_pt_error)?;
                        log::trace!(
                            "PT error in block next {e:?} trace offset {offset:x} last decoded block end {:x}",
                            previous_block_end_ip
                        );
                    }
                    break 'block;
                }
            }
        }
        Ok(())
    }

    /// Get the raw trace used in the last decoding
    #[cfg(feature = "export_raw")]
    pub fn last_decode_trace(&self) -> Vec<u8> {
        self.last_decode_trace.clone()
    }

    /// Dump the raw trace used in the last decoding to the file
    /// /// `./traces/trace_<unix epoch in micros>`
    #[cfg(feature = "export_raw")]
    pub fn dump_last_trace_to_file(&self) -> Result<(), Error> {
        use std::{fs, io::Write, path::Path, time};

        let traces_dir = Path::new("traces");
        fs::create_dir_all(traces_dir)?;
        let timestamp = time::SystemTime::now()
            .duration_since(time::UNIX_EPOCH)
            .map_err(|e| Error::unknown(e.to_string()))?
            .as_micros();
        let mut file = fs::File::create(traces_dir.join(format!("trace_{timestamp}")))?;
        file.write_all(&self.last_decode_trace())?;
        Ok(())
    }
}

#[cfg(target_os = "linux")]
impl Drop for IntelPT {
    fn drop(&mut self) {
        unsafe {
            let ret = libc::munmap(self.perf_aux_buffer, self.perf_aux_buffer_size);
            assert_eq!(ret, 0, "Intel PT: Failed to unmap perf aux buffer");
            let ret = libc::munmap(self.perf_buffer, self.perf_buffer_size);
            assert_eq!(ret, 0, "Intel PT: Failed to unmap perf buffer");
        }
    }
}

/// Builder for [`IntelPT`]
#[cfg(target_os = "linux")]
#[derive(Debug, Clone, PartialEq)]
pub struct IntelPTBuilder {
    pid: Option<i32>,
    cpu: i32,
    exclude_kernel: bool,
    exclude_hv: bool,
    inherit: bool,
    perf_buffer_size: usize,
    perf_aux_buffer_size: usize,
    ip_filters: Vec<RangeInclusive<usize>>,
}

#[cfg(target_os = "linux")]
impl Default for IntelPTBuilder {
    /// Create a default builder for [`IntelPT`]
    ///
    /// The default configuration corresponds to:
    /// ```rust
    /// use libafl_intelpt::{IntelPTBuilder, PAGE_SIZE};
    /// let builder = IntelPTBuilder::default()
    ///     .pid(None)
    ///     .all_cpus()
    ///     .exclude_kernel(true)
    ///     .exclude_hv(true)
    ///     .inherit(false)
    ///     .perf_buffer_size(128 * PAGE_SIZE + PAGE_SIZE).unwrap()
    ///     .perf_aux_buffer_size(2 * 1024 * 1024).unwrap()
    ///     .ip_filters(&[]);
    /// assert_eq!(builder, IntelPTBuilder::default());
    /// ```
    fn default() -> Self {
        Self {
            pid: None,
            cpu: -1,
            exclude_kernel: true,
            exclude_hv: true,
            inherit: false,
            perf_buffer_size: 128 * PAGE_SIZE + PAGE_SIZE,
            perf_aux_buffer_size: 2 * 1024 * 1024,
            ip_filters: Vec::new(),
        }
    }
}

#[cfg(target_os = "linux")]
impl IntelPTBuilder {
    /// Build the [`IntelPT`] struct
    pub fn build(&self) -> Result<IntelPT, Error> {
        self.check_config();
        let mut perf_event_attr = new_perf_event_attr_intel_pt()?;
        perf_event_attr.set_exclude_kernel(self.exclude_kernel.into());
        perf_event_attr.set_exclude_hv(self.exclude_hv.into());
        perf_event_attr.set_inherit(self.inherit.into());

        // SAFETY: perf_event_attr is properly initialized
        let fd = match unsafe {
            perf_event_open(
                ptr::from_mut(&mut perf_event_attr),
                self.pid.unwrap_or(0),
                self.cpu,
                -1,
                PERF_FLAG_FD_CLOEXEC.into(),
            )
        } {
            -1 => {
                let availability = match availability() {
                    Ok(()) => String::new(),
                    Err(reasons) => format!(" Possible reasons: {reasons}"),
                };
                return Err(Error::last_os_error(format!(
                    "Failed to open Intel PT perf event.{availability}"
                )));
            }
            fd => {
                // SAFETY: On success, perf_event_open() returns a new file descriptor.
                // On error, -1 is returned, and it is checked above
                unsafe { OwnedFd::from_raw_fd(fd) }
            }
        };

        let perf_buffer = setup_perf_buffer(&fd, self.perf_buffer_size)?;

        // the first perf_buff page is a metadata page
        let buff_metadata = perf_buffer.cast::<perf_event_mmap_page>();
        let aux_offset = unsafe { &raw mut (*buff_metadata).aux_offset };
        let aux_size = unsafe { &raw mut (*buff_metadata).aux_size };
        let data_offset = unsafe { &raw mut (*buff_metadata).data_offset };
        let data_size = unsafe { &raw mut (*buff_metadata).data_size };

        unsafe {
            aux_offset.write_volatile(next_page_aligned_addr(
                data_offset.read_volatile() + data_size.read_volatile(),
            ));
            aux_size.write_volatile(self.perf_aux_buffer_size as u64);
        }

        let perf_aux_buffer = unsafe {
            setup_perf_aux_buffer(&fd, aux_size.read_volatile(), aux_offset.read_volatile())?
        };

        let aux_head = unsafe { &raw mut (*buff_metadata).aux_head };
        let aux_tail = unsafe { &raw mut (*buff_metadata).aux_tail };

        let mut intel_pt = IntelPT {
            fd,
            perf_buffer,
            perf_aux_buffer,
            perf_buffer_size: self.perf_buffer_size,
            perf_aux_buffer_size: self.perf_aux_buffer_size,
            aux_head,
            aux_tail,
            previous_decode_head: 0,
            ip_filters: Vec::with_capacity(*NR_ADDR_FILTERS.as_ref().unwrap_or(&0) as usize),
            #[cfg(feature = "export_raw")]
            last_decode_trace: Vec::new(),
        };
        if !self.ip_filters.is_empty() {
            intel_pt.set_ip_filters(&self.ip_filters)?;
        }
        Ok(intel_pt)
    }

    /// Warn if the configuration is not recommended
    #[inline]
    fn check_config(&self) {
        if self.inherit && self.cpu == -1 {
            log::warn!(
                "IntelPT set up on all CPUs with process inheritance enabled. This configuration \
                is not recommended and might not work as expected"
            );
        }
    }

    #[must_use]
    /// Set the process to be traced via its `PID`. Set to `None` to trace the current process.
    pub fn pid(mut self, pid: Option<i32>) -> Self {
        self.pid = pid;
        self
    }

    #[must_use]
    /// Set the CPU to be traced
    ///
    /// # Panics
    ///
    /// The function will panic if `cpu` is greater than `i32::MAX`
    pub fn cpu(mut self, cpu: usize) -> Self {
        self.cpu = cpu.try_into().unwrap();
        self
    }

    #[must_use]
    /// Trace all the CPUs
    pub fn all_cpus(mut self) -> Self {
        self.cpu = -1;
        self
    }

    #[must_use]
    /// Do not trace kernel code
    pub fn exclude_kernel(mut self, exclude_kernel: bool) -> Self {
        self.exclude_kernel = exclude_kernel;
        self
    }

    #[must_use]
    /// Do not trace Hypervisor code
    pub fn exclude_hv(mut self, exclude_hv: bool) -> Self {
        self.exclude_hv = exclude_hv;
        self
    }

    #[must_use]
    /// Child processes are traced
    pub fn inherit(mut self, inherit: bool) -> Self {
        self.inherit = inherit;
        self
    }

    /// Set the size of the perf buffer
    pub fn perf_buffer_size(mut self, perf_buffer_size: usize) -> Result<Self, Error> {
        let err = Err(Error::illegal_argument(
            "IntelPT perf_buffer_size should be 1+2^n pages",
        ));
        if perf_buffer_size < PAGE_SIZE {
            return err;
        }
        let (q, r) = (perf_buffer_size - PAGE_SIZE).div_rem_euclid(&PAGE_SIZE);
        if !q.is_power_of_two() || r != 0 {
            return err;
        }

        self.perf_buffer_size = perf_buffer_size;
        Ok(self)
    }

    /// Set the size of the perf aux buffer (actual PT traces buffer)
    pub fn perf_aux_buffer_size(mut self, perf_aux_buffer_size: usize) -> Result<Self, Error> {
        // todo:replace with is_multiple_of once stable
        if perf_aux_buffer_size % PAGE_SIZE != 0 {
            return Err(Error::illegal_argument(
                "IntelPT perf_aux_buffer must be page aligned",
            ));
        }
        if !perf_aux_buffer_size.is_power_of_two() {
            return Err(Error::illegal_argument(
                "IntelPT perf_aux_buffer must be a power of two",
            ));
        }

        self.perf_aux_buffer_size = perf_aux_buffer_size;
        Ok(self)
    }

    #[must_use]
    /// Set filters based on Instruction Pointer (IP)
    ///
    /// Only instructions in `filters` ranges will be traced.
    pub fn ip_filters(mut self, filters: &[RangeInclusive<usize>]) -> Self {
        self.ip_filters = filters.to_vec();
        self
    }
}

/// Perf event config for `IntelPT`
///
/// (This is almost mapped to `IA32_RTIT_CTL MSR` by perf)
#[cfg(target_os = "linux")]
#[bitfield(u64, default = 0)]
struct PtConfig {
    /// Disable call return address compression. AKA DisRETC in Intel SDM.
    #[bit(11, rw)]
    noretcomp: bool,
    /// Indicates the frequency of PSB packets. AKA PSBFreq in Intel SDM.
    #[bits(24..=27, rw)]
    psb_period: u4,
}

/// Number of address filters available on the running CPU
#[cfg(target_os = "linux")]
pub fn nr_addr_filters() -> Result<u32, String> {
    NR_ADDR_FILTERS.clone()
}

/// Check if Intel PT is available on the current system.
///
/// Returns `Ok(())` if Intel PT is available and has the features used by `LibAFL`, otherwise
/// returns an `Err` containing a description of the reasons.
///
/// If you use this with QEMU check out [`Self::availability_in_qemu()`] instead.
///
/// Due to the numerous factors that can affect `IntelPT` availability, this function was
/// developed on a best-effort basis.
/// The outcome of these checks does not fully guarantee whether `IntelPT` will function or not.
pub fn availability() -> Result<(), String> {
    let mut reasons = Vec::new();

    let cpuid = CpuId::new();
    if let Some(vendor) = cpuid.get_vendor_info() {
        if vendor.as_str() != "GenuineIntel" && vendor.as_str() != "GenuineIotel" {
            reasons.push("Only Intel CPUs are supported".to_owned());
        }
    } else {
        reasons.push("Failed to read CPU vendor".to_owned());
    }

    if let Some(ef) = cpuid.get_extended_feature_info() {
        if !ef.has_processor_trace() {
            reasons.push("Intel PT is not supported by the CPU".to_owned());
        }
    } else {
        reasons.push("Failed to read CPU Extended Features".to_owned());
    }

    #[cfg(target_os = "linux")]
    if let Err(r) = availability_in_linux() {
        reasons.push(r);
    }
    #[cfg(not(target_os = "linux"))]
    reasons.push("Only linux hosts are supported at the moment".to_owned());

    if reasons.is_empty() {
        Ok(())
    } else {
        Err(reasons.join("; "))
    }
}

/// Check if Intel PT is available on the current system and can be used in combination with
/// QEMU.
///
/// If you don't use this with QEMU check out [`IntelPT::availability()`] instead.
pub fn availability_in_qemu_kvm() -> Result<(), String> {
    let mut reasons = match availability() {
        Err(s) => vec![s],
        Ok(()) => Vec::new(),
    };

    #[cfg(target_os = "linux")]
    {
        let kvm_pt_mode_path = "/sys/module/kvm_intel/parameters/pt_mode";
        // Ignore the case when the file does not exist since it has been removed.
        // KVM default is `System` mode
        // https://lore.kernel.org/all/20241101185031.1799556-1-seanjc@google.com/t/#u
        if let Ok(s) = fs::read_to_string(kvm_pt_mode_path) {
            match s.trim().parse::<i32>().map(TryInto::try_into) {
                Ok(Ok(KvmPTMode::System)) => (),
                Ok(Ok(KvmPTMode::HostGuest)) => reasons.push(format!(
                    "KVM Intel PT mode must be set to {:?} `{}` to be used with libafl_qemu",
                    KvmPTMode::System,
                    KvmPTMode::System as i32
                )),
                _ => reasons.push(format!(
                    "Failed to parse KVM Intel PT mode in {kvm_pt_mode_path}"
                )),
            }
        };
    }
    #[cfg(not(target_os = "linux"))]
    reasons.push("Only linux hosts are supported at the moment".to_owned());

    if reasons.is_empty() {
        Ok(())
    } else {
        Err(reasons.join("; "))
    }
}

/// Convert [`PtError`] into [`Error`]
#[inline]
#[must_use]
pub fn error_from_pt_error(err: PtError) -> Error {
    Error::unknown(err.to_string())
}

#[cfg(target_os = "linux")]
fn availability_in_linux() -> Result<(), String> {
    let mut reasons = Vec::new();
    match linux_version() {
        // https://docs.rs/perf-event-open-sys/4.0.0/perf_event_open_sys/#kernel-versions
        Ok(ver) if ver >= (5, 19, 4) => {}
        Ok((major, minor, patch)) => reasons.push(format!(
            "Kernel version {major}.{minor}.{patch} is older than 5.19.4 and might not work."
        )),
        Err(()) => reasons.push("Failed to retrieve kernel version".to_owned()),
    }

    if let Err(e) = &*PERF_EVENT_TYPE {
        reasons.push(e.clone());
    }

    if let Err(e) = &*NR_ADDR_FILTERS {
        reasons.push(e.clone());
    }

    // official way of knowing if perf_event_open() support is enabled
    // https://man7.org/linux/man-pages/man2/perf_event_open.2.html
    let perf_event_support_path = "/proc/sys/kernel/perf_event_paranoid";
    if !Path::new(perf_event_support_path).exists() {
        reasons.push(format!(
            "perf_event_open() support is not enabled: {perf_event_support_path} not found"
        ));
    }

    // TODO check also the value of perf_event_paranoid, check which values are required by pt
    // https://www.kernel.org/doc/Documentation/sysctl/kernel.txt
    // also, looks like it is distribution dependent
    // https://askubuntu.com/questions/1400874/what-does-perf-paranoia-level-four-do
    // CAP_SYS_ADMIN might make this check useless

    match caps::read(None, CapSet::Permitted) {
        Ok(current_capabilities) => {
            let required_caps = [
                Capability::CAP_IPC_LOCK,
                Capability::CAP_SYS_PTRACE,
                Capability::CAP_SYS_ADMIN, // TODO: CAP_PERFMON doesn't look to be enough!?
                Capability::CAP_SYSLOG,
            ];

            for rc in required_caps {
                if !current_capabilities.contains(&rc) {
                    reasons.push(format!("Required capability {rc} missing"));
                }
            }
        }
        Err(e) => reasons.push(format!("Failed to read linux capabilities: {e}")),
    };

    if reasons.is_empty() {
        Ok(())
    } else {
        Err(reasons.join("; "))
    }
}

#[cfg(target_os = "linux")]
fn new_perf_event_attr_intel_pt() -> Result<perf_event_attr, Error> {
    let type_ = match &*PERF_EVENT_TYPE {
        Ok(t) => Ok(*t),
        Err(e) => Err(Error::unsupported(e.clone())),
    }?;
    let config = PtConfig::builder()
        .with_noretcomp(true)
        .with_psb_period(u4::new(0))
        .build()
        .raw_value;

    let mut attr = perf_event_attr {
        size: size_of::<perf_event_attr>() as u32,
        type_,
        config,
        ..Default::default()
    };

    // Do not enable tracing as soon as the perf_event_open syscall is issued
    attr.set_disabled(true.into());

    Ok(attr)
}

#[cfg(target_os = "linux")]
fn setup_perf_buffer(fd: &OwnedFd, perf_buffer_size: usize) -> Result<*mut c_void, Error> {
    match unsafe {
        libc::mmap(
            ptr::null_mut(),
            perf_buffer_size,
            libc::PROT_READ | libc::PROT_WRITE,
            libc::MAP_SHARED,
            fd.as_raw_fd(),
            0,
        )
    } {
        libc::MAP_FAILED => Err(Error::last_os_error("IntelPT: Failed to mmap perf buffer")),
        mmap_addr => Ok(mmap_addr),
    }
}

#[cfg(target_os = "linux")]
fn setup_perf_aux_buffer(fd: &OwnedFd, size: u64, offset: u64) -> Result<*mut c_void, Error> {
    match unsafe {
        libc::mmap(
            ptr::null_mut(),
            size as usize,
            // PROT_WRITE sets PT to stop when the buffer is full
            libc::PROT_READ | libc::PROT_WRITE,
            libc::MAP_SHARED,
            fd.as_raw_fd(),
            i64::try_from(offset)?,
        )
    } {
        libc::MAP_FAILED => Err(Error::last_os_error(
            "IntelPT: Failed to mmap perf aux buffer",
        )),
        mmap_addr => Ok(mmap_addr),
    }
}

#[cfg(target_os = "linux")]
fn linux_version() -> Result<(usize, usize, usize), ()> {
    let mut uname_data = libc::utsname {
        sysname: [0; 65],
        nodename: [0; 65],
        release: [0; 65],
        version: [0; 65],
        machine: [0; 65],
        domainname: [0; 65],
    };

    if unsafe { libc::uname(&mut uname_data) } != 0 {
        return Err(());
    }

    let release = unsafe { CStr::from_ptr(uname_data.release.as_ptr()) };
    let mut parts = release
        .to_bytes()
        .split(|&c| c == b'.' || c == b'-')
        .take(3)
        .map(|s| String::from_utf8_lossy(s).parse::<usize>());
    if let (Some(Ok(major)), Some(Ok(minor)), Some(Ok(patch))) =
        (parts.next(), parts.next(), parts.next())
    {
        Ok((major, minor, patch))
    } else {
        Err(())
    }
}

#[cfg(target_os = "linux")]
#[inline]
const fn next_page_aligned_addr(address: u64) -> u64 {
    (address + PAGE_SIZE as u64 - 1) & !(PAGE_SIZE as u64 - 1)
}

#[cfg(target_os = "linux")]
#[inline]
fn smp_rmb() {
    // SAFETY: just a memory barrier
    unsafe {
        core::arch::asm!("lfence", options(nostack, preserves_flags));
    }
}

#[cfg(target_os = "linux")]
#[inline]
const fn wrap_aux_pointer(ptr: u64, perf_aux_buffer_size: usize) -> u64 {
    ptr & (perf_aux_buffer_size as u64 - 1)
}

#[cfg(test)]
mod test {
    #[cfg(target_os = "linux")]
    use arbitrary_int::Number;
    use static_assertions::assert_eq_size;

    use super::*;

    // Only 64-bit systems are supported, ensure we can use usize and u64 interchangeably
    assert_eq_size!(usize, u64);

    /// Quick way to check if your machine is compatible with Intel PT's features used by libafl
    ///
    /// Simply run `cargo test intel_pt_check_availability -- --show-output`
    #[test]
    fn intel_pt_check_availability() {
        print!("Intel PT availability:\t\t\t");
        match availability() {
            Ok(()) => println!("✔"),
            Err(e) => println!("❌\tReasons: {e}"),
        }

        print!("Intel PT availability in QEMU/KVM:\t");
        match availability_in_qemu_kvm() {
            Ok(()) => println!("✔"),
            Err(e) => println!("❌\tReasons: {e}"),
        }
    }

    #[test]
    #[cfg(target_os = "linux")]
    fn intel_pt_builder_default_values_are_valid() {
        let default = IntelPT::builder();
        IntelPT::builder()
            .perf_buffer_size(default.perf_buffer_size)
            .unwrap();
        IntelPT::builder()
            .perf_aux_buffer_size(default.perf_aux_buffer_size)
            .unwrap();
    }

    #[test]
    #[cfg(target_os = "linux")]
    fn intel_pt_pt_config_noretcomp_format() {
        let ptconfig_noretcomp = PtConfig::DEFAULT.with_noretcomp(true).raw_value;
        let path = format!("{PT_EVENT_PATH}/format/noretcomp");
        let s = fs::read_to_string(&path).expect("Failed to read Intel PT config noretcomp format");
        assert!(
            s.starts_with("config:"),
            "Unexpected Intel PT config noretcomp format"
        );
        let bit = s["config:".len()..]
            .trim()
            .parse::<u32>()
            .expect("Failed to parse Intel PT config noretcomp format");
        assert_eq!(
            ptconfig_noretcomp,
            0b1 << bit,
            "Unexpected Intel PT config noretcomp format"
        );
    }

    #[test]
    #[cfg(target_os = "linux")]
    fn intel_pt_pt_config_psb_period_format() {
        let ptconfig_psb_period = PtConfig::DEFAULT.with_psb_period(u4::MAX).raw_value;
        let path = format!("{PT_EVENT_PATH}/format/psb_period");
        let s =
            fs::read_to_string(&path).expect("Failed to read Intel PT config psb_period format");
        assert!(
            s.starts_with("config:"),
            "Unexpected Intel PT config psb_period format"
        );
        let from = s["config:".len().."config:".len() + 2]
            .parse::<u32>()
            .expect("Failed to parse Intel PT config psb_period format");
        let to = s["config:".len() + 3..]
            .trim()
            .parse::<u32>()
            .expect("Failed to parse Intel PT config psb_period format");
        let mut format = 0;
        for bit in from..=to {
            format |= 0b1 << bit;
        }
        assert_eq!(
            ptconfig_psb_period, format,
            "Unexpected Intel PT config psb_period format"
        );
    }
}<|MERGE_RESOLUTION|>--- conflicted
+++ resolved
@@ -41,12 +41,7 @@
 use caps::{CapSet, Capability};
 #[cfg(target_os = "linux")]
 use libafl_bolts::ownedref::OwnedRefMut;
-<<<<<<< HEAD
-use libafl_bolts::Error;
-=======
 use libafl_bolts::{hash_64_fast, Error};
-use libipt::PtError;
->>>>>>> 719a3c0f
 #[cfg(target_os = "linux")]
 use libipt::{
     block::BlockDecoder, AddrConfig, AddrFilter, AddrFilterBuilder, AddrRange, BlockFlags,
@@ -455,8 +450,7 @@
                     let offset = decoder.offset().map_err(error_from_pt_error)?;
 
                     if b.ninsn() > 0 && skip < offset {
-<<<<<<< HEAD
-                        let id = hash_me(*previous_block_end_ip) ^ hash_me(b.ip());
+                        let id = hash_64_fast(*previous_block_end_ip) ^ hash_64_fast(b.ip());
                         // SAFETY: the index is < map_len since the modulo operation is applied
                         unsafe {
                             let map_loc = map_ptr.add(id as usize % map_len);
@@ -468,13 +462,6 @@
                         //     b.ip()
                         // );
                         // log::trace!("writing map at {id:x} with value {:?}", *map_loc);
-=======
-                        let id = hash_64_fast(*previous_block_end_ip) ^ hash_64_fast(b.ip());
-                        // SAFETY: the index is < map.len() since the modulo operation is applied
-                        let map_loc = unsafe { map.get_unchecked_mut(id as usize % map.len()) };
-                        *map_loc = (*map_loc).saturating_add(&1u8.into());
-
->>>>>>> 719a3c0f
                         *previous_block_end_ip = b.end_ip();
                     }
 
