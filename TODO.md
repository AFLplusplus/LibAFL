--- conflicted
+++ resolved
@@ -15,12 +15,9 @@
 - [ ] Restart Count in Fuzzing Loop
 - [ ] LAIN / structured fuzzing example
 - [ ] Errors in the Fuzzer should exit the fuzz run
-<<<<<<< HEAD
 - [ ] More informative outpus, deeper introspection (stats, what mutation did x, etc.)
-=======
 - [ ] Timeouts for executors
 - [ ] Timeout handling for llmp clients (no ping for n seconds -> treat as disconnected)
 - [ ] LLMP Cross Machine Link (2 brokers connected via TCP)
 - [ ] "Launcher" example that spawns broker + n clients
-- [ ] Heap for signal handling (bumpallo or llmp directly?)
->>>>>>> 619d91e0
+- [ ] Heap for signal handling (bumpallo or llmp directly?)