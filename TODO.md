# TODOs

- [ ] Objective-Specific Corpuses (named per objective)
- [ ] Good documentation
<<<<<<< HEAD
- [ ] LAIN / structured fuzzing example
- [ ] More informative outpus, deeper introspection (monitor, what mutation did x, etc.)
=======
- [ ] More informative outpus, deeper introspection (stats, what mutation did x, etc.)
>>>>>>> 9ab86633
- [ ] Timeout handling for llmp clients (no ping for n seconds -> treat as disconnected)
- [ ] Heap for signal handling (bumpallo or llmp directly?)
- [x] Frida support for Windows
- [x] LAIN / structured fuzzing example
- [x] LLMP compression
- [x] AFL-Style Forkserver Executor
- [x] "Launcher" example that spawns broker + n clients
- [x] QEMU based instrumentation
- [x] AFL++ LLVM passes in libafl_cc
- [x] LLMP Cross Machine Link (2 brokers connected via TCP)
- [x] Conditional composition of feedbacks (issue #24)
- [x] Other objectives examples (e.g. execution of a given program point)
- [x] Restart Count in Fuzzing Loop
- [x] Minset corpus scheduler
- [x] Win32 shared mem and crash handler to have Windows in-process executor
- [x] Other feedbacks examples (e.g. maximize allocations to spot OOMs)
- [x] A macro crate with derive directives (e.g. for SerdeAny impl).
- [x] Restarting EventMgr could use forks on Unix
- [x] Android Ashmem support
- [x] Errors in the Fuzzer should exit the fuzz run
- [x] Timeouts for executors (WIP on Windows)<|MERGE_RESOLUTION|>--- conflicted
+++ resolved
@@ -2,12 +2,7 @@
 
 - [ ] Objective-Specific Corpuses (named per objective)
 - [ ] Good documentation
-<<<<<<< HEAD
-- [ ] LAIN / structured fuzzing example
 - [ ] More informative outpus, deeper introspection (monitor, what mutation did x, etc.)
-=======
-- [ ] More informative outpus, deeper introspection (stats, what mutation did x, etc.)
->>>>>>> 9ab86633
 - [ ] Timeout handling for llmp clients (no ping for n seconds -> treat as disconnected)
 - [ ] Heap for signal handling (bumpallo or llmp directly?)
 - [x] Frida support for Windows
