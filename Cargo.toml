--- conflicted
+++ resolved
@@ -116,13 +116,8 @@
 serde_json = { version = "1.0.128", default-features = false }
 serde_yaml = { version = "0.9.34" } # For parsing the injections yaml file
 static_assertions = "1.1.0"
-<<<<<<< HEAD
 strum = "0.27.0"
-strum_macros = "0.26.4"
-=======
-strum = "0.26.3"
 strum_macros = "0.27.0"
->>>>>>> 5ebb3913
 toml = "0.8.19" # For parsing the injections toml file
 typed-builder = "0.20.0" # Implement the builder pattern at compiletime
 typeid = "1.0.0" # Safe type_eq that doesn't rely on std specialization
