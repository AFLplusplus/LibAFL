--- conflicted
+++ resolved
@@ -168,12 +168,7 @@
 uuid = { version = "1.10.0", features = ["serde", "v4"] }
 which = "8.0.0"
 windows = "0.59.0"
-<<<<<<< HEAD
-z3 = "0.12.1"
-=======
 z3 = "0.13.1"
-fs2 = "0.4.3" # Used by OnDisk Corpus for file locking
->>>>>>> 385bd72b
 
 [workspace.lints.rust]
 # Deny
