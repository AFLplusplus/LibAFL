--- conflicted
+++ resolved
@@ -15,16 +15,11 @@
     export PROFILE_DIR=debug
 fi
 
-<<<<<<< HEAD
 if echo "$1" | grep -q "windows"; then
   export CARGO_BUILD_TARGET="x86_64-pc-windows-gnullvm"
   export CC="${CC:-clang-18}" CXX="${CXX:-clang++-18}"
 fi
 
-libafl=$(pwd)
-
-=======
->>>>>>> 739156cb
 echo "Testing" "$fuzzer_to_test"
 # build with a shared target dir for all fuzzers. this should speed up
 # compilation a bit, and allows for easier artifact management (caching and
