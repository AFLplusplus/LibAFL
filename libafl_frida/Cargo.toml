--- conflicted
+++ resolved
@@ -27,13 +27,8 @@
 libloading = "0.7.0"
 rangemap = "0.1.10"
 frida-gum-sys = { version = "0.3", features = [ "auto-download", "event-sink", "invocation-listener"] }
-<<<<<<< HEAD
 frida-gum = { version = "0.5.2", features = [ "auto-download", "event-sink", "invocation-listener"] }
-core_affinity = { version = "0.5", git = "https://github.com/s1341/core_affinity_rs" }
-=======
-frida-gum = { version = "0.5.2", features = [ "auto-download", "backtrace", "event-sink", "invocation-listener"] }
 core_affinity = { version = "0.5", git = "https://github.com/s1341/core_affinity_rs", rev = "6648a7a" }
->>>>>>> 5a722994
 regex = "1.4"
 dynasmrt = "1.0.1"
 capstone = "0.8.0"
