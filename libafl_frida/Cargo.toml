[package]
name = "libafl_frida"
version.workspace = true
authors = ["s1341 <github@shmarya.net>"]
description = "Frida backend library for LibAFL"
documentation = "https://docs.rs/libafl_frida"
repository = "https://github.com/AFLplusplus/LibAFL/"
readme = "../README.md"
license = "MIT OR Apache-2.0"
keywords = ["fuzzing", "frida", "instrumentation"]
edition = "2021"
categories = [
    "development-tools::testing",
    "emulators",
    "embedded",
    "os",
    "no-std"
]

[features]
default = ["serdeany_autoreg"]
cmplog = []
serdeany_autoreg = ["libafl_bolts/serdeany_autoreg"]

[build-dependencies]
cc = { version = "1.0", features = ["parallel"] }

[dependencies]
<<<<<<< HEAD
libafl = { path = "../libafl", default-features = false, version = "0.10.1", features = [
    "std",
    "libafl_derive",
    "frida_cli",
] }
libafl_targets = { path = "../libafl_targets", version = "0.10.1", features = [
    "std",
    "sancov_cmplog",
] }

nix = "0.26"
libc = "0.2"
hashbrown = "0.13"
rangemap = "1.0"
frida-gum-sys = { version = "0.4.1", features = [
    "auto-download",
    "event-sink",
    "invocation-listener",
] }
frida-gum = { version = "0.8.1", features = [
    "auto-download",
    "event-sink",
    "invocation-listener",
    "module-names",
] }
=======
libafl = { path = "../libafl", default-features = false, version = "0.10.1", features = ["std", "derive", "frida_cli"] }
libafl_bolts = { path = "../libafl_bolts", version = "0.10.1", default-features = false, features = ["std", "derive", "frida_cli"] }
libafl_targets = { path = "../libafl_targets", version = "0.10.1", features = ["std", "sancov_cmplog"] }

nix = "0.26"
libc = "0.2"
hashbrown = "0.14"
rangemap = "1.3"
frida-gum-sys = { version = "0.8.1", features = [ "auto-download", "event-sink", "invocation-listener"] }
frida-gum = { version = "0.13.2", features = [ "auto-download", "event-sink", "invocation-listener", "module-names"] }
>>>>>>> 35fa881f
dynasmrt = "2"
capstone = "0.11.0"
color-backtrace = { version = "0.5", features = ["resolve-modules"] }
termcolor = "1.1.3"
serde = "1.0"
backtrace = { version = "0.3", default-features = false, features = [
    "std",
    "serde",
] }
num-traits = "0.2"
ahash = "0.8"
paste = "1.0"
log = "0.4.20"

[dev-dependencies]
serial_test = "1"<|MERGE_RESOLUTION|>--- conflicted
+++ resolved
@@ -26,10 +26,9 @@
 cc = { version = "1.0", features = ["parallel"] }
 
 [dependencies]
-<<<<<<< HEAD
 libafl = { path = "../libafl", default-features = false, version = "0.10.1", features = [
     "std",
-    "libafl_derive",
+    "derive",
     "frida_cli",
 ] }
 libafl_targets = { path = "../libafl_targets", version = "0.10.1", features = [
@@ -39,31 +38,19 @@
 
 nix = "0.26"
 libc = "0.2"
-hashbrown = "0.13"
-rangemap = "1.0"
-frida-gum-sys = { version = "0.4.1", features = [
+hashbrown = "0.14"
+rangemap = "1.3"
+frida-gum-sys = { version = "0.8.1", features = [
     "auto-download",
     "event-sink",
     "invocation-listener",
 ] }
-frida-gum = { version = "0.8.1", features = [
+frida-gum = { version = "0.13.2", features = [
     "auto-download",
     "event-sink",
     "invocation-listener",
     "module-names",
 ] }
-=======
-libafl = { path = "../libafl", default-features = false, version = "0.10.1", features = ["std", "derive", "frida_cli"] }
-libafl_bolts = { path = "../libafl_bolts", version = "0.10.1", default-features = false, features = ["std", "derive", "frida_cli"] }
-libafl_targets = { path = "../libafl_targets", version = "0.10.1", features = ["std", "sancov_cmplog"] }
-
-nix = "0.26"
-libc = "0.2"
-hashbrown = "0.14"
-rangemap = "1.3"
-frida-gum-sys = { version = "0.8.1", features = [ "auto-download", "event-sink", "invocation-listener"] }
-frida-gum = { version = "0.13.2", features = [ "auto-download", "event-sink", "invocation-listener", "module-names"] }
->>>>>>> 35fa881f
 dynasmrt = "2"
 capstone = "0.11.0"
 color-backtrace = { version = "0.5", features = ["resolve-modules"] }
