--- conflicted
+++ resolved
@@ -47,23 +47,9 @@
 cc = { workspace = true, features = ["parallel"] }
 
 [dependencies]
-<<<<<<< HEAD
-libafl = { path = "../libafl", default-features = false, version = "0.14.1", features = [
-  "std",
-  "derive",
-  "frida_cli",
-] }
-libafl_bolts = { path = "../libafl_bolts", version = "0.14.1", default-features = false, features = [
-  "std",
-  "derive",
-  "frida_cli",
-] }
-libafl_targets = { path = "../libafl_targets", version = "0.14.1", features = [
-=======
 libafl = { workspace = true, features = ["std", "derive", "frida_cli"] }
 libafl_bolts = { workspace = true, features = ["std", "derive", "frida_cli"] }
 libafl_targets = { workspace = true, default-features = true, features = [
->>>>>>> 7623aa46
   "std",
   "sancov_cmplog",
 ] }
