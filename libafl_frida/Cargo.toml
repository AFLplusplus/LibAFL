--- conflicted
+++ resolved
@@ -29,11 +29,10 @@
 cc = { version = "1.0", features = ["parallel"] }
 
 [target.'cfg(target_arch = "aarch64")'.dependencies]
-capstone = "0.11.0"
+yaxpeax-arm = "0.2.4"
 
 [target.'cfg(target_arch = "x86_64")'.dependencies]
 yaxpeax-x86 = { git = "https://github.com/tokatoka/yaxpeax-x86/" } # replace this with origin later
-yaxpeax-arch = "0.2.7"
 
 [dependencies]
 libafl = { path = "../libafl", default-features = false, version = "0.11.1", features = [
@@ -67,17 +66,7 @@
     "module-names",
 ] }
 dynasmrt = "2"
-<<<<<<< HEAD
 
-[target.'cfg(target_arch = "x86_64")'.dependencies]
-capstone = "0.11.0" 
-
-[target.'cfg(target_arch = "aarch64")'.dependencies]
-yaxpeax-arm = "0.2.4"
-yaxpeax-arch = "0.2.7"
-
-=======
->>>>>>> a0a4dd60
 color-backtrace = { version = "0.6", features = ["resolve-modules"] }
 termcolor = "1.1.3"
 serde = "1.0"
@@ -91,5 +80,7 @@
 log = "0.4.20"
 mmap-rs = "0.6.0"
 
+yaxpeax-arch = "0.2.7"
+
 [dev-dependencies]
 serial_test = { version = "2", default-features = false, features = ["logging"] }