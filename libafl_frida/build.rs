--- conflicted
+++ resolved
@@ -6,40 +6,36 @@
         cc::Build::new().file("src/gettls.c").compile("libgettls.a");
     }
 
+    let target_family = std::env::var("CARGO_CFG_TARGET_FAMILY").unwrap();
     // Force linking against libc++
-<<<<<<< HEAD
-    let target_family = std::env::var("CARGO_CFG_TARGET_FAMILY").unwrap();
     if target_family == "unix" {
         println!("cargo:rustc-link-lib=dylib=c++");
-=======
-    #[cfg(unix)]
-    println!("cargo:rustc-link-lib=dylib=c++");
 
-    // Build the test harness
-    // clang++ -shared -fPIC -O0 -o test_harness.so test_harness.cpp
-    #[cfg(unix)]
-    {
-        // Check if we have clang++ installed
-        let clangpp = std::process::Command::new("clang++")
-            .arg("--version")
-            .output();
+        // Build the test harness
+        // clang++ -shared -fPIC -O0 -o test_harness.so test_harness.cpp
+        #[cfg(unix)]
+        {
+            // Check if we have clang++ installed
+            let clangpp = std::process::Command::new("clang++")
+                .arg("--version")
+                .output();
 
-        match clangpp {
-            Ok(_) => {
-                std::process::Command::new("clang++")
-                    .arg("-shared")
-                    .arg("-fPIC")
-                    .arg("-O0")
-                    .arg("-o")
-                    .arg("test_harness.so")
-                    .arg("test_harness.cpp")
-                    .status()
-                    .expect("Failed to build test harness");
-            }
-            Err(_) => {
-                println!("cargo:warning=clang++ not found, skipping test harness build");
+            match clangpp {
+                Ok(_) => {
+                    std::process::Command::new("clang++")
+                        .arg("-shared")
+                        .arg("-fPIC")
+                        .arg("-O0")
+                        .arg("-o")
+                        .arg("test_harness.so")
+                        .arg("test_harness.cpp")
+                        .status()
+                        .expect("Failed to build test harness");
+                }
+                Err(_) => {
+                    println!("cargo:warning=clang++ not found, skipping test harness build");
+                }
             }
         }
->>>>>>> c240cdec
     }
 }