use crate::helper::FridaHelper;

use std::{ffi::c_void, marker::PhantomData};

use frida_gum::{
    stalker::{NoneEventSink, Stalker},
    Gum, NativePointer,
};

#[cfg(any(debug_assertions, target_arch = "aarch64"))]
use frida_gum::MemoryRange;

use libafl::{
    executors::{Executor, ExitKind, HasObservers, InProcessExecutor},
    inputs::{HasTargetBytes, Input},
    observers::ObserversTuple,
    Error,
};

#[cfg(unix)]
use crate::asan::errors::ASAN_ERRORS;

#[cfg(windows)]
use libafl::executors::inprocess::{HasInProcessHandlers, InProcessHandlers};

pub struct FridaInProcessExecutor<'a, 'b, 'c, FH, H, I, OT, S>
where
    FH: FridaHelper<'b>,
    H: FnMut(&I) -> ExitKind,
    I: Input + HasTargetBytes,
    OT: ObserversTuple<I, S>,
{
    base: InProcessExecutor<'a, H, I, OT, S>,
    /// Frida's dynamic rewriting engine
    stalker: Stalker<'a>,
    /// User provided callback for instrumentation
    helper: &'c mut FH,
    followed: bool,
    _phantom: PhantomData<&'b u8>,
}

impl<'a, 'b, 'c, EM, FH, H, I, OT, S, Z> Executor<EM, I, S, Z>
    for FridaInProcessExecutor<'a, 'b, 'c, FH, H, I, OT, S>
where
    FH: FridaHelper<'b>,
    H: FnMut(&I) -> ExitKind,
    I: Input + HasTargetBytes,
    OT: ObserversTuple<I, S>,
{
    /// Instruct the target about the input and run
    #[inline]
    fn run_target(
        &mut self,
        fuzzer: &mut Z,
        state: &mut S,
        mgr: &mut EM,
        input: &I,
    ) -> Result<ExitKind, Error> {
        self.helper.pre_exec(input);
        if self.helper.stalker_enabled() {
            if self.followed {
                self.stalker.activate(NativePointer(core::ptr::null_mut()));
            } else {
                self.followed = true;
                self.stalker
                    .follow_me::<NoneEventSink>(self.helper.transformer(), None);
            }
        }
        let res = self.base.run_target(fuzzer, state, mgr, input);
        if self.helper.stalker_enabled() {
            self.stalker.deactivate();
        }
        #[cfg(unix)]
        if unsafe { ASAN_ERRORS.is_some() && !ASAN_ERRORS.as_ref().unwrap().is_empty() } {
            println!("Crashing target as it had ASAN errors");
            unsafe {
                libc::raise(libc::SIGABRT);
            }
        }
        self.helper.post_exec(input);
        res
    }
}

impl<'a, 'b, 'c, FH, H, I, OT, S> HasObservers<I, OT, S>
    for FridaInProcessExecutor<'a, 'b, 'c, FH, H, I, OT, S>
where
    FH: FridaHelper<'b>,
    H: FnMut(&I) -> ExitKind,
    I: Input + HasTargetBytes,
    OT: ObserversTuple<I, S>,
{
    #[inline]
    fn observers(&self) -> &OT {
        self.base.observers()
    }

    #[inline]
    fn observers_mut(&mut self) -> &mut OT {
        self.base.observers_mut()
    }
}

impl<'a, 'b, 'c, FH, H, I, OT, S> FridaInProcessExecutor<'a, 'b, 'c, FH, H, I, OT, S>
where
    FH: FridaHelper<'b>,
    H: FnMut(&I) -> ExitKind,
    I: Input + HasTargetBytes,
    OT: ObserversTuple<I, S>,
{
    pub fn new(gum: &'a Gum, base: InProcessExecutor<'a, H, I, OT, S>, helper: &'c mut FH) -> Self {
<<<<<<< HEAD
        let mut stalker = Stalker::new(gum);

        // Include the current module (the fuzzer) in stalked ranges. We clone the ranges so that
        // we don't add it to the INSTRUMENTED ranges.
        let mut ranges = helper.ranges().clone();
        for module in frida_gum::Module::enumerate_modules() {
            if module.base_address < Self::new as usize
                && (Self::new as usize) < module.base_address + module.size
            {
                ranges.insert(
                    module.base_address..(module.base_address + module.size),
                    (0xffff, "fuzzer".to_string()),
                );
                break;
            }
        }
        for range in ranges.gaps(&(0..usize::MAX)) {
=======
        #[cfg(all(not(debug_assertions), target_arch = "x86_64"))]
        let stalker = Stalker::new(gum);
        #[cfg(any(debug_assertions, target_arch = "aarch64"))]
        let mut stalker = Stalker::new(gum);

        #[cfg(any(debug_assertions, target_arch = "aarch64"))]
        for range in helper.ranges().gaps(&(0..usize::MAX)) {
>>>>>>> 2aa0ca5e
            println!("excluding range: {:x}-{:x}", range.start, range.end);
            stalker.exclude(&MemoryRange::new(
                NativePointer(range.start as *mut c_void),
                range.end - range.start,
            ));
        }

        Self {
            base,
            stalker,
            helper,
            followed: false,
            _phantom: PhantomData,
        }
    }
}

#[cfg(windows)]
impl<'a, 'b, 'c, FH, H, I, OT, S> HasInProcessHandlers
    for FridaInProcessExecutor<'a, 'b, 'c, FH, H, I, OT, S>
where
    H: FnMut(&I) -> ExitKind,
    I: Input + HasTargetBytes,
    OT: ObserversTuple<I, S>,
    FH: FridaHelper<'b>,
{
    /// the timeout handler
    #[inline]
    fn inprocess_handlers(&self) -> &InProcessHandlers {
        &self.base.handlers()
    }
}<|MERGE_RESOLUTION|>--- conflicted
+++ resolved
@@ -109,9 +109,7 @@
     OT: ObserversTuple<I, S>,
 {
     pub fn new(gum: &'a Gum, base: InProcessExecutor<'a, H, I, OT, S>, helper: &'c mut FH) -> Self {
-<<<<<<< HEAD
         let mut stalker = Stalker::new(gum);
-
         // Include the current module (the fuzzer) in stalked ranges. We clone the ranges so that
         // we don't add it to the INSTRUMENTED ranges.
         let mut ranges = helper.ranges().clone();
@@ -127,15 +125,6 @@
             }
         }
         for range in ranges.gaps(&(0..usize::MAX)) {
-=======
-        #[cfg(all(not(debug_assertions), target_arch = "x86_64"))]
-        let stalker = Stalker::new(gum);
-        #[cfg(any(debug_assertions, target_arch = "aarch64"))]
-        let mut stalker = Stalker::new(gum);
-
-        #[cfg(any(debug_assertions, target_arch = "aarch64"))]
-        for range in helper.ranges().gaps(&(0..usize::MAX)) {
->>>>>>> 2aa0ca5e
             println!("excluding range: {:x}-{:x}", range.start, range.end);
             stalker.exclude(&MemoryRange::new(
                 NativePointer(range.start as *mut c_void),
