--- conflicted
+++ resolved
@@ -10,18 +10,7 @@
     fmt::{self, Debug, Formatter},
     ptr::addr_of_mut,
 };
-use std::{
-    ffi::c_void,
-<<<<<<< HEAD
-     num::NonZeroUsize,
-=======
->>>>>>> ecf6af5d
-    ptr::write_volatile,
-    rc::Rc,
-    sync::MutexGuard,
-};
-
-use nix::sys::mman::{ProtFlags, mmap, MapFlags};
+use std::{ffi::c_void, num::NonZeroUsize, ptr::write_volatile, rc::Rc, sync::MutexGuard};
 
 use backtrace::Backtrace;
 use dynasmrt::{dynasm, DynasmApi, DynasmLabelApi};
@@ -36,6 +25,7 @@
 use frida_gum_sys::Insn;
 use hashbrown::HashMap;
 use libafl_bolts::{cli::FuzzerOptions, AsSlice};
+use nix::sys::mman::{mmap, MapFlags, ProtFlags};
 use rangemap::RangeMap;
 #[cfg(target_arch = "aarch64")]
 use yaxpeax_arch::Arch;
@@ -167,11 +157,8 @@
         self.allocator.init();
 
         AsanErrors::get_mut_blocking().set_continue_on_error(self.continue_on_error);
-<<<<<<< HEAD
 
         self.generate_shadow_check_function();
-=======
->>>>>>> ecf6af5d
 
         self.generate_instrumentation_blobs();
 
@@ -1616,9 +1603,7 @@
         }
     }
 
-<<<<<<< HEAD
     // https://godbolt.org/z/EvWPzqjeK
-    
 
     // https://godbolt.org/z/oajhcP5sv
     /*
@@ -2024,8 +2009,6 @@
             >(mapping as *mut u8));
         }
     }
-=======
->>>>>>> ecf6af5d
 
     // https://godbolt.org/z/ah8vG8sWo
     /*
@@ -2065,12 +2048,12 @@
 
     FRIDA ASAN IMPLEMENTATION DETAILS
 
-    The format of Frida's ASAN is signficantly different from LLVM ASAN. 
-    
-    In Frida ASAN, we attempt to find the lowest possible bit such that there is no mapping with that bit. That is to say, for some bit x, there is no mapping greater than 
+    The format of Frida's ASAN is signficantly different from LLVM ASAN.
+
+    In Frida ASAN, we attempt to find the lowest possible bit such that there is no mapping with that bit. That is to say, for some bit x, there is no mapping greater than
     1 << x. This is our shadow base and is similar to Ultra compact shadow in LLVM ASAN. Unlike ASAN where 0 represents a poisoned byte and 1 represents an unpoisoned byte, in Frida-ASAN
-    
-    The reasoning for this is that new pages are zeroed, so, by default, every qword is poisoned and we must explicitly unpoison any byte. 
+
+    The reasoning for this is that new pages are zeroed, so, by default, every qword is poisoned and we must explicitly unpoison any byte.
 
     Much like LLVM ASAN, shadow bytes are qword based. This is to say that each shadow byte maps to one qword. The shadow calculation is as follows:
     (1ULL << shadow_bit) | (address >> 3)
@@ -2420,7 +2403,7 @@
         self.blob_check_mem_qword = Some(self.generate_shadow_check_blob(8));
         self.blob_check_mem_16bytes = Some(self.generate_shadow_check_blob(16));
 
-        self.blob_check_mem_3bytes = Some(self.generate_shadow_check_blob(3));  //the below are all possible with vector intrinsics
+        self.blob_check_mem_3bytes = Some(self.generate_shadow_check_blob(3)); //the below are all possible with vector intrinsics
         self.blob_check_mem_6bytes = Some(self.generate_shadow_check_blob(6));
         self.blob_check_mem_12bytes = Some(self.generate_shadow_check_blob(12));
         self.blob_check_mem_24bytes = Some(self.generate_shadow_check_blob(24));
