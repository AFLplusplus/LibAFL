/*!
The frida address sanitizer runtime provides address sanitization.
When executing in `ASAN`, each memory access will get checked, using frida stalker under the hood.
The runtime can report memory errors that occurred during execution,
even if the target would not have crashed under normal conditions.
this helps finding mem errors early.
*/

use core::fmt::{self, Debug, Formatter};
use std::{
    cell::Cell,
    ffi::{c_char, c_void},
    ptr::write_volatile,
    rc::Rc,
    sync::{Mutex, MutexGuard},
    u64,
};

use backtrace::Backtrace;
use dynasmrt::{dynasm, DynasmApi, DynasmLabelApi};
#[cfg(target_arch = "x86_64")]
use frida_gum::instruction_writer::X86Register;
#[cfg(target_arch = "aarch64")]
use frida_gum::instruction_writer::{Aarch64Register, IndexMode};
use frida_gum::{
    instruction_writer::InstructionWriter, interceptor::Interceptor, stalker::StalkerOutput, Gum,
<<<<<<< HEAD
    Module, ModuleMap, NativePointer, PageProtection, RangeDetails,
=======
    Module, ModuleMap, NativePointer, PageProtection, Process, RangeDetails,
>>>>>>> 5002336f
};
use frida_gum_sys::Insn;
use hashbrown::HashMap;
use libafl_bolts::{cli::FuzzerOptions, get_thread_id};
use libc::wchar_t;
use rangemap::RangeMap;
#[cfg(target_arch = "aarch64")]
use yaxpeax_arch::Arch;
#[cfg(target_arch = "aarch64")]
use yaxpeax_arm::armv8::a64::{ARMv8, InstDecoder, Opcode, Operand, ShiftStyle, SizeCode};
#[cfg(target_arch = "x86_64")]
use yaxpeax_x86::{
    amd64::{InstDecoder, Instruction, Opcode},
    long_mode::DisplayStyle,
};

#[cfg(target_arch = "x86_64")]
use crate::utils::frida_to_cs;
#[cfg(target_arch = "aarch64")]
use crate::utils::{instruction_width, writer_register};
#[cfg(target_arch = "x86_64")]
use crate::utils::{operand_details, AccessType};
use crate::{
    alloc::Allocator,
    asan::errors::{AsanError, AsanErrors, AsanReadWriteError, ASAN_ERRORS},
    helper::{FridaRuntime, SkipRange},
    utils::disas_count,
};

extern "C" {
    fn __register_frame(begin: *mut c_void);
}

#[cfg(not(target_vendor = "apple"))]
extern "C" {
    fn tls_ptr() -> *const c_void;
}

#[cfg(target_os = "windows")]
#[repr(C)]
#[allow(clippy::upper_case_acronyms)]
struct TEB {
    reserved1: [u8; 0x58],
    tls_pointer: *mut *mut u8,
    reserved2: [u8; 0xC0],
}

#[cfg(target_arch = "x86_64")]
#[inline(always)]
#[cfg(target_os = "windows")]
fn nt_current_teb() -> *mut TEB {
    use std::arch::asm;
    let teb: *mut TEB;
    unsafe {
        asm!("mov {}, gs:0x30", out(reg) teb);
    }
    teb
}

/// Some of our hooks can be invoked from threads that do not have TLS yet.
/// Many Rust and Frida functions require TLS to be set up, so we need to check if we have TLS.
/// This was observed on Windows, so for now for other platforms we assume that we have TLS.
#[cfg(target_os = "windows")]
unsafe fn has_tls() -> bool {
    let teb = nt_current_teb();
    if teb.is_null() {
        return false;
    }

    let tls_array = (*teb).tls_pointer;
    if tls_array.is_null() {
        return false;
    }
    true
}

#[cfg(not(target_os = "windows"))]
fn has_tls() -> bool {
    true
}

// Reentrancy guard for the hooks
// We don't want to hook any operation initiated by the code of our hook
// Otherwise, we get into infinite recursion or deadlock
thread_local! {
    static ASAN_IN_HOOK: Cell<bool> = const { Cell::new(false) };
}

/// RAII guard to set and reset the `ASAN_IN_HOOK` properly
#[derive(Debug)]
pub struct AsanInHookGuard;

impl AsanInHookGuard {
    /// Constructor to save the current last error
    pub fn new() -> Self {
        ASAN_IN_HOOK.set(true);
        AsanInHookGuard
    }
}
impl Drop for AsanInHookGuard {
    fn drop(&mut self) {
        ASAN_IN_HOOK.set(false);
    }
}
impl Default for AsanInHookGuard {
    fn default() -> Self {
        Self::new()
    }
}
/// The Lock below is a simple spinlock that uses the thread id as the lock value.
/// This is a simple way to prevent reentrancy in the hooks when we don't have TLS.
/// This is not a perfect solution, as it is global so it orders all threads without TLS.
/// However, this is a rare situation and should not affect performance significantly.
use std::sync::atomic::{AtomicU64, Ordering};
use std::thread;
#[derive(Debug)]
struct Lock {
    state: AtomicU64,
}
impl Lock {
    const fn new() -> Self {
        Lock {
            state: AtomicU64::new(u64::MAX),
        }
    }

    fn lock(&self) -> LockResult {
        let current_thread_id = get_thread_id();
        loop {
            let current_lock = self.state.load(Ordering::Relaxed);
            if current_lock == u64::MAX {
                if self
                    .state
                    .compare_exchange(
                        u64::MAX,
                        current_thread_id,
                        Ordering::Acquire,
                        Ordering::Relaxed,
                    )
                    .is_ok()
                {
                    return LockResult::Acquired; // Lock acquired
                }
            } else if current_lock == current_thread_id {
                return LockResult::AlreadyLocked; // Already locked by the same thread
            }
            thread::yield_now(); // Busy wait
        }
    }

    fn unlock(&self) -> UnlockResult {
        let current_thread_id = get_thread_id();
        let current_lock = self.state.load(Ordering::Relaxed);
        if current_lock == current_thread_id {
            self.state.store(u64::MAX, Ordering::Release);
            return UnlockResult::Success; // Lock released
        }
        UnlockResult::NotOwner // Lock not owned by the current thread
    }
}

#[cfg(target_os = "linux")]
use errno::{errno, set_errno, Errno};
#[cfg(target_os = "windows")]
use winapi::shared::minwindef::DWORD;
/// We need to save and restore the last error in the hooks
#[cfg(target_os = "windows")]
use winapi::um::errhandlingapi::{GetLastError, SetLastError};

struct LastErrorGuard {
    #[cfg(target_os = "windows")]
    last_error: DWORD,
    #[cfg(target_os = "linux")]
    last_error: Errno,
}

impl LastErrorGuard {
    // Constructor to save the current last error
    fn new() -> Self {
        #[cfg(target_os = "windows")]
        let last_error = unsafe { GetLastError() };
        #[cfg(target_os = "linux")]
        let last_error = errno();

        LastErrorGuard { last_error }
    }
}

// Implement the Drop trait to restore the last error
impl Drop for LastErrorGuard {
    fn drop(&mut self) {
        #[cfg(target_os = "windows")]
        unsafe {
            SetLastError(self.last_error);
        }
        #[cfg(target_os = "linux")]
        set_errno(self.last_error);
    }
}

#[derive(Debug, PartialEq)]
enum LockResult {
    Acquired,
    AlreadyLocked,
}

#[derive(Debug, PartialEq)]
enum UnlockResult {
    Success,
    NotOwner,
}

// For threads without TLS, we use a static lock to prevent hook reentrancy
// This is not as efficient as using TLS, because it prevent TLS-free threads
// from running in parallel, but such situations are very rare (Windows loaded thread pool)
// and should not affect performance significantly
static TLS_LESS_LOCK: Lock = Lock::new();

/// The count of registers that need to be saved by the `ASan` runtime.
///
/// Sixteen general purpose registers are put in this order, `rax`, `rbx`, `rcx`, `rdx`, `rbp`, `rsp`, `rsi`, `rdi`, `r8-r15`, plus instrumented `rip`, accessed memory addr and true `rip`
#[cfg(target_arch = "x86_64")]
pub const ASAN_SAVE_REGISTER_COUNT: usize = 19;

/// The registers that need to be saved by the `ASan` runtime, as names
#[cfg(target_arch = "x86_64")]
pub const ASAN_SAVE_REGISTER_NAMES: [&str; ASAN_SAVE_REGISTER_COUNT] = [
    "rax",
    "rbx",
    "rcx",
    "rdx",
    "rbp",
    "rsp",
    "rsi",
    "rdi",
    "r8",
    "r9",
    "r10",
    "r11",
    "r12",
    "r13",
    "r14",
    "r15",
    "instrumented rip",
    "fault address",
    "actual rip",
];

<<<<<<< HEAD
=======
thread_local! {
    static ASAN_IN_HOOK: Cell<bool> = const { Cell::new(false) };
}

#[inline]
#[cfg(target_arch = "aarch64")]
unsafe fn thread_local_initted() -> bool {
    let mut tid: u64;
    std::arch::asm!(
        "mrs {tid}, TPIDRRO_EL0",
        tid = out(reg) tid,
    );
    tid &= 0xffff_ffff_ffff_fff8;
    let tlsptr = tid as *const u64;
    tlsptr.add(0x102).read() != 0u64
}

#[inline]
#[cfg(not(target_arch = "aarch64"))]
unsafe fn thread_local_initted() -> bool {
    true
}

>>>>>>> 5002336f
/// The count of registers that need to be saved by the asan runtime
#[cfg(target_arch = "aarch64")]
pub const ASAN_SAVE_REGISTER_COUNT: usize = 32;

#[cfg(target_arch = "aarch64")]
const ASAN_EH_FRAME_DWORD_COUNT: usize = 14;
#[cfg(target_arch = "aarch64")]
const ASAN_EH_FRAME_FDE_OFFSET: u32 = 20;
#[cfg(target_arch = "aarch64")]
const ASAN_EH_FRAME_FDE_ADDRESS_OFFSET: u32 = 28;

/// The `FRIDA` address sanitizer runtime, providing address sanitization.
///
/// When executing in `ASan`, each memory access will get checked, using `FRIDA` stalker under the hood.
/// The runtime can report memory errors that occurred during execution,
/// even if the target would not have crashed under normal conditions.
/// this helps finding mem errors early.
pub struct AsanRuntime {
    check_for_leaks_enabled: bool,
    current_report_impl: u64,
    allocator: Mutex<Allocator>,
    regs: [usize; ASAN_SAVE_REGISTER_COUNT],
    blob_report: Option<Box<[u8]>>,
    blob_check_mem_byte: Option<Box<[u8]>>,
    blob_check_mem_halfword: Option<Box<[u8]>>,
    blob_check_mem_dword: Option<Box<[u8]>>,
    blob_check_mem_qword: Option<Box<[u8]>>,
    blob_check_mem_16bytes: Option<Box<[u8]>>,
    blob_check_mem_3bytes: Option<Box<[u8]>>,
    blob_check_mem_6bytes: Option<Box<[u8]>>,
    blob_check_mem_12bytes: Option<Box<[u8]>>,
    blob_check_mem_24bytes: Option<Box<[u8]>>,
    blob_check_mem_32bytes: Option<Box<[u8]>>,
    blob_check_mem_48bytes: Option<Box<[u8]>>,
    blob_check_mem_64bytes: Option<Box<[u8]>>,
    stalked_addresses: HashMap<usize, usize>,
    module_map: Option<Rc<ModuleMap>>,
    suppressed_addresses: Vec<usize>,
    skip_ranges: Vec<SkipRange>,
    continue_on_error: bool,
    pc: Option<usize>,
    hooks: Vec<NativePointer>,
    pub(crate) hooks_enabled: bool,
    // thread_in_hook: ThreadLocal<Cell<bool>>,
    #[cfg(target_arch = "aarch64")]
    eh_frame: [u32; ASAN_EH_FRAME_DWORD_COUNT],
}

impl Debug for AsanRuntime {
    fn fmt(&self, f: &mut Formatter<'_>) -> fmt::Result {
        f.debug_struct("AsanRuntime")
            .field("stalked_addresses", &self.stalked_addresses)
            .field("continue_on_error", &self.continue_on_error)
            .field("module_map", &"<ModuleMap>")
            .field("skip_ranges", &self.skip_ranges)
            .field("suppressed_addresses", &self.suppressed_addresses)
            .finish_non_exhaustive()
    }
}

/// A helper function that fixes the implementation of `ModuleDetails::with_name` on Windows
fn module_base_address_with_name(name: &str) -> usize {
    use core::ffi::{c_void, CStr};
    use std::path::Path;

    use frida_gum_sys as gum_sys;
    struct SaveModuleAddressByNameContext {
        name: String,
        address: usize,
    }

    unsafe extern "C" fn save_module_address_by_name(
        details: *const gum_sys::GumModuleDetails,
        context: *mut c_void,
    ) -> i32 {
        let context = &mut *(context as *mut SaveModuleAddressByNameContext);
        let path_string = CStr::from_ptr((*details).path as *const _)
            .to_string_lossy()
            .to_string();
        log::info!("module {:?}", path_string);
        if Path::new(&path_string)
            .file_name()
            .unwrap_or_default()
            .to_string_lossy()
            .eq(&context.name)
        {
            context.address = (*(*details).range).base_address as usize;
            log::info!("{:?} address is {:?}", path_string, context.address);
            return 0;
        }
        1
    }

    let mut context = SaveModuleAddressByNameContext {
        name: name.to_owned(),
        address: 0,
    };

    let context_ptr = std::ptr::NonNull::from(&mut context);
    unsafe {
        gum_sys::gum_process_enumerate_modules(
            Some(save_module_address_by_name),
            // &mut context as *mut _ as *mut c_void,
            context_ptr.as_ptr() as *mut c_void,
        );
    }

    context.address
}

impl FridaRuntime for AsanRuntime {
    /// Initialize the runtime so that it is read for action. Take care not to move the runtime
    /// instance after this function has been called, as the generated blobs would become
    /// invalid!
    fn init(
        &mut self,
        gum: &Gum,
        _ranges: &RangeMap<u64, (u16, String)>,
        module_map: &Rc<ModuleMap>,
    ) {
        self.allocator_mut().init();

        AsanErrors::get_mut_blocking().set_continue_on_error(self.continue_on_error);

        self.module_map = Some(module_map.clone());
        self.suppressed_addresses
            .extend(self.skip_ranges.iter().map(|skip| match skip {
                SkipRange::Absolute(range) => range.start,
                SkipRange::ModuleRelative { name, range } => {
<<<<<<< HEAD
                    // On Windows,  ModuleDetails::with_name does not work due to a buggy loggic
                    // let module_details = ModuleDetails::with_name(name.clone()).unwrap();
                    // let module_range = module_range_with_name(name).unwrap();
                    // let lib_start = module_range.base_address().0 as usize;
                    let lib_start = module_base_address_with_name(name);
                    if lib_start == 0 {
                        log::error!("Module {} not found", name);
                        return 0;
                    }
=======
                    let module = Module::load(gum, name);
                    let lib_start = module.range().base_address().0 as usize;
>>>>>>> 5002336f
                    lib_start + range.start
                }
            }));

        self.register_hooks(gum);
        self.generate_instrumentation_blobs();
        self.unpoison_all_existing_memory();
        self.register_thread();
    }

    fn deinit(&mut self, gum: &Gum) {
        self.deregister_hooks(gum);
    }

    fn pre_exec(&mut self, input_bytes: &[u8]) -> Result<(), libafl::Error> {
        self.unpoison(input_bytes.as_ptr() as usize, input_bytes.len());
        self.enable_hooks();
        Ok(())
    }

    fn post_exec(&mut self, input_bytes: &[u8]) -> Result<(), libafl::Error> {
        self.disable_hooks();
        if self.check_for_leaks_enabled {
            self.check_for_leaks();
        }

        // # Safety
        // The ptr and length are correct.
        unsafe {
            self.poison(input_bytes.as_ptr() as usize, input_bytes.len());
        }
        self.reset_allocations();

        Ok(())
    }
}

impl AsanRuntime {
    /// Create a new `AsanRuntime`
    #[must_use]
    pub fn new(options: &FuzzerOptions) -> AsanRuntime {
        let skip_ranges = options
            .dont_instrument
            .iter()
            .map(|(name, offset)| SkipRange::ModuleRelative {
                name: name.clone(),
                range: *offset..*offset + 4,
            })
            .collect();
        let continue_on_error = options.continue_on_error;
        Self {
            check_for_leaks_enabled: options.detect_leaks,
            allocator: Mutex::new(Allocator::new(options)),
            skip_ranges,
            continue_on_error,
            ..Self::default()
        }
    }

    /// Reset all allocations so that they can be reused for new allocation requests.
    pub fn reset_allocations(&mut self) {
        self.allocator_mut().reset();
    }

    /// Gets the allocator
    // #[must_use]
    // pub fn allocator(&self) -> &Allocator {
    //     &self.allocator
    // }

    // /// Gets the allocator (mutable)
    // pub fn allocator_mut(&mut self) -> &mut Allocator {
    //     &mut self.allocator
    // }

    /// Gets the allocator
    pub fn allocator(&self) -> MutexGuard<Allocator> {
        self.allocator.lock().unwrap()
    }

    /// Gets the allocator (mutable)
    pub fn allocator_mut(&mut self) -> MutexGuard<Allocator> {
        self.allocator.lock().unwrap()
    }

    /// Check if the test leaked any memory and report it if so.
    pub fn check_for_leaks(&mut self) {
        self.allocator_mut().check_for_leaks();
    }

    /// Returns the `AsanErrors` from the recent run.
    /// Will block if some other thread holds on to the `ASAN_ERRORS` Mutex.
    pub fn errors(&mut self) -> MutexGuard<'static, AsanErrors> {
        ASAN_ERRORS.lock().unwrap()
    }

    /// Make sure the specified memory is unpoisoned
    pub fn unpoison(&mut self, address: usize, size: usize) {
        self.allocator_mut()
            .map_shadow_for_region(address, address + size, true);
    }

    /// Make sure the specified memory is poisoned
    ///
    /// # Safety
    /// The address needs to be a valid address, the size needs to be correct.
    /// This will dereference at the address.
    pub unsafe fn poison(&mut self, address: usize, size: usize) {
        let start = self.allocator_mut().map_to_shadow(address);
        if self.allocator_mut().valid_shadow(start, size) {
            Allocator::poison(start, size);
        }
    }

    /// Add a stalked address to real address mapping.
    #[inline]
    pub fn add_stalked_address(&mut self, stalked: usize, real: usize) {
        self.stalked_addresses.insert(stalked, real);
    }

    /// Resolves the real address from a stalker stalked address if possible, if there is no
    /// real address, the stalked address is returned.
    #[must_use]
    pub fn real_address_for_stalked(&self, stalked: usize) -> usize {
        self.stalked_addresses
            .get(&stalked)
            .map_or(stalked, |addr| *addr)
    }

    /// Unpoison all the memory that is currently mapped with read/write permissions.
    pub fn unpoison_all_existing_memory(&mut self) {
        self.allocator_mut().unpoison_all_existing_memory();
    }

    /// Enable all function hooks
    pub fn enable_hooks(&mut self) {
        log::info!("Enabling hooks");
        self.hooks_enabled = true;
    }
    /// Disable all function hooks
    pub fn disable_hooks(&mut self) {
        self.hooks_enabled = false;
        log::info!("Disabling hooks");
    }

    /// Register the current thread with the runtime, implementing shadow memory for its stack and
    /// tls mappings.
    #[cfg(not(target_vendor = "apple"))]
    pub fn register_thread(&mut self) {
        let (stack_start, stack_end) = Self::current_stack();
        let (tls_start, tls_end) = Self::current_tls();
        println!(
            "registering thread {:?} with stack {stack_start:x}:{stack_end:x} and tls {tls_start:x}:{tls_end:x}", 
            get_thread_id()
        );
        self.allocator_mut()
            .map_shadow_for_region(stack_start, stack_end, true);

        #[cfg(unix)]
        self.allocator_mut()
            .map_shadow_for_region(tls_start, tls_end, true);
    }

    /// Register the current thread with the runtime, implementing shadow memory for its stack mapping.
    #[cfg(target_vendor = "apple")]
    pub fn register_thread(&mut self) {
        let (stack_start, stack_end) = Self::current_stack();
        self.allocator_mut()
            .map_shadow_for_region(stack_start, stack_end, true);

        log::info!("registering thread with stack {stack_start:x}:{stack_end:x}");
    }

    // /// Get the maximum stack size for the current stack
    // #[must_use]
    // #[cfg(target_vendor = "apple")]
    // fn max_stack_size() -> usize {
    //     let mut stack_rlimit = rlimit {
    //         rlim_cur: 0,
    //         rlim_max: 0,
    //     };
    //     assert!(unsafe { getrlimit(RLIMIT_STACK, &raw mut stack_rlimit) } == 0);
    //
    //     stack_rlimit.rlim_cur as usize
    // }
    //
    // /// Get the maximum stack size for the current stack
    // #[must_use]
    // #[cfg(all(unix, not(target_vendor = "apple")))]
    // fn max_stack_size() -> usize {
    //     let mut stack_rlimit = rlimit64 {
    //         rlim_cur: 0,
    //         rlim_max: 0,
    //     };
    //     assert!(unsafe { getrlimit64(RLIMIT_STACK, &raw mut stack_rlimit) } == 0);
    //
    //     stack_rlimit.rlim_cur as usize
    // }

    /// Get the start and end of the memory region containing the given address
    /// Uses `RangeDetails::enumerate_with_prot` as `RangeDetails::with_address` has
    /// a [bug](https://github.com/frida/frida-rust/issues/120)
    /// Returns (start, end)
    fn range_for_address(address: usize) -> (usize, usize) {
        let mut start = 0;
        let mut end = 0;

        RangeDetails::enumerate_with_prot(PageProtection::Read, &mut |range: &RangeDetails| {
            let range_start = range.memory_range().base_address().0 as usize;
            let range_end = range_start + range.memory_range().size();
            if range_start <= address && range_end >= address {
                start = range_start;
                end = range_end;
                return false;
            }
            if address < start {
                //if the address is less than the start then we cannot find it
                return false;
            }
            true
        });

        if start == 0 {
            log::error!(
                "range_for_address: no range found for address {:#x}",
                address
            );
        }
        (start, end)
    }

    /// Determine the stack start, end for the currently running thread
    ///
    /// # Panics
    /// Panics, if no mapping for the `stack_address` at `0xeadbeef` could be found.
    #[must_use]
    pub fn current_stack() -> (usize, usize) {
        let mut stack_var = 0xeadbeef;
        let stack_address = &raw mut stack_var as usize;
        // let range_details = RangeDetails::with_address(stack_address as u64).unwrap();
        // Write something to (hopefully) make sure the val isn't optimized out

        unsafe {
            write_volatile(&mut stack_var, 0xfadbeef);
        }

        let range = Self::range_for_address(stack_address);

        assert_ne!(range.0, 0, "Couldn't find stack mapping!");

        (range.1 - 1024 * 1024, range.1)
    }

    /// Determine the tls start, end for the currently running thread
    #[must_use]
    #[cfg(not(target_vendor = "apple"))]
    fn current_tls() -> (usize, usize) {
        let tls_address = unsafe { tls_ptr() } as usize;

        #[cfg(target_os = "android")]
        // Strip off the top byte, as scudo allocates buffers with top-byte set to 0xb4
        let tls_address = tls_address & 0xffffffffffffff;

        // let range_details = RangeDetails::with_address(tls_address as u64).unwrap();
        // log::info!("tls address: {:#x}, range_details {:x} size {:x}", tls_address,
        //     range_details.memory_range().base_address().0 as usize, range_details.memory_range().size());
        // let start = range_details.memory_range().base_address().0 as usize;
        // let end = start + range_details.memory_range().size();
        // (start, end)
        Self::range_for_address(tls_address)
    }

    /// Gets the current instruction pointer
    #[must_use]
    #[inline]
    pub fn pc(&self) -> usize {
        if let Some(pc) = self.pc.as_ref() {
            *pc
        } else {
            0
        }
    }

    /// Set the current program counter at hook time
    pub fn set_pc(&mut self, pc: usize) {
        self.pc = Some(pc);
    }
    /// Unset the current program counter
    pub fn unset_pc(&mut self) {
        self.pc = None;
    }

    /// Register the required hooks
    #[expect(clippy::too_many_lines)]
    pub fn register_hooks(&mut self, gum: &Gum) {
        let mut interceptor = Interceptor::obtain(gum);
        let process = Process::obtain(gum);
        macro_rules! hook_func {
            ($name:ident, ($($param:ident : $param_type:ty),*), $return_type:ty) => {
                paste::paste! {

                    let target_function = Module::find_global_export_by_name(stringify!($name)).expect("Failed to find function");
                    log::warn!("Hooking {} = {:?}", stringify!($name), target_function.0);

                    static [<$name:snake:upper _PTR>]: std::sync::OnceLock<extern "C" fn($($param: $param_type),*) -> $return_type> = std::sync::OnceLock::new();

                    let _ = [<$name:snake:upper _PTR>].set(unsafe {std::mem::transmute::<*const c_void, extern "C" fn($($param: $param_type),*) -> $return_type>(target_function.0)}).unwrap();

                    #[allow(non_snake_case)]
                    unsafe extern "C" fn [<replacement_ $name>]($($param: $param_type),*) -> $return_type {
                        let _last_error_guard = LastErrorGuard::new();
                        let mut invocation = Interceptor::current_invocation();
                        let this = &mut *(invocation.replacement_data().unwrap().0 as *mut AsanRuntime);
                        //is this necessary? The stalked return address will always be the real return address
                     //   let real_address = this.real_address_for_stalked(invocation.return_addr());
                        let original = [<$name:snake:upper _PTR>].get().unwrap();
                        if this.hooks_enabled {
<<<<<<< HEAD
                            if has_tls() {
                                if !ASAN_IN_HOOK.get(){
                                    let _guard = AsanInHookGuard::new(); // Ensure ASAN_IN_HOOK is set and reset
                                    return this.[<hook_ $name>](*original, $($param),*);
                                }
                            }
                            // else{
                            //     log::warn!("{} called without TLS", stringify!($name));
                            //     $(
                            //         log::warn!("{}: {:?}", stringify!($param), $param);
                            //     )*

                            // }
                        }
                        (original)($($param),*)
=======
                            if thread_local_initted() {
                                if !ASAN_IN_HOOK.get() {
                                    ASAN_IN_HOOK.set(true);
                                    let ret = this.[<hook_ $name>](*original, $($param),*);
                                    ASAN_IN_HOOK.set(false);
                                    ret
                                 } else {
                                    (original)($($param),*)
                                 }
                            } else {
                                (original)($($param),*)
                            }
                        } else {
                            (original)($($param),*)
                        }
>>>>>>> 5002336f
                    }

                    let self_ptr = core::ptr::from_ref(self) as usize;
                    let _ = interceptor.replace(
                        target_function,
                        NativePointer([<replacement_ $name>] as *mut c_void),
                        NativePointer(self_ptr as *mut c_void)
                    );

                    self.hooks.push(target_function);
                }
            };
            //Library specific macro rule. lib and lib_ident are both needed because we need to generate a unique static variable and only name is insufficient. In addition, the lib name could contain invalid characters (i.e., lib.so is an invalid name)
            ($lib:literal, $lib_ident:ident, $name:ident, ($($param:ident : $param_type:ty),*), $return_type:ty) => {
                paste::paste! {

                    log::warn!("Hooking {}:{}", $lib, stringify!($name));
                    let target_function = process.find_module_by_name($lib).expect("Failed to find module").find_export_by_name(stringify!($name)).expect("Failed to find function");
                    log::warn!("Hooking {}:{} = {:?}", $lib, stringify!($name), target_function.0);

                    static [<$lib_ident:snake:upper _ $name:snake:upper _PTR>]: std::sync::OnceLock<extern "C" fn($($param: $param_type),*) -> $return_type> = std::sync::OnceLock::new();

                    let _ = [<$lib_ident:snake:upper _ $name:snake:upper _PTR>].set(unsafe {std::mem::transmute::<*const c_void, extern "C" fn($($param: $param_type),*) -> $return_type>(target_function.0)}).unwrap();

                    #[allow(non_snake_case)]
                    unsafe extern "C" fn [<replacement_ $name>]($($param: $param_type),*) -> $return_type {
                        let _last_error_guard = LastErrorGuard::new();
                        let mut invocation = Interceptor::current_invocation();
                        let this = &mut *(invocation.replacement_data().unwrap().0 as *mut AsanRuntime);
                        //is this necessary? The stalked return address will always be the real return address
                     //   let real_address = this.real_address_for_stalked(invocation.return_addr());
                        let original = [<$lib_ident:snake:upper _ $name:snake:upper _PTR>].get().unwrap();
                        if this.hooks_enabled {
<<<<<<< HEAD
                            if has_tls() {
                                if !ASAN_IN_HOOK.get(){
                                    let _guard = AsanInHookGuard::new(); // Ensure ASAN_IN_HOOK is set and reset
                                    return this.[<hook_ $name>](*original, $($param),*);
                                }
                            }
=======
                            if thread_local_initted() {
                                if !ASAN_IN_HOOK.get() {
                                    ASAN_IN_HOOK.set(true);
                                    let ret = this.[<hook_ $name>](*original, $($param),*);
                                    ASAN_IN_HOOK.set(false);
                                    ret
                                 } else {
                                    (original)($($param),*)
                                 }
                            } else {
                                (original)($($param),*)
                            }
                        } else {
                            (original)($($param),*)
>>>>>>> 5002336f
                        }
                        (original)($($param),*)
                    }

                    let self_ptr = core::ptr::from_ref(self) as usize;
                    let _ = interceptor.replace(
                        target_function,
                        NativePointer([<replacement_ $name>] as *mut c_void),
                        NativePointer(self_ptr as *mut c_void)
                    );

                    self.hooks.push(target_function);
                }
            };
        }

        #[allow(unused_macro_rules)]
        macro_rules! hook_func_with_check {
<<<<<<< HEAD
            //No library case
            ($name:ident, ($($param:ident : $param_type:ty),*), $return_type:ty, $always_enabled:expr ) => {
=======
            ($name:ident, ($($param:ident : $param_type:ty),*), $return_type:ty, $always_enabled:expr) => {
>>>>>>> 5002336f
                paste::paste! {
                    let target_function = Module::find_global_export_by_name(stringify!($name)).expect("Failed to find function");

                    log::warn!("Hooking {} = {:?}", stringify!($name), target_function.0);
                    static [<$name:snake:upper _PTR>]: std::sync::OnceLock<extern "C" fn($($param: $param_type),*) -> $return_type> = std::sync::OnceLock::new();

                    let _ = [<$name:snake:upper _PTR>].set(unsafe {std::mem::transmute::<*const c_void, extern "C" fn($($param: $param_type),*) -> $return_type>(target_function.0)}).unwrap_or_else(|e| println!("{:?}", e));

<<<<<<< HEAD
                    #[allow(non_snake_case)] // depends on the values the macro is invoked with
                    #[allow(clippy::redundant_else)]
=======
                    #[allow(non_snake_case)]
>>>>>>> 5002336f
                    unsafe extern "C" fn [<replacement_ $name>]($($param: $param_type),*) -> $return_type {
                        let _last_error_guard = LastErrorGuard::new();
                        let mut invocation = Interceptor::current_invocation();
                        let this = &mut *(invocation.replacement_data().unwrap().0 as *mut AsanRuntime);
                        let original = [<$name:snake:upper _PTR>].get().unwrap();
<<<<<<< HEAD
                        if $always_enabled || this.hooks_enabled {
                            if has_tls() {
                                if !ASAN_IN_HOOK.get(){
                                    let _guard = AsanInHookGuard::new(); // Ensure ASAN_IN_HOOK is set and reset
                                    if this.[<hook_check_ $name>]($($param),*){
                                        return this.[<hook_ $name>](*original, $($param),*);
                                    }
                                }
                            }
                            else{
                                // log::warn!("{} called without TLS", stringify!($name));
                                // $(
                                //     log::warn!("Params: {}: {:?}", stringify!($param), $param);
                                // )*
                                if $always_enabled {
                                    if TLS_LESS_LOCK.lock() == LockResult::Acquired && this.[<hook_check_ $name>]($($param),*){
                                        // There is no TLS and we have grabbed the lock - call the hook
                                        let ret = this.[<hook_ $name>](*original, $($param),*);
                                        TLS_LESS_LOCK.unlock();

                                        return ret;
                                    }
                                    else {
                                        TLS_LESS_LOCK.unlock(); // Return the original function
                                    }
=======
                        //don't check if hooks are enabled as there are certain cases where we want to run the hook even if we are out of the program
                        //For example, sometimes libafl will allocate certain things during the run and free them after the run. This results in a bug where a buffer will come from libafl-frida alloc and be freed in the normal allocator.
                        if $always_enabled || this.hooks_enabled {
                            if thread_local_initted() {
                                if !ASAN_IN_HOOK.get() {
                                    ASAN_IN_HOOK.set(true);
                                    let ret = if this.[<hook_check_ $name>]($($param),*) {
                                        this.[<hook_ $name>](*original, $($param),*)
                                    } else {
                                        (original)($($param),*)
                                    };
                                    ASAN_IN_HOOK.set(false);
                                    ret
                                 } else {
                                    (original)($($param),*)
                                 }
                            } else {
                                let ret = if $always_enabled && this.[<hook_check_ $name>]($($param),*) {
                                    this.[<hook_ $name>](*original, $($param),*)
                                } else {
                                    (original)($($param),*)
                                };
                                ret
                            }
                        } else {
                            (original)($($param),*)
                        }
>>>>>>> 5002336f

                                }
                            }
                        }
                        (original)($($param),*)
                    }

                    let self_ptr = core::ptr::from_ref(self) as usize;
                    let _ = interceptor.replace(
                        target_function,
                        NativePointer([<replacement_ $name>] as *mut c_void),
                        NativePointer(self_ptr as *mut c_void)
                    );
                    self.hooks.push(target_function);
                }
            };
            //Library specific macro rule. lib and lib_ident are both needed because we need to generate a unique static variable and only name is insufficient. In addition, the lib name could contain invalid characters (i.e., lib.so is an invalid name)
<<<<<<< HEAD
            ($lib:literal, $lib_ident:ident, $name:ident, ($($param:ident : $param_type:ty),*), $return_type:ty, $always_enabled:expr ) => {
=======
            ($lib:literal, $lib_ident:ident, $name:ident, ($($param:ident : $param_type:ty),*), $return_type:ty, $always_enabled:expr) => {
>>>>>>> 5002336f
                paste::paste! {
                    let target_function = process.find_module_by_name($lib).expect("Failed to find module").find_export_by_name(stringify!($name)).expect("Failed to find function");

                    log::warn!("Hooking {}:{} = {:?}", $lib, stringify!($name), target_function.0);
                    static [<$lib_ident:snake:upper _ $name:snake:upper _PTR>]: std::sync::OnceLock<extern "C" fn($($param: $param_type),*) -> $return_type> = std::sync::OnceLock::new();

                    let _ = [<$lib_ident:snake:upper _ $name:snake:upper _PTR>].set(unsafe {std::mem::transmute::<*const c_void, extern "C" fn($($param: $param_type),*) -> $return_type>(target_function.0)}).unwrap_or_else(|e| println!("{:?}", e));

                    #[allow(non_snake_case)]
                    #[allow(clippy::redundant_else)]
                    unsafe extern "C" fn [<replacement_ $name>]($($param: $param_type),*) -> $return_type {
                        let _last_error_guard = LastErrorGuard::new();
                        let mut invocation = Interceptor::current_invocation();
                        let this = &mut *(invocation.replacement_data().unwrap().0 as *mut AsanRuntime);
                        let original = [<$lib_ident:snake:upper _ $name:snake:upper _PTR>].get().unwrap();
<<<<<<< HEAD
                        if $always_enabled || this.hooks_enabled {
                            if has_tls() {
                                if !ASAN_IN_HOOK.get(){
                                    let _guard = AsanInHookGuard::new(); // Ensure ASAN_IN_HOOK is set and reset
                                    if this.[<hook_check_ $name>]($($param),*){
                                        return this.[<hook_ $name>](*original, $($param),*);
                                    }
                                }
                            }
                            else{
                                if $always_enabled {
                                    if TLS_LESS_LOCK.lock() == LockResult::Acquired && this.[<hook_check_ $name>]($($param),*){
                                        // There is no TLS and we have grabbed the lock - call the hook
                                        let ret = this.[<hook_ $name>](*original, $($param),*);
                                        TLS_LESS_LOCK.unlock();

                                        return ret;
                                    }
                                    else {
                                        TLS_LESS_LOCK.unlock(); // Return the original function
                                    }
                                }
                            }
=======
                        //don't check if hooks are enabled as there are certain cases where we want to run the hook even if we are out of the program
                        //For example, sometimes libafl will allocate certain things during the run and free them after the run. This results in a bug where a buffer will come from libafl-frida alloc and be freed in the normal allocator.
                        if $always_enabled || this.hooks_enabled {
                            if thread_local_initted() {
                                if !ASAN_IN_HOOK.get() {
                                    ASAN_IN_HOOK.set(true);
                                    let ret = if this.[<hook_check_ $name>]($($param),*) {
                                        this.[<hook_ $name>](*original, $($param),*)
                                    } else {
                                        (original)($($param),*)
                                    };
                                    ASAN_IN_HOOK.set(false);
                                    ret
                                 } else {
                                    (original)($($param),*)
                                 }
                            } else {
                                let ret = if $always_enabled && this.[<hook_check_ $name>]($($param),*) {
                                    this.[<hook_ $name>](*original, $($param),*)
                                } else {
                                    (original)($($param),*)
                                };
                                ret
                            }
                        } else {
                            (original)($($param),*)
>>>>>>> 5002336f
                        }
                        (original)($($param),*)
                    }

                    let self_ptr = core::ptr::from_ref(self) as usize;
                    let _ = interceptor.replace(
                        target_function,
                        NativePointer([<replacement_ $name>] as *mut c_void),
                        NativePointer(self_ptr as *mut c_void)
                    );
                    self.hooks.push(target_function);
                }
            };
            // Default case without check_enabled parameter
            ($name:ident, ($($param:ident : $param_type:ty),*), $return_type:ty) => {
                hook_func_with_check!($name, ($($param: $param_type),*), $return_type, false);
            };
            ($lib:literal, $lib_ident:ident, $name:ident, ($($param:ident : $param_type:ty),*), $return_type:ty) => {
                hook_func_with_check!($lib, $lib_ident, $name, ($($param: $param_type),*), $return_type, false);
            };
        }
        // Hook the memory allocator functions

        #[cfg(not(windows))]
        hook_func!(malloc, (size: usize), *mut c_void);
        #[cfg(not(windows))]
        hook_func!(calloc, (nmemb: usize, size: usize), *mut c_void);
        #[cfg(not(windows))]
        hook_func_with_check!(realloc, (ptr: *mut c_void, size: usize), *mut c_void, false);
        #[cfg(not(windows))]
        hook_func_with_check!(free, (ptr: *mut c_void), usize, true);
        #[cfg(not(any(target_vendor = "apple", windows)))]
        hook_func!(memalign, (size: usize, alignment: usize), *mut c_void);
        #[cfg(not(windows))]
        hook_func!(
            posix_memalign,
            (pptr: *mut *mut c_void, size: usize, alignment: usize),
            i32
        );
        #[cfg(not(any(target_vendor = "apple", windows)))]
        hook_func!(malloc_usable_size, (ptr: *mut c_void), usize);
        #[cfg(target_vendor = "apple")]
        hook_func!(valloc, (size: usize), *mut c_void);
        #[cfg(target_vendor = "apple")]
        hook_func_with_check!(reallocf, (ptr: *mut c_void, size: usize), *mut c_void, false);
        #[cfg(target_vendor = "apple")]
        hook_func_with_check!(malloc_size, (ptr: *mut c_void), usize, false);
        #[cfg(target_vendor = "apple")]
        hook_func_with_check!(malloc_good_size, (ptr: *mut c_void), usize, false);
        #[cfg(target_vendor = "apple")]
        hook_func!("libSystem.B.dylib", libSystemB, os_log_type_enabled, (oslog: *mut c_void, r#type: u8), bool);
        #[cfg(target_vendor = "apple")]
        hook_func!("libSystem.B.dylib", libSystemB, _os_log_impl, (dso: *const c_void, log: *mut c_void, r#type: u8, format: *const c_char, buf: *const u8, size: u32), ());
        #[cfg(target_vendor = "apple")]
        hook_func!("libSystem.B.dylib", libSystemB, _os_log_fault_impl, (dso: *const c_void, log: *mut c_void, r#type: u8, format: *const c_char, buf: *const u8, size: u32), ());
        #[cfg(target_vendor = "apple")]
        hook_func!("libSystem.B.dylib", libSystemB, _os_log_error_impl, (dso: *const c_void, log: *mut c_void, r#type: u8, format: *const c_char, buf: *const u8, size: u32), ());
        #[cfg(target_vendor = "apple")]
        hook_func!("libSystem.B.dylib", libSystemB, _os_log_debug_impl, (dso: *const c_void, log: *mut c_void, r#type: u8, format: *const c_char, buf: *const u8, size: u32), ());
        #[cfg(target_vendor = "apple")]
        hook_func!("libc++.1.dylib", libcpp, __cxa_allocate_exception, (size: usize), *const c_void);
        #[cfg(target_vendor = "apple")]
        hook_func!("libc++.1.dylib", libcpp, __cxa_free_exception, (ptr: *mut c_void), usize);
        // // #[cfg(windows)]
        // hook_priv_func!(
        //     "c:\\windows\\system32\\ntdll.dll",
        //     LdrpCallInitRoutine,
        //     (base_address: *const c_void, reason: usize, context: usize, entry_point: usize),
        //     usize
        // );
        // #[cfg(windows)]
        // hook_func!(
        //     None,
        //     LoadLibraryExW,
        //     (path: *const c_void, file: usize, flags: i32),
        //     usize
        // );
        // #[cfg(windows)]
        // hook_func!(
        //     None,
        //     CreateThread,
        //     (thread_attributes: *const c_void, stack_size: usize, start_address: *const c_void, parameter: *const c_void, creation_flags: i32, thread_id: *mut i32),
        //     usize
        // );
        // #[cfg(windows)]
        // hook_func!(
        //     None,
        //     CreateFileMappingW,
        //     (file: usize, file_mapping_attributes: *const c_void, protect: i32, maximum_size_high: u32, maximum_size_low: u32, name: *const c_void),
        //     usize
        // );
        #[cfg(windows)]
        macro_rules! hook_heap_windows {
            ($libname:literal, $lib_ident:ident) => {
            log::info!("Hooking allocator functions in {}", $libname);
            if let Some(module) = process.find_module_by_name($libname) {
            for export in module.enumerate_exports() {
                // log::trace!("- {}", export.name);
                match &export.name[..] {
                    "NtGdiCreateCompatibleDC" => {
                        hook_func!($libname, $lib_ident, NtGdiCreateCompatibleDC, (hdc: *const c_void), *mut c_void);
                    }
                    "RtlCreateHeap" => {
                        hook_func!($libname, $lib_ident, RtlCreateHeap, (flags: u32, heap_base: *const c_void, reserve_size: usize, commit_size: usize, lock: *const c_void, parameters: *const c_void), *mut c_void);
                    }
                    "RtlDestroyHeap" => {
                        hook_func!($libname, $lib_ident, RtlDestroyHeap, (handle: *const c_void), *mut c_void);
                    }
                    "HeapAlloc" => {
                        hook_func!($libname, $lib_ident, HeapAlloc, (handle: *mut c_void, flags: u32, bytes: usize), *mut c_void);
                    }
                    "RtlAllocateHeap" => {
                        hook_func!($libname, $lib_ident, RtlAllocateHeap, (handle: *mut c_void, flags: u32, bytes: usize), *mut c_void);
                    }
                    "HeapFree" => {
                        hook_func_with_check!($libname, $lib_ident, HeapFree, (handle: *mut c_void, flags: u32, mem: *mut c_void), bool, true);
                    }
                    // NOTE: we call it with always_enabled, because on Windows, some COM memory deallocation occurs later in the process
                    // after we have completed the run
                    "RtlFreeHeap" => {
                        hook_func_with_check!($libname, $lib_ident, RtlFreeHeap, (handle: *mut c_void, flags: u32, mem: *mut c_void), usize, true);
                    }
                    "HeapSize" => {
                        hook_func_with_check!($libname, $lib_ident, HeapSize, (handle: *mut c_void, flags: u32, mem: *mut c_void), usize, false);
                    }
                    "RtlSizeHeap" => {
                        hook_func_with_check!($libname, $lib_ident, RtlSizeHeap , (handle: *mut c_void, flags: u32, mem: *mut c_void), usize, false);
                    }
                    "RtlReAllocateHeap" => {
                        hook_func!(
                            $libname, $lib_ident,
                            RtlReAllocateHeap,
                            (
                                handle: *mut c_void,
                                flags: u32,
                                ptr: *mut c_void,
                                size: usize
                            ),
                            *mut c_void
                        );
                    }
                    "HeapReAlloc" => {
                        hook_func!(
                            $libname, $lib_ident,
                            HeapReAlloc,
                            (
                                handle: *mut c_void,
                                flags: u32,
                                ptr: *mut c_void,
                                size: usize
                            ),
                            *mut c_void
                        );
                    }
                    "LocalAlloc" => {
                        hook_func!($libname, $lib_ident, LocalAlloc, (flags: u32, size: usize), *mut c_void);
                    }
                    "LocalReAlloc" => {
                        hook_func!($libname, $lib_ident, LocalReAlloc, (mem: *mut c_void, size: usize, flags: u32), *mut c_void);
                    }
                    "LocalHandle" => {
                        hook_func_with_check!($libname, $lib_ident, LocalHandle, (mem: *mut c_void), *mut c_void, false);
                    }
                    "LocalLock" => {
                        hook_func_with_check!($libname, $lib_ident, LocalLock, (mem: *mut c_void), *mut c_void, false);
                    }
                    "LocalUnlock" => {
                        hook_func_with_check!($libname, $lib_ident, LocalUnlock, (mem: *mut c_void), bool, false);
                    }
                    "LocalSize" => {
                        hook_func_with_check!($libname, $lib_ident, LocalSize, (mem: *mut c_void),usize, false);
                    }
                    "LocalFree" => {
                        hook_func_with_check!($libname, $lib_ident, LocalFree, (mem: *mut c_void), *mut c_void, true);
                    }
                    "LocalFlags" => {
                        hook_func_with_check!($libname, $lib_ident, LocalFlags, (mem: *mut c_void),u32, false);
                    }
                    "GlobalAlloc" => {
                        hook_func!($libname, $lib_ident, GlobalAlloc, (flags: u32, size: usize), *mut c_void);
                    }
                    "GlobalReAlloc" => {
                        hook_func!($libname, $lib_ident, GlobalReAlloc, (mem: *mut c_void, flags: u32, size: usize), *mut c_void);
                    }
                    "GlobalHandle" => {
                        hook_func_with_check!($libname, $lib_ident, GlobalHandle, (mem: *mut c_void), *mut c_void, false);
                    }
                    "GlobalLock" => {
                        hook_func_with_check!($libname, $lib_ident, GlobalLock, (mem: *mut c_void), *mut c_void, false);
                    }
                    "GlobalUnlock" => {
                        hook_func_with_check!($libname, $lib_ident, GlobalUnlock, (mem: *mut c_void), bool, false);
                    }
                    "GlobalSize" => {
                        hook_func_with_check!($libname, $lib_ident, GlobalSize, (mem: *mut c_void),usize, false);
                    }
                    "GlobalFree" => {
                        hook_func_with_check!($libname, $lib_ident, GlobalFree, (mem: *mut c_void), *mut c_void, true);
                    }
                    "GlobalFlags" => {
                        hook_func_with_check!($libname, $lib_ident, GlobalFlags, (mem: *mut c_void),u32, false);
                    }
                    "memmove" => {
                        hook_func!(
                            $libname, $lib_ident,
                            memmove,
                            (dest: *mut c_void, src: *const c_void, n: usize),
                            *mut c_void
                        );
                    }
                    "memcpy" => {
                        hook_func!(
                            $libname, $lib_ident,
                            memcpy,
                            (dest: *mut c_void, src: *const c_void, n: usize),
                            *mut c_void
                        );
                    }
                    "malloc" => {
                        hook_func!($libname, $lib_ident, malloc, (size: usize), *mut c_void);
                    }
                    "_o_malloc" | "o_malloc" => {
                        hook_func!($libname, $lib_ident, _o_malloc, (size: usize), *mut c_void);
                    }
                    "calloc" => {
                        hook_func!($libname, $lib_ident, calloc, (nmemb: usize, size: usize), *mut c_void);
                    }
                    "_o_calloc" | "o_calloc" => {
                        hook_func!($libname, $lib_ident, _o_calloc, (nmemb: usize, size: usize), *mut c_void);
                    }
                    "realloc" => {
                        hook_func!($libname, $lib_ident, realloc, (ptr: *mut c_void, size: usize), *mut c_void);
                    }
                    "_o_realloc" | "o_realloc" => {
                        hook_func!($libname, $lib_ident, _o_realloc, (ptr: *mut c_void, size: usize), *mut c_void);
                    }
                    "free" => {
                        hook_func_with_check!($libname, $lib_ident, free, (ptr: *mut c_void), usize, true);
                    }
                    "_o_free" | "o_free" => {
                        hook_func_with_check!($libname, $lib_ident, _o_free, (ptr: *mut c_void), usize, true);
                    }
                    "_write" => {
                        hook_func!(
                            $libname, $lib_ident,
                            _write,
                            (fd: i32, buf: *const c_void, count: usize),
                            usize
                        );
                    }
                    "_read" => {
                        hook_func!(
                            $libname, $lib_ident,
                            _read,
                            (fd: i32, buf: *mut c_void, count: usize),
                            usize
                        );
                    }
                    "MapViewOfFile" => {
                        hook_func!(
                            $libname, $lib_ident,
                            MapViewOfFile,
                            (handle: *const c_void, desired_access: u32, file_offset_high: u32, file_offset_low: u32, size: usize),
                            *const c_void
                        );
                    }
                    "UnmapViewOfFile" => {
                        hook_func!(
                            $libname, $lib_ident,
                            UnmapViewOfFile,
                            (ptr: *const c_void),
                            bool
                        );
                    }
                    "LoadLibraryExW" => {
                        hook_func!(
                            $libname, $lib_ident,
                            LoadLibraryExW,
                            (path: *const c_void, file: usize, flags: i32),
                            usize
                        );
                    }
                    "LdrLoadDll" => {
                        hook_func!(
                            $libname, $lib_ident,
                            LdrLoadDll,
                            (search_path: *const c_void, charecteristics: *const u32, dll_name: *const c_void, base_address: *mut *const c_void),
                            usize
                        );
                    }
                    _ => (),
                }
            }}
            }
        }
        #[cfg(windows)]
        {
            hook_heap_windows!("ntdll", ntdll);
            hook_heap_windows!("win32u", win32u);
            hook_heap_windows!("ucrtbase", ucrtbase);
            hook_heap_windows!("kernelbase", kernelbase);
            hook_heap_windows!("kernel32", kernel32);
            hook_heap_windows!("msvcrt", msvcrt);
            hook_heap_windows!("api-ms-win-crt-private-l1-1-0", api_ms_win1);
            hook_heap_windows!("api-ms-win-crt-private-l1-1-0.dll", api_ms_win2);
            hook_heap_windows!("api-ms-win-core-heap-l1-1-0", api_ms_heap1);
            hook_heap_windows!("api-ms-win-core-heap-l2-1-0", api_ms_heap2);
            hook_heap_windows!(
                "api-ms-win-core-heap-obsolete-l1-1-0",
                api_ms_heap2_obsolete
            );
            hook_heap_windows!("api-ms-win-core-memory-l1-1-0", api_ms_memory1);
            hook_heap_windows!("VCRUNTIME140", VCRUNTIME140);
        }

        /*
        #[cfg(target_os = "linux")]
        let cpp_libs = [
            "libc++.so",
            "libc++.so.1",
            "libc++abi.so.1",
            "libc++_shared.so",
            "libstdc++.so",
            "libstdc++.so.6",
        ];

        #[cfg(target_vendor = "apple")]
        let cpp_libs = ["libc++.1.dylib", "libc++abi.dylib", "libsystem_c.dylib"];
        */

        #[cfg(any(target_os = "linux", target_vendor = "apple"))]
        macro_rules! hook_cpp {
           ($libname:literal, $lib_ident:ident) => {
            log::info!("Hooking c++ functions in {}", $libname);
            if let Some(module) = process.find_module_by_name($libname) {
            for export in module.enumerate_exports() {
                match &export.name[..] {
                    "_Znam" => {
                        hook_func!($libname, $lib_ident, _Znam, (size: usize), *mut c_void);
                    }
                    "_ZnamRKSt9nothrow_t" => {
                        hook_func!(
                            $libname, $lib_ident,
                            _ZnamRKSt9nothrow_t,
                            (size: usize, _nothrow: *const c_void),
                            *mut c_void
                        );
                    }
                    "_ZnamSt11align_val_t" => {
                        hook_func!(
                            $libname, $lib_ident,
                            _ZnamSt11align_val_t,
                            (size: usize, alignment: usize),
                            *mut c_void
                        );
                    }
                    "_ZnamSt11align_val_tRKSt9nothrow_t" => {
                        hook_func!(
                            $libname, $lib_ident,
                            _ZnamSt11align_val_tRKSt9nothrow_t,
                            (size: usize, alignment: usize, _nothrow: *const c_void),
                            *mut c_void
                        );
                    }
                    "_Znwm" => {
                        hook_func!($libname, $lib_ident, _Znwm, (size: usize), *mut c_void);
                    }
                    "_ZnwmRKSt9nothrow_t" => {
                        hook_func!(
                            $libname, $lib_ident,
                            _ZnwmRKSt9nothrow_t,
                            (size: usize, _nothrow: *const c_void),
                            *mut c_void
                        );
                    }
                    "_ZnwmSt11align_val_t" => {
                        hook_func!(
                            $libname, $lib_ident,
                            _ZnwmSt11align_val_t,
                            (size: usize, alignment: usize),
                            *mut c_void
                        );
                    }
                    "_ZnwmSt11align_val_tRKSt9nothrow_t" => {
                        hook_func!(
                            $libname, $lib_ident,
                            _ZnwmSt11align_val_tRKSt9nothrow_t,
                            (size: usize, alignment: usize, _nothrow: *const c_void),
                            *mut c_void
                        );
                    }
                    "_ZdaPv" => {
                        hook_func!($libname, $lib_ident, _ZdaPv, (ptr: *mut c_void), usize);
                    }
                    "_ZdaPvm" => {
                        hook_func!($libname, $lib_ident, _ZdaPvm, (ptr: *mut c_void, _ulong: u64), usize);
                    }
                    "_ZdaPvmSt11align_val_t" => {
                        hook_func!(
                            $libname, $lib_ident,
                            _ZdaPvmSt11align_val_t,
                            (ptr: *mut c_void, _ulong: u64, _alignment: usize),
                            usize
                        );
                    }
                    "_ZdaPvRKSt9nothrow_t" => {
                        hook_func!(
                            $libname, $lib_ident,
                            _ZdaPvRKSt9nothrow_t,
                            (ptr: *mut c_void, _nothrow: *const c_void),
                            usize
                        );
                    }
                    "_ZdaPvSt11align_val_t" => {
                        hook_func!(
                            $libname, $lib_ident,
                            _ZdaPvSt11align_val_t,
                            (ptr: *mut c_void, _alignment: usize),
                            usize
                        );
                    }
                    "_ZdaPvSt11align_val_tRKSt9nothrow_t" => {
                        hook_func!(
                            $libname, $lib_ident,
                            _ZdaPvSt11align_val_tRKSt9nothrow_t,
                            (ptr: *mut c_void, _alignment: usize, _nothrow: *const c_void),
                            usize
                        );
                    }
                    "_ZdlPv" => {
                        hook_func!($libname, $lib_ident, _ZdlPv, (ptr: *mut c_void), usize);
                    }
                    "_ZdlPvm" => {
                        hook_func!($libname, $lib_ident, _ZdlPvm, (ptr: *mut c_void, _ulong: u64), usize);
                    }
                    "_ZdlPvmSt11align_val_t" => {
                        hook_func!(
                            $libname, $lib_ident,
                            _ZdlPvmSt11align_val_t,
                            (ptr: *mut c_void, _ulong: u64, _alignment: usize),
                            usize
                        );
                    }
                    "_ZdlPvRKSt9nothrow_t" => {
                        hook_func!(
                            $libname, $lib_ident,
                            _ZdlPvRKSt9nothrow_t,
                            (ptr: *mut c_void, _nothrow: *const c_void),
                            usize
                        );
                    }
                    "_ZdlPvSt11align_val_t" => {
                        hook_func!(
                            $libname, $lib_ident,
                            _ZdlPvSt11align_val_t,
                            (ptr: *mut c_void, _alignment: usize),
                            usize
                        );
                    }
                    "_ZdlPvSt11align_val_tRKSt9nothrow_t" => {
                        hook_func!(
                            $libname, $lib_ident,
                            _ZdlPvSt11align_val_tRKSt9nothrow_t,
                            (ptr: *mut c_void, _alignment: usize, _nothrow: *const c_void),
                            usize
                        );
                    }
                    _ => {}
                }
            }}
           }
        }
        #[cfg(target_os = "linux")]
        {
            hook_cpp!("libc++.so", libcpp);
            hook_cpp!("libc++.so.1", libcpp1);
            hook_cpp!("libc++.so.1", libcpp1);
            hook_cpp!("libc++abi.so.1", libcppapi);
            hook_cpp!("libc++_shared.so", libcppshared);
            hook_cpp!("libstdc++.so", libstdcpp);
            hook_cpp!("libstdc++.so.6", libstdcpp6);
        }

        #[cfg(target_vendor = "apple")]
        {
            hook_cpp!("libc++.1.dylib", libcpp_darwin);
            hook_cpp!("libc++abi.dylib", libcppabi_darwin);
            hook_cpp!("libsystem_c.dylib", libsystem_c_darwin);
        }

        #[cfg(not(windows))]
        hook_func!(

            mmap,
            (
                addr: *const c_void,
                length: usize,
                prot: i32,
                flags: i32,
                fd: i32,
                offset: usize
            ),
            *mut c_void
        );
        #[cfg(not(windows))]
        hook_func!(munmap, (addr: *const c_void, length: usize), i32);

        // Hook libc functions which may access allocated memory
        #[cfg(not(windows))]
        hook_func!(

            write,
            (fd: i32, buf: *const c_void, count: usize),
            usize
        );
        #[cfg(not(windows))]
        hook_func!(read, (fd: i32, buf: *mut c_void, count: usize), usize);
        hook_func!(

            fgets,
            (s: *mut c_void, size: u32, stream: *mut c_void),
            *mut c_void
        );
        hook_func!(

            memcmp,
            (s1: *const c_void, s2: *const c_void, n: usize),
            i32
        );
        hook_func!(

            memcpy,
            (dest: *mut c_void, src: *const c_void, n: usize),
            *mut c_void
        );
        #[cfg(not(any(target_vendor = "apple", windows)))]
        hook_func!(

            mempcpy,
            (dest: *mut c_void, src: *const c_void, n: usize),
            *mut c_void
        );
        // #[cfg(not(windows))]
        // hook_func!(
        //     None,
        //     memmove,
        //     (dest: *mut c_void, src: *const c_void, n: usize),
        //     *mut c_void
        // );
        hook_func!(

            memset,
            (s: *mut c_void, c: i32, n: usize),
            *mut c_void
        );
        hook_func!(

            memchr,
            (s: *mut c_void, c: i32, n: usize),
            *mut c_void
        );
        #[cfg(not(any(target_vendor = "apple", windows)))]
        hook_func!(

            memrchr,
            (s: *mut c_void, c: i32, n: usize),
            *mut c_void
        );
        #[cfg(not(windows))]
        hook_func!(

            memmem,
            (
                haystack: *const c_void,
                haystacklen: usize,
                needle: *const c_void,
                needlelen: usize
            ),
            *mut c_void
        );
        #[cfg(not(any(target_os = "android", windows)))]
        hook_func!(bzero, (s: *mut c_void, n: usize), usize);
        #[cfg(not(any(target_os = "android", target_vendor = "apple", windows)))]
        hook_func!(explicit_bzero, (s: *mut c_void, n: usize),usize);
        // #[cfg(not(any(target_os = "android", windows)))]
        // hook_func!(
        //     None,
        //     bcmp,
        //     (s1: *const c_void, s2: *const c_void, n: usize),
        //     i32
        // );
        hook_func!(strchr, (s: *mut c_char, c: i32), *mut c_char);
        hook_func!(strrchr, (s: *mut c_char, c: i32), *mut c_char);
        #[cfg(not(windows))]
        hook_func!(

            strcasecmp,
            (s1: *const c_char, s2: *const c_char),
            i32
        );
        #[cfg(not(windows))]
        hook_func!(

            strncasecmp,
            (s1: *const c_char, s2: *const c_char, n: usize),
            i32
        );
        hook_func!(

            strcat,
            (dest: *mut c_char, src: *const c_char),
            *mut c_char
        );
        hook_func!(strcmp, (s1: *const c_char, s2: *const c_char), i32);
        hook_func!(

            strncmp,
            (s1: *const c_char, s2: *const c_char, n: usize),
            i32
        );
        hook_func!(

            strcpy,
            (dest: *mut c_char, src: *const c_char),
            *mut c_char
        );
        hook_func!(

            strncpy,
            (dest: *mut c_char, src: *const c_char, n: usize),
            *mut c_char
        );
        #[cfg(not(windows))]
        hook_func!(

            stpcpy,
            (dest: *mut c_char, src: *const c_char),
            *mut c_char
        );
        #[cfg(not(windows))]
        hook_func!(strdup, (s: *const c_char), *mut c_char);
        #[cfg(windows)]
        hook_func!(_strdup, (s: *const c_char), *mut c_char);
        hook_func!(strlen, (s: *const c_char), usize);
        hook_func!(strnlen, (s: *const c_char, n: usize), usize);
        hook_func!(

            strstr,
            (haystack: *const c_char, needle: *const c_char),
            *mut c_char
        );
        #[cfg(not(windows))]
        hook_func!(

            strcasestr,
            (haystack: *const c_char, needle: *const c_char),
            *mut c_char
        );
        hook_func!(atoi, (nptr: *const c_char), i32);
        hook_func!(atol, (nptr: *const c_char), i32);
        hook_func!(atoll, (nptr: *const c_char), i64);
        hook_func!(wcslen, (s: *const wchar_t), usize);
        hook_func!(

            wcscpy,
            (dest: *mut wchar_t, src: *const wchar_t),
            *mut wchar_t
        );
        hook_func!(wcscmp, (s1: *const wchar_t, s2: *const wchar_t), i32);
        #[cfg(target_vendor = "apple")]
        hook_func!(

            memset_pattern4,
            (s: *mut c_void, c: *const c_void, n: usize),
            ()
        );
        #[cfg(target_vendor = "apple")]
        hook_func!(

            memset_pattern8,
            (s: *mut c_void, c: *const c_void, n: usize),
            ()
        );
        #[cfg(target_vendor = "apple")]
        hook_func!(

            memset_pattern16,
            (s: *mut c_void, c: *const c_void, n: usize),
            ()
        );
    }

    /// Deregister all the hooks
    fn deregister_hooks(&mut self, gum: &Gum) {
        /*This is terrible code and should be replaced as soon as possible.

        This is basically a bandaid solution that happens to work because 2 different Interceptor::obtains will return the same interceptor.

        Ideally the interceptor should be stored in AsanRuntime, but because FridaRuntime has a 'static bound it becomes difficult to introduce that.
        */
        let mut interceptor = Interceptor::obtain(gum);
        for hook in &self.hooks {
            interceptor.revert(*hook);
        }
    }

    #[cfg(target_arch = "x86_64")]
    #[expect(clippy::cast_sign_loss)]
    #[expect(clippy::too_many_lines)]
    extern "system" fn handle_trap(&mut self) {
        // log::error!("Attach the debugger to process {:#?}", std::process::id());
        // std::thread::sleep(std::time::Duration::from_secs(30));
        self.disable_hooks();

        self.dump_registers();

        let fault_address = self.regs[17];
        let actual_pc = self.regs[18];

        let decoder = InstDecoder::minimal();

        let instructions: Vec<Instruction> = disas_count(
            &decoder,
            unsafe { std::slice::from_raw_parts(actual_pc as *mut u8, 24) },
            3,
        );

        let insn = instructions[0]; // This is the very instruction that has triggered fault
        log::info!(
            "Fault Instruction: {}",
            insn.display_with(DisplayStyle::Intel).to_string()
        );
        let operand_count = insn.operand_count();

        let mut access_type: Option<AccessType> = None;
        let mut regs: Option<(X86Register, X86Register, i32)> = None;
        for operand_idx in 0..operand_count {
            let operand = insn.operand(operand_idx);
            if operand.is_memory() {
                // The order is like in Intel, not AT&T
                // So a memory read looks like
                //      mov    edx,DWORD PTR [rax+0x14]
                // not  mov    0x14(%rax),%edx
                access_type = if operand_idx == 0 {
                    Some(AccessType::Write)
                } else {
                    Some(AccessType::Read)
                };
                if let Some((basereg, indexreg, _, disp)) = operand_details(&operand) {
                    regs = Some((basereg, indexreg, disp));
                }
            }
        }

        let backtrace = Backtrace::new();
        let (stack_start, stack_end) = Self::current_stack();

        if let Some(r) = regs {
            let base = self.register_idx(r.0); // safe to unwrap
            let index = self.register_idx(r.1);
            let disp = r.2;

            let (base_idx, base_value) = match base {
                Some((idx, size)) => {
                    let value = if size == 64 {
                        Some(self.regs[idx as usize])
                    } else {
                        Some(self.regs[idx as usize] & 0xffffffff)
                    };
                    (Some(idx), value)
                }
                _ => (None, None),
            };

            let index_idx = match index {
                Some((idx, _)) => Some(idx),
                _ => None,
            };

            // log::trace!("{:x}", base_value);
            let error = if fault_address >= stack_start && fault_address < stack_end {
                match access_type {
                    Some(typ) => match typ {
                        AccessType::Read => AsanError::StackOobRead((
                            self.regs,
                            actual_pc,
                            (base_idx, index_idx, disp as usize, fault_address),
                            backtrace,
                        )),
                        AccessType::Write => AsanError::StackOobWrite((
                            self.regs,
                            actual_pc,
                            (base_idx, index_idx, disp as usize, fault_address),
                            backtrace,
                        )),
                    },
                    None => AsanError::Unknown((
                        self.regs,
                        actual_pc,
                        (base_idx, index_idx, disp as usize, fault_address),
                        backtrace,
                    )),
                }
            } else if base_value.is_some() {
                if let Some(metadata) = self
                    .allocator
                    .lock()
                    .unwrap()
                    .find_metadata(fault_address, base_value.unwrap())
                {
                    match access_type {
                        Some(typ) => {
                            let asan_readwrite_error = AsanReadWriteError {
                                registers: self.regs,
                                pc: actual_pc,
                                fault: (base_idx, index_idx, disp as usize, fault_address),
                                metadata: metadata.clone(),
                                backtrace,
                            };
                            match typ {
                                AccessType::Read => {
                                    if metadata.freed {
                                        AsanError::ReadAfterFree(asan_readwrite_error)
                                    } else {
                                        AsanError::OobRead(asan_readwrite_error)
                                    }
                                }
                                AccessType::Write => {
                                    if metadata.freed {
                                        AsanError::WriteAfterFree(asan_readwrite_error)
                                    } else {
                                        AsanError::OobWrite(asan_readwrite_error)
                                    }
                                }
                            }
                        }
                        None => AsanError::Unknown((
                            self.regs,
                            actual_pc,
                            (base_idx, index_idx, disp as usize, fault_address),
                            backtrace,
                        )),
                    }
                } else {
                    AsanError::Unknown((
                        self.regs,
                        actual_pc,
                        (base_idx, index_idx, disp as usize, fault_address),
                        backtrace,
                    ))
                }
            } else {
                AsanError::Unknown((
                    self.regs,
                    actual_pc,
                    (base_idx, index_idx, disp as usize, fault_address),
                    backtrace,
                ))
            };
            #[allow(clippy::manual_assert)]
            if AsanErrors::get_mut_blocking().report_error(error) {
                panic!("ASAN: Crashing target!");
            }

            // This is not even a mem instruction??
        } else if AsanErrors::get_mut_blocking().report_error(AsanError::Unknown((
            self.regs,
            actual_pc,
            (None, None, 0, fault_address),
            backtrace,
        ))) {
            panic!("ASAN: Crashing target!");
        }

        // log::info!("ASAN Error, attach the debugger!");
        // // Sleep for 1 minute to give the user time to attach a debugger
        // std::thread::sleep(std::time::Duration::from_secs(60));

        // self.dump_registers();
        self.enable_hooks();
    }

    #[cfg(target_arch = "aarch64")]
    #[expect(clippy::cast_sign_loss)] // for displacement
    #[expect(clippy::too_many_lines)]
    extern "system" fn handle_trap(&mut self) {
        self.disable_hooks();
        let mut actual_pc = self.regs[31];
        actual_pc = match self.stalked_addresses.get(&actual_pc) {
            //get the pc associated with the trapped insn
            Some(addr) => *addr,
            None => actual_pc,
        };

        let decoder = <ARMv8 as Arch>::Decoder::default();

        let insn = disas_count(
            &decoder,
            unsafe { std::slice::from_raw_parts(actual_pc as *mut u8, 4) },
            1,
        )[0];

        if insn.opcode == Opcode::MSR && insn.operands[0] == Operand::SystemReg(23056) { //the first operand is nzcv
             //What case is this for??
             /*insn = instructions.get(2).unwrap();
             actual_pc = insn.address() as usize;*/
        }

        let operands_len = insn
            .operands
            .iter()
            .position(|item| *item == Operand::Nothing)
            .unwrap_or(4);

        //the memory operand is always the last operand in aarch64
        let (base_reg, index_reg, displacement) = match insn.operands[operands_len - 1] {
            Operand::RegRegOffset(reg1, reg2, _, _, _) => (reg1, Some(reg2), 0),
            Operand::RegPreIndex(reg, disp, _) => (reg, None, disp),
            Operand::RegPostIndex(reg, _) => {
                //in post index the disp is applied after so it doesn't matter for this memory access
                (reg, None, 0)
            }
            Operand::RegPostIndexReg(reg, _) => (reg, None, 0),
            _ => {
                return;
            }
        };

        #[expect(clippy::cast_possible_wrap)]
        let fault_address =
            (self.regs[base_reg as usize] as isize + displacement as isize) as usize;

        let backtrace = Backtrace::new();

        let (stack_start, stack_end) = Self::current_stack();
        let error = if fault_address >= stack_start && fault_address < stack_end {
            if insn.opcode.to_string().starts_with('l') {
                AsanError::StackOobRead((
                    self.regs,
                    actual_pc,
                    (
                        Some(base_reg),
                        Some(index_reg.unwrap_or(0xffff)),
                        displacement as usize,
                        fault_address,
                    ),
                    backtrace,
                ))
            } else {
                AsanError::StackOobWrite((
                    self.regs,
                    actual_pc,
                    (
                        Some(base_reg),
                        Some(index_reg.unwrap_or(0xffff)),
                        displacement as usize,
                        fault_address,
                    ),
                    backtrace,
                ))
            }
        } else if let Some(metadata) = self
            .allocator
            .find_metadata(fault_address, self.regs[base_reg as usize])
        {
            let asan_readwrite_error = AsanReadWriteError {
                registers: self.regs,
                pc: actual_pc,
                fault: (
                    Some(base_reg),
                    Some(index_reg.unwrap_or(0xffff)),
                    displacement as usize,
                    fault_address,
                ),
                metadata: metadata.clone(),
                backtrace,
            };
            if insn.opcode.to_string().starts_with('l') {
                if metadata.freed {
                    AsanError::ReadAfterFree(asan_readwrite_error)
                } else {
                    AsanError::OobRead(asan_readwrite_error)
                }
            } else if metadata.freed {
                AsanError::WriteAfterFree(asan_readwrite_error)
            } else {
                AsanError::OobWrite(asan_readwrite_error)
            }
        } else {
            AsanError::Unknown((
                self.regs,
                actual_pc,
                (
                    Some(base_reg),
                    Some(index_reg.unwrap_or(0xffff)),
                    displacement as usize,
                    fault_address,
                ),
                backtrace,
            ))
        };
        #[allow(clippy::manual_assert)]
        if AsanErrors::get_mut_blocking().report_error(error) {
            panic!("ASAN: Crashing target!");
        }
        self.enable_hooks();
    }

    #[cfg(target_arch = "x86_64")]
    #[expect(clippy::unused_self)]
    fn register_idx(&self, reg: X86Register) -> Option<(u16, u16)> {
        match reg {
            X86Register::Eax => Some((0, 32)),
            X86Register::Ecx => Some((2, 32)),
            X86Register::Edx => Some((3, 32)),
            X86Register::Ebx => Some((1, 32)),
            X86Register::Esp => Some((5, 32)),
            X86Register::Ebp => Some((4, 32)),
            X86Register::Esi => Some((6, 32)),
            X86Register::Edi => Some((7, 32)),
            X86Register::R8d => Some((8, 32)),
            X86Register::R9d => Some((9, 32)),
            X86Register::R10d => Some((10, 32)),
            X86Register::R11d => Some((11, 32)),
            X86Register::R12d => Some((12, 32)),
            X86Register::R13d => Some((13, 32)),
            X86Register::R14d => Some((14, 32)),
            X86Register::R15d => Some((15, 32)),
            X86Register::Eip => Some((18, 32)),
            X86Register::Rax => Some((0, 4)),
            X86Register::Rcx => Some((2, 4)),
            X86Register::Rdx => Some((3, 4)),
            X86Register::Rbx => Some((1, 4)),
            X86Register::Rsp => Some((5, 4)),
            X86Register::Rbp => Some((4, 4)),
            X86Register::Rsi => Some((6, 4)),
            X86Register::Rdi => Some((7, 4)),
            X86Register::R8 => Some((8, 64)),
            X86Register::R9 => Some((9, 64)),
            X86Register::R10 => Some((10, 64)),
            X86Register::R11 => Some((11, 64)),
            X86Register::R12 => Some((12, 64)),
            X86Register::R13 => Some((13, 64)),
            X86Register::R14 => Some((14, 64)),
            X86Register::R15 => Some((15, 64)),
            X86Register::Rip => Some((18, 64)),
            _ => None,
        }
    }

    #[cfg(target_arch = "x86_64")]
    fn dump_registers(&self) {
        log::info!("rax: {:x}", self.regs[0]);
        log::info!("rbx: {:x}", self.regs[1]);
        log::info!("rcx: {:x}", self.regs[2]);
        log::info!("rdx: {:x}", self.regs[3]);
        log::info!("rbp: {:x}", self.regs[4]);
        log::info!("rsp: {:x}", self.regs[5]);
        log::info!("rsi: {:x}", self.regs[6]);
        log::info!("rdi: {:x}", self.regs[7]);
        log::info!("r8: {:x}", self.regs[8]);
        log::info!("r9: {:x}", self.regs[9]);
        log::info!("r10: {:x}", self.regs[10]);
        log::info!("r11: {:x}", self.regs[11]);
        log::info!("r12: {:x}", self.regs[12]);
        log::info!("r13: {:x}", self.regs[13]);
        log::info!("r14: {:x}", self.regs[14]);
        log::info!("r15: {:x}", self.regs[15]);
        log::info!("instrumented rip: {:x}", self.regs[16]);
        log::info!("fault address: {:x}", self.regs[17]);
        log::info!("actual rip: {:x}", self.regs[18]);
        log::info!("stack: ");
        for i in 0..32 {
            log::info!("{:x}", unsafe {
                ((self.regs[5] + i * 8) as *const u64).read()
            });
        }
    }

    // https://godbolt.org/z/ah8vG8sWo
    /*
    #include <stdio.h>
    #include <stdint.h>
    uint8_t shadow_bit = 8;
    uint8_t bit = 3;
    uint64_t result = 0;
    void handle_trap(uint64_t true_rip);
    uint64_t generate_shadow_check_blob(uint64_t start, uint64_t true_rip){
        uint64_t shadow_base = (1ULL << shadow_bit);
        if (shadow_base * 3 > start || start >= shadow_base *4)
            return 0;

        uint64_t addr = 0;
        addr = addr + (start >> 3);
        uint64_t mask = (1ULL << (shadow_bit + 1)) - 1;

        addr = addr & mask;
        addr = addr + (1ULL << shadow_bit);

        uint8_t remainder = start & 0b111;
        uint16_t val = *(uint16_t *)addr;
        val = (val >> remainder);

        uint8_t mask2 = (1 << bit) - 1;
        if((val & mask2) != mask2){
            // failure
            handle_trap(true_rip);
        }
        return 0;

    }
    */

    /*

    FRIDA ASAN IMPLEMENTATION DETAILS

    The format of Frida's ASAN is signficantly different from LLVM ASAN.

    In Frida ASAN, we attempt to find the lowest possible bit such that there is no mapping with that bit. That is to say, for some bit x, there is no mapping greater than
    1 << x. This is our shadow base and is similar to Ultra compact shadow in LLVM ASAN. Unlike ASAN where 0 represents a poisoned byte and 1 represents an unpoisoned byte, in Frida-ASAN

    The reasoning for this is that new pages are zeroed, so, by default, every qword is poisoned and we must explicitly unpoison any byte.

    Much like LLVM ASAN, shadow bytes are qword based. This is to say that each shadow byte maps to one qword. The shadow calculation is as follows:
    (1ULL << shadow_bit) | (address >> 3)

    The format of a shadow bit is a bitmask. Each bit represents if a byte in the qword is valid starting from the first bit. So, something like 0b11100000 indicates that only the first 3 bytes in the associated qword are valid.

    */
    #[cfg(target_arch = "x86_64")]
    fn generate_shadow_check_blob(&mut self, size: u32) -> Box<[u8]> {
        let shadow_bit = self.allocator_mut().shadow_bit();
        // Rcx, Rax, Rdi, Rdx, Rsi, R8 are used, so we save them in emit_shadow_check
        //at this point RDI contains the
        let mask_shift = 32 - size;
        macro_rules! shadow_check{
            ($ops:ident, $bit:expr) => {dynasm!($ops
                ;   .arch x64
               // ; int3
                ; mov     rdx, 1
                ; shl     rdx, shadow_bit as i8 //rdx = shadow_base
                ; mov rcx, rdi //copy address into rcx
                ; and rcx, 7 //remainder
                ; shr rdi, 3 //start >> 3
                ; add rdi, rdx //shadow_base + (start >> 3)
                ; mov edx, [rdi]  //load 4 shadow bytes. We load 4 just in case of an unaligned access
                ; bswap edx  //bswap to get it into an acceptable form
                ; shl edx, cl //this shifts by the unaligned access offset. why does x86 require cl...
                ; mov edi, -1 //fill edi with all 1s
                ; shl edi, mask_shift as i8 //edi now contains mask. this shl functionally creates a bitmask with the top `size` bits as 1s
                ; and edx, edi //and it to see if the top bits are enabled in edx
                ; cmp edx, edi //if the mask and the and'd value are the same, we're good
                ; je      >done
                ; lea     rsi, [>done] // leap 10 bytes forward
                ; nop // jmp takes 10 bytes at most so we want to allocate 10 bytes buffer (?)
                ; nop
                ; nop
                ; nop
                ; nop
                ; nop
                ; nop
                ; nop
                ; nop
                ; nop
                ;done:
            );};
        }
        let mut ops = dynasmrt::VecAssembler::<dynasmrt::x64::X64Relocation>::new(0);
        shadow_check!(ops, bit);
        let ops_vec = ops.finalize().unwrap();
        ops_vec[..ops_vec.len() - 10].to_vec().into_boxed_slice() //subtract 10 because we don't need the last nop
    }

    #[cfg(target_arch = "aarch64")]
    fn generate_shadow_check_blob(&mut self, width: u32) -> Box<[u8]> {
        /*x0 contains the shadow address
        x0 and x1 are saved by the asan_check
        The maximum size this supports is up to 25 bytes. This is because we load 4 bytes of the shadow value. And, in the case that we have a misaligned address with an offset of 7 into the word. For example, if we load 25 bytes from 0x1007 - [0x1007,0x101f], then we require the shadow values from 0x1000, 0x1008, 0x1010, and 0x1018 */

        let shadow_bit = self.allocator_mut().shadow_bit();
        macro_rules! shadow_check {
            ($ops:ident, $width:expr) => {dynasm!($ops
                ; .arch aarch64
                //; brk #0xe
                ; stp x2, x3, [sp, #-0x10]!
                ; mov x1, xzr
                // ; add x1, xzr, x1, lsl #shadow_bit
                ; add x1, x1, x0, lsr #3
                ; ubfx x1, x1, #0, #(shadow_bit + 1)
                ; mov x2, #1
                ; add x1, x1, x2, lsl #shadow_bit //x1 contains the offset of the shadow byte
                ; ldr w1, [x1, #0] //w1 contains our shadow check
                ; and x0, x0, #7 //x0 is the offset for unaligned accesses
                ; rev32 x1, x1
                ; rbit w1, w1
                ; lsr w1, w1, w0 //x1 now contains our shadow value
                ; ldp x2, x3, [sp], 0x10
                ; mov w0, #1
                ; add w0, wzr, w0, LSL #$width
                ; sub w0, w0, #1 //x0 now contains our bitmask
                ; and w1, w0, w1 //and the bitmask and the shadow value
                ; cmp w0, w1 //our bitmask and shadow & mask must be the same
                ; b.eq >done
                ; adr x1, >done
                ; nop // will be replaced by b to report
                ; done:
            );};
        }

        let mut ops = dynasmrt::VecAssembler::<dynasmrt::aarch64::Aarch64Relocation>::new(0);
        shadow_check!(ops, width);
        let ops_vec = ops.finalize().unwrap();
        ops_vec[..ops_vec.len() - 4].to_vec().into_boxed_slice() //we don't need the last nop so subtract by 4
    }

    #[cfg(target_arch = "aarch64")]
    fn generate_shadow_check_large_blob(&mut self, width: u32) -> Box<[u8]> {
        //x0 contains the shadow address
        //x0 and x1 are saved by the asan_check
        //large blobs require 16 byte alignment as they are only possible with vector insns, so just abuse that

        //This is used for checking shadow blobs that are larger than 25 bytes

        assert!(width <= 64, "width must be <= 64");
        let shift = 64 - width;
        let shadow_bit = self.allocator_mut().shadow_bit();
        macro_rules! shadow_check_exact {
            ($ops:ident, $shift:expr) => {dynasm!($ops
                ; .arch aarch64

                ; stp x2, x3, [sp, #-0x10]!
                ; mov x1, xzr
                // ; add x1, xzr, x1, lsl #shadow_bit
                ; add x1, x1, x0, lsr #3
                ; ubfx x1, x1, #0, #(shadow_bit + 1)
                ; mov x2, #1
                ; add x1, x1, x2, lsl #shadow_bit
                ; ldr x1, [x1, #0] //x1 contains our shadow check
                ; rev64 x1, x1
                ; rbit x1, x1 //x1 now contains our shadow value
                ; ldp x2, x3, [sp], 0x10
                ; mov x0, xzr
                ; sub x0, x0, #1 //gives us all 1s
                ; lsr x0, x0, #$shift //x0 now contains our bitmask
                ; and x1, x0, x1 //and the bitmask and the shadow value and put it in x1
                ; cmp x0, x1 //our bitmask and shadow & mask must be the same to ensure that the bytes are valid
                ; b.eq >done
                ; adr x1, >done
                ; nop // will be replaced by b to report
                ; done:
            );};
        }

        let mut ops = dynasmrt::VecAssembler::<dynasmrt::aarch64::Aarch64Relocation>::new(0);
        shadow_check_exact!(ops, shift);
        let ops_vec = ops.finalize().unwrap();
        ops_vec[..ops_vec.len() - 4].to_vec().into_boxed_slice()
    }

    // Save registers into self_regs_addr
    // Five registers, Rdi, Rsi, Rdx, Rcx, Rax are saved in emit_shadow_check before entering this function
    // So we retrieve them after saving other registers
    #[cfg(target_arch = "x86_64")]
    fn generate_instrumentation_blobs(&mut self) {
        let mut ops_report = dynasmrt::VecAssembler::<dynasmrt::x64::X64Relocation>::new(0);
        dynasm!(ops_report
            ; .arch x64
            ; report:
            ; mov rdi, [>self_regs_addr] // load self.regs into rdi
            ; mov [rdi + 0x80], rsi // return address is loaded into rsi in generate_shadow_check_blob. rsi is the address of done
            ; mov [rdi + 0x8], rbx
            ; mov [rdi + 0x20], rbp
            ; mov [rdi + 0x28], rsp
            ; mov [rdi + 0x40], r8
            ; mov [rdi + 0x48], r9
            ; mov [rdi + 0x50], r10
            ; mov [rdi + 0x58], r11
            ; mov [rdi + 0x60], r12
            ; mov [rdi + 0x68], r13
            ; mov [rdi + 0x70], r14
            ; mov [rdi + 0x78], r15
            ; mov rax, [rsp + 0x10]
            ; mov [rdi + 0x0], rax
            ; mov rcx, [rsp + 0x18]
            ; mov [rdi + 0x10], rcx
            ; mov rdx, [rsp + 0x20]
            ; mov [rdi + 0x18], rdx
            ; mov rsi, [rsp + 0x28]
            ; mov [rdi + 0x30], rsi

            ; mov rsi, [rsp + 0x0]  // access_addr
            ; mov [rdi + 0x88], rsi
            ; mov rsi, [rsp + 0x8] // true_rip
            ; mov [rdi + 0x90], rsi

            ; mov rsi, rdi // we want to save rdi, but we have to copy the address of self.regs into another register
            ; mov rdi, [rsp + 0x30]
            ; mov [rsi + 0x38], rdi

            ; mov rdi, [>self_addr]
            ; mov rcx, [>self_addr]
            ; mov rsi, [>trap_func]

            // Align the rsp to 16bytes boundary
            // This adds either -8 or -16 to the currrent rsp.
            // rsp is restored later from self.regs
            ; add rsp, -8
            ; and rsp, -16

            ; call rsi

            ; mov rdi, [>self_regs_addr]
            // restore rbx to r15
            ; mov rbx, [rdi + 0x8]
            ; mov rbp, [rdi + 0x20]
            ; mov rsp, [rdi + 0x28]
            ; mov r8, [rdi + 0x40]
            ; mov r9, [rdi + 0x48]
            ; mov r10, [rdi + 0x50]
            ; mov r11, [rdi + 0x58]
            ; mov r12, [rdi + 0x60]
            ; mov r13, [rdi + 0x68]
            ; mov r14, [rdi + 0x70]
            ; mov r15, [rdi + 0x78]
            ; mov rsi, [rdi + 0x80] // load back >done into rsi
            ; jmp rsi

            // Ignore eh_frame_cie for amd64
            // See discussions https://github.com/AFLplusplus/LibAFL/pull/331
            ;->accessed_address:
            ; .i32 0x0
            ; self_addr:
            ; .i64 core::ptr::from_mut(self) as *mut c_void as i64
            ; self_regs_addr:
            ; .i64 &raw mut self.regs as i64
            ; trap_func:
            ; .i64 AsanRuntime::handle_trap as *mut c_void as i64
        );
        self.blob_report = Some(ops_report.finalize().unwrap().into_boxed_slice());

        self.blob_check_mem_byte = Some(self.generate_shadow_check_blob(1));
        self.blob_check_mem_halfword = Some(self.generate_shadow_check_blob(2));
        self.blob_check_mem_dword = Some(self.generate_shadow_check_blob(4));
        self.blob_check_mem_qword = Some(self.generate_shadow_check_blob(8));
        self.blob_check_mem_16bytes = Some(self.generate_shadow_check_blob(16));
    }

    ///
    /// Generate the instrumentation blobs for the current arch.
    #[cfg(target_arch = "aarch64")]
    #[expect(clippy::cast_possible_wrap)]
    fn generate_instrumentation_blobs(&mut self) {
        let mut ops_report = dynasmrt::VecAssembler::<dynasmrt::aarch64::Aarch64Relocation>::new(0);
        dynasm!(ops_report
            ; .arch aarch64

            ; report:
            ; stp x29, x30, [sp, #-0x10]!
            ; mov x29, sp
            // save the nvcz and the 'return-address'/address of instrumented instruction
            ; stp x0, x1, [sp, #-0x10]!

            ; ldr x0, >self_regs_addr
            ; stp x2, x3, [x0, #0x10]
            ; stp x4, x5, [x0, #0x20]
            ; stp x6, x7, [x0, #0x30]
            ; stp x8, x9, [x0, #0x40]
            ; stp x10, x11, [x0, #0x50]
            ; stp x12, x13, [x0, #0x60]
            ; stp x14, x15, [x0, #0x70]
            ; stp x16, x17, [x0, #0x80]
            ; stp x18, x19, [x0, #0x90]
            ; stp x20, x21, [x0, #0xa0]
            ; stp x22, x23, [x0, #0xb0]
            ; stp x24, x25, [x0, #0xc0]
            ; stp x26, x27, [x0, #0xd0]
            ; stp x28, x29, [x0, #0xe0]
            ; stp x30, xzr, [x0, #0xf0]
            ; mov x28, x0

            ; mov x25, x1 // address of instrumented instruction.
            ; str x25, [x28, 0xf8]

            ; .i32 0xd53b4218u32 as i32 // mrs x24, nzcv
            ; ldp x0, x1, [sp, 0x20]
            ; stp x0, x1, [x28]

            ; adr x25, <report
            ; adr x15, >eh_frame_cie_addr
            ; ldr x15, [x15]
            ; add x0, x15, ASAN_EH_FRAME_FDE_OFFSET // eh_frame_fde
            ; add x27, x15, ASAN_EH_FRAME_FDE_ADDRESS_OFFSET // fde_address
            ; ldr w26, [x27]
            ; cmp w26, #0x0
            ; b.ne >skip_register
            ; sub x25, x25, x27
            ; str w25, [x27]
            ; ldr x1, >register_frame_func
            //; brk #11
            ; blr x1
            ; skip_register:
            ; ldr x0, >self_addr
            ; ldr x1, >trap_func
            ; blr x1

            ; .i32 0xd51b4218u32 as i32 // msr nzcv, x24
            ; ldr x0, >self_regs_addr
            ; ldp x2, x3, [x0, #0x10]
            ; ldp x4, x5, [x0, #0x20]
            ; ldp x6, x7, [x0, #0x30]
            ; ldp x8, x9, [x0, #0x40]
            ; ldp x10, x11, [x0, #0x50]
            ; ldp x12, x13, [x0, #0x60]
            ; ldp x14, x15, [x0, #0x70]
            ; ldp x16, x17, [x0, #0x80]
            ; ldp x18, x19, [x0, #0x90]
            ; ldp x20, x21, [x0, #0xa0]
            ; ldp x22, x23, [x0, #0xb0]
            ; ldp x24, x25, [x0, #0xc0]
            ; ldp x26, x27, [x0, #0xd0]
            ; ldp x28, x29, [x0, #0xe0]
            ; ldp x30, xzr, [x0, #0xf0]

            // restore nzcv. and 'return address'
            ; ldp x0, x1, [sp], #0x10
            ; ldp x29, x30, [sp], #0x10
            ; br x1 // go back to the 'return address'

            ; self_addr:
            ; .i64 core::ptr::from_mut(self) as *mut c_void as i64
            ; self_regs_addr:
            ; .i64 &raw mut self.regs as i64
            ; trap_func:
            ; .i64 AsanRuntime::handle_trap as *mut c_void as i64
            ; register_frame_func:
            ; .i64 __register_frame as *mut c_void as i64
            ; eh_frame_cie_addr:
            ; .i64 &raw mut self.eh_frame as i64
        );
        self.eh_frame = [
            0x14, 0, 0x00527a01, 0x011e7c01, 0x001f0c1b, //
            // eh_frame_fde
            0x14, 0x18, //
            // fde_address
            0, // <-- address offset goes here
            0x104,
            // advance_loc 12
            // def_cfa r29 (x29) at offset 16
            // offset r30 (x30) at cfa-8
            // offset r29 (x29) at cfa-16
            0x1d0c4c00, 0x9d029e10, 0x4, //
            // empty next FDE:
            0, 0,
        ];

        self.blob_report = Some(ops_report.finalize().unwrap().into_boxed_slice());

        self.blob_check_mem_byte = Some(self.generate_shadow_check_blob(1));
        self.blob_check_mem_halfword = Some(self.generate_shadow_check_blob(2));
        self.blob_check_mem_dword = Some(self.generate_shadow_check_blob(4));
        self.blob_check_mem_qword = Some(self.generate_shadow_check_blob(8));
        self.blob_check_mem_16bytes = Some(self.generate_shadow_check_blob(16));

        self.blob_check_mem_3bytes = Some(self.generate_shadow_check_blob(3)); //the below are all possible with vector intrinsics
        self.blob_check_mem_6bytes = Some(self.generate_shadow_check_blob(6));
        self.blob_check_mem_12bytes = Some(self.generate_shadow_check_blob(12));
        self.blob_check_mem_24bytes = Some(self.generate_shadow_check_blob(24));
        self.blob_check_mem_32bytes = Some(self.generate_shadow_check_large_blob(32)); //this is possible with ldp q0, q1, [sp]. This must at least 16 byte aligned
        self.blob_check_mem_48bytes = Some(self.generate_shadow_check_large_blob(48));
        self.blob_check_mem_64bytes = Some(self.generate_shadow_check_large_blob(64));
    }

    /// Get the blob which implements the report funclet
    #[must_use]
    #[inline]
    pub fn blob_report(&self) -> &[u8] {
        self.blob_report.as_ref().unwrap()
    }

    /// Get the blob which checks a byte access
    #[must_use]
    #[inline]
    pub fn blob_check_mem_byte(&self) -> &[u8] {
        self.blob_check_mem_byte.as_ref().unwrap()
    }

    /// Get the blob which checks a halfword access
    #[must_use]
    #[inline]
    pub fn blob_check_mem_halfword(&self) -> &[u8] {
        self.blob_check_mem_halfword.as_ref().unwrap()
    }

    /// Get the blob which checks a dword access
    #[must_use]
    #[inline]
    pub fn blob_check_mem_dword(&self) -> &[u8] {
        self.blob_check_mem_dword.as_ref().unwrap()
    }

    /// Get the blob which checks a qword access
    #[must_use]
    #[inline]
    pub fn blob_check_mem_qword(&self) -> &[u8] {
        self.blob_check_mem_qword.as_ref().unwrap()
    }

    /// Get the blob which checks a 16 byte access
    #[must_use]
    #[inline]
    pub fn blob_check_mem_16bytes(&self) -> &[u8] {
        self.blob_check_mem_16bytes.as_ref().unwrap()
    }

    /// Get the blob which checks a 3 byte access
    #[must_use]
    #[inline]
    pub fn blob_check_mem_3bytes(&self) -> &[u8] {
        self.blob_check_mem_3bytes.as_ref().unwrap()
    }

    /// Get the blob which checks a 6 byte access
    #[must_use]
    #[inline]
    pub fn blob_check_mem_6bytes(&self) -> &[u8] {
        self.blob_check_mem_6bytes.as_ref().unwrap()
    }

    /// Get the blob which checks a 12 byte access
    #[must_use]
    #[inline]
    pub fn blob_check_mem_12bytes(&self) -> &[u8] {
        self.blob_check_mem_12bytes.as_ref().unwrap()
    }

    /// Get the blob which checks a 24 byte access
    #[must_use]
    #[inline]
    pub fn blob_check_mem_24bytes(&self) -> &[u8] {
        self.blob_check_mem_24bytes.as_ref().unwrap()
    }

    /// Get the blob which checks a 32 byte access
    #[must_use]
    #[inline]
    pub fn blob_check_mem_32bytes(&self) -> &[u8] {
        self.blob_check_mem_32bytes.as_ref().unwrap()
    }

    /// Get the blob which checks a 48 byte access
    #[must_use]
    #[inline]
    pub fn blob_check_mem_48bytes(&self) -> &[u8] {
        self.blob_check_mem_48bytes.as_ref().unwrap()
    }

    /// Get the blob which checks a 64 byte access
    #[must_use]
    #[inline]
    pub fn blob_check_mem_64bytes(&self) -> &[u8] {
        self.blob_check_mem_64bytes.as_ref().unwrap()
    }

    /// Determine if the instruction is 'interesting' for the purposes of ASAN
    #[cfg(target_arch = "aarch64")]
    #[must_use]
    #[inline]
    #[expect(clippy::similar_names, clippy::type_complexity)]
    pub fn asan_is_interesting_instruction(
        decoder: InstDecoder,
        _address: u64,
        instr: &Insn,
    ) -> Option<(
        u16,                      //reg1
        Option<(u16, SizeCode)>, //size of reg2. This needs to be an option in the case that we don't have one
        i32,                     //displacement.
        u32,                     //load/store size
        Option<(ShiftStyle, u8)>, //(shift type, shift size)
    )> {
        let instr = disas_count(&decoder, instr.bytes(), 1)[0];
        // We have to ignore these instructions. Simulating them with their side effects is
        // complex, to say the least.
        match instr.opcode {
            Opcode::LDAXR
            | Opcode::STLXR
            | Opcode::LDXR
            | Opcode::LDAR
            | Opcode::STLR
            | Opcode::LDARB
            | Opcode::LDAXP
            | Opcode::LDAXRB
            | Opcode::LDAXRH
            | Opcode::STLRB
            | Opcode::STLRH
            | Opcode::STLXP
            | Opcode::STLXRB
            | Opcode::STLXRH
            | Opcode::LDXRB
            | Opcode::LDXRH
            | Opcode::STXRB
            | Opcode::STXRH => {
                return None;
            }
            _ => (),
        }
        //we need to do this convuluted operation because operands in yaxpeax are in a constant slice of size 4,
        //and any unused operands are Operand::Nothing
        let operands_len = instr
            .operands
            .iter()
            .position(|item| *item == Operand::Nothing)
            .unwrap_or(4);
        if operands_len < 2 {
            return None;
        }

        /*if instr.opcode == Opcode::LDRSW || instr.opcode == Opcode::LDR {
            //this is a special case for pc-relative loads. The only two opcodes capable of this are LDR and LDRSW
            // For more information on this, look up "literal" loads in the ARM docs.
            match instr.operands[1] {
                //this is safe because an ldr is guranteed to have at least 3 operands
                Operand::PCOffset(off) => {
                    return Some((32, None, off, memory_access_size, None));
                }
                _ => (),
            }
        }*/

        // println!("{:?} {}", instr, memory_access_size);
        //abuse the fact that the last operand is always the mem operand
        #[expect(clippy::let_and_return)]
        match instr.operands[operands_len - 1] {
            Operand::RegRegOffset(reg1, reg2, size, shift, shift_size) => {
                let ret = Some((
                    reg1,
                    Some((reg2, size)),
                    0,
                    instruction_width(&instr),
                    Some((shift, shift_size)),
                ));
                // log::trace!("Interesting instruction: {}, {:?}", instr.to_string(), ret);
                ret
            }
            Operand::RegPreIndex(reg, disp, _) => {
                let ret = Some((reg, None, disp, instruction_width(&instr), None));
                // log::trace!("Interesting instruction: {}, {:?}", instr.to_string(), ret);
                ret
            }
            Operand::RegPostIndex(reg, _) => {
                //in post index the disp is applied after so it doesn't matter for this memory access
                let ret = Some((reg, None, 0, instruction_width(&instr), None));
                // log::trace!("Interesting instruction: {}, {:?}", instr.to_string(), ret);
                ret
            }
            Operand::RegPostIndexReg(reg, _) => {
                let ret = Some((reg, None, 0, instruction_width(&instr), None));
                //  log::trace!("Interesting instruction: {}, {:?}", instr.to_string(), ret);
                ret
            }
            _ => None,
        }
    }

    /// Checks if the current instruction is interesting for address sanitization.
    #[cfg(target_arch = "x86_64")]
    #[inline]
    #[must_use]
    pub fn asan_is_interesting_instruction(
        decoder: InstDecoder,
        address: u64,
        instr: &Insn,
    ) -> Option<(u8, X86Register, X86Register, u8, i32)> {
        let result = frida_to_cs(decoder, instr);

        if let Err(e) = result {
            log::error!("{}", e);
            return None;
        }

        let cs_instr = result.unwrap();

        let mut operands = vec![];
        for operand_idx in 0..cs_instr.operand_count() {
            operands.push(cs_instr.operand(operand_idx));
        }

        // Ignore lea instruction
        // put nop into the white-list so that instructions like
        // like `nop dword [rax + rax]` does not get caught.
        match cs_instr.opcode() {
            Opcode::LEA | Opcode::NOP => return None,

            _ => (),
        }

        // This is a TODO! In this case, both the src and the dst are mem operand
        // so we would need to return two operadns?
        if cs_instr.prefixes.rep_any() {
            return None;
        }

        log::trace!("{:#x} {:#?} {:#?}", address, cs_instr, cs_instr.to_string());

        for operand in operands {
            if operand.is_memory() {
                // log::trace!("{:#?}", operand);
                // if we reach this point
                // because in x64 there's no mem to mem inst, just return the first memory operand

                if let Some((basereg, indexreg, scale, disp)) = operand_details(&operand) {
                    // if the base register is rip, then it is a pc-relative access
                    // and does not deal with dynamically allocated memory
                    if basereg != X86Register::Rip {
                        let memsz = cs_instr.mem_size().unwrap().bytes_size().unwrap(); // this won't fail if it is mem access inst

                        // println!("{:#?} {:#?} {:#?}", cs_instr, cs_instr.to_string(), operand);
                        // println!("{:#?}", (memsz, basereg, indexreg, scale, disp));
                        log::trace!("ASAN Interesting operand {:#?}", operand);
                        log::trace!("{:#?}", (memsz, basereg, indexreg, scale, disp));
                        return Some((memsz, basereg, indexreg, scale, disp));
                    }
                } // else {} // perhaps avx instructions?
            }
        }

        None
    }

    /// Emits a asan shadow byte check.
    #[inline]
    #[expect(clippy::too_many_lines)]
    #[expect(clippy::too_many_arguments)]
    #[cfg(target_arch = "x86_64")]
    pub fn emit_shadow_check(
        &mut self,
        address: u64,
        output: &StalkerOutput,
        instruction_size: usize,
        width: u8,
        basereg: X86Register,
        indexreg: X86Register,
        scale: u8,
        disp: i32,
    ) {
        let redzone_size = isize::try_from(frida_gum_sys::GUM_RED_ZONE_SIZE).unwrap();
        let writer = output.writer();
        let true_rip = address;

        let basereg: Option<X86Register> = if basereg == X86Register::None {
            None
        } else {
            Some(basereg)
        };

        let indexreg = if indexreg == X86Register::None {
            None
        } else {
            Some(indexreg)
        };

        let scale = match scale {
            2 => 1,
            4 => 2,
            8 => 3,
            _ => 0,
        };
        if self.current_report_impl == 0
            || !writer.can_branch_directly_to(self.current_report_impl)
            || !writer.can_branch_directly_between(writer.pc() + 128, self.current_report_impl)
        {
            let after_report_impl = writer.code_offset() + 2;

            writer.put_jmp_near_label(after_report_impl);

            self.current_report_impl = writer.pc();
            writer.put_bytes(self.blob_report());

            writer.put_label(after_report_impl);
        }
        // if disp == 0x102 {
        //     log::trace!("BREAKING!");
        //     writer.put_bytes(&[0xcc]);
        // }

        /* Save registers that we'll use later in shadow_check_blob
                                        | addr  | rip   |
                                        | Rcx   | Rax   |
                                        | Rsi   | Rdx   |
            Old Rsp - (redzone_size) -> | flags | Rdi   |
                                        |       |       |
            Old Rsp                  -> |       |       |
        */
        writer.put_lea_reg_reg_offset(X86Register::Rsp, X86Register::Rsp, -(redzone_size));
        writer.put_pushfx();
        writer.put_push_reg(X86Register::Rdi);
        writer.put_push_reg(X86Register::Rsi);
        writer.put_push_reg(X86Register::Rdx);
        writer.put_push_reg(X86Register::Rcx);
        writer.put_push_reg(X86Register::Rax);
        writer.put_push_reg(X86Register::Rbp);
        writer.put_push_reg(X86Register::R8);
        /*
        Things are a bit different when Rip is either base register or index register.
        Suppose we have an instruction like
        `bnd jmp qword ptr [rip + 0x2e4b5]`
        We can't just emit code like
        `mov rdi, rip` to get RIP loaded into RDI,
        because this RIP is NOT the orginal RIP (, which is usually within .text) anymore, rather it is pointing to the memory allocated by the frida stalker.
        Please confer https://frida.re/docs/stalker/ for details.
        */
        // Init Rdi
        match basereg {
            Some(reg) => match reg {
                X86Register::Rip => {
                    writer
                        .put_mov_reg_address(X86Register::Rdi, true_rip + instruction_size as u64);
                }
                X86Register::Rsp => {
                    // In this case rsp clobbered
                    writer.put_lea_reg_reg_offset(
                        X86Register::Rdi,
                        X86Register::Rsp,
                        redzone_size + 0x8 * 7,
                    );
                }
                _ => {
                    writer.put_mov_reg_reg(X86Register::Rdi, basereg.unwrap());
                }
            },
            None => {
                writer.put_xor_reg_reg(X86Register::Rdi, X86Register::Rdi);
            }
        }

        match indexreg {
            Some(reg) => match reg {
                X86Register::Rip => {
                    writer
                        .put_mov_reg_address(X86Register::Rsi, true_rip + instruction_size as u64);
                }
                X86Register::Rdi => {
                    // In this case rdi is already clobbered, so we want it from the stack (we pushed rdi onto stack before!)
                    writer.put_mov_reg_reg_offset_ptr(X86Register::Rsi, X86Register::Rsp, 0x30);
                }
                X86Register::Rsp => {
                    // In this case rsp is also clobbered
                    writer.put_lea_reg_reg_offset(
                        X86Register::Rsi,
                        X86Register::Rsp,
                        redzone_size + 0x8 * 7,
                    );
                }
                _ => {
                    writer.put_mov_reg_reg(X86Register::Rsi, indexreg.unwrap());
                }
            },
            None => {
                writer.put_xor_reg_reg(X86Register::Rsi, X86Register::Rsi);
            }
        }

        // Scale
        if scale > 0 {
            // if scale == 3 {
            //     if let Some(X86Register::R8) = indexreg {
            //         writer.put_bytes(&[0xcc]);
            //     }
            // }kernel
            writer.put_shl_reg_u8(X86Register::Rsi, scale);
        }

        // Finally set Rdi to base + index * scale + disp
        writer.put_add_reg_reg(X86Register::Rdi, X86Register::Rsi);
        writer.put_lea_reg_reg_offset(X86Register::Rdi, X86Register::Rdi, disp as isize);

        writer.put_mov_reg_address(X86Register::Rsi, true_rip); // load true_rip into rsi in case we need them in handle_trap
        writer.put_push_reg(X86Register::Rsi); // save true_rip
        writer.put_push_reg(X86Register::Rdi); // save accessed_address

        let checked: bool = match width {
            1 => writer.put_bytes(self.blob_check_mem_byte()),
            2 => writer.put_bytes(self.blob_check_mem_halfword()),
            4 => writer.put_bytes(self.blob_check_mem_dword()),
            8 => writer.put_bytes(self.blob_check_mem_qword()),
            16 => writer.put_bytes(self.blob_check_mem_16bytes()),
            _ => false,
        };

        if checked {
            writer.put_jmp_address(self.current_report_impl);
            for _ in 0..10 {
                // shadow_check_blob's done will land somewhere in these nops
                // on amd64 jump can takes 10 bytes at most, so that's why I put 10 bytes.
                writer.put_nop();
            }
        } else {
            log::trace!("Cannot check instructions for {:?} bytes.", width);
        }

        writer.put_pop_reg(X86Register::Rdi);
        writer.put_pop_reg(X86Register::Rsi);

        writer.put_pop_reg(X86Register::R8);
        writer.put_pop_reg(X86Register::Rbp);
        writer.put_pop_reg(X86Register::Rax);
        writer.put_pop_reg(X86Register::Rcx);
        writer.put_pop_reg(X86Register::Rdx);
        writer.put_pop_reg(X86Register::Rsi);
        writer.put_pop_reg(X86Register::Rdi);
        writer.put_popfx();
        writer.put_lea_reg_reg_offset(X86Register::Rsp, X86Register::Rsp, redzone_size);
    }

    /// Emit a shadow memory check into the instruction stream
    #[cfg(target_arch = "aarch64")]
    #[inline]
    #[expect(clippy::too_many_lines, clippy::too_many_arguments)]
    pub fn emit_shadow_check(
        &mut self,
        _address: u64,
        output: &StalkerOutput,
        basereg: u16,
        indexreg: Option<(u16, SizeCode)>,
        displacement: i32,
        width: u32,
        shift: Option<(ShiftStyle, u8)>,
    ) {
        debug_assert!(
            i32::try_from(frida_gum_sys::GUM_RED_ZONE_SIZE).is_ok(),
            "GUM_RED_ZONE_SIZE is bigger than i32::max"
        );
        #[expect(clippy::cast_possible_wrap)]
        let redzone_size = frida_gum_sys::GUM_RED_ZONE_SIZE as i32;
        let writer = output.writer();

        let basereg = writer_register(basereg, SizeCode::X, false); //the writer register can never be zr and is always 64 bit
        let indexreg = if let Some((reg, sizecode)) = indexreg {
            Some(writer_register(reg, sizecode, true)) //the index register can be zr
        } else {
            None
        };

        if self.current_report_impl == 0
            || !writer.can_branch_directly_to(self.current_report_impl)
            || !writer.can_branch_directly_between(writer.pc() + 128, self.current_report_impl)
        {
            let after_report_impl = writer.code_offset() + 2;

            #[cfg(target_arch = "aarch64")]
            writer.put_b_label(after_report_impl);

            self.current_report_impl = writer.pc();

            #[cfg(unix)]
            writer.put_bytes(self.blob_report());

            writer.put_label(after_report_impl);
        }
        //writer.put_brk_imm(1);

        // Preserve x0, x1:
        writer.put_stp_reg_reg_reg_offset(
            Aarch64Register::X0,
            Aarch64Register::X1,
            Aarch64Register::Sp,
            i64::from(-(16 + redzone_size)),
            IndexMode::PreAdjust,
        );

        // Make sure the base register is copied into x0
        match basereg {
            Aarch64Register::X0 | Aarch64Register::W0 => {}
            Aarch64Register::X1 | Aarch64Register::W1 => {
                writer.put_mov_reg_reg(Aarch64Register::X0, Aarch64Register::X1);
            }
            _ => {
                if !writer.put_mov_reg_reg(Aarch64Register::X0, basereg) {
                    writer.put_mov_reg_reg(Aarch64Register::W0, basereg);
                }
            }
        }

        // Make sure the index register is copied into x1
        if indexreg.is_some() {
            if let Some(indexreg) = indexreg {
                match indexreg {
                    Aarch64Register::X0 | Aarch64Register::W0 => {
                        writer.put_ldr_reg_reg_offset(
                            Aarch64Register::X1,
                            Aarch64Register::Sp,
                            0u64,
                        );
                    }
                    Aarch64Register::X1 | Aarch64Register::W1 => {}
                    _ => {
                        if !writer.put_mov_reg_reg(Aarch64Register::X1, indexreg) {
                            writer.put_mov_reg_reg(Aarch64Register::W1, indexreg);
                        }
                    }
                }
            }

            if let Some((shift_type, amount)) = shift {
                let extender_encoding: i32 = match shift_type {
                    ShiftStyle::UXTB => 0b000,
                    ShiftStyle::UXTH => 0b001,
                    ShiftStyle::UXTW => 0b010,
                    ShiftStyle::UXTX => 0b011,
                    ShiftStyle::SXTB => 0b100,
                    ShiftStyle::SXTH => 0b101,
                    ShiftStyle::SXTW => 0b110,
                    ShiftStyle::SXTX => 0b111,
                    _ => -1,
                };
                let (shift_encoding, shift_amount): (i32, u32) = match shift_type {
                    ShiftStyle::LSL => (0b00, u32::from(amount)),
                    ShiftStyle::LSR => (0b01, u32::from(amount)),
                    ShiftStyle::ASR => (0b10, u32::from(amount)),
                    _ => (-1, 0),
                };

                if extender_encoding != -1 && shift_amount < 0b1000 {
                    // emit add extended register: https://developer.arm.com/documentation/ddi0602/latest/Base-Instructions/ADD--extended-register---Add--extended-register--
                    #[expect(clippy::cast_sign_loss)]
                    writer.put_bytes(
                        &(0x8b210000 | ((extender_encoding as u32) << 13) | (shift_amount << 10))
                            .to_le_bytes(),
                    ); //add x0, x0, w1, [shift] #[amount]
                } else if shift_encoding != -1 {
                    //https://developer.arm.com/documentation/ddi0602/2024-03/Base-Instructions/ADD--shifted-register---Add--shifted-register-- add shifted register
                    #[expect(clippy::cast_sign_loss)]
                    writer.put_bytes(
                        &(0x8b010000 | ((shift_encoding as u32) << 22) | (shift_amount << 10))
                            .to_le_bytes(),
                    ); //add x0, x0, x1, [shift] #[amount]
                } else {
                    panic!("shift_type: {shift_type:?}, shift: {shift:?}");
                }
            } else {
                writer.put_add_reg_reg_reg(
                    Aarch64Register::X0,
                    Aarch64Register::X0,
                    Aarch64Register::X1,
                );
            };
        }

        let displacement = displacement
            + if basereg == Aarch64Register::Sp {
                16 + redzone_size
            } else {
                0
            };

        #[expect(clippy::comparison_chain)]
        if displacement < 0 {
            if displacement > -4096 {
                let displacement = displacement.unsigned_abs();
                // Subtract the displacement into x0
                writer.put_sub_reg_reg_imm(
                    Aarch64Register::X0,
                    Aarch64Register::X0,
                    u64::from(displacement),
                );
            } else {
                let displacement = displacement.unsigned_abs();
                let displacement_hi = displacement / 4096;
                let displacement_lo = displacement % 4096;
                writer.put_bytes(&(0xd1400000u32 | (displacement_hi << 10)).to_le_bytes()); //sub x0, x0, #[displacement / 4096] LSL#12
                writer.put_sub_reg_reg_imm(
                    Aarch64Register::X0,
                    Aarch64Register::X0,
                    u64::from(displacement_lo),
                ); //sub x0, x0, #[displacement 4096]
            }
        } else if displacement > 0 {
            #[expect(clippy::cast_sign_loss)]
            let displacement = displacement as u32;
            if displacement < 4096 {
                // Add the displacement into x0
                writer.put_add_reg_reg_imm(
                    Aarch64Register::X0,
                    Aarch64Register::X0,
                    u64::from(displacement),
                );
            } else {
                let displacement_hi = displacement / 4096;
                let displacement_lo = displacement % 4096;
                writer.put_bytes(&(0x91400000u32 | (displacement_hi << 10)).to_le_bytes()); //add x0, x0, #[displacement/4096] LSL#12
                writer.put_add_reg_reg_imm(
                    Aarch64Register::X0,
                    Aarch64Register::X0,
                    u64::from(displacement_lo),
                ); //add x0, x0, #[displacement % 4096]
            }
        }
        // Insert the check_shadow_mem code blob
        #[cfg(unix)]
        match width {
            1 => writer.put_bytes(self.blob_check_mem_byte()),
            2 => writer.put_bytes(self.blob_check_mem_halfword()),
            3 => writer.put_bytes(self.blob_check_mem_3bytes()),
            4 => writer.put_bytes(self.blob_check_mem_dword()),
            6 => writer.put_bytes(self.blob_check_mem_6bytes()),
            8 => writer.put_bytes(self.blob_check_mem_qword()),
            12 => writer.put_bytes(self.blob_check_mem_12bytes()),
            16 => writer.put_bytes(self.blob_check_mem_16bytes()),
            24 => writer.put_bytes(self.blob_check_mem_24bytes()),
            32 => writer.put_bytes(self.blob_check_mem_32bytes()),
            48 => writer.put_bytes(self.blob_check_mem_48bytes()),
            64 => writer.put_bytes(self.blob_check_mem_64bytes()),
            _ => false,
        };
        //Shouldn't there be some manipulation of the code_offset here?
        // Add the branch to report
        //writer.put_brk_imm(0x12);
        writer.put_branch_address(self.current_report_impl);

        match width {
            3 | 6 | 12 | 24 | 32 | 48 | 64 => {
                let msr_nvcz_x0: u32 = 0xd51b4200;
                writer.put_bytes(&msr_nvcz_x0.to_le_bytes());
            }
            _ => (),
        }

        // Restore x0, x1
        assert!(writer.put_ldp_reg_reg_reg_offset(
            Aarch64Register::X0,
            Aarch64Register::X1,
            Aarch64Register::Sp,
            16 + i64::from(redzone_size),
            IndexMode::PostAdjust,
        ));
    }
}

impl Default for AsanRuntime {
    fn default() -> Self {
        Self {
            check_for_leaks_enabled: false,
            current_report_impl: 0,
            allocator: Mutex::new(Allocator::default()),
            regs: [0; ASAN_SAVE_REGISTER_COUNT],
            blob_report: None,
            blob_check_mem_byte: None,
            blob_check_mem_halfword: None,
            blob_check_mem_dword: None,
            blob_check_mem_qword: None,
            blob_check_mem_16bytes: None,
            blob_check_mem_3bytes: None,
            blob_check_mem_6bytes: None,
            blob_check_mem_12bytes: None,
            blob_check_mem_24bytes: None,
            blob_check_mem_32bytes: None,
            blob_check_mem_48bytes: None,
            blob_check_mem_64bytes: None,
            stalked_addresses: HashMap::new(),
            module_map: None,
            suppressed_addresses: Vec::new(),
            skip_ranges: Vec::new(),
            continue_on_error: false,
            #[cfg(target_arch = "aarch64")]
            eh_frame: [0; ASAN_EH_FRAME_DWORD_COUNT],
            pc: None,
            hooks: Vec::new(),
            hooks_enabled: false,
            // thread_in_hook: ThreadLocal::new(|| Cell::new(false)),
        }
    }
}<|MERGE_RESOLUTION|>--- conflicted
+++ resolved
@@ -24,11 +24,7 @@
 use frida_gum::instruction_writer::{Aarch64Register, IndexMode};
 use frida_gum::{
     instruction_writer::InstructionWriter, interceptor::Interceptor, stalker::StalkerOutput, Gum,
-<<<<<<< HEAD
-    Module, ModuleMap, NativePointer, PageProtection, RangeDetails,
-=======
     Module, ModuleMap, NativePointer, PageProtection, Process, RangeDetails,
->>>>>>> 5002336f
 };
 use frida_gum_sys::Insn;
 use hashbrown::HashMap;
@@ -91,22 +87,34 @@
 /// Some of our hooks can be invoked from threads that do not have TLS yet.
 /// Many Rust and Frida functions require TLS to be set up, so we need to check if we have TLS.
 /// This was observed on Windows, so for now for other platforms we assume that we have TLS.
-#[cfg(target_os = "windows")]
-unsafe fn has_tls() -> bool {
-    let teb = nt_current_teb();
-    if teb.is_null() {
-        return false;
-    }
-
-    let tls_array = (*teb).tls_pointer;
-    if tls_array.is_null() {
-        return false;
-    }
-    true
-}
-
-#[cfg(not(target_os = "windows"))]
+#[inline]
+#[allow(unreachable_code)]
 fn has_tls() -> bool {
+    #[cfg(target_os = "windows")]
+    unsafe {
+        let teb = nt_current_teb();
+        if teb.is_null() {
+            return false;
+        }
+
+        let tls_array = (*teb).tls_pointer;
+        if tls_array.is_null() {
+            return false;
+        }
+        return true;
+    }
+    #[cfg(target_arch = "aarch64")]
+    unsafe {
+        let mut tid: u64;
+        std::arch::asm!(
+            "mrs {tid}, TPIDRRO_EL0",
+            tid = out(reg) tid,
+        );
+        tid &= 0xffff_ffff_ffff_fff8;
+        let tlsptr = tid as *const u64;
+        return tlsptr.add(0x102).read() != 0u64;
+    }
+    // Default
     true
 }
 
@@ -277,32 +285,6 @@
     "actual rip",
 ];
 
-<<<<<<< HEAD
-=======
-thread_local! {
-    static ASAN_IN_HOOK: Cell<bool> = const { Cell::new(false) };
-}
-
-#[inline]
-#[cfg(target_arch = "aarch64")]
-unsafe fn thread_local_initted() -> bool {
-    let mut tid: u64;
-    std::arch::asm!(
-        "mrs {tid}, TPIDRRO_EL0",
-        tid = out(reg) tid,
-    );
-    tid &= 0xffff_ffff_ffff_fff8;
-    let tlsptr = tid as *const u64;
-    tlsptr.add(0x102).read() != 0u64
-}
-
-#[inline]
-#[cfg(not(target_arch = "aarch64"))]
-unsafe fn thread_local_initted() -> bool {
-    true
-}
-
->>>>>>> 5002336f
 /// The count of registers that need to be saved by the asan runtime
 #[cfg(target_arch = "aarch64")]
 pub const ASAN_SAVE_REGISTER_COUNT: usize = 32;
@@ -363,56 +345,6 @@
     }
 }
 
-/// A helper function that fixes the implementation of `ModuleDetails::with_name` on Windows
-fn module_base_address_with_name(name: &str) -> usize {
-    use core::ffi::{c_void, CStr};
-    use std::path::Path;
-
-    use frida_gum_sys as gum_sys;
-    struct SaveModuleAddressByNameContext {
-        name: String,
-        address: usize,
-    }
-
-    unsafe extern "C" fn save_module_address_by_name(
-        details: *const gum_sys::GumModuleDetails,
-        context: *mut c_void,
-    ) -> i32 {
-        let context = &mut *(context as *mut SaveModuleAddressByNameContext);
-        let path_string = CStr::from_ptr((*details).path as *const _)
-            .to_string_lossy()
-            .to_string();
-        log::info!("module {:?}", path_string);
-        if Path::new(&path_string)
-            .file_name()
-            .unwrap_or_default()
-            .to_string_lossy()
-            .eq(&context.name)
-        {
-            context.address = (*(*details).range).base_address as usize;
-            log::info!("{:?} address is {:?}", path_string, context.address);
-            return 0;
-        }
-        1
-    }
-
-    let mut context = SaveModuleAddressByNameContext {
-        name: name.to_owned(),
-        address: 0,
-    };
-
-    let context_ptr = std::ptr::NonNull::from(&mut context);
-    unsafe {
-        gum_sys::gum_process_enumerate_modules(
-            Some(save_module_address_by_name),
-            // &mut context as *mut _ as *mut c_void,
-            context_ptr.as_ptr() as *mut c_void,
-        );
-    }
-
-    context.address
-}
-
 impl FridaRuntime for AsanRuntime {
     /// Initialize the runtime so that it is read for action. Take care not to move the runtime
     /// instance after this function has been called, as the generated blobs would become
@@ -432,20 +364,8 @@
             .extend(self.skip_ranges.iter().map(|skip| match skip {
                 SkipRange::Absolute(range) => range.start,
                 SkipRange::ModuleRelative { name, range } => {
-<<<<<<< HEAD
-                    // On Windows,  ModuleDetails::with_name does not work due to a buggy loggic
-                    // let module_details = ModuleDetails::with_name(name.clone()).unwrap();
-                    // let module_range = module_range_with_name(name).unwrap();
-                    // let lib_start = module_range.base_address().0 as usize;
-                    let lib_start = module_base_address_with_name(name);
-                    if lib_start == 0 {
-                        log::error!("Module {} not found", name);
-                        return 0;
-                    }
-=======
                     let module = Module::load(gum, name);
                     let lib_start = module.range().base_address().0 as usize;
->>>>>>> 5002336f
                     lib_start + range.start
                 }
             }));
@@ -763,7 +683,6 @@
                      //   let real_address = this.real_address_for_stalked(invocation.return_addr());
                         let original = [<$name:snake:upper _PTR>].get().unwrap();
                         if this.hooks_enabled {
-<<<<<<< HEAD
                             if has_tls() {
                                 if !ASAN_IN_HOOK.get(){
                                     let _guard = AsanInHookGuard::new(); // Ensure ASAN_IN_HOOK is set and reset
@@ -779,23 +698,6 @@
                             // }
                         }
                         (original)($($param),*)
-=======
-                            if thread_local_initted() {
-                                if !ASAN_IN_HOOK.get() {
-                                    ASAN_IN_HOOK.set(true);
-                                    let ret = this.[<hook_ $name>](*original, $($param),*);
-                                    ASAN_IN_HOOK.set(false);
-                                    ret
-                                 } else {
-                                    (original)($($param),*)
-                                 }
-                            } else {
-                                (original)($($param),*)
-                            }
-                        } else {
-                            (original)($($param),*)
-                        }
->>>>>>> 5002336f
                     }
 
                     let self_ptr = core::ptr::from_ref(self) as usize;
@@ -829,29 +731,12 @@
                      //   let real_address = this.real_address_for_stalked(invocation.return_addr());
                         let original = [<$lib_ident:snake:upper _ $name:snake:upper _PTR>].get().unwrap();
                         if this.hooks_enabled {
-<<<<<<< HEAD
                             if has_tls() {
                                 if !ASAN_IN_HOOK.get(){
                                     let _guard = AsanInHookGuard::new(); // Ensure ASAN_IN_HOOK is set and reset
                                     return this.[<hook_ $name>](*original, $($param),*);
                                 }
                             }
-=======
-                            if thread_local_initted() {
-                                if !ASAN_IN_HOOK.get() {
-                                    ASAN_IN_HOOK.set(true);
-                                    let ret = this.[<hook_ $name>](*original, $($param),*);
-                                    ASAN_IN_HOOK.set(false);
-                                    ret
-                                 } else {
-                                    (original)($($param),*)
-                                 }
-                            } else {
-                                (original)($($param),*)
-                            }
-                        } else {
-                            (original)($($param),*)
->>>>>>> 5002336f
                         }
                         (original)($($param),*)
                     }
@@ -870,12 +755,8 @@
 
         #[allow(unused_macro_rules)]
         macro_rules! hook_func_with_check {
-<<<<<<< HEAD
             //No library case
             ($name:ident, ($($param:ident : $param_type:ty),*), $return_type:ty, $always_enabled:expr ) => {
-=======
-            ($name:ident, ($($param:ident : $param_type:ty),*), $return_type:ty, $always_enabled:expr) => {
->>>>>>> 5002336f
                 paste::paste! {
                     let target_function = Module::find_global_export_by_name(stringify!($name)).expect("Failed to find function");
 
@@ -884,18 +765,13 @@
 
                     let _ = [<$name:snake:upper _PTR>].set(unsafe {std::mem::transmute::<*const c_void, extern "C" fn($($param: $param_type),*) -> $return_type>(target_function.0)}).unwrap_or_else(|e| println!("{:?}", e));
 
-<<<<<<< HEAD
                     #[allow(non_snake_case)] // depends on the values the macro is invoked with
                     #[allow(clippy::redundant_else)]
-=======
-                    #[allow(non_snake_case)]
->>>>>>> 5002336f
                     unsafe extern "C" fn [<replacement_ $name>]($($param: $param_type),*) -> $return_type {
                         let _last_error_guard = LastErrorGuard::new();
                         let mut invocation = Interceptor::current_invocation();
                         let this = &mut *(invocation.replacement_data().unwrap().0 as *mut AsanRuntime);
                         let original = [<$name:snake:upper _PTR>].get().unwrap();
-<<<<<<< HEAD
                         if $always_enabled || this.hooks_enabled {
                             if has_tls() {
                                 if !ASAN_IN_HOOK.get(){
@@ -921,35 +797,6 @@
                                     else {
                                         TLS_LESS_LOCK.unlock(); // Return the original function
                                     }
-=======
-                        //don't check if hooks are enabled as there are certain cases where we want to run the hook even if we are out of the program
-                        //For example, sometimes libafl will allocate certain things during the run and free them after the run. This results in a bug where a buffer will come from libafl-frida alloc and be freed in the normal allocator.
-                        if $always_enabled || this.hooks_enabled {
-                            if thread_local_initted() {
-                                if !ASAN_IN_HOOK.get() {
-                                    ASAN_IN_HOOK.set(true);
-                                    let ret = if this.[<hook_check_ $name>]($($param),*) {
-                                        this.[<hook_ $name>](*original, $($param),*)
-                                    } else {
-                                        (original)($($param),*)
-                                    };
-                                    ASAN_IN_HOOK.set(false);
-                                    ret
-                                 } else {
-                                    (original)($($param),*)
-                                 }
-                            } else {
-                                let ret = if $always_enabled && this.[<hook_check_ $name>]($($param),*) {
-                                    this.[<hook_ $name>](*original, $($param),*)
-                                } else {
-                                    (original)($($param),*)
-                                };
-                                ret
-                            }
-                        } else {
-                            (original)($($param),*)
-                        }
->>>>>>> 5002336f
 
                                 }
                             }
@@ -967,11 +814,7 @@
                 }
             };
             //Library specific macro rule. lib and lib_ident are both needed because we need to generate a unique static variable and only name is insufficient. In addition, the lib name could contain invalid characters (i.e., lib.so is an invalid name)
-<<<<<<< HEAD
             ($lib:literal, $lib_ident:ident, $name:ident, ($($param:ident : $param_type:ty),*), $return_type:ty, $always_enabled:expr ) => {
-=======
-            ($lib:literal, $lib_ident:ident, $name:ident, ($($param:ident : $param_type:ty),*), $return_type:ty, $always_enabled:expr) => {
->>>>>>> 5002336f
                 paste::paste! {
                     let target_function = process.find_module_by_name($lib).expect("Failed to find module").find_export_by_name(stringify!($name)).expect("Failed to find function");
 
@@ -987,7 +830,6 @@
                         let mut invocation = Interceptor::current_invocation();
                         let this = &mut *(invocation.replacement_data().unwrap().0 as *mut AsanRuntime);
                         let original = [<$lib_ident:snake:upper _ $name:snake:upper _PTR>].get().unwrap();
-<<<<<<< HEAD
                         if $always_enabled || this.hooks_enabled {
                             if has_tls() {
                                 if !ASAN_IN_HOOK.get(){
@@ -1011,34 +853,6 @@
                                     }
                                 }
                             }
-=======
-                        //don't check if hooks are enabled as there are certain cases where we want to run the hook even if we are out of the program
-                        //For example, sometimes libafl will allocate certain things during the run and free them after the run. This results in a bug where a buffer will come from libafl-frida alloc and be freed in the normal allocator.
-                        if $always_enabled || this.hooks_enabled {
-                            if thread_local_initted() {
-                                if !ASAN_IN_HOOK.get() {
-                                    ASAN_IN_HOOK.set(true);
-                                    let ret = if this.[<hook_check_ $name>]($($param),*) {
-                                        this.[<hook_ $name>](*original, $($param),*)
-                                    } else {
-                                        (original)($($param),*)
-                                    };
-                                    ASAN_IN_HOOK.set(false);
-                                    ret
-                                 } else {
-                                    (original)($($param),*)
-                                 }
-                            } else {
-                                let ret = if $always_enabled && this.[<hook_check_ $name>]($($param),*) {
-                                    this.[<hook_ $name>](*original, $($param),*)
-                                } else {
-                                    (original)($($param),*)
-                                };
-                                ret
-                            }
-                        } else {
-                            (original)($($param),*)
->>>>>>> 5002336f
                         }
                         (original)($($param),*)
                     }
