--- conflicted
+++ resolved
@@ -30,18 +30,11 @@
 // #[cfg(target_vendor = "apple")]
 // use libc::RLIMIT_STACK;
 use libc::{c_char, wchar_t};
-<<<<<<< HEAD
 #[cfg(target_vendor = "apple")]
 use libc::{getrlimit, rlimit};
 #[cfg(all(unix, not(target_vendor = "apple")))]
 use libc::{getrlimit64, rlimit64};
 #[cfg(unix)]
-=======
-// #[cfg(target_vendor = "apple")]
-// use libc::{getrlimit, rlimit};
-// #[cfg(all(unix, not(target_vendor = "apple")))]
-// use libc::{getrlimit64, rlimit64};
->>>>>>> c240cdec
 use nix::sys::mman::{mmap, MapFlags, ProtFlags};
 use rangemap::RangeMap;
 #[cfg(target_arch = "aarch64")]
@@ -74,17 +67,6 @@
     fn tls_ptr() -> *const c_void;
 }
 
-<<<<<<< HEAD
-#[cfg(target_vendor = "apple")]
-const ANONYMOUS_FLAG: MapFlags = MapFlags::MAP_ANON;
-#[cfg(all(not(windows), not(target_vendor = "apple")))]
-const ANONYMOUS_FLAG: MapFlags = MapFlags::MAP_ANONYMOUS;
-=======
-// #[cfg(target_vendor = "apple")]
-// const ANONYMOUS_FLAG: MapFlags = MapFlags::MAP_ANON;
-// #[cfg(not(target_vendor = "apple"))]
-// const ANONYMOUS_FLAG: MapFlags = MapFlags::MAP_ANONYMOUS;
->>>>>>> c240cdec
 
 /// The count of registers that need to be saved by the asan runtime
 /// sixteen general purpose registers are put in this order, rax, rbx, rcx, rdx, rbp, rsp, rsi, rdi, r8-r15, plus instrumented rip, accessed memory addr and true rip
@@ -494,15 +476,11 @@
     pub fn current_stack() -> (usize, usize) {
         let mut stack_var = 0xeadbeef;
         let stack_address = addr_of_mut!(stack_var) as usize;
-<<<<<<< HEAD
-=======
         // let range_details = RangeDetails::with_address(stack_address as u64).unwrap();
->>>>>>> c240cdec
         // Write something to (hopefully) make sure the val isn't optimized out
         unsafe {
             write_volatile(&mut stack_var, 0xfadbeef);
         }
-<<<<<<< HEAD
         let mut range = None;
         for area in mmap_rs::MemoryAreas::open(None).unwrap() {
             let area_ref = area.as_ref().unwrap();
@@ -540,34 +518,6 @@
         } else {
             panic!("Couldn't find stack mapping!");
         }
-=======
-
-        // let start = range_details.memory_range().base_address().0 as usize;
-        // let end = start + range_details.memory_range().size();
-        // (start, end)
-        Self::range_for_address(stack_address)
-
-        // let max_start = end - Self::max_stack_size();
-
-        // let flags = ANONYMOUS_FLAG | MapFlags::MAP_FIXED | MapFlags::MAP_PRIVATE;
-        // #[cfg(not(target_vendor = "apple"))]
-        // let flags = flags | MapFlags::MAP_STACK;
-
-        // if start != max_start {
-        //     let mapping = unsafe {
-        //         mmap(
-        //             NonZeroUsize::new(max_start),
-        //             NonZeroUsize::new(start - max_start).unwrap(),
-        //             ProtFlags::PROT_READ | ProtFlags::PROT_WRITE,
-        //             flags,
-        //             -1,
-        //             0,
-        //         )
-        //     };
-        //     assert!(mapping.unwrap() as usize == max_start);
-        // }
-        // (max_start, end)
->>>>>>> c240cdec
     }
 
     /// Determine the tls start, end for the currently running thread
@@ -635,12 +585,7 @@
         macro_rules! hook_func {
             ($lib:expr, $name:ident, ($($param:ident : $param_type:ty),*), $return_type:ty) => {
                 paste::paste! {
-<<<<<<< HEAD
                     extern "system" {
-=======
-                    log::trace!("Hooking {}", stringify!($name));
-                    extern "C" {
->>>>>>> c240cdec
                         fn $name($($param: $param_type),*) -> $return_type;
                     }
                     #[allow(non_snake_case)]
@@ -964,11 +909,7 @@
                 }
             }
         }
-<<<<<<< HEAD
         #[cfg(not(windows))]
-=======
-        log::info!("Hooking libc functions");
->>>>>>> c240cdec
         hook_func!(
             None,
             mmap,
@@ -1533,404 +1474,6 @@
         log::info!("actual rip: {:x}", self.regs[18]);
     }
 
-<<<<<<< HEAD
-=======
-    // https://godbolt.org/z/oajhcP5sv
-    /*
-    #include <stdio.h>
-    #include <stdint.h>
-    uint8_t shadow_bit = 44;
-
-    uint64_t generate_shadow_check_function(uint64_t start, uint64_t size){
-        // calculate the shadow address
-        uint64_t addr = 0;
-        addr = addr + (start >> 3);
-        uint64_t mask = (1ULL << (shadow_bit + 1)) - 1;
-        addr = addr & mask;
-        addr = addr + (1ULL << shadow_bit);
-
-        if(size == 0){
-            // goto return_success
-            return 1;
-        }
-        else{
-            // check if the ptr is not aligned to 8 bytes
-            uint8_t remainder = start & 0b111;
-            if(remainder != 0){
-                // we need to test the high bits from the first shadow byte
-                uint8_t shift;
-                if(size < 8){
-                    shift = size;
-                }
-                else{
-                    shift = 8 - remainder;
-                }
-                // goto check_bits
-                uint8_t mask = (1 << shift) - 1;
-
-                // bitwise reverse for amd64 :<
-                // https://gist.github.com/yantonov/4359090
-                // we need 16bit number here, (not 8bit)
-                uint16_t val = *(uint16_t *)addr;
-                val = (val & 0xff00) >> 8 | (val & 0x00ff) << 8;
-                val = (val & 0xf0f0) >> 4 | (val & 0x0f0f) << 4;
-                val = (val & 0xcccc) >> 2 | (val & 0x3333) << 2;
-                val = (val & 0xaaaa) >> 1 | (val & 0x5555) << 1;
-                val = (val >> 8) | (val << 8); // swap the byte
-                val = (val >> remainder);
-                if((val & mask) != mask){
-                    // goto return failure
-                    return 0;
-                }
-
-                size = size - shift;
-                addr += 1;
-            }
-
-            // no_start_offset
-            uint64_t num_shadow_bytes = size >> 3;
-            uint64_t mask = -1;
-
-            while(true){
-                if(num_shadow_bytes < 8){
-                    // goto less_than_8_shadow_bytes_remaining
-                    break;
-                }
-                else{
-                    uint64_t val = *(uint64_t *)addr;
-                    addr += 8;
-                    if(val != mask){
-                        // goto return failure
-                        return 0;
-                    }
-                    num_shadow_bytes -= 8;
-                    size -= 64;
-                }
-            }
-
-            while(true){
-                if(num_shadow_bytes < 1){
-                    // goto check_trailing_bits
-                    break;
-                }
-                else{
-                    uint8_t val = *(uint8_t *)addr;
-                    addr += 1;
-                    if(val != 0xff){
-                        // goto return failure
-                        return 0;
-                    }
-                    num_shadow_bytes -= 1;
-                    size -= 8;
-                }
-            }
-
-            if(size == 0){
-                // goto return success
-                return 1;
-            }
-
-            uint8_t mask2 = ((1 << (size & 0b111)) - 1);
-            uint8_t val = *(uint8_t *)addr;
-            val = (val & 0xf0) >> 4 | (val & 0x0f) << 4;
-            val = (val & 0xff) >> 2 | (val & 0x33) << 2;
-            val = (val & 0xaa) >> 1 | (val & 0x55) << 1;
-
-            if((val & mask2) != mask2){
-                // goto return failure
-                return 0;
-            }
-            return 1;
-        }
-    }
-        */
-    #[cfg(target_arch = "x86_64")]
-    #[allow(clippy::unused_self, clippy::identity_op)]
-    #[allow(clippy::too_many_lines)]
-    fn generate_shadow_check_function(&mut self) {
-        let shadow_bit = self.allocator.shadow_bit();
-        let mut ops = dynasmrt::VecAssembler::<dynasmrt::x64::X64Relocation>::new(0);
-
-        // Rdi start, Rsi size
-        dynasm!(ops
-        ;       .arch x64
-        ;        mov     cl, BYTE shadow_bit as i8
-        ;        mov     r10, -2
-        ;        shl     r10, cl
-        ;        mov     eax, 1
-        ;        mov     edx, 1
-        ;        shl     rdx, cl
-        ;        test    rsi, rsi
-        ;        je      >LBB0_15
-        ;        mov     rcx, rdi
-        ;        shr     rcx, 3
-        ;        not     r10
-        ;        and     r10, rcx
-        ;        add     r10, rdx
-        ;        and     edi, 7
-        ;        je      >LBB0_4
-        ;        mov     cl, 8
-        ;        sub     cl, dil
-        ;        cmp     rsi, 8
-        ;        movzx   ecx, cl
-        ;        mov     r8d, esi
-        ;        cmovae  r8d, ecx
-        ;        mov     r9d, -1
-        ;        mov     ecx, r8d
-        ;        shl     r9d, cl
-        ;        movzx   ecx, WORD [r10]
-        ;        rol     cx, 8
-        ;        mov     edx, ecx
-        ;        shr     edx, 4
-        ;        and     edx, 3855
-        ;        shl     ecx, 4
-        ;        and     ecx, -3856
-        ;        or      ecx, edx
-        ;        mov     edx, ecx
-        ;        shr     edx, 2
-        ;        and     edx, 13107
-        ;        and     ecx, -3277
-        ;        lea     ecx, [rdx + 4*rcx]
-        ;        mov     edx, ecx
-        ;        shr     edx, 1
-        ;        and     edx, 21845
-        ;        and     ecx, -10923
-        ;        lea     ecx, [rdx + 2*rcx]
-        ;        rol     cx, 8
-        ;        movzx   edx, cx
-        ;        mov     ecx, edi
-        ;        shr     edx, cl
-        ;        not     r9d
-        ;        movzx   ecx, r9b
-        ;        and     edx, ecx
-        ;        cmp     edx, ecx
-        ;        jne     >LBB0_11
-        ;        movzx   ecx, r8b
-        ;        sub     rsi, rcx
-        ;        add     r10, 1
-        ;LBB0_4:
-        ;        mov     r8, rsi
-        ;        shr     r8, 3
-        ;        mov     r9, r8
-        ;        and     r9, -8
-        ;        mov     edi, r8d
-        ;        and     edi, 7
-        ;        add     r9, r10
-        ;        and     esi, 63
-        ;        mov     rdx, r8
-        ;        mov     rcx, r10
-        ;LBB0_5:
-        ;        cmp     rdx, 7
-        ;        jbe     >LBB0_8
-        ;        add     rdx, -8
-        ;        cmp     QWORD [rcx], -1
-        ;        lea     rcx, [rcx + 8]
-        ;        je      <LBB0_5
-        ;        jmp     >LBB0_11
-        ;LBB0_8:
-        ;        lea     rcx, [8*rdi]
-        ;        sub     rsi, rcx
-        ;LBB0_9:
-        ;        test    rdi, rdi
-        ;        je      >LBB0_13
-        ;        add     rdi, -1
-        ;        cmp     BYTE [r9], -1
-        ;        lea     r9, [r9 + 1]
-        ;        je      <LBB0_9
-        ;LBB0_11:
-        ;        xor     eax, eax
-        ;        ret
-        ;LBB0_13:
-        ;        test    rsi, rsi
-        ;        je      >LBB0_15
-        ;        and     sil, 7
-        ;        mov     dl, -1
-        ;        mov     ecx, esi
-        ;        shl     dl, cl
-        ;        not     dl
-        ;        mov     cl, BYTE [r8 + r10]
-        ;        rol     cl, 4
-        ;        mov     eax, ecx
-        ;        shr     al, 2
-        ;        shl     cl, 2
-        ;        and     cl, -52
-        ;        or      cl, al
-        ;        mov     eax, ecx
-        ;        shr     al, 1
-        ;        and     al, 85
-        ;        add     cl, cl
-        ;        and     cl, -86
-        ;        or      cl, al
-        ;        and     cl, dl
-        ;        xor     eax, eax
-        ;        cmp     cl, dl
-        ;        sete    al
-        ;LBB0_15:
-        ;       ret
-            );
-        let blob = ops.finalize().unwrap();
-        unsafe {
-            let mapping = mmap(
-                None,
-                NonZeroUsize::new_unchecked(0x1000),
-                ProtFlags::all(),
-                MapFlags::MAP_ANON | MapFlags::MAP_PRIVATE,
-                -1,
-                0,
-            )
-            .unwrap();
-            blob.as_ptr()
-                .copy_to_nonoverlapping(mapping as *mut u8, blob.len());
-            self.shadow_check_func = Some(std::mem::transmute(mapping as *mut u8));
-        }
-    }
-
-    #[cfg(target_arch = "aarch64")]
-    // identity_op appears to be a false positive in ubfx
-    #[allow(clippy::unused_self, clippy::identity_op, clippy::too_many_lines)]
-    fn generate_shadow_check_function(&mut self) {
-        let shadow_bit = self.allocator.shadow_bit();
-        let mut ops = dynasmrt::VecAssembler::<dynasmrt::aarch64::Aarch64Relocation>::new(0);
-        dynasm!(ops
-            ; .arch aarch64
-
-            // calculate the shadow address
-            ; mov x5, #0
-            // ; add x5, xzr, x5, lsl #shadow_bit
-            ; add x5, x5, x0, lsr #3
-            ; ubfx x5, x5, #0, #(shadow_bit + 1)
-            ; mov x6, #1
-            ; add x5, x5, x6, lsl #shadow_bit
-
-            ; cmp x1, #0
-            ; b.eq >return_success
-            // check if the ptr is not aligned to 8 bytes
-            ; ands x6, x0, #7
-            ; b.eq >no_start_offset
-
-            // we need to test the high bits from the first shadow byte
-            ; ldrh w7, [x5, #0]
-            ; rev16 w7, w7
-            ; rbit w7, w7
-            ; lsr x7, x7, #16
-            ; lsr x7, x7, x6
-
-            ; cmp x1, #8
-            ; b.lt >dont_fill_to_8
-            ; mov x2, #8
-            ; sub x6, x2, x6
-            ; b >check_bits
-            ; dont_fill_to_8:
-            ; mov x6, x1
-            ; check_bits:
-            ; mov x2, #1
-            ; lsl x2, x2, x6
-            ; sub x4, x2, #1
-
-            // if shadow_bits & size_to_test != size_to_test: fail
-            ; and x7, x7, x4
-            ; cmp x7, x4
-            ; b.ne >return_failure
-
-            // size -= size_to_test
-            ; sub x1, x1, x6
-            // shadow_addr += 1 (we consumed the initial byte in the above test)
-            ; add x5, x5, 1
-
-            ; no_start_offset:
-            // num_shadow_bytes = size / 8
-            ; lsr x4, x1, #3
-            ; eor x3, x3, x3
-            ; sub x3, x3, #1
-
-            // if num_shadow_bytes < 8; then goto check_bytes; else check_8_shadow_bytes
-            ; check_8_shadow_bytes:
-            ; cmp x4, #0x8
-            ; b.lt >less_than_8_shadow_bytes_remaining
-            ; ldr x7, [x5], #8
-            ; cmp x7, x3
-            ; b.ne >return_failure
-            ; sub x4, x4, #8
-            ; sub x1, x1, #64
-            ; b <check_8_shadow_bytes
-
-            ; less_than_8_shadow_bytes_remaining:
-            ; cmp x4, #1
-            ; b.lt >check_trailing_bits
-            ; ldrb w7, [x5], #1
-            ; cmp w7, #0xff
-            ; b.ne >return_failure
-            ; sub x4, x4, #1
-            ; sub x1, x1, #8
-            ; b <less_than_8_shadow_bytes_remaining
-
-            ; check_trailing_bits:
-            ; cmp x1, #0x0
-            ; b.eq >return_success
-
-            ; and x4, x1, #7
-            ; mov x2, #1
-            ; lsl x2, x2, x4
-            ; sub x4, x2, #1
-
-            ; ldrh w7, [x5, #0]
-            ; rev16 w7, w7
-            ; rbit w7, w7
-            ; lsr x7, x7, #16
-            ; and x7, x7, x4
-            ; cmp x7, x4
-            ; b.ne >return_failure
-
-            ; return_success:
-            ; mov x0, #1
-            ; b >prologue
-
-            ; return_failure:
-            ; mov x0, #0
-
-
-            ; prologue:
-            ; ret
-        );
-
-        let blob = ops.finalize().unwrap();
-
-        // apple aarch64 requires MAP_JIT to allocates WX pages
-        #[cfg(target_vendor = "apple")]
-        let map_flags = MapFlags::MAP_ANON | MapFlags::MAP_PRIVATE | MapFlags::MAP_JIT;
-        #[cfg(not(target_vendor = "apple"))]
-        let map_flags = MapFlags::MAP_ANON | MapFlags::MAP_PRIVATE;
-
-        unsafe {
-            let mapping = mmap(
-                None,
-                NonZeroUsize::try_from(0x1000).unwrap(),
-                ProtFlags::all(),
-                map_flags,
-                -1,
-                0,
-            )
-            .unwrap();
-
-            // on apple aarch64, WX pages can't be both writable and executable at the same time.
-            // pthread_jit_write_protect_np flips them from executable (1) to writable (0)
-            #[cfg(all(target_vendor = "apple", target_arch = "aarch64"))]
-            {
-                libc::pthread_jit_write_protect_np(0);
-            }
-
-            blob.as_ptr()
-                .copy_to_nonoverlapping(mapping as *mut u8, blob.len());
-
-            #[cfg(all(target_vendor = "apple", target_arch = "aarch64"))]
-            {
-                libc::pthread_jit_write_protect_np(1);
-            }
-            self.shadow_check_func = Some(std::mem::transmute(mapping as *mut u8));
-        }
-    }
-
->>>>>>> c240cdec
     // https://godbolt.org/z/ah8vG8sWo
     /*
     #include <stdio.h>
