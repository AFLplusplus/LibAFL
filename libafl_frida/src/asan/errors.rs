//! Errors that can be caught by the `libafl_frida` address sanitizer.
use std::{
    borrow::Cow,
    fmt::Debug,
    io::Write,
    marker::PhantomData,
    sync::{Mutex, MutexGuard},
};

use backtrace::Backtrace;
use color_backtrace::{default_output_stream, BacktracePrinter, Verbosity};
#[cfg(target_arch = "aarch64")]
use frida_gum::interceptor::Interceptor;
use frida_gum::ModuleDetails;
use libafl::{
    corpus::Testcase,
    events::EventFirer,
    executors::ExitKind,
    feedbacks::Feedback,
    inputs::{HasTargetBytes, UsesInput},
    observers::{Observer, ObserversTuple},
    state::State,
    Error, HasMetadata,
};
use libafl_bolts::{
    ownedref::OwnedPtr,
<<<<<<< HEAD
    tuples::{Handle, Handler, MatchNameRef},
=======
    tuples::{Handle, Handled, MatchNameRef},
>>>>>>> 7c9ac6d4
    Named, SerdeAny,
};
use serde::{Deserialize, Serialize};
use termcolor::{Color, ColorSpec, WriteColor};
#[cfg(target_arch = "aarch64")]
use yaxpeax_arch::Arch;
use yaxpeax_arch::LengthedInstruction;
#[cfg(target_arch = "aarch64")]
use yaxpeax_arm::armv8::a64::ARMv8;
#[cfg(target_arch = "x86_64")]
use yaxpeax_x86::amd64::InstDecoder;

#[cfg(target_arch = "x86_64")]
use crate::asan::asan_rt::ASAN_SAVE_REGISTER_NAMES;
use crate::{
    alloc::AllocationMetadata, asan::asan_rt::ASAN_SAVE_REGISTER_COUNT, utils::disas_count,
};

#[derive(Debug, Clone, Serialize, Deserialize)]
pub(crate) struct AsanReadWriteError {
    pub registers: [usize; ASAN_SAVE_REGISTER_COUNT],
    pub pc: usize,
    pub fault: (Option<u16>, Option<u16>, usize, usize),
    pub metadata: AllocationMetadata,
    pub backtrace: Backtrace,
}

#[allow(clippy::type_complexity)]
#[derive(Debug, Clone, Serialize, Deserialize, SerdeAny)]
pub(crate) enum AsanError {
    OobRead(AsanReadWriteError),
    OobWrite(AsanReadWriteError),
    ReadAfterFree(AsanReadWriteError),
    WriteAfterFree(AsanReadWriteError),
    DoubleFree((usize, AllocationMetadata, Backtrace)),
    UnallocatedFree((usize, Backtrace)),
    Unknown(
        (
            [usize; ASAN_SAVE_REGISTER_COUNT],
            usize,
            (Option<u16>, Option<u16>, usize, usize),
            Backtrace,
        ),
    ),
    Leak((usize, AllocationMetadata)),
    StackOobRead(
        (
            [usize; ASAN_SAVE_REGISTER_COUNT],
            usize,
            (Option<u16>, Option<u16>, usize, usize),
            Backtrace,
        ),
    ),
    StackOobWrite(
        (
            [usize; ASAN_SAVE_REGISTER_COUNT],
            usize,
            (Option<u16>, Option<u16>, usize, usize),
            Backtrace,
        ),
    ),
    BadFuncArgRead((String, usize, usize, usize, Backtrace)),
    BadFuncArgWrite((String, usize, usize, usize, Backtrace)),
}

impl AsanError {
    pub fn description(&self) -> &str {
        match self {
            AsanError::OobRead(_) => "heap out-of-bounds read",
            AsanError::OobWrite(_) => "heap out-of-bounds write",
            AsanError::DoubleFree(_) => "double-free",
            AsanError::UnallocatedFree(_) => "unallocated-free",
            AsanError::WriteAfterFree(_) => "heap use-after-free write",
            AsanError::ReadAfterFree(_) => "heap use-after-free read",
            AsanError::Unknown(_) => "heap unknown",
            AsanError::Leak(_) => "memory-leak",
            AsanError::StackOobRead(_) => "stack out-of-bounds read",
            AsanError::StackOobWrite(_) => "stack out-of-bounds write",
            AsanError::BadFuncArgRead(_) => "function arg resulting in bad read",
            AsanError::BadFuncArgWrite(_) => "function arg resulting in bad write",
        }
    }
}

/// A struct holding errors that occurred during frida address sanitizer runs
#[allow(clippy::unsafe_derive_deserialize)]
#[derive(Debug, Clone, Serialize, Deserialize, SerdeAny)]
pub struct AsanErrors {
    continue_on_error: bool,
    pub(crate) errors: Vec<AsanError>,
}

impl AsanErrors {
    /// Creates a new `AsanErrors` struct
    #[must_use]
    pub const fn new(continue_on_error: bool) -> Self {
        Self {
            errors: Vec::new(),
            continue_on_error,
        }
    }

    /// Clears this `AsanErrors` struct
    pub fn clear(&mut self) {
        self.errors.clear();
    }

    /// Gets the amount of `AsanErrors` in this struct
    #[must_use]
    pub fn len(&self) -> usize {
        self.errors.len()
    }

    /// Returns `true` if no errors occurred
    #[must_use]
    pub fn is_empty(&self) -> bool {
        self.errors.is_empty()
    }

    /// Get a mutable reference to the global [`struct@AsanErrors`] object
    pub fn get_mut_blocking() -> MutexGuard<'static, Self> {
        ASAN_ERRORS.lock().unwrap()
    }

    /// Sets if this [`AsanErrors`] variable should continue on error, or not.
    pub fn set_continue_on_error(&mut self, continue_on_error: bool) {
        self.continue_on_error = continue_on_error;
    }

    /// Report an error
    #[allow(clippy::too_many_lines)]
    pub(crate) fn report_error(&mut self, error: AsanError) {
        let mut out_stream = default_output_stream();
        let output = out_stream.as_mut();

        let backtrace_printer = BacktracePrinter::new()
            .clear_frame_filters()
            .print_addresses(true)
            .verbosity(Verbosity::Full)
            .add_frame_filter(Box::new(|frames| {
                frames.retain(
                    |x| matches!(&x.name, Some(n) if !n.starts_with("libafl_frida::asan_rt::")),
                );
            }));

        #[allow(clippy::non_ascii_literal)]
        writeln!(output, "{:━^100}", " Memory error detected! ").unwrap();
        output
            .set_color(ColorSpec::new().set_fg(Some(Color::Red)))
            .unwrap();
        write!(output, "{}", error.description()).unwrap();
        match &error {
            AsanError::OobRead(error)
            | AsanError::OobWrite(error)
            | AsanError::ReadAfterFree(error)
            | AsanError::WriteAfterFree(error) => {
                let (basereg, indexreg, _displacement, fault_address) = error.fault;

                if let Some(module_details) = ModuleDetails::with_address(error.pc as u64) {
                    writeln!(
                        output,
                        " at 0x{:x} ({}@0x{:04x}), faulting address 0x{:x}",
                        error.pc,
                        module_details.path(),
                        error.pc - module_details.range().base_address().0 as usize,
                        fault_address
                    )
                    .unwrap();
                } else {
                    writeln!(
                        output,
                        " at 0x{:x}, faulting address 0x{fault_address:x}",
                        error.pc
                    )
                    .unwrap();
                }
                output.reset().unwrap();

                #[allow(clippy::non_ascii_literal)]
                writeln!(output, "{:━^100}", " REGISTERS ").unwrap();
                #[cfg(target_arch = "aarch64")]
                for reg in 0..=30 {
                    if basereg.is_some() && reg == basereg.unwrap() as usize {
                        output
                            .set_color(ColorSpec::new().set_fg(Some(Color::Red)))
                            .unwrap();
                    } else if indexreg.is_some() && reg == indexreg.unwrap() as usize {
                        output
                            .set_color(ColorSpec::new().set_fg(Some(Color::Yellow)))
                            .unwrap();
                    }
                    write!(output, "x{reg:02}: 0x{:016x} ", error.registers[reg]).unwrap();
                    output.reset().unwrap();
                    if reg % 4 == 3 {
                        writeln!(output).unwrap();
                    }
                }
                #[cfg(target_arch = "aarch64")]
                writeln!(output, "pc : 0x{:016x} ", error.pc).unwrap();

                #[cfg(target_arch = "x86_64")]
                for (reg, name) in ASAN_SAVE_REGISTER_NAMES
                    .iter()
                    .enumerate()
                    .take(ASAN_SAVE_REGISTER_COUNT)
                {
                    if basereg.is_some() && reg == basereg.unwrap() as usize {
                        output
                            .set_color(ColorSpec::new().set_fg(Some(Color::Red)))
                            .unwrap();
                    } else if indexreg.is_some() && reg == indexreg.unwrap() as usize {
                        output
                            .set_color(ColorSpec::new().set_fg(Some(Color::Yellow)))
                            .unwrap();
                    }
                    write!(output, "{name}: 0x{:016x} ", error.registers[reg]).unwrap();
                    output.reset().unwrap();
                    if reg % 4 == 3 {
                        writeln!(output).unwrap();
                    }
                }

                #[cfg(target_arch = "x86_64")]
                writeln!(output, "rip: 0x{:016x}", error.pc).unwrap();

                #[allow(clippy::non_ascii_literal)]
                writeln!(output, "{:━^100}", " CODE ").unwrap();

                #[cfg(target_arch = "aarch64")]
                let decoder = <ARMv8 as Arch>::Decoder::default();

                #[cfg(target_arch = "x86_64")]
                let decoder = InstDecoder::minimal();

                let start_pc = error.pc - 4 * 5;
                #[cfg(target_arch = "x86_64")]
                let insts = disas_count(
                    &decoder,
                    unsafe { std::slice::from_raw_parts(start_pc as *mut u8, 15 * 11) },
                    11,
                );

                #[cfg(target_arch = "aarch64")]
                let insts = disas_count(
                    &decoder,
                    unsafe { std::slice::from_raw_parts(start_pc as *mut u8, 4 * 11) },
                    11,
                );

                let mut inst_address = start_pc;

                for insn in insts {
                    if inst_address == error.pc {
                        output
                            .set_color(ColorSpec::new().set_fg(Some(Color::Red)))
                            .unwrap();
                        writeln!(output, "\t => {insn}").unwrap();
                        output.reset().unwrap();
                    } else {
                        writeln!(output, "\t    {insn}").unwrap();
                    }

                    inst_address += insn.len().to_const() as usize;
                }
                backtrace_printer
                    .print_trace(&error.backtrace, output)
                    .unwrap();

                #[allow(clippy::non_ascii_literal)]
                writeln!(output, "{:━^100}", " ALLOCATION INFO ").unwrap();
                let fault_address: i64 = fault_address.try_into().unwrap();
                let metadata_address: i64 = error.metadata.address.try_into().unwrap();
                let offset: i64 = fault_address - (metadata_address + 0x1000);
                let direction = if offset > 0 { "right" } else { "left" };
                writeln!(
                    output,
                    "access is {:#x} to the {} of the {:#x} byte allocation at {:#x}",
                    offset,
                    direction,
                    error.metadata.size,
                    error.metadata.address + 0x1000
                )
                .unwrap();

                if error.metadata.is_malloc_zero {
                    writeln!(output, "allocation was zero-sized").unwrap();
                }

                let mut allocation_site_backtrace =
                    error.metadata.allocation_site_backtrace.clone();
                let mut release_site_backtrace = error.metadata.release_site_backtrace.clone();

                if let Some(backtrace) = &mut allocation_site_backtrace {
                    writeln!(output, "allocation site backtrace:").unwrap();
                    backtrace.resolve();
                    backtrace_printer.print_trace(backtrace, output).unwrap();
                }

                if error.metadata.freed {
                    #[allow(clippy::non_ascii_literal)]
                    writeln!(output, "{:━^100}", " FREE INFO ").unwrap();
                    if let Some(backtrace) = &mut release_site_backtrace {
                        writeln!(output, "free site backtrace:").unwrap();
                        backtrace.resolve();
                        backtrace_printer.print_trace(backtrace, output).unwrap();
                    }
                }
            }
            AsanError::BadFuncArgRead((name, _pc, address, size, backtrace))
            | AsanError::BadFuncArgWrite((name, _pc, address, size, backtrace)) => {
                writeln!(
                    output,
                    " in call to {name}, argument {address:#016x}, size: {size:#x}"
                )
                .unwrap();
                output.reset().unwrap();

                #[cfg(target_arch = "aarch64")]
                {
                    let invocation = Interceptor::current_invocation();
                    let cpu_context = invocation.cpu_context();
                    if let Some(module_details) = ModuleDetails::with_address(*_pc as u64) {
                        writeln!(
                            output,
                            " at 0x{:x} ({}@0x{:04x})",
                            _pc,
                            module_details.path(),
                            _pc - module_details.range().base_address().0 as usize,
                        )
                        .unwrap();
                    } else {
                        writeln!(output, " at 0x{_pc:x}").unwrap();
                    }

                    #[allow(clippy::non_ascii_literal)]
                    writeln!(output, "{:━^100}", " REGISTERS ").unwrap();
                    for reg in 0..29 {
                        let val = cpu_context.reg(reg);
                        if val as usize == *address {
                            output
                                .set_color(ColorSpec::new().set_fg(Some(Color::Red)))
                                .unwrap();
                        }
                        write!(output, "x{reg:02}: 0x{val:016x} ").unwrap();
                        output.reset().unwrap();
                        if reg % 4 == 3 {
                            writeln!(output).unwrap();
                        }
                    }
                    write!(output, "sp : 0x{:016x} ", cpu_context.sp()).unwrap();
                    write!(output, "lr : 0x{:016x} ", cpu_context.lr()).unwrap();
                    writeln!(output, "pc : 0x{:016x} ", cpu_context.pc()).unwrap();
                }

                backtrace_printer.print_trace(backtrace, output).unwrap();
            }
            AsanError::DoubleFree((ptr, metadata, backtrace)) => {
                writeln!(output, " of {ptr:?}").unwrap();
                output.reset().unwrap();
                backtrace_printer.print_trace(backtrace, output).unwrap();

                #[allow(clippy::non_ascii_literal)]
                writeln!(output, "{:━^100}", " ALLOCATION INFO ").unwrap();
                writeln!(
                    output,
                    "allocation at 0x{:x}, with size 0x{:x}",
                    metadata.address + 0x1000,
                    metadata.size
                )
                .unwrap();
                if metadata.is_malloc_zero {
                    writeln!(output, "allocation was zero-sized").unwrap();
                }

                let mut allocation_site_backtrace = metadata.allocation_site_backtrace.clone();
                let mut release_site_backtrace = metadata.release_site_backtrace.clone();

                if let Some(backtrace) = &mut allocation_site_backtrace {
                    writeln!(output, "allocation site backtrace:").unwrap();
                    backtrace.resolve();
                    backtrace_printer.print_trace(backtrace, output).unwrap();
                }
                #[allow(clippy::non_ascii_literal)]
                writeln!(output, "{:━^100}", " FREE INFO ").unwrap();
                if let Some(backtrace) = &mut release_site_backtrace {
                    writeln!(output, "previous free site backtrace:").unwrap();
                    backtrace.resolve();
                    backtrace_printer.print_trace(backtrace, output).unwrap();
                }
            }
            AsanError::UnallocatedFree((ptr, backtrace)) => {
                writeln!(output, " of {ptr:#016x}").unwrap();
                output.reset().unwrap();
                backtrace_printer.print_trace(backtrace, output).unwrap();
            }
            AsanError::Leak((ptr, metadata)) => {
                writeln!(output, " of {ptr:#016x}").unwrap();
                output.reset().unwrap();

                #[allow(clippy::non_ascii_literal)]
                writeln!(output, "{:━^100}", " ALLOCATION INFO ").unwrap();
                writeln!(
                    output,
                    "allocation at 0x{:x}, with size 0x{:x}",
                    metadata.address + 0x1000,
                    metadata.size
                )
                .unwrap();
                if metadata.is_malloc_zero {
                    writeln!(output, "allocation was zero-sized").unwrap();
                }

                let mut allocation_site_backtrace = metadata.allocation_site_backtrace.clone();

                if let Some(backtrace) = &mut allocation_site_backtrace {
                    writeln!(output, "allocation site backtrace:").unwrap();
                    backtrace.resolve();
                    backtrace_printer.print_trace(backtrace, output).unwrap();
                }
            }
            AsanError::Unknown((registers, pc, fault, backtrace))
            | AsanError::StackOobRead((registers, pc, fault, backtrace))
            | AsanError::StackOobWrite((registers, pc, fault, backtrace)) => {
                let (basereg, indexreg, _displacement, fault_address) = fault;

                if let Some(module_details) = ModuleDetails::with_address(*pc as u64) {
                    writeln!(
                        output,
                        " at 0x{:x} ({}:0x{:04x}), faulting address 0x{:x}",
                        pc,
                        module_details.path(),
                        pc - module_details.range().base_address().0 as usize,
                        fault_address
                    )
                    .unwrap();
                } else {
                    writeln!(output, " at 0x{pc:x}, faulting address 0x{fault_address:x}").unwrap();
                }
                output.reset().unwrap();

                #[allow(clippy::non_ascii_literal)]
                writeln!(output, "{:━^100}", " REGISTERS ").unwrap();

                #[cfg(target_arch = "aarch64")]
                for (reg, val) in registers.iter().enumerate().take(30 + 1) {
                    if basereg.is_some() && reg == basereg.unwrap() as usize {
                        output
                            .set_color(ColorSpec::new().set_fg(Some(Color::Red)))
                            .unwrap();
                    } else if indexreg.is_some() && reg == indexreg.unwrap() as usize {
                        output
                            .set_color(ColorSpec::new().set_fg(Some(Color::Yellow)))
                            .unwrap();
                    }
                    write!(output, "x{reg:02}: 0x{val:016x} ").unwrap();
                    output.reset().unwrap();
                    if reg % 4 == 3 {
                        writeln!(output).unwrap();
                    }
                }
                #[cfg(target_arch = "aarch64")]
                writeln!(output, "pc : 0x{pc:016x} ").unwrap();

                #[cfg(target_arch = "x86_64")]
                for reg in 0..ASAN_SAVE_REGISTER_COUNT {
                    if basereg.is_some() && reg == basereg.unwrap() as usize {
                        output
                            .set_color(ColorSpec::new().set_fg(Some(Color::Red)))
                            .unwrap();
                    } else if indexreg.is_some() && reg == indexreg.unwrap() as usize {
                        output
                            .set_color(ColorSpec::new().set_fg(Some(Color::Yellow)))
                            .unwrap();
                    }
                    write!(
                        output,
                        "{}: 0x{:016x} ",
                        ASAN_SAVE_REGISTER_NAMES[reg], registers[reg]
                    )
                    .unwrap();
                    output.reset().unwrap();
                    if reg % 4 == 3 {
                        writeln!(output).unwrap();
                    }
                }

                #[cfg(target_arch = "x86_64")]
                writeln!(output, "Rip: 0x{pc:016x}").unwrap();

                #[allow(clippy::non_ascii_literal)]
                writeln!(output, "{:━^100}", " CODE ").unwrap();

                #[cfg(target_arch = "aarch64")]
                let decoder = <ARMv8 as Arch>::Decoder::default();

                #[cfg(target_arch = "x86_64")]
                let decoder = InstDecoder::minimal();

                let start_pc = pc;

                #[cfg(target_arch = "x86_64")]
                let insts = disas_count(
                    &decoder,
                    unsafe { std::slice::from_raw_parts(*start_pc as *mut u8, 15 * 11) },
                    11,
                );

                #[cfg(target_arch = "aarch64")]
                let insts = disas_count(
                    &decoder,
                    unsafe { std::slice::from_raw_parts(*start_pc as *mut u8, 4 * 11) },
                    11,
                );

                let mut inst_address = *start_pc;
                for insn in insts {
                    if inst_address == *pc {
                        output
                            .set_color(ColorSpec::new().set_fg(Some(Color::Red)))
                            .unwrap();
                        writeln!(output, "\t => {insn}").unwrap();
                        output.reset().unwrap();
                    } else {
                        writeln!(output, "\t    {insn}").unwrap();
                    }

                    inst_address += insn.len().to_const() as usize;
                }
                backtrace_printer.print_trace(backtrace, output).unwrap();
            }
        };

        self.errors.push(error);

        #[allow(clippy::manual_assert)]
        if !self.continue_on_error {
            panic!("ASAN: Crashing target!");
        }
    }
}

/// static field for `AsanErrors` for a run
pub static ASAN_ERRORS: Mutex<AsanErrors> = Mutex::new(AsanErrors::new(true));

/// An observer for frida address sanitizer `AsanError`s for a `Frida` executor run
#[derive(Debug, Serialize, Deserialize)]
#[allow(clippy::unsafe_derive_deserialize)]
pub enum AsanErrorsObserver {
    /// Observer referencing a list behind a [`OwnedPtr`] pointer.
    Ptr(OwnedPtr<AsanErrors>),
    /// Observer referencing the static [`ASAN_ERRORS`] variable.
    Static,
}

impl<S> Observer<S> for AsanErrorsObserver
where
    S: UsesInput,
{
    fn pre_exec(&mut self, _state: &mut S, _input: &S::Input) -> Result<(), Error> {
        AsanErrors::get_mut_blocking().clear();

        Ok(())
    }
}

impl Named for AsanErrorsObserver {
    #[inline]
    fn name(&self) -> &Cow<'static, str> {
        static ASAN_ERRORS_NAME: Cow<'static, str> = Cow::Borrowed("AsanErrors");
        &ASAN_ERRORS_NAME
    }
}

impl AsanErrorsObserver {
    /// Creates a new [`AsanErrorsObserver`], pointing to a constant `AsanErrors` field
    #[must_use]
    pub fn new(errors: OwnedPtr<AsanErrors>) -> Self {
        Self::Ptr(errors)
    }

    /// Creates a new [`AsanErrorsObserver`], pointing to the [`ASAN_ERRORS`] global static field.
    ///
    /// # Safety
    /// The field should not be accessed multiple times at the same time (i.e., from different threads)!
    pub fn from_static_asan_errors() -> Self {
        Self::Static
    }

    /// Creates a new `AsanErrorsObserver`, owning the `AsanErrors`
    #[must_use]
    pub fn owned(errors: AsanErrors) -> Self {
        Self::Ptr(OwnedPtr::Owned(Box::new(errors)))
    }

    /// Creates a new `AsanErrorsObserver` from a raw ptr
    ///
    /// # Safety
    /// Will dereference this pointer at a later point in time.
    /// The pointer *must* outlive this [`AsanErrorsObserver`]'s lifetime.
    #[must_use]
    pub unsafe fn from_ptr(errors: *const AsanErrors) -> Self {
        Self::Ptr(OwnedPtr::Ptr(errors))
    }

    /// Gets the [`struct@AsanErrors`] from the previous run
    #[must_use]
    pub fn errors(&self) -> AsanErrors {
        match self {
            Self::Ptr(errors) => match errors {
                OwnedPtr::Ptr(p) => unsafe { p.as_ref().unwrap().clone() },
                OwnedPtr::Owned(b) => b.as_ref().clone(),
            },
            Self::Static => AsanErrors::get_mut_blocking().clone(),
        }
    }
}

/// A feedback reporting potential [`struct@AsanErrors`] from an `AsanErrorsObserver`
#[derive(Serialize, Deserialize, Clone, Debug)]
pub struct AsanErrorsFeedback<S> {
    errors: Option<AsanErrors>,
<<<<<<< HEAD
    obs_ref: Handle<AsanErrorsObserver>,
=======
    observer_handle: Handle<AsanErrorsObserver>,
>>>>>>> 7c9ac6d4
    phantom: PhantomData<S>,
}

impl<S> Feedback<S> for AsanErrorsFeedback<S>
where
    S: State + Debug,
    S::Input: HasTargetBytes,
{
    #[allow(clippy::wrong_self_convention)]
    fn is_interesting<EM, OT>(
        &mut self,
        _state: &mut S,
        _manager: &mut EM,
        _input: &S::Input,
        observers: &OT,
        _exit_kind: &ExitKind,
    ) -> Result<bool, Error>
    where
        EM: EventFirer<State = S>,
        OT: ObserversTuple<S>,
    {
        let observer = observers
<<<<<<< HEAD
            .get(&self.obs_ref)
=======
            .get(&self.observer_handle)
>>>>>>> 7c9ac6d4
            .expect("An AsanErrorsFeedback needs an AsanErrorsObserver");
        let errors = observer.errors();
        if errors.is_empty() {
            Ok(false)
        } else {
            self.errors = Some(errors);
            Ok(true)
        }
    }

    fn append_metadata<EM, OT>(
        &mut self,
        _state: &mut S,
        _manager: &mut EM,
        _observers: &OT,
        testcase: &mut Testcase<S::Input>,
    ) -> Result<(), Error>
    where
        OT: ObserversTuple<S>,
    {
        if let Some(errors) = &self.errors {
            testcase.add_metadata(errors.clone());
        }

        Ok(())
    }

    fn discard_metadata(&mut self, _state: &mut S, _input: &S::Input) -> Result<(), Error> {
        self.errors = None;
        Ok(())
    }
}

impl<S> Named for AsanErrorsFeedback<S> {
    #[inline]
    fn name(&self) -> &Cow<'static, str> {
<<<<<<< HEAD
        self.obs_ref.name()
=======
        self.observer_handle.name()
>>>>>>> 7c9ac6d4
    }
}

impl<S> AsanErrorsFeedback<S> {
    /// Create a new `AsanErrorsFeedback`
    #[must_use]
    pub fn new(obs: &AsanErrorsObserver) -> Self {
        Self {
            errors: None,
<<<<<<< HEAD
            obs_ref: obs.handle(),
=======
            observer_handle: obs.handle(),
>>>>>>> 7c9ac6d4
            phantom: PhantomData,
        }
    }
}<|MERGE_RESOLUTION|>--- conflicted
+++ resolved
@@ -24,11 +24,7 @@
 };
 use libafl_bolts::{
     ownedref::OwnedPtr,
-<<<<<<< HEAD
-    tuples::{Handle, Handler, MatchNameRef},
-=======
     tuples::{Handle, Handled, MatchNameRef},
->>>>>>> 7c9ac6d4
     Named, SerdeAny,
 };
 use serde::{Deserialize, Serialize};
@@ -650,11 +646,7 @@
 #[derive(Serialize, Deserialize, Clone, Debug)]
 pub struct AsanErrorsFeedback<S> {
     errors: Option<AsanErrors>,
-<<<<<<< HEAD
-    obs_ref: Handle<AsanErrorsObserver>,
-=======
     observer_handle: Handle<AsanErrorsObserver>,
->>>>>>> 7c9ac6d4
     phantom: PhantomData<S>,
 }
 
@@ -677,11 +669,7 @@
         OT: ObserversTuple<S>,
     {
         let observer = observers
-<<<<<<< HEAD
-            .get(&self.obs_ref)
-=======
             .get(&self.observer_handle)
->>>>>>> 7c9ac6d4
             .expect("An AsanErrorsFeedback needs an AsanErrorsObserver");
         let errors = observer.errors();
         if errors.is_empty() {
@@ -718,11 +706,7 @@
 impl<S> Named for AsanErrorsFeedback<S> {
     #[inline]
     fn name(&self) -> &Cow<'static, str> {
-<<<<<<< HEAD
-        self.obs_ref.name()
-=======
         self.observer_handle.name()
->>>>>>> 7c9ac6d4
     }
 }
 
@@ -732,11 +716,7 @@
     pub fn new(obs: &AsanErrorsObserver) -> Self {
         Self {
             errors: None,
-<<<<<<< HEAD
-            obs_ref: obs.handle(),
-=======
             observer_handle: obs.handle(),
->>>>>>> 7c9ac6d4
             phantom: PhantomData,
         }
     }
