--- conflicted
+++ resolved
@@ -2,11 +2,6 @@
 use std::{fmt::Debug, io::Write, marker::PhantomData};
 
 use backtrace::Backtrace;
-<<<<<<< HEAD
-#[cfg(target_arch = "x86_64")]
-use capstone::{arch::BuildsCapstone, Capstone};
-=======
->>>>>>> a0a4dd60
 use color_backtrace::{default_output_stream, BacktracePrinter, Verbosity};
 #[cfg(target_arch = "aarch64")]
 use frida_gum::interceptor::Interceptor;
@@ -24,7 +19,6 @@
 use libafl_bolts::{ownedref::OwnedPtr, Named, SerdeAny};
 use serde::{Deserialize, Serialize};
 use termcolor::{Color, ColorSpec, WriteColor};
-#[cfg(target_arch = "x86_64")]
 use yaxpeax_arch::LengthedInstruction;
 #[cfg(target_arch = "x86_64")]
 use yaxpeax_x86::amd64::InstDecoder;
@@ -252,39 +246,28 @@
                 let decoder = <ARMv8 as Arch>::Decoder::default();
 
                 #[cfg(target_arch = "x86_64")]
-<<<<<<< HEAD
-                let mut cs = Capstone::new()
-                    .x86()
-                    .mode(capstone::arch::x86::ArchMode::Mode64)
-                    .detail(true)
-                    .build()
-                    .expect("Failed to create Capstone object");
-
-                #[cfg(target_arch = "x86_64")]
-                cs.set_skipdata(true).expect("failed to set skipdata");
-=======
                 let decoder = InstDecoder::minimal();
->>>>>>> a0a4dd60
 
                 
                 let start_pc = error.pc - 4 * 5;
-<<<<<<< HEAD
-                let mut reader = ReaderBuilder::<u64, u8>::read_from(unsafe { std::slice::from_raw_parts(start_pc as *mut u8, 4 * 11) });
-
-                while let Ok(insn) = decoder.decode(&mut reader)
-                {
-                    if <U8Reader<'_> as Reader<u64, u8>>::total_offset(&mut reader).to_linear()-4 == error.pc-start_pc { //error.pc < start_pc
-=======
+                #[cfg(target_arch = "x86_64")]
                 let insts = disas_count(
                     &decoder,
                     unsafe { std::slice::from_raw_parts(start_pc as *mut u8, 15 * 11) },
                     11,
                 );
+
+                #[cfg(target_arch = "aarch64")]
+                let insts = disas_count(
+                    &decoder,
+                    unsafe { std::slice::from_raw_parts(start_pc as *mut u8, 4 * 11) },
+                    11,
+                );
+
                 let mut inst_address = start_pc;
 
                 for insn in insts {
                     if inst_address == error.pc {
->>>>>>> a0a4dd60
                         output
                             .set_color(ColorSpec::new().set_fg(Some(Color::Red)))
                             .unwrap();
@@ -519,38 +502,27 @@
                 let decoder = <ARMv8 as Arch>::Decoder::default();
 
                 #[cfg(target_arch = "x86_64")]
-<<<<<<< HEAD
-                let mut cs = Capstone::new()
-                    .x86()
-                    .mode(capstone::arch::x86::ArchMode::Mode64)
-                    .detail(true)
-                    .build()
-                    .expect("Failed to create Capstone object");
+                let decoder = InstDecoder::minimal();
+
+                let start_pc = pc;
 
                 #[cfg(target_arch = "x86_64")]
-                cs.set_skipdata(true).expect("failed to set skipdata");
-
-                let start_pc = pc;
-                let mut reader = ReaderBuilder::<u64, u8>::read_from(unsafe { std::slice::from_raw_parts(start_pc as *mut u8, 4 * 11) });
-                
-                //unsafe { std::slice::from_raw_parts(start_pc as *mut u8, 4 * 11) }
-                
-                while let Ok(insn) = decoder.decode(&mut reader) {
-                    if <U8Reader<'_> as Reader<u64, u8>>::total_offset(&mut reader).to_linear()-4 == pc - start_pc {
-=======
-                let decoder = InstDecoder::minimal();
-
-                let start_pc = pc;
                 let insts = disas_count(
                     &decoder,
                     unsafe { std::slice::from_raw_parts(start_pc as *mut u8, 15 * 11) },
                     11,
                 );
 
+                #[cfg(target_arch = "aarch64")]
+                let insts = disas_count(
+                    &decoder,
+                    unsafe { std::slice::from_raw_parts(start_pc as *mut u8, 4 * 11) },
+                    11,
+                );
+
                 let mut inst_address = start_pc;
                 for insn in insts {
                     if inst_address == pc {
->>>>>>> a0a4dd60
                         output
                             .set_color(ColorSpec::new().set_fg(Some(Color::Red)))
                             .unwrap();
