#[cfg(any(
    windows,
    target_os = "linux",
    target_vendor = "apple",
    all(
        any(target_arch = "aarch64", target_arch = "x86_64"),
        target_os = "android"
    )
))]
use std::{collections::BTreeMap, ffi::c_void};

use backtrace::Backtrace;
use frida_gum::{PageProtection, RangeDetails};
use hashbrown::HashMap;
use libafl_bolts::cli::FuzzerOptions;
use mmap_rs::Protection;
#[cfg(any(
    windows,
    target_os = "linux",
    target_vendor = "apple",
    all(
        any(target_arch = "aarch64", target_arch = "x86_64"),
        target_os = "android"
    )
))]
use mmap_rs::{MemoryAreas, MmapFlags, MmapMut, MmapOptions, ReservedMut};
use rangemap::RangeSet;
use serde::{Deserialize, Serialize};

use crate::asan::errors::{AsanError, AsanErrors};

/// An allocator wrapper with binary-only address sanitization
#[derive(Debug)]
pub struct Allocator {
    max_allocation: usize,
    max_total_allocation: usize,
    max_allocation_panics: bool,
    allocation_backtraces: bool,
    /// The page size
    page_size: usize,
    /// The shadow offsets
    shadow_offset: usize,
    /// The shadow bit
    shadow_bit: usize,
    /// The reserved (pre-allocated) shadow mapping
    pre_allocated_shadow_mappings: Vec<ReservedMut>,
    /// Whether we've pre_allocated a shadow mapping:
    using_pre_allocated_shadow_mapping: bool,
    /// All tracked allocations
    allocations: HashMap<usize, AllocationMetadata>,
    /// All mappings
    mappings: HashMap<usize, MmapMut>,
    /// The shadow memory pages
    shadow_pages: RangeSet<usize>,
    /// A list of allocations
    allocation_queue: BTreeMap<usize, Vec<AllocationMetadata>>,
    /// The size of the largest allocation
    largest_allocation: usize,
    /// The total size of all allocations combined
    total_allocation_size: usize,
    /// The base address of the shadow memory
    base_mapping_addr: usize,
    /// The current mapping address
    current_mapping_addr: usize,
}

macro_rules! map_to_shadow {
    ($self:expr, $address:expr) => {
        $self.shadow_offset + (($address >> 3) & ((1 << ($self.shadow_bit + 1)) - 1))
    };
}

/// Metadata for an allocation
#[derive(Clone, Debug, Default, Serialize, Deserialize)]
pub struct AllocationMetadata {
    /// The address of the allocation
    pub address: usize,
    /// The size of the allocation
    pub size: usize,
    /// The actual allocated size, including metadata
    pub actual_size: usize,
    /// A backtrace to the allocation location
    pub allocation_site_backtrace: Option<Backtrace>,
    /// A backtrace to the location where this memory has been released
    pub release_site_backtrace: Option<Backtrace>,
    /// If the allocation has been freed
    pub freed: bool,
    /// If the allocation was done with a size of 0
    pub is_malloc_zero: bool,
}

impl Allocator {
    /// Creates a new [`Allocator`] (not supported on this platform!)
    #[cfg(not(any(
        windows,
        target_os = "linux",
        target_vendor = "apple",
        all(
            any(target_arch = "aarch64", target_arch = "x86_64"),
            target_os = "android"
        )
    )))]
    #[must_use]
    pub fn new(_: FuzzerOptions) -> Self {
        todo!("Shadow region not yet supported for this platform!");
    }

    /// Creates a new [`Allocator`]
    #[cfg(any(
        windows,
        target_os = "linux",
        target_vendor = "apple",
        all(
            any(target_arch = "aarch64", target_arch = "x86_64"),
            target_os = "android"
        )
    ))]
    #[must_use]
    pub fn new(options: &FuzzerOptions) -> Self {
        Self {
            max_allocation: options.max_allocation,
            max_allocation_panics: options.max_allocation_panics,
            max_total_allocation: options.max_total_allocation,
            allocation_backtraces: options.allocation_backtraces,
            ..Self::default()
        }
    }

    /// Retreive the shadow bit used by this allocator.
    #[must_use]
    pub fn shadow_bit(&self) -> u32 {
        self.shadow_bit as u32
    }

    #[inline]
    #[must_use]
    fn round_up_to_page(&self, size: usize) -> usize {
        ((size + self.page_size) / self.page_size) * self.page_size
    }

    #[inline]
    #[must_use]
    fn round_down_to_page(&self, value: usize) -> usize {
        (value / self.page_size) * self.page_size
    }

    fn find_smallest_fit(&mut self, size: usize) -> Option<AllocationMetadata> {
        for (current_size, list) in &mut self.allocation_queue {
            if *current_size >= size {
                if let Some(metadata) = list.pop() {
                    return Some(metadata);
                }
            }
        }
        None
    }

    /// Allocate a new allocation of the given size.
    #[must_use]
    #[allow(clippy::missing_safety_doc)]
    pub unsafe fn alloc(&mut self, size: usize, _alignment: usize) -> *mut c_void {
        let mut is_malloc_zero = false;
        let size = if size == 0 {
            // log::warn!("zero-sized allocation!");
            is_malloc_zero = true;
            16
        } else {
            size
        };
        if size > self.max_allocation {
            #[allow(clippy::manual_assert)]
            if self.max_allocation_panics {
                panic!("ASAN: Allocation is too large: 0x{size:x}");
            }

            return std::ptr::null_mut();
        }
        let rounded_up_size = self.round_up_to_page(size) + 2 * self.page_size;

        if self.total_allocation_size + rounded_up_size > self.max_total_allocation {
            return std::ptr::null_mut();
        }
        self.total_allocation_size += rounded_up_size;

        let metadata = if let Some(mut metadata) = self.find_smallest_fit(rounded_up_size) {
            //log::trace!("reusing allocation at {:x}, (actual mapping starts at {:x}) size {:x}", metadata.address, metadata.address - self.page_size, size);
            metadata.is_malloc_zero = is_malloc_zero;
            metadata.size = size;
            if self.allocation_backtraces {
                metadata.allocation_site_backtrace = Some(Backtrace::new_unresolved());
            }
            metadata
        } else {
            // log::trace!("{:x}, {:x}", self.current_mapping_addr, rounded_up_size);
            let mapping = match MmapOptions::new(rounded_up_size)
                .unwrap()
                .with_address(self.current_mapping_addr)
                .map_mut()
            {
                Ok(mapping) => mapping,
                Err(err) => {
                    log::error!("An error occurred while mapping memory: {err:?}");
                    return std::ptr::null_mut();
                }
            };
            self.current_mapping_addr += ((rounded_up_size
                + MmapOptions::allocation_granularity())
                / MmapOptions::allocation_granularity())
                * MmapOptions::allocation_granularity();

            self.map_shadow_for_region(
                mapping.as_ptr() as usize,
                mapping.as_ptr().add(rounded_up_size) as usize,
                false,
            );
            let address = mapping.as_ptr() as usize;
            self.mappings.insert(address, mapping);

            let mut metadata = AllocationMetadata {
                address,
                size,
                actual_size: rounded_up_size,
                ..AllocationMetadata::default()
            };
            if self.allocation_backtraces {
                metadata.allocation_site_backtrace = Some(Backtrace::new_unresolved());
            }

            metadata
        };

        self.largest_allocation = std::cmp::max(self.largest_allocation, metadata.actual_size);
        // unpoison the shadow memory for the allocation itself
        Self::unpoison(
            map_to_shadow!(self, metadata.address + self.page_size),
            size,
        );
        let address = (metadata.address + self.page_size) as *mut c_void;

        self.allocations.insert(address as usize, metadata);
        // log::trace!("serving address: {:?}, size: {:x}", address, size);
        address
    }

    /// Releases the allocation at the given address.
    #[allow(clippy::missing_safety_doc)]
    pub unsafe fn release(&mut self, ptr: *mut c_void) {
        //log::trace!("freeing address: {:?}", ptr);
        let Some(metadata) = self.allocations.get_mut(&(ptr as usize)) else {
            if !ptr.is_null() {
                AsanErrors::get_mut()
                    .report_error(AsanError::UnallocatedFree((ptr as usize, Backtrace::new())));
            }
            return;
        };

        if metadata.freed {
            AsanErrors::get_mut().report_error(AsanError::DoubleFree((
                ptr as usize,
                metadata.clone(),
                Backtrace::new(),
            )));
        }
        let shadow_mapping_start = map_to_shadow!(self, ptr as usize);

        metadata.freed = true;
        if self.allocation_backtraces {
            metadata.release_site_backtrace = Some(Backtrace::new_unresolved());
        }

        // poison the shadow memory for the allocation
        Self::poison(shadow_mapping_start, metadata.size);
    }

    /// Finds the metadata for the allocation at the given address.
    pub fn find_metadata(
        &mut self,
        ptr: usize,
        hint_base: usize,
    ) -> Option<&mut AllocationMetadata> {
        let mut metadatas: Vec<&mut AllocationMetadata> = self.allocations.values_mut().collect();
        metadatas.sort_by(|a, b| a.address.cmp(&b.address));
        let mut offset_to_closest = i64::max_value();
        let mut closest = None;
        let ptr: i64 = ptr.try_into().unwrap();
        for metadata in metadatas {
            let address: i64 = metadata.address.try_into().unwrap();
            let new_offset = if hint_base == metadata.address {
                (ptr - address).abs()
            } else {
                std::cmp::min(offset_to_closest, (ptr - address).abs())
            };
            if new_offset < offset_to_closest {
                offset_to_closest = new_offset;
                closest = Some(metadata);
            }
        }
        closest
    }

    /// Resets the allocator contents
    pub fn reset(&mut self) {
        let mut tmp_allocations = Vec::new();
        for (address, mut allocation) in self.allocations.drain() {
            if !allocation.freed {
                tmp_allocations.push(allocation);
                continue;
            }
            // First poison the memory.
            Self::poison(map_to_shadow!(self, address), allocation.size);

            // Reset the allocaiton metadata object
            allocation.size = 0;
            allocation.freed = false;
            allocation.allocation_site_backtrace = None;
            allocation.release_site_backtrace = None;

            // Move the allocation from the allocations to the to-be-allocated queues
            self.allocation_queue
                .entry(allocation.actual_size)
                .or_default()
                .push(allocation);
        }

        for allocation in tmp_allocations {
            self.allocations
                .insert(allocation.address + self.page_size, allocation);
        }

        self.total_allocation_size = 0;
    }

    /// Gets the usable size of the allocation, by allocated pointer
    pub fn get_usable_size(&self, ptr: *mut c_void) -> usize {
        match self.allocations.get(&(ptr as usize)) {
            Some(metadata) => metadata.size,
            None => {
                panic!(
                    "Attempted to get_usable_size on a pointer ({ptr:?}) which was not allocated!"
                );
            }
        }
    }

    fn unpoison(start: usize, size: usize) {
        // log::trace!("unpoisoning {:x} for {:x}", start, size / 8 + 1);
        unsafe {
            std::slice::from_raw_parts_mut(start as *mut u8, size / 8).fill(0xff);

            let remainder = size % 8;
            if remainder > 0 {
                ((start + size / 8) as *mut u8).write(0xff << (8 - remainder));
            }
        }
    }

    /// Poisonn an area in memory
    pub fn poison(start: usize, size: usize) {
        // log::trace!("poisoning {:x} for {:x}", start, size / 8 + 1);
        unsafe {
            std::slice::from_raw_parts_mut(start as *mut u8, size / 8).fill(0x0);

            let remainder = size % 8;
            if remainder > 0 {
                ((start + size / 8) as *mut u8).write(0x00);
            }
        }
    }

    /// Map shadow memory for a region, and optionally unpoison it
    pub fn map_shadow_for_region(
        &mut self,
        start: usize,
        end: usize,
        unpoison: bool,
    ) -> (usize, usize) {
        let shadow_mapping_start = map_to_shadow!(self, start);

        let shadow_start = self.round_down_to_page(shadow_mapping_start);
<<<<<<< HEAD
        let shadow_end = self.round_up_to_page((end - start) / 8 + self.page_size + shadow_start);
        if !self.using_pre_allocated_shadow_mapping {
=======
        // I'm not sure this works as planned. The same address appearing as start and end is mapped to
        // different addresses.
        let shadow_end = self.round_up_to_page((end - start) / 8) + self.page_size + shadow_start;
        log::trace!(
            "map_shadow_for_region start: {:x}, end {:x}, size {:x}, shadow {:x}-{:x}",
            start,
            end,
            end - start,
            shadow_start,
            shadow_end
        );
        if self.pre_allocated_shadow_mappings.is_empty() {
>>>>>>> c240cdec
            for range in self.shadow_pages.gaps(&(shadow_start..shadow_end)) {
                let mapping = MmapOptions::new(range.end - range.start - 1)
                    .unwrap()
                    .with_address(range.start)
                    .map_mut()
                    .expect("An error occurred while mapping shadow memory");

                self.mappings.insert(range.start, mapping);
            }

            log::trace!("adding shadow pages {:x} - {:x}", shadow_start, shadow_end);
            self.shadow_pages.insert(shadow_start..shadow_end);
        } else {
<<<<<<< HEAD
            let mut newly_committed_regions = Vec::new();
            for gap in self.shadow_pages.gaps(&(shadow_start..shadow_end)) {
                let mut new_reserved_region = None;
                for reserved in &mut self.pre_allocated_shadow_mappings {
                    if gap.start >= reserved.start() && gap.end <= reserved.end() {
                        let mut to_be_commited =
                            reserved.split_off(gap.start - reserved.start()).unwrap();

                        if to_be_commited.end() > gap.end {
                            let upper = to_be_commited
                                .split_off(gap.end - to_be_commited.start())
                                .unwrap();
                            new_reserved_region = Some(upper);
                        }
                        let commited: MmapMut = to_be_commited
                            .try_into()
                            .expect("Failed to commit reserved shadow memory");
                        newly_committed_regions.push(commited);
=======
            let mut new_shadow_mappings = Vec::new();
            for gap in self.shadow_pages.gaps(&(shadow_start..shadow_end)) {
                for ((pa_start, pa_end), shadow_mapping) in &mut self.pre_allocated_shadow_mappings
                {
                    if *pa_start <= gap.start && gap.start < *pa_start + shadow_mapping.len() {
                        log::trace!("pa_start: {:x}, pa_end {:x}, gap.start {:x}, shadow_mapping.ptr {:x}, shadow_mapping.len {:x}",
                         *pa_start, *pa_end, gap.start, shadow_mapping.as_ptr() as usize, shadow_mapping.len());

                        // Split the preallocated mapping into two parts, keeping the
                        // part before the gap and returning the part starting with the gap as a new mapping
                        let mut start_mapping =
                            shadow_mapping.split_off(gap.start - *pa_start).unwrap();

                        // Split the new mapping into two parts,
                        // keeping the part holding the gap and returning the part starting after the gap as a new mapping
                        let end_mapping = start_mapping.split_off(gap.end - gap.start).unwrap();

                        //Push the new after-the-gap mapping to the list of mappings to be added
                        new_shadow_mappings.push(((gap.end, *pa_end), end_mapping));

                        // Insert the new gap mapping into the list of mappings
                        self.mappings
                            .insert(gap.start, start_mapping.try_into().unwrap());

>>>>>>> c240cdec
                        break;
                    }
                }

                if let Some(new_reserved_region) = new_reserved_region {
                    self.pre_allocated_shadow_mappings.push(new_reserved_region);
                }
            }
<<<<<<< HEAD
            for newly_committed_region in newly_committed_regions {
=======
            for new_shadow_mapping in new_shadow_mappings {
                log::trace!(
                    "adding pre_allocated_shadow_mappings and shadow pages {:x} - {:x}",
                    new_shadow_mapping.0 .0,
                    new_shadow_mapping.0 .1
                );
                self.pre_allocated_shadow_mappings
                    .insert(new_shadow_mapping.0, new_shadow_mapping.1);

>>>>>>> c240cdec
                self.shadow_pages
                    .insert(newly_committed_region.start()..newly_committed_region.end());
                self.mappings
                    .insert(newly_committed_region.start(), newly_committed_region);
            }
        }

        if unpoison {
            Self::unpoison(shadow_mapping_start, end - start);
        }

        (shadow_mapping_start, (end - start) / 8 + 1)
    }

    /// Checks whether the given address up till size is valid unpoisoned shadow memory.
    /// TODO: check edge cases
    #[inline]
    #[must_use]
    pub fn check_shadow(&mut self, address: *const c_void, size: usize) -> bool {
        if size == 0 {
            return true;
        }
        let address = address as usize;
        let shadow_size = (size + 8) / 8;

        let shadow_addr = map_to_shadow!(self, address);

        // self.map_shadow_for_region(address, address + size, false);

        log::info!(
            "check_shadow: {:x}, {:x}, {:x}, {:x}",
            address,
            shadow_size,
            shadow_addr,
            size
        );
        if address & 0x7 > 0 {
            let mask = !((1 << (address & 7)) - 1) as u8;
            if unsafe { (shadow_addr as *mut u8).read() } & mask != mask {
                return false;
            }
        }

        if shadow_size > 0 {
            let buf =
                unsafe { std::slice::from_raw_parts_mut(shadow_addr as *mut u8, shadow_size - 1) };

            let (prefix, aligned, suffix) = unsafe { buf.align_to::<u128>() };

            log::info!(
                "prefix: {:?}, aligned: {:?}, suffix: {:?}",
                prefix.len(),
                aligned.len(),
                suffix.len()
            );
            // return true;
            if prefix.iter().all(|&x| x == 0xff)
                && suffix.iter().all(|&x| x == 0xff)
                && aligned
                    .iter()
                    .all(|&x| x == 0xffffffffffffffffffffffffffffffffu128)
            {
                let shadow_remainder = (size + 8) % 8;
                if shadow_remainder > 0 {
                    let remainder = unsafe { ((shadow_addr + shadow_size - 1) as *mut u8).read() };
                    log::info!("remainder: {:x}", remainder);
                    let mask = !((1 << (8 - shadow_remainder)) - 1) as u8;

                    remainder & mask == mask
                } else {
                    true
                }
            } else {
                false
            }
        } else {
            let shadow_remainder = (size + 8) % 8;
            if shadow_remainder > 0 {
                let remainder = unsafe { ((shadow_addr + shadow_size - 1) as *mut u8).read() };
                log::info!("remainder 2: {:x}", remainder);
                let mask = !((1 << (8 - shadow_remainder)) - 1) as u8;

                remainder & mask == mask
            } else {
                true
            }
        }
    }
    /// Maps the address to a shadow address
    #[inline]
    #[must_use]
    pub fn map_to_shadow(&self, start: usize) -> usize {
        map_to_shadow!(self, start)
    }

    /// Checks if the currennt address is one of ours
    #[inline]
    pub fn is_managed(&self, ptr: *mut c_void) -> bool {
        //self.allocations.contains_key(&(ptr as usize))
        self.base_mapping_addr <= ptr as usize && (ptr as usize) < self.current_mapping_addr
    }

    /// Checks if any of the allocations has not been freed
    pub fn check_for_leaks(&self) {
        for metadata in self.allocations.values() {
            if !metadata.freed {
                AsanErrors::get_mut()
                    .report_error(AsanError::Leak((metadata.address, metadata.clone())));
            }
        }
    }

    /// Unpoison all the memory that is currently mapped with read/write permissions.
    pub fn unpoison_all_existing_memory(&mut self) {
        for area in MemoryAreas::open(None).unwrap() {
            let area = area.unwrap();
            if area
                .protection()
                .intersects(Protection::READ | Protection::WRITE)
                && !self.is_managed(area.start() as *mut c_void)
            {
                if !self.using_pre_allocated_shadow_mapping && area.start() == 1 << self.shadow_bit
                {
                    continue;
                }
                self.map_shadow_for_region(area.start(), area.end(), true);
            }
        }
    }

    /// Initialize the allocator, making sure a valid shadow bit is selected.
    pub fn init(&mut self) {
        // probe to find a usable shadow bit:
        if self.shadow_bit != 0 {
            return;
        }

        let mut shadow_bit = 0;

        let mut occupied_ranges: Vec<(usize, usize)> = vec![];
        // max(userspace address) this is usually 0x8_0000_0000_0000 - 1 on x64 linux.
        let mut userspace_max: usize = 0;

        // Enumerate memory ranges that are already occupied.
        for area in MemoryAreas::open(None).unwrap() {
            let start = area.as_ref().unwrap().start();
            let end = area.unwrap().end();
            occupied_ranges.push((start, end));
<<<<<<< HEAD
=======
            // log::trace!("Occupied {:x} {:x}", start, end);
>>>>>>> c240cdec
            let base: usize = 2;
            // On x64, if end > 2**48, then that's in vsyscall or something.
            #[cfg(all(unix, target_arch = "x86_64"))]
            if end <= base.pow(48) && end > userspace_max {
                userspace_max = end;
            }

            #[cfg(all(not(unix), target_arch = "x86_64"))]
            if (end >> 3) <= base.pow(44) && (end >> 3) > userspace_max {
                userspace_max = end >> 3;
            }

            // On aarch64, if end > 2**52, then range is not in userspace
            #[cfg(target_arch = "aarch64")]
            if end <= base.pow(52) && end > userspace_max {
                userspace_max = end;
            }
        }

        let mut maxbit = 0;
        for power in 1..64 {
            let base: usize = 2;
            if base.pow(power) > userspace_max {
                maxbit = power;
                break;
            }
        }

        {
            for try_shadow_bit in &[maxbit, maxbit - 4, maxbit - 3, maxbit - 2] {
                let addr: usize = 1 << try_shadow_bit;
                let shadow_start = addr;
                let shadow_end = addr + addr + addr;
                let mut good_candidate = true;
                // check if the proposed shadow bit overlaps with occupied ranges.
                for (start, end) in &occupied_ranges {
                    // log::trace!("{:x} {:x}, {:x} {:x} -> {:x} - {:x}", shadow_start, shadow_end, start, end,
                    //     shadow_start + ((start >> 3) & ((1 << (try_shadow_bit + 1)) - 1)),
                    //     shadow_start + ((end >> 3) & ((1 << (try_shadow_bit + 1)) - 1))
                    // );
                    if (shadow_start <= *end) && (*start <= shadow_end) {
                        // log::trace!("{:x} {:x}, {:x} {:x}", shadow_start, shadow_end, start, end);
                        log::warn!("shadow_bit {try_shadow_bit:x} is not suitable");
                        good_candidate = false;
                        break;
                    }
                    //check that the entire range's shadow is within the candidate shadow memory space
                    if (shadow_start + ((start >> 3) & ((1 << (try_shadow_bit + 1)) - 1))
                        > shadow_end)
                        || (shadow_start + (((end >> 3) & ((1 << (try_shadow_bit + 1)) - 1)) + 1)
                            > shadow_end)
                    {
                        log::warn!(
                            "shadow_bit {try_shadow_bit:x} is not suitable (shadow out of range)"
                        );
                        good_candidate = false;
                        break;
                    }
                }

<<<<<<< HEAD
                if let Ok(mapping) = MmapOptions::new(1 << (*try_shadow_bit + 1))
                    .unwrap()
                    .with_flags(MmapFlags::NO_RESERVE)
                    .with_address(addr)
                    .reserve_mut()
                {
                    shadow_bit = (*try_shadow_bit).try_into().unwrap();

                    log::warn!("shadow_bit {shadow_bit:x} is suitable");
                    self.pre_allocated_shadow_mappings.push(mapping);
                    self.using_pre_allocated_shadow_mapping = true;
                    break;
=======
                if good_candidate {
                    // We reserve the shadow memory space of size addr*2, but don't commit it.
                    if let Ok(mapping) = MmapOptions::new(1 << (*try_shadow_bit + 1))
                        .unwrap()
                        .with_flags(MmapFlags::NO_RESERVE)
                        .with_address(addr)
                        .reserve_mut()
                    {
                        shadow_bit = (*try_shadow_bit).try_into().unwrap();

                        log::warn!("shadow_bit {shadow_bit:x} is suitable");
                        log::trace!(
                            "adding pre_allocated_shadow_mappings {:x} - {:x} with size {:}",
                            addr,
                            (addr + (1 << (shadow_bit + 1))),
                            mapping.len()
                        );

                        self.pre_allocated_shadow_mappings
                            .insert((addr, (addr + (1 << (shadow_bit + 1)))), mapping);
                        break;
                    }
                    log::warn!("shadow_bit {try_shadow_bit:x} is not suitable - failed to allocate shadow memory");
>>>>>>> c240cdec
                }
            }
        }

        // assert!(shadow_bit != 0);
        // attempt to pre-map the entire shadow-memory space

        let addr: usize = 1 << shadow_bit;

        self.shadow_offset = 1 << shadow_bit;
        self.shadow_bit = shadow_bit;
        self.base_mapping_addr = addr + addr + addr;
        self.current_mapping_addr = addr + addr + addr;
    }
}

impl Default for Allocator {
    /// Creates a new [`Allocator`] (not supported on this platform!)
    #[cfg(not(any(
        windows,
        target_os = "linux",
        target_vendor = "apple",
        all(
            any(target_arch = "aarch64", target_arch = "x86_64"),
            target_os = "android"
        )
    )))]
    fn default() -> Self {
        todo!("Shadow region not yet supported for this platform!");
    }

    fn default() -> Self {
        let page_size = MmapOptions::page_size();

        Self {
            max_allocation: 1 << 30,
            max_allocation_panics: false,
            max_total_allocation: 1 << 32,
            allocation_backtraces: false,
            page_size,
            pre_allocated_shadow_mappings: Vec::new(),
            using_pre_allocated_shadow_mapping: false,
            mappings: HashMap::new(),
            shadow_offset: 0,
            shadow_bit: 0,
            allocations: HashMap::new(),
            shadow_pages: RangeSet::new(),
            allocation_queue: BTreeMap::new(),
            largest_allocation: 0,
            total_allocation_size: 0,
            base_mapping_addr: 0,
            current_mapping_addr: 0,
        }
    }
}<|MERGE_RESOLUTION|>--- conflicted
+++ resolved
@@ -377,13 +377,8 @@
         let shadow_mapping_start = map_to_shadow!(self, start);
 
         let shadow_start = self.round_down_to_page(shadow_mapping_start);
-<<<<<<< HEAD
         let shadow_end = self.round_up_to_page((end - start) / 8 + self.page_size + shadow_start);
         if !self.using_pre_allocated_shadow_mapping {
-=======
-        // I'm not sure this works as planned. The same address appearing as start and end is mapped to
-        // different addresses.
-        let shadow_end = self.round_up_to_page((end - start) / 8) + self.page_size + shadow_start;
         log::trace!(
             "map_shadow_for_region start: {:x}, end {:x}, size {:x}, shadow {:x}-{:x}",
             start,
@@ -392,22 +387,6 @@
             shadow_start,
             shadow_end
         );
-        if self.pre_allocated_shadow_mappings.is_empty() {
->>>>>>> c240cdec
-            for range in self.shadow_pages.gaps(&(shadow_start..shadow_end)) {
-                let mapping = MmapOptions::new(range.end - range.start - 1)
-                    .unwrap()
-                    .with_address(range.start)
-                    .map_mut()
-                    .expect("An error occurred while mapping shadow memory");
-
-                self.mappings.insert(range.start, mapping);
-            }
-
-            log::trace!("adding shadow pages {:x} - {:x}", shadow_start, shadow_end);
-            self.shadow_pages.insert(shadow_start..shadow_end);
-        } else {
-<<<<<<< HEAD
             let mut newly_committed_regions = Vec::new();
             for gap in self.shadow_pages.gaps(&(shadow_start..shadow_end)) {
                 let mut new_reserved_region = None;
@@ -426,32 +405,6 @@
                             .try_into()
                             .expect("Failed to commit reserved shadow memory");
                         newly_committed_regions.push(commited);
-=======
-            let mut new_shadow_mappings = Vec::new();
-            for gap in self.shadow_pages.gaps(&(shadow_start..shadow_end)) {
-                for ((pa_start, pa_end), shadow_mapping) in &mut self.pre_allocated_shadow_mappings
-                {
-                    if *pa_start <= gap.start && gap.start < *pa_start + shadow_mapping.len() {
-                        log::trace!("pa_start: {:x}, pa_end {:x}, gap.start {:x}, shadow_mapping.ptr {:x}, shadow_mapping.len {:x}",
-                         *pa_start, *pa_end, gap.start, shadow_mapping.as_ptr() as usize, shadow_mapping.len());
-
-                        // Split the preallocated mapping into two parts, keeping the
-                        // part before the gap and returning the part starting with the gap as a new mapping
-                        let mut start_mapping =
-                            shadow_mapping.split_off(gap.start - *pa_start).unwrap();
-
-                        // Split the new mapping into two parts,
-                        // keeping the part holding the gap and returning the part starting after the gap as a new mapping
-                        let end_mapping = start_mapping.split_off(gap.end - gap.start).unwrap();
-
-                        //Push the new after-the-gap mapping to the list of mappings to be added
-                        new_shadow_mappings.push(((gap.end, *pa_end), end_mapping));
-
-                        // Insert the new gap mapping into the list of mappings
-                        self.mappings
-                            .insert(gap.start, start_mapping.try_into().unwrap());
-
->>>>>>> c240cdec
                         break;
                     }
                 }
@@ -460,19 +413,7 @@
                     self.pre_allocated_shadow_mappings.push(new_reserved_region);
                 }
             }
-<<<<<<< HEAD
             for newly_committed_region in newly_committed_regions {
-=======
-            for new_shadow_mapping in new_shadow_mappings {
-                log::trace!(
-                    "adding pre_allocated_shadow_mappings and shadow pages {:x} - {:x}",
-                    new_shadow_mapping.0 .0,
-                    new_shadow_mapping.0 .1
-                );
-                self.pre_allocated_shadow_mappings
-                    .insert(new_shadow_mapping.0, new_shadow_mapping.1);
-
->>>>>>> c240cdec
                 self.shadow_pages
                     .insert(newly_committed_region.start()..newly_committed_region.end());
                 self.mappings
@@ -621,10 +562,6 @@
             let start = area.as_ref().unwrap().start();
             let end = area.unwrap().end();
             occupied_ranges.push((start, end));
-<<<<<<< HEAD
-=======
-            // log::trace!("Occupied {:x} {:x}", start, end);
->>>>>>> c240cdec
             let base: usize = 2;
             // On x64, if end > 2**48, then that's in vsyscall or something.
             #[cfg(all(unix, target_arch = "x86_64"))]
@@ -685,20 +622,6 @@
                     }
                 }
 
-<<<<<<< HEAD
-                if let Ok(mapping) = MmapOptions::new(1 << (*try_shadow_bit + 1))
-                    .unwrap()
-                    .with_flags(MmapFlags::NO_RESERVE)
-                    .with_address(addr)
-                    .reserve_mut()
-                {
-                    shadow_bit = (*try_shadow_bit).try_into().unwrap();
-
-                    log::warn!("shadow_bit {shadow_bit:x} is suitable");
-                    self.pre_allocated_shadow_mappings.push(mapping);
-                    self.using_pre_allocated_shadow_mapping = true;
-                    break;
-=======
                 if good_candidate {
                     // We reserve the shadow memory space of size addr*2, but don't commit it.
                     if let Ok(mapping) = MmapOptions::new(1 << (*try_shadow_bit + 1))
@@ -709,20 +632,12 @@
                     {
                         shadow_bit = (*try_shadow_bit).try_into().unwrap();
 
-                        log::warn!("shadow_bit {shadow_bit:x} is suitable");
-                        log::trace!(
-                            "adding pre_allocated_shadow_mappings {:x} - {:x} with size {:}",
-                            addr,
-                            (addr + (1 << (shadow_bit + 1))),
-                            mapping.len()
-                        );
-
-                        self.pre_allocated_shadow_mappings
-                            .insert((addr, (addr + (1 << (shadow_bit + 1)))), mapping);
-                        break;
+                    log::warn!("shadow_bit {shadow_bit:x} is suitable");
+                    self.pre_allocated_shadow_mappings.push(mapping);
+                    self.using_pre_allocated_shadow_mapping = true;
+                    break;
                     }
                     log::warn!("shadow_bit {try_shadow_bit:x} is not suitable - failed to allocate shadow memory");
->>>>>>> c240cdec
                 }
             }
         }
