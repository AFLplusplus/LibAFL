--- conflicted
+++ resolved
@@ -369,7 +369,7 @@
     use crate::{
         asan::{
             asan_rt::AsanRuntime,
-            errors::{AsanErrorsFeedback, AsanErrorsObserver, AsanErrors},
+            errors::{AsanErrors, AsanErrorsFeedback, AsanErrorsObserver},
         },
         coverage_rt::CoverageRuntime,
         executor::FridaInProcessExecutor,
@@ -455,26 +455,10 @@
 
             let asan_obs = AsanErrorsObserver::from_static_asan_errors();
 
-<<<<<<< HEAD
             let asan_obs = AsanErrorsObserver::from_static_asan_errors();
 
             // Feedbacks to recognize an input as solution
-            let mut objective = feedback_or_fast!(
-                // true enables the AsanErrorFeedback
-            //    feedback_and_fast!(
-            //        ConstFeedback::from(true),
-                    AsanErrorsFeedback::new(&asan_obs)
-            //    )
-=======
-            // Feedbacks to recognize an input as solution
-            let mut objective = feedback_or_fast!(
-                // true enables the AsanErrorFeedback
-                feedback_and_fast!(
-                    ConstFeedback::from(true),
-                    AsanErrorsFeedback::new(&asan_obs)
-                )
->>>>>>> ecf6af5d
-            );
+            let mut objective = feedback_or_fast!(AsanErrorsFeedback::new(&asan_obs));
 
             let mut state = StdState::new(
                 rand,
