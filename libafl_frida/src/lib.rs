--- conflicted
+++ resolved
@@ -369,11 +369,7 @@
     use crate::{
         asan::{
             asan_rt::AsanRuntime,
-<<<<<<< HEAD
             errors::{AsanErrorsFeedback, AsanErrorsObserver, AsanErrors},
-=======
-            errors::{AsanErrorsFeedback, AsanErrorsObserver},
->>>>>>> c97c8cf8
         },
         coverage_rt::CoverageRuntime,
         executor::FridaInProcessExecutor,
@@ -464,17 +460,10 @@
             // Feedbacks to recognize an input as solution
             let mut objective = feedback_or_fast!(
                 // true enables the AsanErrorFeedback
-<<<<<<< HEAD
             //    feedback_and_fast!(
             //        ConstFeedback::from(true),
                     AsanErrorsFeedback::new(&asan_obs)
             //    )
-=======
-                feedback_and_fast!(
-                    ConstFeedback::from(true),
-                    AsanErrorsFeedback::new(&asan_obs)
-                )
->>>>>>> c97c8cf8
             );
 
             let mut state = StdState::new(
