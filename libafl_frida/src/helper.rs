--- conflicted
+++ resolved
@@ -99,14 +99,7 @@
     fn ranges(&self) -> &RangeMap<usize, (u16, String)>;
 }
 
-<<<<<<< HEAD
-/// (Default) map size for frida coverage reporting
-pub const MAP_SIZE: usize = 64 * 1024;
-
 /// An helper that feeds `FridaInProcessExecutor` with edge-coverage instrumentation
-=======
-/// An helper that feeds [`FridaInProcessExecutor`] with edge-coverage instrumentation
->>>>>>> 00d38dc5
 pub struct FridaInstrumentationHelper<'a> {
     coverage_rt: CoverageRuntime,
     #[cfg(unix)]
