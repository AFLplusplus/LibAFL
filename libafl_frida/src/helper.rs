--- conflicted
+++ resolved
@@ -543,16 +543,10 @@
 
                 #[cfg(target_arch = "x86_64")]
                 if let Some(rt) = runtimes.match_first_type_mut::<HookRuntime>() {
-<<<<<<< HEAD
                     if let Some((call_target, is_jmp)) = rt.is_interesting(decoder, instr) {
                         rt.emit_callout(
                             call_target,
                             is_jmp,
-=======
-                    if let Some(call_target) = rt.is_interesting(decoder, instr) {
-                        rt.emit_callout(
-                            call_target,
->>>>>>> ecf6af5d
                             &instruction,
                             output.writer(),
                             runtimes_unborrowed.clone(),
@@ -563,23 +557,15 @@
 
                 #[cfg(target_arch = "aarch64")]
                 if let Some(rt) = runtimes.match_first_type_mut::<HookRuntime>() {
-<<<<<<< HEAD
-                    if let Some((call_target, is_reg, no_link)) = rt.is_interesting(decoder, instr) {
-=======
-                    if let Some((call_target, is_reg)) = rt.is_interesting(decoder, instr) {
->>>>>>> ecf6af5d
+                    if let Some((call_target, is_reg, no_link)) = rt.is_interesting(decoder, instr)
+                    {
                         rt.emit_callout(
                             call_target,
                             &instruction,
                             is_reg,
-<<<<<<< HEAD
                             no_link,
-=======
->>>>>>> ecf6af5d
-                            output.writer(),
                             runtimes_unborrowed.clone(),
                         );
-                        keep_instr = false; //we keep the instruction in the emit if needed
                     }
                 }
 
