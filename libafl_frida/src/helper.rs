use core::fmt::{self, Debug, Formatter};
use std::{
    cell::{Ref, RefCell, RefMut},
    fs,
    path::{Path, PathBuf},
    rc::Rc,
};

<<<<<<< HEAD
#[cfg(any(target_arch = "aarch64", target_arch = "x86_64"))]
use capstone::{
    arch::{self, BuildsCapstone},
    Capstone,
};
=======
#[cfg(unix)]
use frida_gum::instruction_writer::InstructionWriter;
>>>>>>> 7894efe7
use frida_gum::{
    instruction_writer::InstructionWriter,
    stalker::{StalkerIterator, StalkerOutput, Transformer},
    Gum, Module, ModuleDetails, ModuleMap, PageProtection,
};
use libafl::{
    inputs::{HasTargetBytes, Input},
    Error,
};
use libafl_bolts::{cli::FuzzerOptions, tuples::MatchFirstType};
use libafl_targets::drcov::DrCovBasicBlock;
#[cfg(unix)]
use nix::sys::mman::{mmap, MapFlags, ProtFlags};
use rangemap::RangeMap;
#[cfg(target_arch = "aarch64")]
use yaxpeax_arch::Arch;
#[cfg(all(target_arch = "aarch64", unix))]
use yaxpeax_arm::armv8::a64::{ARMv8, InstDecoder};
#[cfg(target_arch = "x86_64")]
use yaxpeax_x86::amd64::InstDecoder;

#[cfg(all(feature = "cmplog", target_arch = "aarch64"))]
use crate::cmplog_rt::CmpLogRuntime;
use crate::{
    asan::asan_rt::AsanRuntime, coverage_rt::CoverageRuntime, drcov_rt::DrCovRuntime,
    hook_rt::HookRuntime,
};

#[cfg(target_vendor = "apple")]
const ANONYMOUS_FLAG: MapFlags = MapFlags::MAP_ANON;
#[cfg(not(any(target_vendor = "apple", target_os = "windows")))]
const ANONYMOUS_FLAG: MapFlags = MapFlags::MAP_ANONYMOUS;

/// The Runtime trait
pub trait FridaRuntime: 'static + Debug {
    /// Initialization
    fn init(
        &mut self,
        gum: &Gum,
        ranges: &RangeMap<usize, (u16, String)>,
        module_map: &Rc<ModuleMap>,
    );

    /// Method called before execution
    fn pre_exec<I: Input + HasTargetBytes>(&mut self, input: &I) -> Result<(), Error>;

    /// Method called after execution
    fn post_exec<I: Input + HasTargetBytes>(&mut self, input: &I) -> Result<(), Error>;
}

/// The tuple for Frida Runtime
pub trait FridaRuntimeTuple: MatchFirstType + Debug {
    /// Initialization
    fn init_all(
        &mut self,
        gum: &Gum,
        ranges: &RangeMap<usize, (u16, String)>,
        module_map: &Rc<ModuleMap>,
    );

    /// Method called before execution
    fn pre_exec_all<I: Input + HasTargetBytes>(&mut self, input: &I) -> Result<(), Error>;

    /// Method called after execution
    fn post_exec_all<I: Input + HasTargetBytes>(&mut self, input: &I) -> Result<(), Error>;
}

impl FridaRuntimeTuple for () {
    fn init_all(
        &mut self,
        _gum: &Gum,
        _ranges: &RangeMap<usize, (u16, String)>,
        _module_map: &Rc<ModuleMap>,
    ) {
    }
    fn pre_exec_all<I: Input + HasTargetBytes>(&mut self, _input: &I) -> Result<(), Error> {
        Ok(())
    }
    fn post_exec_all<I: Input + HasTargetBytes>(&mut self, _input: &I) -> Result<(), Error> {
        Ok(())
    }
}

impl<Head, Tail> FridaRuntimeTuple for (Head, Tail)
where
    Head: FridaRuntime,
    Tail: FridaRuntimeTuple,
{
    fn init_all(
        &mut self,
        gum: &Gum,
        ranges: &RangeMap<usize, (u16, String)>,
        module_map: &Rc<ModuleMap>,
    ) {
        self.0.init(gum, ranges, module_map);
        self.1.init_all(gum, ranges, module_map);
    }

    fn pre_exec_all<I: Input + HasTargetBytes>(&mut self, input: &I) -> Result<(), Error> {
        self.0.pre_exec(input)?;
        self.1.pre_exec_all(input)
    }

    fn post_exec_all<I: Input + HasTargetBytes>(&mut self, input: &I) -> Result<(), Error> {
        self.0.post_exec(input)?;
        self.1.post_exec_all(input)
    }
}

/// Represents a range to be skipped for instrumentation
#[derive(Debug, Clone, PartialEq, Eq)]
pub enum SkipRange {
    /// An absolute range
    Absolute(std::ops::Range<usize>),

    /// A range relative to the module with the given name
    ModuleRelative {
        /// The module name
        name: String,

        /// The address range
        range: std::ops::Range<usize>,
    },
}

/// Builder for [`FridaInstrumentationHelper`](FridaInstrumentationHelper)
pub struct FridaInstrumentationHelperBuilder {
    stalker_enabled: bool,
    disable_excludes: bool,
    #[allow(clippy::type_complexity)]
    instrument_module_predicate: Option<Box<dyn FnMut(&ModuleDetails) -> bool>>,
    skip_module_predicate: Box<dyn FnMut(&ModuleDetails) -> bool>,
    skip_ranges: Vec<SkipRange>,
}

impl FridaInstrumentationHelperBuilder {
    /// Create a new `FridaInstrumentationHelperBuilder`
    pub fn new() -> Self {
        Self::default()
    }

    /// Enable or disable the Stalker
    ///
    /// Required for coverage collection, ASAN, and `CmpLog`.
    /// Enabled by default.
    #[must_use]
    pub fn enable_stalker(self, enabled: bool) -> Self {
        Self {
            stalker_enabled: enabled,
            ..self
        }
    }

    /// Disable excludes
    ///
    /// Don't use `stalker.exclude()`.
    /// See <https://github.com/AFLplusplus/LibAFL/issues/830>
    #[must_use]
    pub fn disable_excludes(self, disabled: bool) -> Self {
        Self {
            disable_excludes: disabled,
            ..self
        }
    }

    /// Modules for which the given predicate returns `true` will be instrumented.
    ///
    /// Can be specified multiple times; a module will be instrumented if _any_ of the given predicates match.
    /// [`skip_modules_if`](Self::skip_modules-if) will override these.
    ///
    /// # Example
    /// Instrument all modules in `/usr/lib` as well as `libfoo.so`:
    /// ```
    ///# use libafl_frida::helper::FridaInstrumentationHelperBuilder;
    /// let builder = FridaInstrumentationHelperBuilder::new()
    ///     .instrument_module_if(|module| module.name() == "libfoo.so")
    ///     .instrument_module_if(|module| module.path().starts_with("/usr/lib"));
    /// ```
    #[must_use]
    pub fn instrument_module_if<F: FnMut(&ModuleDetails) -> bool + 'static>(
        mut self,
        mut predicate: F,
    ) -> Self {
        let new = move |module: &_| match &mut self.instrument_module_predicate {
            Some(existing) => existing(module) || predicate(module),
            None => predicate(module),
        };
        Self {
            instrument_module_predicate: Some(Box::new(new)),
            ..self
        }
    }

    /// Modules for which the given predicate returns `true` will not be instrumented.
    ///
    /// Can be specified multiple times; a module will be skipped  if _any_ of the given predicates match.
    /// Overrides modules included using [`instrument_module_if`](Self::instrument_module_if).
    ///
    /// # Example
    /// Instrument all modules in `/usr/lib`, but exclude `libfoo.so`.
    ///
    /// ```
    ///# use libafl_frida::helper::FridaInstrumentationHelperBuilder;
    /// let builder = FridaInstrumentationHelperBuilder::new()
    ///     .instrument_module_if(|module| module.path().starts_with("/usr/lib"))
    ///     .skip_module_if(|module| module.name() == "libfoo.so");
    /// ```
    #[must_use]
    pub fn skip_module_if<F: FnMut(&ModuleDetails) -> bool + 'static>(
        mut self,
        mut predicate: F,
    ) -> Self {
        let new = move |module: &_| (self.skip_module_predicate)(module) || predicate(module);
        Self {
            skip_module_predicate: Box::new(new),
            ..self
        }
    }

    /// Skip a specific range
    #[must_use]
    pub fn skip_range(mut self, range: SkipRange) -> Self {
        self.skip_ranges.push(range);
        self
    }

    /// Skip a set of ranges
    #[must_use]
    pub fn skip_ranges<I: IntoIterator<Item = SkipRange>>(mut self, ranges: I) -> Self {
        self.skip_ranges.extend(ranges);
        self
    }

    /// Build a `FridaInstrumentationHelper`
    pub fn build<RT: FridaRuntimeTuple>(
        self,
        gum: &Gum,
        runtimes: RT,
    ) -> FridaInstrumentationHelper<'_, RT> {
        let Self {
            stalker_enabled,
            disable_excludes,
            mut instrument_module_predicate,
            mut skip_module_predicate,
            skip_ranges,
        } = self;

        let mut module_filter = Box::new(move |module| {
            if let Some(instrument_module_predicate) = &mut instrument_module_predicate {
                let skip = skip_module_predicate(&module);
                let should_instrument = instrument_module_predicate(&module);
                should_instrument && !skip
            } else {
                !skip_module_predicate(&module)
            }
        });
        let module_map = Rc::new(ModuleMap::new_with_filter(gum, &mut module_filter));

        let ranges = RangeMap::new();
        // Wrap ranges and runtimes in reference-counted refcells in order to move
        // these references both into the struct that we return and the transformer callback
        // that we pass to frida-gum.
        //
        // These moves MUST occur before the runtimes are init-ed
        let ranges = Rc::new(RefCell::new(ranges));
        let runtimes = Rc::new(RefCell::new(runtimes));

        if stalker_enabled {
            for (i, module) in module_map.values().iter().enumerate() {
                log::trace!(
                    "module: {:?} {:x}",
                    module.name(),
                    module.range().base_address().0 as usize
                );
                let range = module.range();
                let start = range.base_address().0 as usize;
                ranges
                    .borrow_mut()
                    .insert(start..(start + range.size()), (i as u16, module.path()));
            }
            for skip in skip_ranges {
                match skip {
                    SkipRange::Absolute(range) => ranges.borrow_mut().remove(range),
                    SkipRange::ModuleRelative { name, range } => {
                        let module_details = ModuleDetails::with_name(name).unwrap();
                        let lib_start = module_details.range().base_address().0 as usize;
                        ranges
                            .borrow_mut()
                            .remove((lib_start + range.start)..(lib_start + range.end));
                    }
                }
            }
            runtimes
                .borrow_mut()
                .init_all(gum, &ranges.borrow(), &module_map);

            let mut borrowed_runtimes = runtimes.borrow_mut();

            if let Some(_asan_rt) = borrowed_runtimes.match_first_type::<AsanRuntime>() {
                if let Some(hook_rt) = borrowed_runtimes.match_first_type_mut::<HookRuntime>() {
                    AsanRuntime::register_hooks(hook_rt);
                } else {
                    panic!("AsanRuntime requires that HookRuntime also be provided");
                }
            }
        }

        let transformer = FridaInstrumentationHelper::build_transformer(gum, &ranges, &runtimes);

        #[cfg(unix)]
        FridaInstrumentationHelper::<'_, RT>::workaround_gum_allocate_near();

        FridaInstrumentationHelper {
            transformer,
            ranges,
            runtimes,
            stalker_enabled,
            disable_excludes,
        }
    }
}

impl Debug for FridaInstrumentationHelperBuilder {
    fn fmt(&self, f: &mut Formatter<'_>) -> fmt::Result {
        let mut dbg_me = f.debug_struct("FridaInstrumentationHelper");
        dbg_me
            .field("stalker_enabled", &self.stalker_enabled)
            .field("instrument_module_predicate", &"<closure>")
            .field("skip_module_predicate", &"<closure>")
            .field("skip_ranges", &self.skip_ranges)
            .field("disable_excludes", &self.disable_excludes);
        dbg_me.finish()
    }
}

impl Default for FridaInstrumentationHelperBuilder {
    fn default() -> Self {
        Self {
            stalker_enabled: true,
            disable_excludes: false,
            instrument_module_predicate: None,
            skip_module_predicate: Box::new(|module| {
                // Skip the instrumentation module to avoid recursion.
                let range = module.range();
                let start = range.base_address().0 as usize;
                let range = start..(start + range.size());
                range.contains(&(Self::new as usize))
            }),
            skip_ranges: Vec::new(),
        }
    }
}

/// An helper that feeds `FridaInProcessExecutor` with edge-coverage instrumentation
pub struct FridaInstrumentationHelper<'a, RT: 'a> {
    transformer: Transformer<'a>,
    ranges: Rc<RefCell<RangeMap<usize, (u16, String)>>>,
    runtimes: Rc<RefCell<RT>>,
    stalker_enabled: bool,
    pub(crate) disable_excludes: bool,
}

impl<RT> Debug for FridaInstrumentationHelper<'_, RT> {
    fn fmt(&self, f: &mut Formatter<'_>) -> fmt::Result {
        let mut dbg_me = f.debug_struct("FridaInstrumentationHelper");
        dbg_me
            .field("ranges", &self.ranges)
            .field("module_map", &"<ModuleMap>")
            .field("stalker_enabled", &self.stalker_enabled);
        dbg_me.finish()
    }
}

/// Helper function to get the size of a module's CODE section from frida
#[must_use]
pub fn get_module_size(module_name: &str) -> usize {
    let mut code_size = 0;
    let code_size_ref = &mut code_size;
    Module::enumerate_ranges(module_name, PageProtection::ReadExecute, move |details| {
        *code_size_ref = details.memory_range().size();
        true
    });

    code_size
}

fn pathlist_contains_module<I, P>(list: I, module: &ModuleDetails) -> bool
where
    I: IntoIterator<Item = P>,
    P: AsRef<Path>,
{
    let module_name = module.name();
    let module_path = PathBuf::from(module.path());
    let canonicalized_module_path = fs::canonicalize(&module_path).ok();
    list.into_iter().any(|path| {
        let path = path.as_ref();

        path == Path::new(&module_name)
            || path == module_path
            || fs::canonicalize(path).ok() == canonicalized_module_path
    })
}

impl<'a> FridaInstrumentationHelper<'a, ()> {
    /// Create a builder to initialize a `FridaInstrumentationHelper`.
    ///
    /// See the documentation of [`FridaInstrumentationHelperBuilder`](FridaInstrumentationHelperBuilder)
    /// for more details.
    pub fn builder() -> FridaInstrumentationHelperBuilder {
        FridaInstrumentationHelperBuilder::default()
    }
}

/// The implementation of the [`FridaInstrumentationHelper`]
impl<'a, RT> FridaInstrumentationHelper<'a, RT>
where
    RT: FridaRuntimeTuple + 'a,
{
    /// Constructor function to create a new [`FridaInstrumentationHelper`], given CLI Options.
    #[must_use]
    pub fn new<'b>(gum: &'a Gum, options: &'b FuzzerOptions, runtimes: RT) -> Self {
        let harness = options.harness.clone();
        let libs_to_instrument = options
            .libs_to_instrument
            .iter()
            .map(PathBuf::from)
            .collect::<Vec<_>>();
        FridaInstrumentationHelper::builder()
            .enable_stalker(options.cmplog || options.asan || !options.disable_coverage)
            .disable_excludes(options.disable_excludes)
            .instrument_module_if(move |module| pathlist_contains_module(&harness, module))
            .instrument_module_if(move |module| {
                pathlist_contains_module(&libs_to_instrument, module)
            })
            .skip_ranges(options.dont_instrument.iter().map(|(name, offset)| {
                SkipRange::ModuleRelative {
                    name: name.clone(),
                    range: *offset..*offset + 4,
                }
            }))
            .build(gum, runtimes)
    }

    #[allow(clippy::too_many_lines)]
    fn build_transformer(
        gum: &'a Gum,
        ranges: &Rc<RefCell<RangeMap<usize, (u16, String)>>>,
        runtimes: &Rc<RefCell<RT>>,
    ) -> Transformer<'a> {
        let ranges = Rc::clone(ranges);
        let runtimes = Rc::clone(runtimes);

        #[cfg(target_arch = "x86_64")]
        let decoder = InstDecoder::minimal();

        #[cfg(target_arch = "aarch64")]
<<<<<<< HEAD
        let capstone = Capstone::new()
            .arm64()
            .mode(arch::arm64::ArchMode::Arm)
            .detail(true)
            .build()
            .expect("Failed to create Capstone object");
        #[cfg(target_arch = "x86_64")]
        let capstone = Capstone::new()
            .x86()
            .mode(arch::x86::ArchMode::Mode64)
            .detail(true)
            .build()
            .expect("Failed to create Capstone object");

        Transformer::from_callback(gum, move |basic_block, output| {
            Self::transform(
                basic_block,
                &output,
                &ranges,
                &runtimes,
                #[cfg(any(target_arch = "aarch64", target_arch = "x86_64"))]
                &capstone,
            );
=======
        let decoder = <ARMv8 as Arch>::Decoder::default();

        Transformer::from_callback(gum, move |basic_block, output| {
            Self::transform(basic_block, &output, &ranges, &runtimes, decoder);
>>>>>>> 7894efe7
        })
    }

    fn transform(
        basic_block: StalkerIterator,
        output: &StalkerOutput,
        ranges: &Rc<RefCell<RangeMap<usize, (u16, String)>>>,
        runtimes: &Rc<RefCell<RT>>,
<<<<<<< HEAD
        #[cfg(any(target_arch = "aarch64", target_arch = "x86_64"))] capstone: &Capstone,
=======
        decoder: InstDecoder,
>>>>>>> 7894efe7
    ) {
        let mut first = true;
        let mut basic_block_start = 0;
        let mut basic_block_size = 0;
        for instruction in basic_block {
            let mut keep_instr = true;
            let instr = instruction.instr();
            let instr_size = instr.bytes().len();
            let address = instr.address();
            // log::trace!("block @ {:x} transformed to {:x}", address, output.writer().pc());

            if ranges.borrow().contains_key(&(address as usize)) {
                let mut runtimes = (*runtimes).borrow_mut();
                if first {
                    first = false;
                    log::info!(
                        "block @ {:x} transformed to {:x}",
                        address,
                        output.writer().pc()
                    );
                    if let Some(rt) = runtimes.match_first_type_mut::<CoverageRuntime>() {
                        rt.emit_coverage_mapping(address, output);
                    }
                    if let Some(_rt) = runtimes.match_first_type_mut::<DrCovRuntime>() {
                        basic_block_start = address;
                    }
                }

                if let Some(rt) = runtimes.match_first_type_mut::<HookRuntime>() {
                    if let Some(call_target) = rt.is_interesting(capstone, instr) {
                        rt.emit_callout(call_target, &instruction);
                        keep_instr = false;
                    }
                }

                let res = if let Some(_rt) = runtimes.match_first_type_mut::<AsanRuntime>() {
                    AsanRuntime::asan_is_interesting_instruction(decoder, address, instr)
                } else {
                    None
                };

<<<<<<< HEAD
                #[cfg(target_arch = "x86_64")]
                if let Some((segment, width, basereg, indexreg, scale, disp)) = res {
=======
                #[cfg(all(target_arch = "x86_64", unix))]
                if let Some(details) = res {
>>>>>>> 7894efe7
                    if let Some(rt) = runtimes.match_first_type_mut::<AsanRuntime>() {
                        rt.emit_shadow_check(
                            address, output, details.0, details.1, details.2, details.3, details.4,
                        );
                    }
                }

                #[cfg(target_arch = "aarch64")]
                if let Some((basereg, indexreg, displacement, width, shift)) = res {
                    if let Some(rt) = runtimes.match_first_type_mut::<AsanRuntime>() {
                        rt.emit_shadow_check(
                            address,
                            &output,
                            basereg,
                            indexreg,
                            displacement,
                            width,
                            shift,
                        );
                    }
                }

                #[cfg(all(feature = "cmplog", target_arch = "aarch64"))]
                if let Some(rt) = runtimes.match_first_type_mut::<CmpLogRuntime>() {
                    if let Some((op1, op2, shift, special_case)) =
                        CmpLogRuntime::cmplog_is_interesting_instruction(decoder, address, instr)
                    //change this as well
                    {
                        //emit code that saves the relevant data in runtime(passes it to x0, x1)
                        rt.emit_comparison_handling(
                            address,
                            &output,
                            &op1,
                            &op2,
                            shift,
                            special_case,
                        );
                    }
                }

                if let Some(rt) = runtimes.match_first_type_mut::<AsanRuntime>() {
                    rt.add_stalked_address(
                        output.writer().pc() as usize - instr_size,
                        address as usize,
                    );
                }

                if let Some(_rt) = runtimes.match_first_type_mut::<DrCovRuntime>() {
                    basic_block_size += instr_size;
                }
            }
            if keep_instr {
                instruction.keep();
            }
        }
        if basic_block_size != 0 {
            if let Some(rt) = runtimes.borrow_mut().match_first_type_mut::<DrCovRuntime>() {
                log::trace!("{basic_block_start:#016X}:{basic_block_size:X}");
                rt.drcov_basic_blocks.push(DrCovBasicBlock::new(
                    basic_block_start as usize,
                    basic_block_start as usize + basic_block_size,
                ));
            }
        }
    }

    /*
    /// Return the runtime
    pub fn runtime<R>(&self) -> Option<&R>
    where
        R: FridaRuntime,
    {
        self.runtimes.borrow().match_first_type::<R>()
    }

    /// Return the mutable runtime
    pub fn runtime_mut<R>(&mut self) -> Option<&mut R>
    where
        R: FridaRuntime,
    {
        (*self.runtimes).borrow_mut().match_first_type_mut::<R>()
    }
    */

    // workaround frida's frida-gum-allocate-near bug:
    #[cfg(unix)]
    fn workaround_gum_allocate_near() {
        unsafe {
            for _ in 0..512 {
                mmap(
                    None,
                    std::num::NonZeroUsize::new_unchecked(128 * 1024),
                    ProtFlags::PROT_NONE,
                    ANONYMOUS_FLAG | MapFlags::MAP_PRIVATE | MapFlags::MAP_NORESERVE,
                    -1,
                    0,
                )
                .expect("Failed to map dummy regions for frida workaround");
                mmap(
                    None,
                    std::num::NonZeroUsize::new_unchecked(4 * 1024 * 1024),
                    ProtFlags::PROT_NONE,
                    ANONYMOUS_FLAG | MapFlags::MAP_PRIVATE | MapFlags::MAP_NORESERVE,
                    -1,
                    0,
                )
                .expect("Failed to map dummy regions for frida workaround");
            }
        }
    }

    /// Returns ref to the Transformer
    pub fn transformer(&self) -> &Transformer<'a> {
        &self.transformer
    }

    /// Initialize all
    pub fn init(
        &mut self,
        gum: &'a Gum,
        ranges: &RangeMap<usize, (u16, String)>,
        module_map: &Rc<ModuleMap>,
    ) {
        (*self.runtimes)
            .borrow_mut()
            .init_all(gum, ranges, module_map);
    }

    /// Method called before execution
    pub fn pre_exec<I: Input + HasTargetBytes>(&mut self, input: &I) -> Result<(), Error> {
        (*self.runtimes).borrow_mut().pre_exec_all(input)
    }

    /// Method called after execution
    pub fn post_exec<I: Input + HasTargetBytes>(&mut self, input: &I) -> Result<(), Error> {
        (*self.runtimes).borrow_mut().post_exec_all(input)
    }

    /// If stalker is enabled
    pub fn stalker_enabled(&self) -> bool {
        self.stalker_enabled
    }

    /// Pointer to coverage map
    pub fn map_mut_ptr(&mut self) -> Option<*mut u8> {
        (*self.runtimes)
            .borrow_mut()
            .match_first_type_mut::<CoverageRuntime>()
            .map(CoverageRuntime::map_mut_ptr)
    }

    /// Ranges
    pub fn ranges(&self) -> Ref<RangeMap<usize, (u16, String)>> {
        self.ranges.borrow()
    }

    /// Mutable ranges
    pub fn ranges_mut(&mut self) -> RefMut<RangeMap<usize, (u16, String)>> {
        (*self.ranges).borrow_mut()
    }
}<|MERGE_RESOLUTION|>--- conflicted
+++ resolved
@@ -6,16 +6,6 @@
     rc::Rc,
 };
 
-<<<<<<< HEAD
-#[cfg(any(target_arch = "aarch64", target_arch = "x86_64"))]
-use capstone::{
-    arch::{self, BuildsCapstone},
-    Capstone,
-};
-=======
-#[cfg(unix)]
-use frida_gum::instruction_writer::InstructionWriter;
->>>>>>> 7894efe7
 use frida_gum::{
     instruction_writer::InstructionWriter,
     stalker::{StalkerIterator, StalkerOutput, Transformer},
@@ -472,36 +462,10 @@
         let decoder = InstDecoder::minimal();
 
         #[cfg(target_arch = "aarch64")]
-<<<<<<< HEAD
-        let capstone = Capstone::new()
-            .arm64()
-            .mode(arch::arm64::ArchMode::Arm)
-            .detail(true)
-            .build()
-            .expect("Failed to create Capstone object");
-        #[cfg(target_arch = "x86_64")]
-        let capstone = Capstone::new()
-            .x86()
-            .mode(arch::x86::ArchMode::Mode64)
-            .detail(true)
-            .build()
-            .expect("Failed to create Capstone object");
-
-        Transformer::from_callback(gum, move |basic_block, output| {
-            Self::transform(
-                basic_block,
-                &output,
-                &ranges,
-                &runtimes,
-                #[cfg(any(target_arch = "aarch64", target_arch = "x86_64"))]
-                &capstone,
-            );
-=======
         let decoder = <ARMv8 as Arch>::Decoder::default();
 
         Transformer::from_callback(gum, move |basic_block, output| {
             Self::transform(basic_block, &output, &ranges, &runtimes, decoder);
->>>>>>> 7894efe7
         })
     }
 
@@ -510,11 +474,7 @@
         output: &StalkerOutput,
         ranges: &Rc<RefCell<RangeMap<usize, (u16, String)>>>,
         runtimes: &Rc<RefCell<RT>>,
-<<<<<<< HEAD
-        #[cfg(any(target_arch = "aarch64", target_arch = "x86_64"))] capstone: &Capstone,
-=======
         decoder: InstDecoder,
->>>>>>> 7894efe7
     ) {
         let mut first = true;
         let mut basic_block_start = 0;
@@ -544,7 +504,7 @@
                 }
 
                 if let Some(rt) = runtimes.match_first_type_mut::<HookRuntime>() {
-                    if let Some(call_target) = rt.is_interesting(capstone, instr) {
+                    if let Some(call_target) = rt.is_interesting(decoder, instr) {
                         rt.emit_callout(call_target, &instruction);
                         keep_instr = false;
                     }
@@ -556,13 +516,7 @@
                     None
                 };
 
-<<<<<<< HEAD
-                #[cfg(target_arch = "x86_64")]
-                if let Some((segment, width, basereg, indexreg, scale, disp)) = res {
-=======
-                #[cfg(all(target_arch = "x86_64", unix))]
                 if let Some(details) = res {
->>>>>>> 7894efe7
                     if let Some(rt) = runtimes.match_first_type_mut::<AsanRuntime>() {
                         rt.emit_shadow_check(
                             address, output, details.0, details.1, details.2, details.3, details.4,
