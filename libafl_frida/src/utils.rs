--- conflicted
+++ resolved
@@ -1,13 +1,9 @@
-<<<<<<< HEAD
-#[cfg(any(target_arch = "x86_64"))]
-=======
-#[cfg(target_arch = "aarch64")]
->>>>>>> a0a4dd60
-use capstone::Capstone;
 #[cfg(target_arch = "aarch64")]
 use frida_gum::instruction_writer::Aarch64Register;
 #[cfg(target_arch = "aarch64")]
-use yaxpeax_arm::armv8::a64::{Instruction, Operand, Opcode, SIMDSizeCode, SizeCode};
+use yaxpeax_arm::armv8::a64::{Instruction, Operand, Opcode, SIMDSizeCode, SizeCode, InstDecoder};
+#[cfg(target_arch = "aarch64")]
+use yaxpeax_arch::{ReaderBuilder, Arch, Decoder, Reader, AddressBase, U8Reader};
 #[cfg(target_arch = "x86_64")]
 use frida_gum::instruction_writer::X86Register;
 #[cfg(any(target_arch = "x86_64"))]
@@ -16,6 +12,7 @@
 use num_traits::cast::FromPrimitive;
 #[cfg(target_arch = "x86_64")]
 use yaxpeax_arch::LengthedInstruction;
+#[cfg(target_arch = "x86_64")]
 use yaxpeax_x86::amd64::Operand;
 #[cfg(target_arch = "x86_64")]
 use yaxpeax_x86::amd64::{InstDecoder, Instruction, RegSpec};
@@ -134,6 +131,7 @@
 }
 
 /// Translate from `RegSpec` to `X86Register`
+#[cfg(all(target_arch = "x86_64", unix))]
 const X86_64_REGS: [(RegSpec, X86Register); 34] = [
     (RegSpec::eax(), X86Register::Eax),
     (RegSpec::ecx(), X86Register::Ecx),
@@ -190,17 +188,7 @@
 
 /// Translates a frida instruction to a capstone instruction.
 /// Returns a [`capstone::Instructions`] with a single [`capstone::Insn`] inside.
-<<<<<<< HEAD
 #[cfg(any(target_arch = "x86_64"))]
-pub(crate) fn frida_to_cs<'a>(
-    capstone: &'a Capstone,
-    frida_insn: &frida_gum_sys::Insn,
-) -> capstone::Instructions<'a> {
-    capstone
-        .disasm_count(frida_insn.bytes(), frida_insn.address(), 1)
-        .unwrap()
-=======
-#[cfg(any(target_arch = "x86_64", target_arch = "aarch64"))]
 pub(crate) fn frida_to_cs(decoder: InstDecoder, frida_insn: &frida_gum_sys::Insn) -> Instruction {
     decoder.decode_slice(frida_insn.bytes()).unwrap()
 }
@@ -277,5 +265,19 @@
         ret.push(inst);
         counter -= 1;
     }
->>>>>>> a0a4dd60
+}
+
+#[cfg(target_arch = "aarch64")]
+pub fn disas_count(decoder: &InstDecoder, data: &[u8], count: usize) -> Vec<Instruction> {
+    let mut counter = count;
+    let mut ret = vec![];
+    let mut start = 0;
+
+   let mut reader =  ReaderBuilder::<u64, u8>::read_from(data);
+
+    while let Ok(insn) = decoder.decode(&mut reader) {
+        ret.push(insn);
+    }
+
+    ret
 }