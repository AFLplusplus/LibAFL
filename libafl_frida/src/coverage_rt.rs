--- conflicted
+++ resolved
@@ -155,9 +155,6 @@
     /// Emits coverage mapping into the current basic block.
     #[inline]
     pub fn emit_coverage_mapping(&mut self, address: u64, output: &StalkerOutput) {
-<<<<<<< HEAD
-        let h64 = rrxmrrxmsx_0(address);
-=======
         let tmp = (address >> 32) + ((address & 0xffffffff) << 32);
         let bitflip = 0x1cad21f72c81017c ^ 0xdb979082e96dd4de;
         let mut h64 = tmp ^ bitflip;
@@ -166,7 +163,6 @@
         h64 ^= (h64 >> 35) + 8;
         h64 = h64.wrapping_mul(0x9FB21C651E98DF25);
         h64 ^= h64 >> 28;
->>>>>>> 4eba9323
 
         let writer = output.writer();
         #[allow(clippy::cast_possible_wrap)] // gum redzone size is u32, we need an offset as i32.
