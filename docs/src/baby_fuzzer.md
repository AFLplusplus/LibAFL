--- conflicted
+++ resolved
@@ -178,11 +178,7 @@
 
 Now you can prepend the necessary `use` directives to your main.rs and compile the fuzzer.
 
-<<<<<<< HEAD
-```rust,ignore
-=======
 ```rust
->>>>>>> 3fbe1be1
 extern crate libafl;
 
 use std::path::PathBuf;
