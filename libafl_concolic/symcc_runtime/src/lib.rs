//! # `SymCC` Runtime Bindings
//! This crate contains bindings to the [`SymCC`](https://github.com/eurecom-s3/symcc) [runtime interface](https://github.com/eurecom-s3/symcc/blob/master/runtime/RuntimeCommon.h) to be used from Rust.
//! A `SymCC` runtime can be used with either `SymCC` or [`SymQEMU`](https://github.com/eurecom-s3/symqemu) to trace the execution of a target program.
//!
//! ## How to use
//! On a high level, users of this crate can implement the [`Runtime`] trait and export the runtime interface as a `cdylib` using the [`export_runtime`] macro.
//! On a technical level, a `SymCC` runtime is a dynamic library (/shared object) that exposes a set of symbols that the instrumentation layer of `SymCC` calls into during execution of the target.
//! Therefore, to create a runtime, a separate crate for the runtime is required, because this is the only way to create a separate dynamic library using cargo.
//!
//! ## Goodies
//! To facilitate common use cases, this crate also contains some pre-built functionality in the form of a [`tracing::TracingRuntime`] that traces the execution to a shared memory region.
//! It also contains a separate abstraction to easily filter the expressions that make up such a trace in the [`filter`] module.
//! For example, it contains a [`filter::NoFloat`] filter that concretizes all floating point operations in the trace, because those are usually more difficult to handle than discrete constraints.
//!
//! ## Crate setup
//! Your runtime crate should have the following keys set in its `Cargo.toml`:
//! ```toml
//! [profile.release]
//! # this is somewhat important to ensure the runtime does not unwind into the target program.
//! panic = "abort"
//! [profile.debug]
//! panic = "abort"
//!
//! [lib]
//! # this is required for the output to be a shared object (.so file)
//! crate-type   = ["cdylib"]
//! # SymCC and SymQEMU expect to runtime file to be called `libSymRuntime.so`. Setting the name to `SymRuntime` achieves this.
//! name = "SymRuntime"
//! ```
#![allow(
    clippy::module_name_repetitions,
    clippy::missing_panics_doc,
    clippy::pub_underscore_fields
)]
<<<<<<< HEAD
=======
#![forbid(unexpected_cfgs)]
>>>>>>> 7c9ac6d4

pub mod filter;
pub mod tracing;

// The following exports are used by the `export_runtime` macro. They are therefore exported, but hidden from docs, as they are not supposed to be used directly by the user.
#[doc(hidden)]
#[cfg(target_os = "linux")]
#[allow(clippy::mixed_attributes_style)]
pub mod cpp_runtime {
    #![allow(non_upper_case_globals)]
    #![allow(non_camel_case_types)]
    #![allow(non_snake_case)]
    include!(concat!(env!("OUT_DIR"), "/bindings.rs"));
}

#[doc(hidden)]
pub use ctor::ctor;
use libafl::observers::concolic;
#[doc(hidden)]
pub use libc::atexit;
#[doc(hidden)]
pub use unchecked_unwrap;

#[doc(hidden)]
#[cfg(target_os = "linux")]
#[macro_export]
macro_rules! export_c_symbol {
    (pub fn $name:ident($( $arg:ident : $type:ty ),*$(,)?) -> $ret:ty) => {
        use $crate::cpp_runtime::*;
        #[no_mangle]
        pub unsafe extern "C" fn $name($( $arg : $type),*) -> $ret {
            $crate::cpp_runtime::$name($( $arg ),*)
        }
    };
    (pub fn $name:ident($( $arg:ident : $type:ty ),* $(,)?)) => {
        $crate::export_c_symbol!(pub fn $name($( $arg : $type),*) -> ());
    }
}

#[cfg(target_os = "linux")]
include!(concat!(env!("OUT_DIR"), "/cpp_exports_macro.rs"));

include!(concat!(env!("OUT_DIR"), "/rust_exports_macro.rs"));

macro_rules! rust_runtime_function_declaration {
    (pub fn expression_unreachable(expressions: *mut RSymExpr, num_elements: usize), $c_name:ident;) => {
        fn expression_unreachable(&mut self, exprs: &[RSymExpr]);
    };

    (pub fn $name:ident($( $arg:ident : $type:ty ),*$(,)?)$( -> $ret:ty)?, $c_name:ident;) => {
        fn $name(&mut self, $( $arg : $type),*)$( -> Option<$ret>)?;
    };
}

/// Values of this type identify an expression. They can be thought of as references to expressions.
///
/// All values of this type are produced by the `build_*` methods on [`Runtime`] and subsequently consumed by the runtime.
/// Therefore, how these values are interpreted is entirely up to the runtime.
/// They are pointer-sized and are required to be non-zero.
/// Therefore this type resolves to [`core::num::NonZeroUsize`].
pub type RSymExpr = concolic::SymExprRef;

/// This trait encapsulates the full interface of a runtime.
/// The individual methods of this trait are not documented, but follow a simple rules:
///
/// 1. methods starting with `build_`  or end in `_helper` create new expressions in the trace
/// 2. `Runtime::get_input_byte` creates variable expressions
/// 3. methods starting with `notify_` trace give an indication as to where in the code the execution is at (using random, but stable identifiers)
/// 4. `Runtime::push_path_constraint` creates a root expression (no other expressions can reference this) and marks a path constraint in the execution of the target
/// 5. `Runtime::expression_unreachable` is called regularly to with [`RSymExpr`]'s that won't be referenced in future calls to the runtime (because they are not reachable anymore)
///
/// All methods that create new expressions return `Option<RSymExpr>`. Returning `Option::None` will concretize the result of the expression.
/// For example, returning `None` from `Runtime::build_udiv` will concretize the result of all unsidned integer division operations.
/// Filtering expressions like this is also facilitated by [`filter::Filter`].
///
/// ## Drop
/// The code generated from `export_runtime` will attempt to drop your runtime.
/// In the context of fuzzing it is expected that the process may crash and in this case, the runtime will not be dropped.
/// Therefore, any runtime should make sure to handle this case properly (for example by flushing buffers regularly).
pub trait Runtime {
    invoke_macro_with_rust_runtime_exports!(rust_runtime_function_declaration;);
}

#[doc(hidden)]
#[macro_export]
macro_rules! make_symexpr_optional {
    (RSymExpr) => {Option<RSymExpr>};
    ($($type:tt)+) => {$($type)+};
}

#[doc(hidden)]
#[macro_export]
macro_rules! unwrap_option {
    ($param_name:ident: RSymExpr) => {
        $param_name?
    };
    ($param_name:ident: $($type:tt)+) => {
        $param_name
    };
}

/// Creates an exported extern C function for the given runtime function declaration, forwarding to the runtime as obtained by `$rt_cb` (which should be `fn (fn (&mut impl Runtime))`).
#[doc(hidden)]
#[macro_export]
macro_rules! export_rust_runtime_fn {
    // special case for expression_unreachable, because we need to be convert pointer+length to slice
    (pub fn expression_unreachable(expressions: *mut RSymExpr, num_elements: usize), $c_name:ident; $rt_cb:path) => {
        #[allow(clippy::missing_safety_doc)]
        #[no_mangle]
        pub unsafe extern "C" fn _rsym_expression_unreachable(expressions: *mut RSymExpr, num_elements: usize) {
            let slice = core::slice::from_raw_parts(expressions, num_elements);
            $rt_cb(|rt| {
                rt.expression_unreachable(slice);
            })
        }
    };
    // special case for push_path_constraint, we are not returning a new expression while taking an expression as argument
    (pub fn push_path_constraint(constraint: RSymExpr, taken: bool, site_id: usize), $c_name:ident; $rt_cb:path) => {
        #[allow(clippy::missing_safety_doc)]
        #[no_mangle]
        pub unsafe extern "C" fn _rsym_push_path_constraint(constraint: Option<RSymExpr>, taken: bool, site_id: usize) {
            if let Some(constraint) = constraint {
                $rt_cb(|rt| {
                    rt.push_path_constraint(constraint, taken, site_id);
                })
            }
        }
    };
    // special case for build_integer_from_buffer cuz the next one just doesn't work!!!!!!!
    (pub fn build_integer_from_buffer(
        buffer: *mut ::std::os::raw::c_void,
        num_bits: ::std::os::raw::c_uint,) -> RSymExpr,$c_name:ident; $rt_cb:path) => {
        #[allow(clippy::missing_safety_doc)]
        #[no_mangle]
        pub unsafe extern "C" fn _rsym_build_integer_from_buffer(buffer: *mut ::std::os::raw::c_void, num_bits: ::std::os::raw::c_uint) {
            $rt_cb(|rt| {
                rt.build_integer_from_buffer(buffer, num_bits);
            })
        }
    };
    // all other methods are handled by this
    (pub fn $name:ident($( $arg:ident : $(::)?$($type:ident)::+ ),*$(,)?)$( -> $($ret:ident)::+)?, $c_name:ident; $rt_cb:path) => {
        #[allow(clippy::missing_safety_doc)]
        #[no_mangle]
        pub unsafe extern "C" fn $c_name( $($arg: $crate::make_symexpr_optional!($($type)::+),)* )$( -> $crate::make_symexpr_optional!($($ret)::+))? {
            $rt_cb(|rt| {
                $(let $arg = $crate::unwrap_option!($arg: $($type)::+);)*
                rt.$name($($arg,)*)
            })
        }
    };
}

/// implements the [`NopRuntime`] methods by returning [`Default::default`] from all methods.
macro_rules! impl_nop_runtime_fn {
    // special case for expression_unreachable, because it has a different signature in our runtime trait than in the c interface.
    (pub fn expression_unreachable(expressions: *mut RSymExpr, num_elements: usize), $c_name:ident;) => {
        #[allow(clippy::default_trait_access)]
        fn expression_unreachable(&mut self, _exprs: &[RSymExpr]) {std::default::Default::default()}
    };

    (pub fn $name:ident($( $arg:ident : $type:ty ),*$(,)?)$( -> $ret:ty)?, $c_name:ident;) => {
        #[allow(clippy::default_trait_access)]
        fn $name(&mut self, $( _ : $type),*)$( -> Option<$ret>)? {std::default::Default::default()}
    };
}

/// This runtime does nothing and concretizes all expressions. Intended for testing purposes.
pub struct NopRuntime;

impl Runtime for NopRuntime {
    invoke_macro_with_rust_runtime_exports!(impl_nop_runtime_fn;);
}

/// This runtime can be constructed from an [`Option`] of a runtime, concretizing all expressions in the `None` case and forwarding expressions to the respective runtime in the `Some` case.
/// This is especially useful for parts of the processing pipeline that should be activated based on a runtime configuration, such as an environment variable.
pub struct OptionalRuntime<RT> {
    inner: Option<RT>,
}

impl<RT> OptionalRuntime<RT> {
    pub fn new(rt: Option<RT>) -> Self {
        Self { inner: rt }
    }

    pub fn into_inner(self) -> Option<RT> {
        self.inner
    }
}

macro_rules! rust_runtime_function_declaration {
    (pub fn expression_unreachable(expressions: *mut RSymExpr, num_elements: usize), $c_name:ident;) => {
        #[allow(clippy::default_trait_access)]
        fn expression_unreachable(&mut self, exprs: &[RSymExpr]) {
            if let Some(inner) = &mut self.inner {
                inner.expression_unreachable(exprs);
            }
        }
    };

    (pub fn $name:ident($( $arg:ident : $type:ty ),*$(,)?) -> $ret:ty,  $c_name:ident;) => {
        fn $name(&mut self, $( $arg : $type),*) -> Option<$ret> {
            if let Some(inner) = &mut self.inner {
                inner.$name($($arg,)*)
            } else {
                None
            }
        }
    };

    (pub fn $name:ident($( $arg:ident : $type:ty ),*$(,)?), $c_name:ident;) => {
        fn $name(&mut self, $( $arg : $type),*) {
            if let Some(inner) = &mut self.inner {
                inner.$name($($arg,)*);
            }
        }
    };
}

impl<RT> Runtime for OptionalRuntime<RT>
where
    RT: Runtime,
{
    invoke_macro_with_rust_runtime_exports!(rust_runtime_function_declaration;);
}

/// This macro allows you to export your runtime from your crate. It is necessary to call this macro in your crate to get a functional runtime.
///
/// ## Simple form
/// The simplest invocation of this macro looks like this:
/// ```no_run
/// # #[macro_use] extern crate symcc_runtime;
/// # use symcc_runtime::{NopRuntime, Runtime};
/// export_runtime!(NopRuntime => NopRuntime);
/// ```
/// The first argument is an expression that constructs your `Runtime` type and the second argument is the name of your `Runtime` type.
/// For example, to construct a tracing runtime, the invocation would look like this:
/// ```no_run
/// # #[macro_use] extern crate symcc_runtime;
/// # use symcc_runtime::{tracing::TracingRuntime, Runtime};
/// export_runtime!(TracingRuntime::new(todo!(), todo!()) => TracingRuntime);
/// ```
///
/// ## Runtime composition using `Filter`s
/// If you're not a fan of macro magic, you should stop reading here.
///
/// To construct a runtime that is composed of [`filter::Filter`]s, you can save some boilerplate code by using the extended form of this macro.
/// The gist of it is that you can prepend any number of `constructor => type` statements (separated by `;`) to your final runtime statement and the result of this macro will wrap your final runtime with the given filters.
/// Filters are applied from left to right.
///
/// Example:
/// ```no_run
/// # #[macro_use] extern crate symcc_runtime;
/// # use symcc_runtime::{tracing::TracingRuntime, Runtime, filter::NoFloat};
/// export_runtime!(NoFloat => NoFloat; TracingRuntime::new(todo!(), todo!()) => TracingRuntime);
/// ```
/// This will construct a runtime that is first filtered by [`filter::NoFloat`] and then traced by the tracing runtime.
///
/// You can achieve the same effect by constructing [`filter::FilterRuntime`] manually, but as you add more filters, the types become tedious to write out.
#[macro_export]
macro_rules! export_runtime {
    // Simple version: just export this runtime
    ($constructor:expr => $rt:ty) => {
        export_runtime!(@final $constructor => $rt);
    };

    // Compositional version: export this chain of filters and a final runtime
    ($filter_constructor:expr => $filter:ty ; $($constructor:expr => $rt:ty);+) => {
        export_runtime!(@final export_runtime!(@combine_constructor $filter_constructor; $($constructor);+) => export_runtime!(@combine_type $filter; $($rt);+));
    };

    // combines a chain of filter constructor expressions
    // recursive case: wrap the constructor expression in a `filter::FilterRuntime::new`
    (@combine_constructor $filter_constructor:expr ; $($constructor:expr);+) => {
        $crate::filter::FilterRuntime::new($filter_constructor, export_runtime!(@combine_constructor $($constructor);+))
    };
    // base case
    (@combine_constructor $constructor:expr) => {
        $constructor
    };

    // combines a chain of filter type expressions
    // recursive case: wrap the type in a `filter::FilterRuntime`
    (@combine_type $filter:ty ; $($rt:ty);+) => {
        $crate::filter::FilterRuntime<$filter, export_runtime!(@combine_type $($rt);+)>
    };
    // base case
    (@combine_type $rt:ty) => {
        $rt
    };

    // finally, generate the necessary code for the given runtime
    (@final $constructor:expr => $rt:ty) => {
        // We are creating a piece of shared mutable state here for our runtime, which is used unsafely.
        // The correct solution here would be to either use a mutex or have per-thread state,
        // however, this is not really supported in SymCC yet.
        // Therefore we make the assumption that there is only ever a single thread, which should
        // mean that this is 'safe'.
        static mut GLOBAL_DATA: Option<$rt> = None;

        #[cfg_attr(not(test), $crate::ctor)]
        fn init() {
            // See comment on GLOBAL_DATA declaration.
            unsafe {
                GLOBAL_DATA = Some($constructor);
                $crate::atexit(fini);
            }
        }

        /// [`libc::atexit`] handler
        extern "C" fn fini() {
            // drops the global data object
            unsafe {
                if let Some(state) = GLOBAL_DATA.take() {
                }
            }
        }

        use $crate::RSymExpr;

        /// A little helper function that encapsulates access to the shared mutable state.
        fn with_state<R>(cb: impl FnOnce(&mut $rt) -> R) -> R {
            use $crate::unchecked_unwrap::UncheckedUnwrap;
            let s = unsafe { GLOBAL_DATA.as_mut().unchecked_unwrap() };
            cb(s)
        }

        $crate::invoke_macro_with_rust_runtime_exports!($crate::export_rust_runtime_fn;with_state);
        #[cfg(target_os="linux")]
        $crate::export_cpp_runtime_functions!();
    };
}<|MERGE_RESOLUTION|>--- conflicted
+++ resolved
@@ -32,10 +32,7 @@
     clippy::missing_panics_doc,
     clippy::pub_underscore_fields
 )]
-<<<<<<< HEAD
-=======
 #![forbid(unexpected_cfgs)]
->>>>>>> 7c9ac6d4
 
 pub mod filter;
 pub mod tracing;
