[package]
name = "symcc_runtime"
version.workspace = true
edition = "2021"
authors = [
  "Julius Hohnerlein <julihoh@users.noreply.github.com>",
  "Andrea Fioraldi <andreafioraldi@gmail.com>",
  "Dominik Maier <domenukk@gmail.com>",
]
description = "Build Concolic Tracing tools based on SymCC in Rust"
documentation = "https://docs.rs/symcc_runtime"
repository = "https://github.com/AFLplusplus/LibAFL/"
readme = "README.md"
license = "MIT OR Apache-2.0"
keywords = ["fuzzing", "testing", "security"]
build = "build.rs"
categories = [
  "development-tools::testing",
  "emulators",
  "embedded",
  "os",
  "no-std",
]

# See more keys and their definitions at https://doc.rust-lang.org/cargo/reference/manifest.html

[package.metadata.docs.rs]
all-features = true

[features]
## skips building and linking the C++ part of the runtime
no-cpp-runtime = []

[dependencies]
<<<<<<< HEAD
libafl = { path = "../../libafl", version = "0.14.1", default-features = false, features = [
  "std",
  "serdeany_autoreg",
] }
libafl_bolts = { path = "../../libafl_bolts", version = "0.14.1", default-features = false, features = [
  "std",
  "serdeany_autoreg",
] }
=======
libafl = { workspace = true, features = ["std", "serdeany_autoreg"] }
libafl_bolts = { workspace = true, features = ["std", "serdeany_autoreg"] }
>>>>>>> 7623aa46

unchecked_unwrap = "4.0.0"
ctor = "0.2.8"
libc = { workspace = true }

[build-dependencies]
cmake = { workspace = true }
bindgen = { workspace = true }
regex = { workspace = true }
which = { workspace = true }
<<<<<<< HEAD
symcc_libafl = { path = "../symcc_libafl", version = "0.14.1" }
=======
symcc_libafl = { workspace = true, default-features = true, version = "0.14.0" }
>>>>>>> 7623aa46

[lints]
workspace = true<|MERGE_RESOLUTION|>--- conflicted
+++ resolved
@@ -32,19 +32,8 @@
 no-cpp-runtime = []
 
 [dependencies]
-<<<<<<< HEAD
-libafl = { path = "../../libafl", version = "0.14.1", default-features = false, features = [
-  "std",
-  "serdeany_autoreg",
-] }
-libafl_bolts = { path = "../../libafl_bolts", version = "0.14.1", default-features = false, features = [
-  "std",
-  "serdeany_autoreg",
-] }
-=======
 libafl = { workspace = true, features = ["std", "serdeany_autoreg"] }
 libafl_bolts = { workspace = true, features = ["std", "serdeany_autoreg"] }
->>>>>>> 7623aa46
 
 unchecked_unwrap = "4.0.0"
 ctor = "0.2.8"
@@ -55,11 +44,7 @@
 bindgen = { workspace = true }
 regex = { workspace = true }
 which = { workspace = true }
-<<<<<<< HEAD
-symcc_libafl = { path = "../symcc_libafl", version = "0.14.1" }
-=======
 symcc_libafl = { workspace = true, default-features = true, version = "0.14.0" }
->>>>>>> 7623aa46
 
 [lints]
 workspace = true