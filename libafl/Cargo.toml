[package]
name = "libafl"
version = "0.1.0"
authors = ["Andrea Fioraldi <andreafioraldi@gmail.com>", "Dominik Maier <domenukk@gmail.com>"]
description = "Slot your own fuzzers together and extend their features using Rust"
documentation = "https://docs.rs/libafl"
repository = "https://github.com/AFLplusplus/LibAFL/"
license = "MIT OR Apache-2.0"
keywords = ["fuzzing", "testing", "security"]
edition = "2018"
build = "build.rs"

# See more keys and their definitions at https://doc.rust-lang.org/cargo/reference/manifest.html

[dev-dependencies]
criterion = "0.3" # Benchmarking
ahash = "0.6.1" # another hash
fxhash = "0.2.1" # yet another hash
xxhash-rust = { version = "0.8.0", features = ["const_xxh3", "xxh3"] } # xxh3 hashing for rust
serde_json = "1.0.60"
num_cpus = "1.0" # cpu count, for llmp example

[[bench]]
name = "rand_speeds"
harness = false

[[bench]]
name = "hash_speeds"
harness = false

#[profile.release]
#lto = true
#opt-level = 3
#debug = true

[features]
default = ["std", "anymap_debug", "derive"]
std = [] # print, sharedmap, ... support
anymap_debug = ["serde_json"] # uses serde_json to Debug the anymap trait. Disable for smaller footprint.
derive = ["libafl_derive"] # provide derive(SerdeAny) macro.
llmp_small_maps = [] # reduces initial map size for llmp
llmp_debug = ["backtrace"] # Enables debug output for LLMP

[[example]]
name = "llmp_test"
path = "./examples/llmp_test/main.rs"
required-features = ["std"]

[dependencies]
tuple_list = "0.1.2"
hashbrown =  { version = "0.9", features = ["serde", "ahash-compile-time-rng"] } # A faster hashmap, nostd compatible
num = "*"
xxhash-rust = { version = "0.8.0", features = ["xxh3", "const_xxh3"] } # xxh3 hashing for rust
serde = { version = "1.0", default-features = false, features = ["alloc"] } # serialization lib
erased-serde = "0.3.12"
postcard = { version = "0.5.1", features = ["alloc"] } # no_std compatible serde serialization fromat
static_assertions = "1.1.0"
ctor = "*"
libafl_derive = { version = "*", optional = true, path = "../libafl_derive" }
serde_json = { version = "1.0", optional = true, default-features = false, features = ["alloc"] } # an easy way to debug print SerdeAnyMap
<<<<<<< HEAD
core_affinity = "0.5.9"
#TODO: for llmp brotli = { version = "3.3.0", default-features = false } # brotli compression
=======
>>>>>>> 5c856ccc
num_enum = "0.5.1"
spin = "0.9.0"

[target.'cfg(target_os = "android")'.dependencies]
backtrace = { version = "0.3", optional = true, default-features = false, features = ["std", "libbacktrace"] } # for llmp_debug

[target.'cfg(not(target_os = "android"))'.dependencies]
backtrace = { version = "0.3", optional = true } # for llmp_debug

[target.'cfg(unix)'.dependencies]
libc = "0.2" # For (*nix) libc
nix = "0.20.0"
uds = "0.2.3"
lock_api = "0.4.3"
regex = "1.4.5"

[target.'cfg(windows)'.dependencies]
windows = "0.4.0"
uuid = { version = "0.8", features = ["v4"] }

[target.'cfg(windows)'.build-dependencies]
windows = "0.4.0"<|MERGE_RESOLUTION|>--- conflicted
+++ resolved
@@ -58,11 +58,8 @@
 ctor = "*"
 libafl_derive = { version = "*", optional = true, path = "../libafl_derive" }
 serde_json = { version = "1.0", optional = true, default-features = false, features = ["alloc"] } # an easy way to debug print SerdeAnyMap
-<<<<<<< HEAD
 core_affinity = "0.5.9"
 #TODO: for llmp brotli = { version = "3.3.0", default-features = false } # brotli compression
-=======
->>>>>>> 5c856ccc
 num_enum = "0.5.1"
 spin = "0.9.0"
 
