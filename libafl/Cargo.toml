--- conflicted
+++ resolved
@@ -37,13 +37,8 @@
 #debug = true
 
 [features]
-<<<<<<< HEAD
 default = ["std", "anymap_debug", "derive", "llmp_compression", "rand_trait"]
-std = ["serde_json", "hostname", "core_affinity", "nix", "serde/std", "bincode", "wait-timeout", "regex"] # print, env, launcher ... support
-=======
-default = ["std", "anymap_debug", "derive", "llmp_compression"]
 std = ["serde_json", "hostname", "core_affinity", "nix", "serde/std", "bincode", "wait-timeout", "regex", "build_id", "uuid"] # print, env, launcher ... support
->>>>>>> d8ef1dd9
 anymap_debug = ["serde_json"] # uses serde_json to Debug the anymap trait. Disable for smaller footprint.
 derive = ["libafl_derive"] # provide derive(SerdeAny) macro.
 rand_trait = ["rand_core"] # If set, libafl's rand implementations will implement `rand::Rng`
