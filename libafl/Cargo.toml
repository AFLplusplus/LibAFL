--- conflicted
+++ resolved
@@ -27,17 +27,12 @@
 qemu_cli = ["cli"] # Commandline flags for qemu-based fuzzers
 frida_cli = ["cli"] # Commandline flags for frida-based fuzzers
 afl_exec_sec = [] # calculate exec/sec like AFL
-<<<<<<< HEAD
 errors_backtrace = ["backtrace"]
 cmin = ["z3"] # corpus minimisation
 static_z3 = ["z3/static-link-z3"] # Allows us to build z3 from source, instead of installing it
-=======
-errors_backtrace = ["backtrace"] # Create backtraces at Error creation
-cmin = ["z3"] # for corpus minimisation
 corpus_btreemap = [] # Switches from HashMap to BTreeMap for CorpusId
 gzip = ["miniz_oxide"] # Enables gzip compression in certain parts of the lib
 regex = ["std", "dep:regex"] # enables the NaiveTokenizer and StacktraceObserver
->>>>>>> bbe4e857
 
 # features hiding dependencies licensed under GPL
 gpl = []
