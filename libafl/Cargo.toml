[package]
name = "libafl"
version = "0.1.0"
authors = ["Andrea Fioraldi <andreafioraldi@gmail.com>", "Dominik Maier <domenukk@gmail.com>"]
description = "Slot your own fuzzers together and extend their features using Rust"
documentation = "https://docs.rs/libafl"
repository = "https://github.com/AFLplusplus/LibAFL/"
license = "MIT OR Apache-2.0"
keywords = ["fuzzing", "testing", "security"]
edition = "2018"
build = "build.rs"

# See more keys and their definitions at https://doc.rust-lang.org/cargo/reference/manifest.html

[dev-dependencies]
criterion = "0.3" # Benchmarking
ahash = "0.6.1" # another hash
fxhash = "0.2.1" # yet another hash
xxhash-rust = { version = "0.8.0", features = ["const_xxh3", "xxh3"] } # xxh3 hashing for rust
serde_json = "1.0.60"
num_cpus = "1.0" # cpu count, for llmp example

[[bench]]
name = "rand_speeds"
harness = false

[[bench]]
name = "hash_speeds"
harness = false

#[profile.release]
#lto = true
#opt-level = 3
#debug = true

[features]
default = ["std", "anymap_debug", "derive", "llmp_compression"]
std = [] # print, sharedmap, ... support
anymap_debug = ["serde_json"] # uses serde_json to Debug the anymap trait. Disable for smaller footprint.
derive = ["libafl_derive"] # provide derive(SerdeAny) macro.
llmp_small_maps = [] # reduces initial map size for llmp
<<<<<<< HEAD
llmp_debug = [] # Enables debug output for LLMP
perf_stats = [] # Include performance statistics of the fuzzing pipeline
=======
llmp_debug = ["backtrace"] # Enables debug output for LLMP
llmp_compression = [] #llmp compression using GZip
>>>>>>> 730df647

[[example]]
name = "llmp_test"
path = "./examples/llmp_test/main.rs"
required-features = ["std"]

[dependencies]
tuple_list = "0.1.2"
hashbrown =  { version = "0.9", features = ["serde", "ahash-compile-time-rng"] } # A faster hashmap, nostd compatible
num = "0.4.0"
xxhash-rust = { version = "0.8.0", features = ["xxh3", "const_xxh3"] } # xxh3 hashing for rust
serde = { version = "1.0", default-features = false, features = ["alloc"] } # serialization lib
erased-serde = "0.3.12"
postcard = { version = "0.5.1", features = ["alloc"] } # no_std compatible serde serialization fromat
static_assertions = "1.1.0"
ctor = "0.1.20"
libafl_derive = { version = "0.1.0", optional = true, path = "../libafl_derive" }
serde_json = { version = "1.0", optional = true, default-features = false, features = ["alloc"] } # an easy way to debug print SerdeAnyMap
compression = { version = "0.1.5" }
num_enum = "0.5.1"
<<<<<<< HEAD
backtrace = "0.3" # for llmp_debug
=======

[target.'cfg(target_os = "android")'.dependencies]
backtrace = { version = "0.3", optional = true, default-features = false, features = ["std", "libbacktrace"] } # for llmp_debug

[target.'cfg(not(target_os = "android"))'.dependencies]
backtrace = { version = "0.3", optional = true } # for llmp_debug
>>>>>>> 730df647

[target.'cfg(unix)'.dependencies]
libc = "0.2" # For (*nix) libc
nix = "0.20.0"
uds = "0.2.3"
lock_api = "0.4.3"
regex = "1.4.5"

[target.'cfg(windows)'.dependencies]
windows = "0.4.0"
uuid = { version = "0.8", features = ["v4"] }

[target.'cfg(windows)'.build-dependencies]
windows = "0.4.0"<|MERGE_RESOLUTION|>--- conflicted
+++ resolved
@@ -39,13 +39,9 @@
 anymap_debug = ["serde_json"] # uses serde_json to Debug the anymap trait. Disable for smaller footprint.
 derive = ["libafl_derive"] # provide derive(SerdeAny) macro.
 llmp_small_maps = [] # reduces initial map size for llmp
-<<<<<<< HEAD
-llmp_debug = [] # Enables debug output for LLMP
-perf_stats = [] # Include performance statistics of the fuzzing pipeline
-=======
 llmp_debug = ["backtrace"] # Enables debug output for LLMP
+introspection = [] # Include performance statistics of the fuzzing pipeline
 llmp_compression = [] #llmp compression using GZip
->>>>>>> 730df647
 
 [[example]]
 name = "llmp_test"
@@ -66,16 +62,12 @@
 serde_json = { version = "1.0", optional = true, default-features = false, features = ["alloc"] } # an easy way to debug print SerdeAnyMap
 compression = { version = "0.1.5" }
 num_enum = "0.5.1"
-<<<<<<< HEAD
-backtrace = "0.3" # for llmp_debug
-=======
 
 [target.'cfg(target_os = "android")'.dependencies]
 backtrace = { version = "0.3", optional = true, default-features = false, features = ["std", "libbacktrace"] } # for llmp_debug
 
 [target.'cfg(not(target_os = "android"))'.dependencies]
 backtrace = { version = "0.3", optional = true } # for llmp_debug
->>>>>>> 730df647
 
 [target.'cfg(unix)'.dependencies]
 libc = "0.2" # For (*nix) libc
