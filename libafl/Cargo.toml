[package]
name = "libafl"
version.workspace = true
authors = ["Andrea Fioraldi <andreafioraldi@gmail.com>", "Dominik Maier <domenukk@gmail.com>"]
description = "Slot your own fuzzers together and extend their features using Rust"
documentation = "https://docs.rs/libafl"
repository = "https://github.com/AFLplusplus/LibAFL/"
readme = "../README.md"
license = "MIT OR Apache-2.0"
keywords = ["fuzzing", "testing", "security"]
edition = "2021"
categories = ["development-tools::testing", "emulators", "embedded", "os", "no-std"]

[features]
default = ["std", "derive", "llmp_compression", "llmp_small_maps", "llmp_broker_timeouts", "rand_trait", "fork", "prelude", "gzip", "regex"]
std = ["serde_json", "serde_json/std", "nix", "serde/std", "bincode", "wait-timeout", "uuid", "tui_monitor", "ctor", "backtrace", "serial_test", "libafl_bolts/std"] # print, env, launcher ... support
derive = ["libafl_derive", "libafl_bolts/derive"] # provide derive(SerdeAny) macro.
fork = ["libafl_bolts/derive"] # uses the fork() syscall to spawn children, instead of launching a new command, if supported by the OS (has no effect on Windows, no_std).
rand_trait = ["libafl_bolts/rand_trait"] # If set, libafl's rand implementations will implement `rand::Rng`
introspection = [] # Include performance statistics of the fuzzing pipeline
concolic_mutation = ["z3"] # include a simple concolic mutator based on z3
python = ["pyo3", "concat-idents", "libafl_bolts/python"]
prelude = ["libafl_bolts/prelude"] # Expose libafl::prelude for access without additional using directives
tui_monitor = ["tui", "crossterm"] # enable TuiMonitor with crossterm
prometheus_monitor = ["std", "async-std", "prometheus-client", "tide", "futures"]
cli = ["libafl_bolts/cli"]  # expose libafl_bolts::cli for easy commandline parsing
qemu_cli = ["cli", "libafl_bolts/qemu_cli"] # Commandline flags for qemu-based fuzzers
frida_cli = ["cli", "libafl_bolts/frida_cli"] # Commandline flags for frida-based fuzzers
afl_exec_sec = [] # calculate exec/sec like AFL
errors_backtrace = ["libafl_bolts/errors_backtrace"]
cmin = ["z3"] # corpus minimisation
corpus_btreemap = [] # Switches from HashMap to BTreeMap for CorpusId
gzip = ["libafl_bolts/gzip"] # Enables gzip compression in certain parts of the lib
regex = ["std", "dep:regex"] # enables the NaiveTokenizer and StacktraceObserver
casr = ["libcasr", "std", "regex"] # enables deduplication based on libcasr for StacktraceObserver
tcp_manager = ["tokio", "std"] # A simple EventManager proxying everything via TCP
adaptive_serialization = []

# features hiding dependencies licensed under GPL
gpl = []
# features hiding dependencies licensed under AGPL
agpl = ["gpl", "nautilus"]
nautilus = ["grammartec", "std", "serde_json/std"]

# LLMP features
llmp_bind_public = ["libafl_bolts/llmp_bind_public"] # If set, llmp will bind to 0.0.0.0, allowing cross-device communication. Binds to localhost by default.
llmp_compression = ["libafl_bolts/llmp_compression"] # llmp compression using GZip
llmp_debug = ["libafl_bolts/llmp_debug"] # Enables debug output for LLMP
llmp_small_maps = ["libafl_bolts/llmp_small_maps"] # reduces initial map size for llmp
llmp_broker_timeouts = ["std"] # The broker loop will yield occasionally, even without status messages from client nodes

[build-dependencies]
rustversion = "1.0"

[dev-dependencies]
serde_json = { version = "1.0", default-features = false, features = ["alloc"] }
# clippy-suggested optimised byte counter
bytecount = "0.6.3"

[dependencies]
libafl_bolts = { version = "0.10.1", path = "../libafl_bolts", no-default-features = true }
libafl_derive = { version = "0.10.1", path = "../libafl_derive", optional = true }

rustversion = "1.0"
tuple_list = { version = "0.1.3" }
hashbrown =  { version = "0.13", features = ["serde", "ahash"], default-features=false } # A faster hashmap, nostd compatible
num-traits = { version = "0.2", default-features = false }
serde = { version = "1.0", default-features = false, features = ["alloc", "derive"] } # serialization lib
postcard = { version = "1.0", features = ["alloc"] } # no_std compatible serde serialization fromat
bincode = {version = "1.3", optional = true }
c2rust-bitfields = { version = "0.17", features = ["no_std"] }
<<<<<<< HEAD
typed-builder = "0.14" # Implement the builder pattern at compiletime
=======
num_enum = { version = "0.6", default-features = false }
typed-builder = "0.15.1" # Implement the builder pattern at compiletime
>>>>>>> 36b1d8ae
ahash = { version = "0.8", default-features=false } # The hash function already used in hashbrown
intervaltree = { version = "0.2.7", default-features = false, features = ["serde"] }
backtrace = {version = "0.3", optional = true} # Used to get the stacktrace in StacktraceObserver

ctor = { optional = true, version = "0.2" }
serde_json = { version = "1.0", optional = true, default-features = false, features = ["alloc"] }
nix = { version = "0.26", optional = true }
regex = { version = "1", optional = true }
uuid = { version = "1.1.2", optional = true, features = ["serde", "v4"] }
libm = "0.2.2"
tui = { version = "0.19", default-features = false, features = ['crossterm'], optional = true } # Commandline rendering, for TUI Monitor
crossterm = { version = "0.26", optional = true }

prometheus-client = { version= "0.19", optional = true} # For the prometheus monitor
tide = { version = "0.16.0", optional = true }
async-std = { version = "1.12.0", features = ["attributes"], optional = true }
futures = { version = "0.3.24", optional = true }
log = "0.4.18"
tokio = { version = "1.28.1", optional = true, features = ["sync", "net", "rt", "io-util", "macros"] } # only used for TCP Event Manager right now

wait-timeout = { version = "0.2", optional = true } # used by CommandExecutor to wait for child process

z3 = { version = "0.11", features = ["static-link-z3"], optional = true } # for concolic mutation

pyo3 = { version = "0.18.3", optional = true, features = ["serde", "macros"] }
concat-idents = { version = "1.1.3", optional = true }

libcasr = { version = "2.5", optional = true}

# optional-dev deps (change when target.'cfg(accessible(::std))'.test-dependencies will be stable)
serial_test = { version = "2", optional = true }

# AGPL
# !!! this create requires nightly
grammartec = { version = "0.3", optional = true }

[target.'cfg(unix)'.dependencies]
libc = "0.2" # For (*nix) libc

[target.'cfg(windows)'.dependencies]
windows = { version = "0.44", features = ["Win32_Foundation", "Win32_System_Threading", "Win32_System_Diagnostics_Debug", "Win32_System_Kernel", "Win32_System_Memory", "Win32_Security", "Win32_System_SystemInformation"] }

[target.'cfg(windows)'.build-dependencies]
windows = "0.44"

#[profile.release]
#lto = true
#opt-level = 3
#debug = true<|MERGE_RESOLUTION|>--- conflicted
+++ resolved
@@ -69,12 +69,6 @@
 postcard = { version = "1.0", features = ["alloc"] } # no_std compatible serde serialization fromat
 bincode = {version = "1.3", optional = true }
 c2rust-bitfields = { version = "0.17", features = ["no_std"] }
-<<<<<<< HEAD
-typed-builder = "0.14" # Implement the builder pattern at compiletime
-=======
-num_enum = { version = "0.6", default-features = false }
-typed-builder = "0.15.1" # Implement the builder pattern at compiletime
->>>>>>> 36b1d8ae
 ahash = { version = "0.8", default-features=false } # The hash function already used in hashbrown
 intervaltree = { version = "0.2.7", default-features = false, features = ["serde"] }
 backtrace = {version = "0.3", optional = true} # Used to get the stacktrace in StacktraceObserver
