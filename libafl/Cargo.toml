[package]
name = "libafl"
version = "0.2.0"
authors = ["Andrea Fioraldi <andreafioraldi@gmail.com>", "Dominik Maier <domenukk@gmail.com>"]
description = "Slot your own fuzzers together and extend their features using Rust"
documentation = "https://docs.rs/libafl"
repository = "https://github.com/AFLplusplus/LibAFL/"
readme = "../README.md"
license = "MIT OR Apache-2.0"
keywords = ["fuzzing", "testing", "security"]
edition = "2018"
build = "build.rs"

[build-dependencies]
rustc_version = "0.3.3"

[dev-dependencies]
criterion = "0.3" # Benchmarking
ahash = "0.6.1" # another hash
fxhash = "0.2.1" # yet another hash
xxhash-rust = { version = "0.8.0", features = ["const_xxh3", "xxh3"] } # xxh3 hashing for rust
serde_json = "1.0.60"
num_cpus = "1.0" # cpu count, for llmp example

[[bench]]
name = "rand_speeds"
harness = false

[[bench]]
name = "hash_speeds"
harness = false

#[profile.release]
#lto = true
#opt-level = 3
#debug = true

[features]
default = ["std", "anymap_debug", "derive", "llmp_compression"]
std = [] # print, sharedmap, ... support
anymap_debug = ["serde_json"] # uses serde_json to Debug the anymap trait. Disable for smaller footprint.
derive = ["libafl_derive"] # provide derive(SerdeAny) macro.
llmp_bind_public = [] # If set, llmp will bind to 0.0.0.0, allowing cross-device communication. Binds to localhost by default.
llmp_compression = [] # llmp compression using GZip
llmp_debug = ["backtrace"] # Enables debug output for LLMP
<<<<<<< HEAD
llmp_small_maps = [] # reduces initial map size for llmp
introspection = [] # Include performance statistics of the fuzzing pipeline
=======
llmp_compression = [] # llmp compression using GZip
llmp_bind_public = [] # If set, llmp will bind to 0.0.0.0, allowing cross-device communication. Binds to localhost by default.
>>>>>>> 33e918f2

[[example]]
name = "llmp_test"
path = "./examples/llmp_test/main.rs"
required-features = ["std"]

[dependencies]
tuple_list = "0.1.2"
hashbrown =  { version = "0.9", features = ["serde", "ahash-compile-time-rng"] } # A faster hashmap, nostd compatible
num = "0.4.0"
xxhash-rust = { version = "0.8.0", features = ["xxh3", "const_xxh3"] } # xxh3 hashing for rust
serde = { version = "1.0", default-features = false, features = ["alloc"] } # serialization lib
erased-serde = "0.3.12"
postcard = { version = "0.5.1", features = ["alloc"] } # no_std compatible serde serialization fromat
static_assertions = "1.1.0"
ctor = "0.1.20"
libafl_derive = { version = "0.1.0", optional = true, path = "../libafl_derive" }
serde_json = { version = "1.0", optional = true, default-features = false, features = ["alloc"] } # an easy way to debug print SerdeAnyMap
compression = { version = "0.1.5" }
num_enum = "0.5.1"
hostname = "^0.3" # Is there really no gethostname in the stdlib?

[target.'cfg(target_os = "android")'.dependencies]
backtrace = { version = "0.3", optional = true, default-features = false, features = ["std", "libbacktrace"] } # for llmp_debug

[target.'cfg(not(target_os = "android"))'.dependencies]
backtrace = { version = "0.3", optional = true } # for llmp_debug

[target.'cfg(unix)'.dependencies]
libc = "0.2" # For (*nix) libc
nix = "0.20.0"
uds = "0.2.3"
lock_api = "0.4.3"
regex = "1.4.5"

[target.'cfg(windows)'.dependencies]
windows = "0.4.0"
uuid = { version = "0.8", features = ["v4"] }

[target.'cfg(windows)'.build-dependencies]
windows = "0.4.0"<|MERGE_RESOLUTION|>--- conflicted
+++ resolved
@@ -43,13 +43,8 @@
 llmp_bind_public = [] # If set, llmp will bind to 0.0.0.0, allowing cross-device communication. Binds to localhost by default.
 llmp_compression = [] # llmp compression using GZip
 llmp_debug = ["backtrace"] # Enables debug output for LLMP
-<<<<<<< HEAD
 llmp_small_maps = [] # reduces initial map size for llmp
 introspection = [] # Include performance statistics of the fuzzing pipeline
-=======
-llmp_compression = [] # llmp compression using GZip
-llmp_bind_public = [] # If set, llmp will bind to 0.0.0.0, allowing cross-device communication. Binds to localhost by default.
->>>>>>> 33e918f2
 
 [[example]]
 name = "llmp_test"
