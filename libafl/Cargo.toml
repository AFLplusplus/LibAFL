--- conflicted
+++ resolved
@@ -205,17 +205,9 @@
 static_assertions = { workspace = true }
 
 [dependencies]
-<<<<<<< HEAD
-libafl_bolts = { version = "0.14.1", path = "../libafl_bolts", default-features = false, features = [
-  "alloc",
-] }
-libafl_derive = { version = "0.14.1", path = "../libafl_derive", optional = true }
-libafl_intelpt = { version = "0.14.1", path = "../libafl_intelpt", optional = true }
-=======
 libafl_bolts = { workspace = true, features = ["alloc"] }
 libafl_derive = { workspace = true, default-features = true, optional = true }
 libafl_intelpt = { workspace = true, default-features = true, optional = true }
->>>>>>> 7623aa46
 
 rustversion = { workspace = true }
 tuple_list = { version = "0.1.3" }
