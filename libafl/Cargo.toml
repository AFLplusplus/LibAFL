--- conflicted
+++ resolved
@@ -208,12 +208,8 @@
   "alloc",
 ] }
 # clippy-suggested optimised byte counter
-<<<<<<< HEAD
-bytecount = "0.6.3"
+bytecount = "0.6.8"
 static_assertions = "1.1.0"
-=======
-bytecount = "0.6.8"
->>>>>>> a69cd984
 
 [dependencies]
 libafl_bolts = { version = "0.13.2", path = "../libafl_bolts", default-features = false, features = [
@@ -291,8 +287,7 @@
 # Document all features of this crate (for `cargo doc`)
 document-features = { workspace = true, optional = true }
 # Optional
-<<<<<<< HEAD
-clap = { version = "4.5", optional = true }
+clap = { workspace = true, optional = true }
 num_enum = { version = "0.7.3", optional = true }
 caps = { version = "0.5.5", optional = true }
 perf-event-open-sys = { version = "4.0.0", optional = true }                  # Uses Linux 5.19.4 headers, consider forking if we need to bump
@@ -302,9 +297,6 @@
 bitbybit = { version = "1.3.2", optional = true }
 arbitrary-int = { version = "1.2.7", optional = true }
 similar = { version = "2.6.0", optional = true, features = ["bytes"]}
-=======
-clap = { workspace = true, optional = true }
->>>>>>> a69cd984
 
 [target.'cfg(unix)'.dependencies]
 libc = { workspace = true }                # For (*nix) libc
