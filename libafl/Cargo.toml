--- conflicted
+++ resolved
@@ -62,10 +62,7 @@
 serde_json = { version = "1.0", optional = true, default-features = false, features = ["alloc"] } # an easy way to debug print SerdeAnyMap
 compression = { version = "0.1.5" }
 num_enum = "0.5.1"
-<<<<<<< HEAD
 hostname = "^0.3" # Is there really no gethostname in the stdlib?
-=======
->>>>>>> 730df647
 
 [target.'cfg(target_os = "android")'.dependencies]
 backtrace = { version = "0.3", optional = true, default-features = false, features = ["std", "libbacktrace"] } # for llmp_debug
