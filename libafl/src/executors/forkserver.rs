//! Expose an `Executor` based on a `Forkserver` in order to execute AFL/AFL++ binaries

use core::{
    fmt::{self, Debug, Formatter},
    marker::PhantomData,
    time::Duration,
};
use std::{
    ffi::{OsStr, OsString},
    io::{self, prelude::*, ErrorKind},
    os::unix::{io::RawFd, process::CommandExt},
    path::Path,
    process::{Command, Stdio},
};

use crate::{
    bolts::{
        fs::{OutFile, OUTFILE_STD},
        os::{dup2, pipes::Pipe},
        shmem::{ShMem, ShMemProvider, StdShMemProvider},
        AsMutSlice, AsSlice,
    },
    executors::{Executor, ExitKind, HasObservers},
    inputs::{HasTargetBytes, Input},
    mutators::Tokens,
    observers::{get_asan_runtime_flags_with_log_path, ASANBacktraceObserver, ObserversTuple},
    Error,
};

use nix::{
    sys::{
        select::{pselect, FdSet},
        signal::{kill, SigSet, Signal},
        time::{TimeSpec, TimeValLike},
    },
    unistd::Pid,
};

const FORKSRV_FD: i32 = 198;
#[allow(clippy::cast_possible_wrap)]
const FS_OPT_ENABLED: i32 = 0x80000001_u32 as i32;
#[allow(clippy::cast_possible_wrap)]
const FS_OPT_SHDMEM_FUZZ: i32 = 0x01000000_u32 as i32;
#[allow(clippy::cast_possible_wrap)]
const FS_OPT_AUTODICT: i32 = 0x10000000_u32 as i32;
const SHMEM_FUZZ_HDR_SIZE: usize = 4;
const MAX_FILE: usize = 1024 * 1024;

/// Configure the target, `limit`, `setsid`, `pipe_stdin`, the code was borrowed from the [`Angora`](https://github.com/AngoraFuzzer/Angora) fuzzer
pub trait ConfigTarget {
    /// Sets the sid
    fn setsid(&mut self) -> &mut Self;
    /// Sets a mem limit
    fn setlimit(&mut self, memlimit: u64) -> &mut Self;
    /// Sets the stdin
    fn setstdin(&mut self, fd: RawFd, use_stdin: bool) -> &mut Self;
    /// Sets the AFL forkserver pipes
    fn setpipe(
        &mut self,
        st_read: RawFd,
        st_write: RawFd,
        ctl_read: RawFd,
        ctl_write: RawFd,
    ) -> &mut Self;
}

impl ConfigTarget for Command {
    fn setsid(&mut self) -> &mut Self {
        let func = move || {
            unsafe {
                libc::setsid();
            };
            Ok(())
        };
        unsafe { self.pre_exec(func) }
    }

    fn setpipe(
        &mut self,
        st_read: RawFd,
        st_write: RawFd,
        ctl_read: RawFd,
        ctl_write: RawFd,
    ) -> &mut Self {
        let func = move || {
            match dup2(ctl_read, FORKSRV_FD) {
                Ok(_) => (),
                Err(_) => {
                    return Err(io::Error::last_os_error());
                }
            }

            match dup2(st_write, FORKSRV_FD + 1) {
                Ok(_) => (),
                Err(_) => {
                    return Err(io::Error::last_os_error());
                }
            }
            unsafe {
                libc::close(st_read);
                libc::close(st_write);
                libc::close(ctl_read);
                libc::close(ctl_write);
            }
            Ok(())
        };
        unsafe { self.pre_exec(func) }
    }

    fn setstdin(&mut self, fd: RawFd, use_stdin: bool) -> &mut Self {
        if use_stdin {
            let func = move || {
                match dup2(fd, libc::STDIN_FILENO) {
                    Ok(_) => (),
                    Err(_) => {
                        return Err(io::Error::last_os_error());
                    }
                }
                Ok(())
            };
            unsafe { self.pre_exec(func) }
        } else {
            self
        }
    }

    #[allow(trivial_numeric_casts)]
    fn setlimit(&mut self, memlimit: u64) -> &mut Self {
        if memlimit == 0 {
            return self;
        }
        let func = move || {
            let memlimit: libc::rlim_t = (memlimit as libc::rlim_t) << 20;
            let r = libc::rlimit {
                rlim_cur: memlimit,
                rlim_max: memlimit,
            };
            let r0 = libc::rlimit {
                rlim_cur: 0,
                rlim_max: 0,
            };

            #[cfg(target_os = "openbsd")]
            let mut ret = unsafe { libc::setrlimit(libc::RLIMIT_RSS, &r) };
            #[cfg(not(target_os = "openbsd"))]
            let mut ret = unsafe { libc::setrlimit(libc::RLIMIT_AS, &r) };
            if ret < 0 {
                return Err(io::Error::last_os_error());
            }
            ret = unsafe { libc::setrlimit(libc::RLIMIT_CORE, &r0) };
            if ret < 0 {
                return Err(io::Error::last_os_error());
            }
            Ok(())
        };
        unsafe { self.pre_exec(func) }
    }
}

/// The [`Forkserver`] is communication channel with a child process that forks on request of the fuzzer.
/// The communication happens via pipe.
#[derive(Debug)]
pub struct Forkserver {
    st_pipe: Pipe,
    ctl_pipe: Pipe,
    child_pid: Pid,
    status: i32,
    last_run_timed_out: i32,
}

impl Forkserver {
    /// Create a new [`Forkserver`]
    pub fn new(
        target: OsString,
        args: Vec<OsString>,
        envs: Vec<(OsString, OsString)>,
        out_filefd: RawFd,
        use_stdin: bool,
        memlimit: u64,
        debug_output: bool,
    ) -> Result<Self, Error> {
        let mut st_pipe = Pipe::new().unwrap();
        let mut ctl_pipe = Pipe::new().unwrap();

        let (stdout, stderr) = if debug_output {
            (Stdio::inherit(), Stdio::inherit())
        } else {
            (Stdio::null(), Stdio::null())
        };

        match Command::new(target)
            .args(args)
            .stdin(Stdio::null())
            .stdout(stdout)
            .stderr(stderr)
            .env("LD_BIND_LAZY", "1")
            .env("ASAN_OPTIONS", get_asan_runtime_flags_with_log_path())
            .envs(envs)
            .setlimit(memlimit)
            .setsid()
            .setstdin(out_filefd, use_stdin)
            .setpipe(
                st_pipe.read_end().unwrap(),
                st_pipe.write_end().unwrap(),
                ctl_pipe.read_end().unwrap(),
                ctl_pipe.write_end().unwrap(),
            )
            .spawn()
        {
            Ok(_) => (),
            Err(err) => {
                return Err(Error::Forkserver(format!(
                    "Could not spawn the forkserver: {:#?}",
                    err
                )))
            }
        };

        // Ctl_pipe.read_end and st_pipe.write_end are unnecessary for the parent, so we'll close them
        ctl_pipe.close_read_end();
        st_pipe.close_write_end();

        Ok(Self {
            st_pipe,
            ctl_pipe,
            child_pid: Pid::from_raw(0),
            status: 0,
            last_run_timed_out: 0,
        })
    }

    /// If the last run timed out
    #[must_use]
    pub fn last_run_timed_out(&self) -> i32 {
        self.last_run_timed_out
    }

    /// Sets if the last run timed out
    pub fn set_last_run_timed_out(&mut self, last_run_timed_out: i32) {
        self.last_run_timed_out = last_run_timed_out;
    }

    /// The status
    #[must_use]
    pub fn status(&self) -> i32 {
        self.status
    }

    /// Sets the status
    pub fn set_status(&mut self, status: i32) {
        self.status = status;
    }

    /// The child pid
    #[must_use]
    pub fn child_pid(&self) -> Pid {
        self.child_pid
    }

    /// Set the child pid
    pub fn set_child_pid(&mut self, child_pid: Pid) {
        self.child_pid = child_pid;
    }

    /// Read from the st pipe
    pub fn read_st(&mut self) -> Result<(usize, i32), Error> {
        let mut buf: [u8; 4] = [0_u8; 4];

        let rlen = self.st_pipe.read(&mut buf)?;
        let val: i32 = i32::from_ne_bytes(buf);
        Ok((rlen, val))
    }

    /// Read bytes of any length from the st pipe
    pub fn read_st_size(&mut self, size: usize) -> Result<(usize, Vec<u8>), Error> {
        let mut buf = vec![0; size];

        let rlen = self.st_pipe.read(&mut buf)?;
        Ok((rlen, buf))
    }

    /// Write to the ctl pipe
    pub fn write_ctl(&mut self, val: i32) -> Result<usize, Error> {
        let slen = self.ctl_pipe.write(&val.to_ne_bytes())?;

        Ok(slen)
    }

    /// Read a message from the child process.
    pub fn read_st_timed(&mut self, timeout: &TimeSpec) -> Result<Option<i32>, Error> {
        let mut buf: [u8; 4] = [0_u8; 4];
        let st_read = match self.st_pipe.read_end() {
            Some(fd) => fd,
            None => {
                return Err(Error::File(io::Error::new(
                    ErrorKind::BrokenPipe,
                    "Read pipe end was already closed",
                )));
            }
        };
        let mut readfds = FdSet::new();
        readfds.insert(st_read);
        // We'll pass a copied timeout to keep the original timeout intact, because select updates timeout to indicate how much time was left. See select(2)
        let sret = pselect(
            Some(readfds.highest().unwrap() + 1),
            &mut readfds,
            None,
            None,
            Some(timeout),
            Some(&SigSet::empty()),
        )?;
        if sret > 0 {
            if self.st_pipe.read_exact(&mut buf).is_ok() {
                let val: i32 = i32::from_ne_bytes(buf);
                Ok(Some(val))
            } else {
                Err(Error::Forkserver(
                    "Unable to communicate with fork server (OOM?)".to_string(),
                ))
            }
        } else {
            Ok(None)
        }
    }
}

/// A struct that has a forkserver
pub trait HasForkserver {
    /// The [`ShMemProvider`] used for this forkserver's map
    type SP: ShMemProvider;

    /// The forkserver
    fn forkserver(&self) -> &Forkserver;

    /// The forkserver, mutable
    fn forkserver_mut(&mut self) -> &mut Forkserver;

    /// The file the forkserver is reading from
    fn out_file(&self) -> &OutFile;

    /// The file the forkserver is reading from, mutable
    fn out_file_mut(&mut self) -> &mut OutFile;

    /// The map of the fuzzer
    fn shmem(&self) -> &Option<<<Self as HasForkserver>::SP as ShMemProvider>::ShMem>;

    /// The map of the fuzzer, mutable
    fn shmem_mut(&mut self) -> &mut Option<<<Self as HasForkserver>::SP as ShMemProvider>::ShMem>;
}

/// The timeout forkserver executor that wraps around the standard forkserver executor and sets a timeout before each run.
#[derive(Debug)]
pub struct TimeoutForkserverExecutor<E: Debug> {
    executor: E,
    timeout: TimeSpec,
    signal: Signal,
}

impl<E: Debug> TimeoutForkserverExecutor<E> {
    /// Create a new [`TimeoutForkserverExecutor`]
    pub fn new(executor: E, exec_tmout: Duration) -> Result<Self, Error> {
        let signal = Signal::SIGKILL;
        Self::with_signal(executor, exec_tmout, signal)
    }

    /// Create a new [`TimeoutForkserverExecutor`] that sends a user-defined signal to the timed-out process
    pub fn with_signal(executor: E, exec_tmout: Duration, signal: Signal) -> Result<Self, Error> {
        let milli_sec = exec_tmout.as_millis() as i64;
        let timeout = TimeSpec::milliseconds(milli_sec);
        Ok(Self {
            executor,
            timeout,
            signal,
        })
    }
}

impl<E: Debug, EM, I, S, Z> Executor<EM, I, S, Z> for TimeoutForkserverExecutor<E>
where
    I: Input + HasTargetBytes,
    E: Executor<EM, I, S, Z> + HasForkserver,
{
    #[inline]
    fn run_target(
        &mut self,
        _fuzzer: &mut Z,
        _state: &mut S,
        _mgr: &mut EM,
        input: &I,
    ) -> Result<ExitKind, Error> {
        let mut exit_kind = ExitKind::Ok;

        let last_run_timed_out = self.executor.forkserver().last_run_timed_out();

        match &mut self.executor.shmem_mut() {
            Some(shmem) => {
                let target_bytes = input.target_bytes();
                let size = target_bytes.as_slice().len();
                let size_in_bytes = size.to_ne_bytes();
                // The first four bytes tells the size of the shmem.
                shmem.as_mut_slice()[..4].copy_from_slice(&size_in_bytes[..4]);
                shmem.as_mut_slice()[SHMEM_FUZZ_HDR_SIZE..(SHMEM_FUZZ_HDR_SIZE + size)]
                    .copy_from_slice(target_bytes.as_slice());
            }
            None => {
                self.executor
                    .out_file_mut()
                    .write_buf(input.target_bytes().as_slice())?;
            }
        }

        let send_len = self
            .executor
            .forkserver_mut()
            .write_ctl(last_run_timed_out)?;

        self.executor.forkserver_mut().set_last_run_timed_out(0);

        if send_len != 4 {
            return Err(Error::Forkserver(
                "Unable to request new process from fork server (OOM?)".to_string(),
            ));
        }

        let (recv_pid_len, pid) = self.executor.forkserver_mut().read_st()?;
        if recv_pid_len != 4 {
            return Err(Error::Forkserver(
                "Unable to request new process from fork server (OOM?)".to_string(),
            ));
        }

        if pid <= 0 {
            return Err(Error::Forkserver(
                "Fork server is misbehaving (OOM?)".to_string(),
            ));
        }

        self.executor
            .forkserver_mut()
            .set_child_pid(Pid::from_raw(pid));

        if let Some(status) = self
            .executor
            .forkserver_mut()
            .read_st_timed(&self.timeout)?
        {
            self.executor.forkserver_mut().set_status(status);
            if libc::WIFSIGNALED(self.executor.forkserver().status()) {
                exit_kind = ExitKind::Crash;
            }
        } else {
            self.executor.forkserver_mut().set_last_run_timed_out(1);

            // We need to kill the child in case he has timed out, or we can't get the correct pid in the next call to self.executor.forkserver_mut().read_st()?
            let _ = kill(self.executor.forkserver().child_pid(), self.signal);
            let (recv_status_len, _) = self.executor.forkserver_mut().read_st()?;
            if recv_status_len != 4 {
                return Err(Error::Forkserver(
                    "Could not kill timed-out child".to_string(),
                ));
            }
            exit_kind = ExitKind::Timeout;
        }

        self.executor
            .forkserver_mut()
            .set_child_pid(Pid::from_raw(0));

        Ok(exit_kind)
    }
}

/// This [`Executor`] can run binaries compiled for AFL/AFL++ that make use of a forkserver.
/// Shared memory feature is also available, but you have to set things up in your code.
/// Please refer to AFL++'s docs. <https://github.com/AFLplusplus/AFLplusplus/blob/stable/instrumentation/README.persistent_mode.md>
pub struct ForkserverExecutor<I, OT, S, SP>
where
    OT: Debug,
    SP: ShMemProvider,
{
    target: OsString,
    args: Vec<OsString>,
    out_file: OutFile,
    forkserver: Forkserver,
    observers: OT,
    map: Option<SP::ShMem>,
    phantom: PhantomData<(I, S)>,
    /// Cache that indicates if we have a asan observer registered.
    has_asan_observer: Option<bool>,
}

impl<I, OT, S, SP> Debug for ForkserverExecutor<I, OT, S, SP>
where
    OT: Debug,
    SP: ShMemProvider,
{
    fn fmt(&self, f: &mut Formatter<'_>) -> fmt::Result {
        f.debug_struct("ForkserverExecutor")
            .field("target", &self.target)
            .field("args", &self.args)
            .field("out_file", &self.out_file)
            .field("forkserver", &self.forkserver)
            .field("observers", &self.observers)
            .field("map", &self.map)
            .finish()
    }
}

impl ForkserverExecutor<(), (), (), StdShMemProvider> {
    /// Builder for `ForkserverExecutor`
    #[must_use]
    pub fn builder() -> ForkserverExecutorBuilder<'static, StdShMemProvider> {
        ForkserverExecutorBuilder::new()
    }
}

impl<I, OT, S, SP> ForkserverExecutor<I, OT, S, SP>
where
    I: Input + HasTargetBytes,
    OT: ObserversTuple<I, S>,
    SP: ShMemProvider,
{
    /// The `target` binary that's going to run.
    pub fn target(&self) -> &OsString {
        &self.target
    }

    /// The `args` used for the binary.
    pub fn args(&self) -> &[OsString] {
        &self.args
    }

    /// The [`Forkserver`] instance.
    pub fn forkserver(&self) -> &Forkserver {
        &self.forkserver
    }

    /// The [`OutFile`] used by this [`Executor`].
    pub fn out_file(&self) -> &OutFile {
        &self.out_file
    }
}

/// The builder for `ForkserverExecutor`
#[derive(Debug)]
pub struct ForkserverExecutorBuilder<'a, SP> {
    program: Option<OsString>,
    arguments: Vec<OsString>,
    envs: Vec<(OsString, OsString)>,
    debug_child: bool,
    autotokens: Option<&'a mut Tokens>,
    out_filename: Option<OsString>,
    shmem_provider: Option<&'a mut SP>,
}

impl<'a, SP> ForkserverExecutorBuilder<'a, SP> {
    /// Builds `ForkserverExecutor`.
    #[allow(clippy::pedantic)]
    pub fn build<I, OT, S>(
        &mut self,
        observers: OT,
    ) -> Result<ForkserverExecutor<I, OT, S, SP>, Error>
    where
        I: Input + HasTargetBytes,
        OT: ObserversTuple<I, S>,
        SP: ShMemProvider,
    {
        let mut args = Vec::<OsString>::new();
        let mut use_stdin = true;
        let out_filename = match &self.out_filename {
            Some(name) => name.clone(),
            None => OsString::from(".cur_input"),
        };

        for item in &self.arguments {
<<<<<<< HEAD
            // if the filename set by arg_input_file matches the item, then set use_stdin to false
            if let Some(name) = &self.out_filename {
                if name == item && use_stdin {
                    use_stdin = false;
                    args.push(out_filename.clone());
                } else {
                    args.push(item.clone());
                }
            } else {
                // default case, just push item into the arguments.
                args.push(item.clone());
=======
            // need special handling for @@
            if item == "@@" && use_stdin {
                use_stdin = false;
                args.push(out_filename.clone());
            } else {
                // if the filename set by arg_input_file matches the item, then set use_stdin to false
                if let Some(name) = &self.out_filename {
                    if name == item && use_stdin {
                        use_stdin = false;
                        args.push(out_filename.clone());
                    } else {
                        args.push(item.clone());
                    }
                } else {
                    // default case, just push item into the arguments.
                    args.push(item.clone());
                }
>>>>>>> 9d38fff6
            }
        }

        let out_file = OutFile::create(&out_filename)?;

        let map = match &mut self.shmem_provider {
            None => None,
            Some(provider) => {
                // setup shared memory
                let mut shmem = provider.new_shmem(MAX_FILE + SHMEM_FUZZ_HDR_SIZE)?;
                shmem.write_to_env("__AFL_SHM_FUZZ_ID")?;

                let size_in_bytes = (MAX_FILE + SHMEM_FUZZ_HDR_SIZE).to_ne_bytes();
                shmem.as_mut_slice()[..4].clone_from_slice(&size_in_bytes[..4]);
                Some(shmem)
            }
        };

        let (target, mut forkserver) = match &self.program {
            Some(t) => {
                let forkserver = Forkserver::new(
                    t.clone(),
                    args.clone(),
                    self.envs.clone(),
                    out_file.as_raw_fd(),
                    use_stdin,
                    0,
                    self.debug_child,
                )?;

                (t.clone(), forkserver)
            }
            None => {
                return Err(Error::IllegalArgument(
                    "ForkserverExecutorBuilder::build: target file not found".to_string(),
                ))
            }
        };

        let (rlen, status) = forkserver.read_st()?; // Initial handshake, read 4-bytes hello message from the forkserver.

        if rlen != 4 {
            return Err(Error::Forkserver(
                "Failed to start a forkserver".to_string(),
            ));
        }
        println!("All right - fork server is up.");
        // If forkserver is responding, we then check if there's any option enabled.
        if status & FS_OPT_ENABLED == FS_OPT_ENABLED {
            let mut send_status = FS_OPT_ENABLED;

            if (status & FS_OPT_SHDMEM_FUZZ == FS_OPT_SHDMEM_FUZZ) && map.is_some() {
                println!("Using SHARED MEMORY FUZZING feature.");
                send_status = send_status | FS_OPT_SHDMEM_FUZZ;
            }

            if (status & FS_OPT_AUTODICT == FS_OPT_AUTODICT) && self.autotokens.is_some() {
                println!("Using AUTODICT feature");
                send_status = send_status | FS_OPT_AUTODICT;
            }

            let send_len = forkserver.write_ctl(send_status)?;
            if send_len != 4 {
                return Err(Error::Forkserver(
                    "Writing to forkserver failed.".to_string(),
                ));
            }

            if (send_status & FS_OPT_AUTODICT) == FS_OPT_AUTODICT {
                let (read_len, dict_size) = forkserver.read_st()?;
                if read_len != 4 {
                    return Err(Error::Forkserver(
                        "Reading from forkserver failed.".to_string(),
                    ));
                }

                if dict_size < 2 || dict_size > 0xffffff {
                    return Err(Error::Forkserver(
                        "Dictionary has an illegal size".to_string(),
                    ));
                }

                println!("Autodict size {:x}", dict_size);

                let (rlen, buf) = forkserver.read_st_size(dict_size as usize)?;

                if rlen != dict_size as usize {
                    return Err(Error::Forkserver(
                        "Failed to load autodictionary".to_string(),
                    ));
                }

                if let Some(t) = &mut self.autotokens {
                    t.parse_autodict(&buf, dict_size as usize);
                }
            }
        } else {
            println!("Forkserver Options are not available.");
        }

        println!(
            "ForkserverExecutor: program: {:?}, arguments: {:?}, use_stdin: {:?}",
            target, args, use_stdin
        );

        Ok(ForkserverExecutor {
            target,
            args: self.arguments.clone(),
            out_file,
            forkserver,
            observers,
            map,
            phantom: PhantomData,
            has_asan_observer: None, // initialized on first use
        })
    }
}

impl<'a> ForkserverExecutorBuilder<'a, StdShMemProvider> {
    /// Creates a new `AFL`-style [`ForkserverExecutor`] with the given target, arguments and observers.
    /// This is the builder for `ForkserverExecutor`
    /// This Forkserver will attempt to provide inputs over shared mem when `shmem_provider` is given.
    /// Else this forkserver will try to write the input to `.cur_input` file.
    /// If `debug_child` is set, the child will print to `stdout`/`stderr`.
    #[must_use]
    pub fn new() -> ForkserverExecutorBuilder<'a, StdShMemProvider> {
        ForkserverExecutorBuilder {
            program: None,
            arguments: vec![],
            envs: vec![],
            debug_child: false,
            autotokens: None,
            out_filename: None,
            shmem_provider: None,
        }
    }

    /// The harness
    #[must_use]
    pub fn program<O>(mut self, program: O) -> Self
    where
        O: AsRef<OsStr>,
    {
        self.program = Some(program.as_ref().to_owned());
        self
    }

    /// Adds an argument to the harness's commandline
    #[must_use]
    pub fn arg<O>(mut self, arg: O) -> Self
    where
        O: AsRef<OsStr>,
    {
        self.arguments.push(arg.as_ref().to_owned());
        self
    }

    /// Adds arguments to the harness's commandline
    #[must_use]
    pub fn args<IT, O>(mut self, args: IT) -> Self
    where
        IT: IntoIterator<Item = O>,
        O: AsRef<OsStr>,
    {
        let mut res = vec![];
        for arg in args {
            res.push(arg.as_ref().to_owned());
        }
        self.arguments.append(&mut res);
        self
    }

    /// Adds an environmental var to the harness's commandline
    #[must_use]
    pub fn env<K, V>(mut self, key: K, val: V) -> Self
    where
        K: AsRef<OsStr>,
        V: AsRef<OsStr>,
    {
        self.envs
            .push((key.as_ref().to_owned(), val.as_ref().to_owned()));
        self
    }

    /// Adds environmental vars to the harness's commandline
    #[must_use]
    pub fn envs<IT, K, V>(mut self, vars: IT) -> Self
    where
        IT: IntoIterator<Item = (K, V)>,
        K: AsRef<OsStr>,
        V: AsRef<OsStr>,
    {
        let mut res = vec![];
        for (ref key, ref val) in vars {
            res.push((key.as_ref().to_owned(), val.as_ref().to_owned()));
        }
        self.envs.append(&mut res);
        self
    }

    #[must_use]
    /// Place the input at this position and set the filename for the input.
    pub fn arg_input_file<P: AsRef<Path>>(self, path: P) -> Self {
        let mut moved = self.arg(path.as_ref());
        moved.out_filename = Some(path.as_ref().as_os_str().to_os_string());
        moved
    }

    #[must_use]
    /// Place the input at this position and set the default filename for the input.
    pub fn arg_input_file_std(self) -> Self {
        let moved = self.arg_input_file(OUTFILE_STD);
        moved
    }

    #[must_use]
    /// If `debug_child` is set, the child will print to `stdout`/`stderr`.
    pub fn debug_child(mut self, debug_child: bool) -> Self {
        self.debug_child = debug_child;
        self
    }

    /// Use autodict?
    #[must_use]
    pub fn autotokens(mut self, tokens: &'a mut Tokens) -> Self {
        self.autotokens = Some(tokens);
        self
    }

    /// Shmem provider for forkserver's shared memory testcase feature.
    pub fn shmem_provider<SP: ShMemProvider>(
        self,
        shmem_provider: &'a mut SP,
    ) -> ForkserverExecutorBuilder<'a, SP> {
        ForkserverExecutorBuilder {
            program: self.program,
            arguments: self.arguments,
            envs: self.envs,
            debug_child: self.debug_child,
            autotokens: self.autotokens,
            out_filename: self.out_filename,
            shmem_provider: Some(shmem_provider),
        }
    }
}

impl<EM, I, OT, S, SP, Z> Executor<EM, I, S, Z> for ForkserverExecutor<I, OT, S, SP>
where
    I: Input + HasTargetBytes,
    OT: ObserversTuple<I, S>,
    SP: ShMemProvider,
{
    #[inline]
    fn run_target(
        &mut self,
        _fuzzer: &mut Z,
        _state: &mut S,
        _mgr: &mut EM,
        input: &I,
    ) -> Result<ExitKind, Error> {
        let mut exit_kind = ExitKind::Ok;

        // Write to testcase
        match &mut self.map {
            Some(map) => {
                let target_bytes = input.target_bytes();
                let size = target_bytes.as_slice().len();
                let size_in_bytes = size.to_ne_bytes();
                // The first four bytes tells the size of the shmem.
                map.as_mut_slice()[..4].copy_from_slice(&size_in_bytes[..4]);
                map.as_mut_slice()[SHMEM_FUZZ_HDR_SIZE..(SHMEM_FUZZ_HDR_SIZE + size)]
                    .copy_from_slice(target_bytes.as_slice());
            }
            None => {
                self.out_file.write_buf(input.target_bytes().as_slice())?;
            }
        }

        let send_len = self
            .forkserver
            .write_ctl(self.forkserver().last_run_timed_out())?;
        if send_len != 4 {
            return Err(Error::Forkserver(
                "Unable to request new process from fork server (OOM?)".to_string(),
            ));
        }

        let (recv_pid_len, pid) = self.forkserver.read_st()?;
        if recv_pid_len != 4 {
            return Err(Error::Forkserver(
                "Unable to request new process from fork server (OOM?)".to_string(),
            ));
        }

        if pid <= 0 {
            return Err(Error::Forkserver(
                "Fork server is misbehaving (OOM?)".to_string(),
            ));
        }

        self.forkserver.set_child_pid(Pid::from_raw(pid));

        let (recv_status_len, status) = self.forkserver.read_st()?;
        if recv_status_len != 4 {
            return Err(Error::Forkserver(
                "Unable to communicate with fork server (OOM?)".to_string(),
            ));
        }

        self.forkserver.set_status(status);

        if libc::WIFSIGNALED(self.forkserver.status()) {
            exit_kind = ExitKind::Crash;
            if self.has_asan_observer.is_none() {
                self.has_asan_observer = Some(
                    self.observers()
                        .match_name::<ASANBacktraceObserver>("ASANBacktraceObserver")
                        .is_some(),
                );
            }
            if self.has_asan_observer.unwrap() {
                self.observers_mut()
                    .match_name_mut::<ASANBacktraceObserver>("ASANBacktraceObserver")
                    .unwrap()
                    .parse_asan_output_from_asan_log_file(pid)?;
            }
        }

        self.forkserver.set_child_pid(Pid::from_raw(0));

        Ok(exit_kind)
    }
}

impl<I, OT, S, SP> HasObservers<I, OT, S> for ForkserverExecutor<I, OT, S, SP>
where
    I: Input + HasTargetBytes,
    OT: ObserversTuple<I, S>,
    SP: ShMemProvider,
{
    #[inline]
    fn observers(&self) -> &OT {
        &self.observers
    }

    #[inline]
    fn observers_mut(&mut self) -> &mut OT {
        &mut self.observers
    }
}

impl<I, OT, S, SP> HasForkserver for ForkserverExecutor<I, OT, S, SP>
where
    I: Input + HasTargetBytes,
    OT: ObserversTuple<I, S>,
    SP: ShMemProvider,
{
    type SP = SP;

    #[inline]
    fn forkserver(&self) -> &Forkserver {
        &self.forkserver
    }

    #[inline]
    fn forkserver_mut(&mut self) -> &mut Forkserver {
        &mut self.forkserver
    }

    #[inline]
    fn out_file(&self) -> &OutFile {
        &self.out_file
    }

    #[inline]
    fn out_file_mut(&mut self) -> &mut OutFile {
        &mut self.out_file
    }

    #[inline]
    fn shmem(&self) -> &Option<SP::ShMem> {
        &self.map
    }

    #[inline]
    fn shmem_mut(&mut self) -> &mut Option<SP::ShMem> {
        &mut self.map
    }
}

impl<E, I, OT, S> HasObservers<I, OT, S> for TimeoutForkserverExecutor<E>
where
    E: HasObservers<I, OT, S>,
    OT: ObserversTuple<I, S>,
{
    #[inline]
    fn observers(&self) -> &OT {
        self.executor.observers()
    }

    #[inline]
    fn observers_mut(&mut self) -> &mut OT {
        self.executor.observers_mut()
    }
}

#[cfg(test)]
mod tests {
    use crate::{
        bolts::{
            shmem::{ShMem, ShMemProvider, StdShMemProvider},
            tuples::tuple_list,
            AsMutSlice,
        },
        executors::forkserver::ForkserverExecutorBuilder,
        inputs::NopInput,
        observers::{ConstMapObserver, HitcountsMapObserver},
        Error,
    };
    use serial_test::serial;
    use std::ffi::OsString;
    #[test]
    #[serial]
    fn test_forkserver() {
        const MAP_SIZE: usize = 65536;
        let bin = OsString::from("echo");
        let args = vec![OsString::from("@@")];

        let mut shmem_provider = StdShMemProvider::new().unwrap();

        let mut shmem = shmem_provider.new_shmem(MAP_SIZE).unwrap();
        shmem.write_to_env("__AFL_SHM_ID").unwrap();
        let shmem_buf = shmem.as_mut_slice();

        let edges_observer = HitcountsMapObserver::new(ConstMapObserver::<_, MAP_SIZE>::new(
            "shared_mem",
            shmem_buf,
        ));

        let executor = ForkserverExecutorBuilder::new()
            .program(bin)
            .args(&args)
            .debug_child(false)
            .shmem_provider(&mut shmem_provider)
            .build::<NopInput, _, ()>(tuple_list!(edges_observer));

        // Since /usr/bin/echo is not a instrumented binary file, the test will just check if the forkserver has failed at the initial handshake
        let result = match executor {
            Ok(_) => true,
            Err(e) => match e {
                Error::Forkserver(s) => s == "Failed to start a forkserver",
                _ => false,
            },
        };
        assert!(result);
    }
}<|MERGE_RESOLUTION|>--- conflicted
+++ resolved
@@ -573,7 +573,6 @@
         };
 
         for item in &self.arguments {
-<<<<<<< HEAD
             // if the filename set by arg_input_file matches the item, then set use_stdin to false
             if let Some(name) = &self.out_filename {
                 if name == item && use_stdin {
@@ -585,25 +584,6 @@
             } else {
                 // default case, just push item into the arguments.
                 args.push(item.clone());
-=======
-            // need special handling for @@
-            if item == "@@" && use_stdin {
-                use_stdin = false;
-                args.push(out_filename.clone());
-            } else {
-                // if the filename set by arg_input_file matches the item, then set use_stdin to false
-                if let Some(name) = &self.out_filename {
-                    if name == item && use_stdin {
-                        use_stdin = false;
-                        args.push(out_filename.clone());
-                    } else {
-                        args.push(item.clone());
-                    }
-                } else {
-                    // default case, just push item into the arguments.
-                    args.push(item.clone());
-                }
->>>>>>> 9d38fff6
             }
         }
 
