--- conflicted
+++ resolved
@@ -22,11 +22,7 @@
     fs::{get_unique_std_input_file, InputFile},
     os::{dup2, pipes::Pipe},
     shmem::{ShMem, ShMemProvider, UnixShMemProvider},
-<<<<<<< HEAD
-    tuples::{Handle, Handler, MatchNameRef, Prepend, RefIndexable},
-=======
     tuples::{Handle, Handled, MatchNameRef, Prepend, RefIndexable},
->>>>>>> 7c9ac6d4
     AsSlice, AsSliceMut, Truncate,
 };
 use nix::{
