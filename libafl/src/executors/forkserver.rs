//! Expose an `Executor` based on a `Forkserver` in order to execute AFL/AFL++ binaries

use alloc::{borrow::ToOwned, string::ToString, vec::Vec};
use core::{
    fmt::{self, Debug, Formatter},
    marker::PhantomData,
    time::Duration,
};
use std::{
    ffi::{OsStr, OsString},
    io::{self, prelude::*, ErrorKind},
    os::unix::{io::RawFd, process::CommandExt},
    path::Path,
    process::{Command, Stdio},
};

use nix::{
    sys::{
        select::{pselect, FdSet},
        signal::{kill, SigSet, Signal},
        time::{TimeSpec, TimeValLike},
    },
    unistd::Pid,
};

use crate::{
    bolts::{
        fs::{InputFile, INPUTFILE_STD},
        os::{dup2, pipes::Pipe},
        shmem::{ShMem, ShMemProvider, StdShMemProvider},
        AsMutSlice, AsSlice,
    },
    executors::{Executor, ExitKind, HasObservers},
    inputs::{HasTargetBytes, Input, UsesInput},
    mutators::Tokens,
<<<<<<< HEAD
    observers::{
        get_asan_runtime_flags_with_log_path, ASANBacktraceObserver, ObserversTuple, UsesObservers,
    },
    state::UsesState,
=======
    observers::{get_asan_runtime_flags_with_log_path, AsanBacktraceObserver, ObserversTuple},
>>>>>>> 9695ce00
    Error,
};

const FORKSRV_FD: i32 = 198;
#[allow(clippy::cast_possible_wrap)]
const FS_OPT_ENABLED: i32 = 0x80000001_u32 as i32;
#[allow(clippy::cast_possible_wrap)]
const FS_OPT_SHDMEM_FUZZ: i32 = 0x01000000_u32 as i32;
#[allow(clippy::cast_possible_wrap)]
const FS_OPT_AUTODICT: i32 = 0x10000000_u32 as i32;
/// The length of header bytes which tells shmem size
const SHMEM_FUZZ_HDR_SIZE: usize = 4;
const MAX_FILE: usize = 1024 * 1024;

/// Configure the target, `limit`, `setsid`, `pipe_stdin`, the code was borrowed from the [`Angora`](https://github.com/AngoraFuzzer/Angora) fuzzer
pub trait ConfigTarget {
    /// Sets the sid
    fn setsid(&mut self) -> &mut Self;
    /// Sets a mem limit
    fn setlimit(&mut self, memlimit: u64) -> &mut Self;
    /// Sets the stdin
    fn setstdin(&mut self, fd: RawFd, use_stdin: bool) -> &mut Self;
    /// Sets the AFL forkserver pipes
    fn setpipe(
        &mut self,
        st_read: RawFd,
        st_write: RawFd,
        ctl_read: RawFd,
        ctl_write: RawFd,
    ) -> &mut Self;
}

impl ConfigTarget for Command {
    fn setsid(&mut self) -> &mut Self {
        let func = move || {
            unsafe {
                libc::setsid();
            };
            Ok(())
        };
        unsafe { self.pre_exec(func) }
    }

    fn setpipe(
        &mut self,
        st_read: RawFd,
        st_write: RawFd,
        ctl_read: RawFd,
        ctl_write: RawFd,
    ) -> &mut Self {
        let func = move || {
            match dup2(ctl_read, FORKSRV_FD) {
                Ok(_) => (),
                Err(_) => {
                    return Err(io::Error::last_os_error());
                }
            }

            match dup2(st_write, FORKSRV_FD + 1) {
                Ok(_) => (),
                Err(_) => {
                    return Err(io::Error::last_os_error());
                }
            }
            unsafe {
                libc::close(st_read);
                libc::close(st_write);
                libc::close(ctl_read);
                libc::close(ctl_write);
            }
            Ok(())
        };
        unsafe { self.pre_exec(func) }
    }

    fn setstdin(&mut self, fd: RawFd, use_stdin: bool) -> &mut Self {
        if use_stdin {
            let func = move || {
                match dup2(fd, libc::STDIN_FILENO) {
                    Ok(_) => (),
                    Err(_) => {
                        return Err(io::Error::last_os_error());
                    }
                }
                Ok(())
            };
            unsafe { self.pre_exec(func) }
        } else {
            self
        }
    }

    #[allow(trivial_numeric_casts, clippy::cast_possible_wrap)]
    fn setlimit(&mut self, memlimit: u64) -> &mut Self {
        if memlimit == 0 {
            return self;
        }
        let func = move || {
            let memlimit: libc::rlim_t = (memlimit as libc::rlim_t) << 20;
            let r = libc::rlimit {
                rlim_cur: memlimit,
                rlim_max: memlimit,
            };
            let r0 = libc::rlimit {
                rlim_cur: 0,
                rlim_max: 0,
            };

            #[cfg(target_os = "openbsd")]
            let mut ret = unsafe { libc::setrlimit(libc::RLIMIT_RSS, &r) };
            #[cfg(not(target_os = "openbsd"))]
            let mut ret = unsafe { libc::setrlimit(libc::RLIMIT_AS, &r) };
            if ret < 0 {
                return Err(io::Error::last_os_error());
            }
            ret = unsafe { libc::setrlimit(libc::RLIMIT_CORE, &r0) };
            if ret < 0 {
                return Err(io::Error::last_os_error());
            }
            Ok(())
        };
        unsafe { self.pre_exec(func) }
    }
}

/// The [`Forkserver`] is communication channel with a child process that forks on request of the fuzzer.
/// The communication happens via pipe.
#[derive(Debug)]
pub struct Forkserver {
    st_pipe: Pipe,
    ctl_pipe: Pipe,
    child_pid: Pid,
    status: i32,
    last_run_timed_out: i32,
}

#[allow(clippy::fn_params_excessive_bools)]
impl Forkserver {
    /// Create a new [`Forkserver`]
    #[allow(clippy::too_many_arguments)]
    pub fn new(
        target: OsString,
        args: Vec<OsString>,
        envs: Vec<(OsString, OsString)>,
        input_filefd: RawFd,
        use_stdin: bool,
        memlimit: u64,
        is_persistent: bool,
        is_deferred_frksrv: bool,
        debug_output: bool,
    ) -> Result<Self, Error> {
        let mut st_pipe = Pipe::new().unwrap();
        let mut ctl_pipe = Pipe::new().unwrap();

        let (stdout, stderr) = if debug_output {
            (Stdio::inherit(), Stdio::inherit())
        } else {
            (Stdio::null(), Stdio::null())
        };

        let mut command = Command::new(target);

        // Setup args, stdio
        command
            .args(args)
            .stdin(Stdio::null())
            .stdout(stdout)
            .stderr(stderr);

        // Persistent, deferred forkserver
        if is_persistent {
            command.env("__AFL_PERSISTENT", "1");
        }

        if is_deferred_frksrv {
            command.env("__AFL_DEFER_FORKSRV", "1");
        }

        match command
            .env("LD_BIND_NOW", "1")
            .env("ASAN_OPTIONS", get_asan_runtime_flags_with_log_path())
            .envs(envs)
            .setlimit(memlimit)
            .setsid()
            .setstdin(input_filefd, use_stdin)
            .setpipe(
                st_pipe.read_end().unwrap(),
                st_pipe.write_end().unwrap(),
                ctl_pipe.read_end().unwrap(),
                ctl_pipe.write_end().unwrap(),
            )
            .spawn()
        {
            Ok(_) => (),
            Err(err) => {
                return Err(Error::illegal_state(format!(
                    "Could not spawn the forkserver: {:#?}",
                    err
                )))
            }
        };

        // Ctl_pipe.read_end and st_pipe.write_end are unnecessary for the parent, so we'll close them
        ctl_pipe.close_read_end();
        st_pipe.close_write_end();

        Ok(Self {
            st_pipe,
            ctl_pipe,
            child_pid: Pid::from_raw(0),
            status: 0,
            last_run_timed_out: 0,
        })
    }

    /// If the last run timed out
    #[must_use]
    pub fn last_run_timed_out(&self) -> i32 {
        self.last_run_timed_out
    }

    /// Sets if the last run timed out
    pub fn set_last_run_timed_out(&mut self, last_run_timed_out: i32) {
        self.last_run_timed_out = last_run_timed_out;
    }

    /// The status
    #[must_use]
    pub fn status(&self) -> i32 {
        self.status
    }

    /// Sets the status
    pub fn set_status(&mut self, status: i32) {
        self.status = status;
    }

    /// The child pid
    #[must_use]
    pub fn child_pid(&self) -> Pid {
        self.child_pid
    }

    /// Set the child pid
    pub fn set_child_pid(&mut self, child_pid: Pid) {
        self.child_pid = child_pid;
    }

    /// Read from the st pipe
    pub fn read_st(&mut self) -> Result<(usize, i32), Error> {
        let mut buf: [u8; 4] = [0_u8; 4];

        let rlen = self.st_pipe.read(&mut buf)?;
        let val: i32 = i32::from_ne_bytes(buf);
        Ok((rlen, val))
    }

    /// Read bytes of any length from the st pipe
    pub fn read_st_size(&mut self, size: usize) -> Result<(usize, Vec<u8>), Error> {
        let mut buf = vec![0; size];

        let rlen = self.st_pipe.read(&mut buf)?;
        Ok((rlen, buf))
    }

    /// Write to the ctl pipe
    pub fn write_ctl(&mut self, val: i32) -> Result<usize, Error> {
        let slen = self.ctl_pipe.write(&val.to_ne_bytes())?;

        Ok(slen)
    }

    /// Read a message from the child process.
    pub fn read_st_timed(&mut self, timeout: &TimeSpec) -> Result<Option<i32>, Error> {
        let mut buf: [u8; 4] = [0_u8; 4];
        let st_read = match self.st_pipe.read_end() {
            Some(fd) => fd,
            None => {
                return Err(Error::file(io::Error::new(
                    ErrorKind::BrokenPipe,
                    "Read pipe end was already closed",
                )));
            }
        };
        let mut readfds = FdSet::new();
        readfds.insert(st_read);
        // We'll pass a copied timeout to keep the original timeout intact, because select updates timeout to indicate how much time was left. See select(2)
        let sret = pselect(
            Some(readfds.highest().unwrap() + 1),
            &mut readfds,
            None,
            None,
            Some(timeout),
            Some(&SigSet::empty()),
        )?;
        if sret > 0 {
            if self.st_pipe.read_exact(&mut buf).is_ok() {
                let val: i32 = i32::from_ne_bytes(buf);
                Ok(Some(val))
            } else {
                Err(Error::unknown(
                    "Unable to communicate with fork server (OOM?)".to_string(),
                ))
            }
        } else {
            Ok(None)
        }
    }
}

/// A struct that has a forkserver
pub trait HasForkserver {
    /// The [`ShMemProvider`] used for this forkserver's map
    type SP: ShMemProvider;

    /// The forkserver
    fn forkserver(&self) -> &Forkserver;

    /// The forkserver, mutable
    fn forkserver_mut(&mut self) -> &mut Forkserver;

    /// The file the forkserver is reading from
    fn input_file(&self) -> &InputFile;

    /// The file the forkserver is reading from, mutable
    fn input_file_mut(&mut self) -> &mut InputFile;

    /// The map of the fuzzer
    fn shmem(&self) -> &Option<<<Self as HasForkserver>::SP as ShMemProvider>::ShMem>;

    /// The map of the fuzzer, mutable
    fn shmem_mut(&mut self) -> &mut Option<<<Self as HasForkserver>::SP as ShMemProvider>::ShMem>;
}

/// The timeout forkserver executor that wraps around the standard forkserver executor and sets a timeout before each run.
#[derive(Debug)]
pub struct TimeoutForkserverExecutor<E> {
    executor: E,
    timeout: TimeSpec,
    signal: Signal,
}

impl<E> TimeoutForkserverExecutor<E> {
    /// Create a new [`TimeoutForkserverExecutor`]
    pub fn new(executor: E, exec_tmout: Duration) -> Result<Self, Error> {
        let signal = Signal::SIGKILL;
        Self::with_signal(executor, exec_tmout, signal)
    }

    /// Create a new [`TimeoutForkserverExecutor`] that sends a user-defined signal to the timed-out process
    pub fn with_signal(executor: E, exec_tmout: Duration, signal: Signal) -> Result<Self, Error> {
        let milli_sec = exec_tmout.as_millis() as i64;
        let timeout = TimeSpec::milliseconds(milli_sec);
        Ok(Self {
            executor,
            timeout,
            signal,
        })
    }
}

impl<E, EM, Z> Executor<EM, Z> for TimeoutForkserverExecutor<E>
where
    E: Executor<EM, Z> + HasForkserver + Debug,
    E::Input: HasTargetBytes,
    EM: UsesState<State = E::State>,
    Z: UsesState<State = E::State>,
{
    #[inline]
    fn run_target(
        &mut self,
        _fuzzer: &mut Z,
        _state: &mut Self::State,
        _mgr: &mut EM,
        input: &Self::Input,
    ) -> Result<ExitKind, Error> {
        let mut exit_kind = ExitKind::Ok;

        let last_run_timed_out = self.executor.forkserver().last_run_timed_out();

        match &mut self.executor.shmem_mut() {
            Some(shmem) => {
                let target_bytes = input.target_bytes();
                let size = target_bytes.as_slice().len();
                let size_in_bytes = size.to_ne_bytes();
                // The first four bytes tells the size of the shmem.
                shmem.as_mut_slice()[..4].copy_from_slice(&size_in_bytes[..4]);
                shmem.as_mut_slice()[SHMEM_FUZZ_HDR_SIZE..(SHMEM_FUZZ_HDR_SIZE + size)]
                    .copy_from_slice(target_bytes.as_slice());
            }
            None => {
                self.executor
                    .input_file_mut()
                    .write_buf(input.target_bytes().as_slice())?;
            }
        }

        let send_len = self
            .executor
            .forkserver_mut()
            .write_ctl(last_run_timed_out)?;

        self.executor.forkserver_mut().set_last_run_timed_out(0);

        if send_len != 4 {
            return Err(Error::unknown(
                "Unable to request new process from fork server (OOM?)".to_string(),
            ));
        }

        let (recv_pid_len, pid) = self.executor.forkserver_mut().read_st()?;
        if recv_pid_len != 4 {
            return Err(Error::unknown(
                "Unable to request new process from fork server (OOM?)".to_string(),
            ));
        }

        if pid <= 0 {
            return Err(Error::unknown(
                "Fork server is misbehaving (OOM?)".to_string(),
            ));
        }

        self.executor
            .forkserver_mut()
            .set_child_pid(Pid::from_raw(pid));

        if let Some(status) = self
            .executor
            .forkserver_mut()
            .read_st_timed(&self.timeout)?
        {
            self.executor.forkserver_mut().set_status(status);
            if libc::WIFSIGNALED(self.executor.forkserver().status()) {
                exit_kind = ExitKind::Crash;
            }
        } else {
            self.executor.forkserver_mut().set_last_run_timed_out(1);

            // We need to kill the child in case he has timed out, or we can't get the correct pid in the next call to self.executor.forkserver_mut().read_st()?
            let _ = kill(self.executor.forkserver().child_pid(), self.signal);
            let (recv_status_len, _) = self.executor.forkserver_mut().read_st()?;
            if recv_status_len != 4 {
                return Err(Error::unknown("Could not kill timed-out child".to_string()));
            }
            exit_kind = ExitKind::Timeout;
        }

        self.executor
            .forkserver_mut()
            .set_child_pid(Pid::from_raw(0));

        Ok(exit_kind)
    }
}

/// This [`Executor`] can run binaries compiled for AFL/AFL++ that make use of a forkserver.
/// Shared memory feature is also available, but you have to set things up in your code.
/// Please refer to AFL++'s docs. <https://github.com/AFLplusplus/AFLplusplus/blob/stable/instrumentation/README.persistent_mode.md>
pub struct ForkserverExecutor<OT, S, SP>
where
    SP: ShMemProvider,
{
    target: OsString,
    args: Vec<OsString>,
    input_file: InputFile,
    forkserver: Forkserver,
    observers: OT,
    map: Option<SP::ShMem>,
    phantom: PhantomData<S>,
    /// Cache that indicates if we have a `ASan` observer registered.
    has_asan_observer: Option<bool>,
}

impl<OT, S, SP> Debug for ForkserverExecutor<OT, S, SP>
where
    OT: Debug,
    SP: ShMemProvider,
{
    fn fmt(&self, f: &mut Formatter<'_>) -> fmt::Result {
        f.debug_struct("ForkserverExecutor")
            .field("target", &self.target)
            .field("args", &self.args)
            .field("input_file", &self.input_file)
            .field("forkserver", &self.forkserver)
            .field("observers", &self.observers)
            .field("map", &self.map)
            .finish()
    }
}

impl ForkserverExecutor<(), (), StdShMemProvider> {
    /// Builder for `ForkserverExecutor`
    #[must_use]
    pub fn builder() -> ForkserverExecutorBuilder<'static, StdShMemProvider> {
        ForkserverExecutorBuilder::new()
    }
}

impl<OT, S, SP> ForkserverExecutor<OT, S, SP>
where
    OT: ObserversTuple<S>,
    S: UsesState,
    SP: ShMemProvider,
{
    /// The `target` binary that's going to run.
    pub fn target(&self) -> &OsString {
        &self.target
    }

    /// The `args` used for the binary.
    pub fn args(&self) -> &[OsString] {
        &self.args
    }

    /// The [`Forkserver`] instance.
    pub fn forkserver(&self) -> &Forkserver {
        &self.forkserver
    }

    /// The [`InputFile`] used by this [`Executor`].
    pub fn input_file(&self) -> &InputFile {
        &self.input_file
    }
}

/// The builder for `ForkserverExecutor`
#[derive(Debug)]
#[allow(clippy::struct_excessive_bools)]
pub struct ForkserverExecutorBuilder<'a, SP> {
    program: Option<OsString>,
    arguments: Vec<OsString>,
    envs: Vec<(OsString, OsString)>,
    debug_child: bool,
    use_stdin: bool,
    is_persistent: bool,
    is_deferred_frksrv: bool,
    autotokens: Option<&'a mut Tokens>,
    input_filename: Option<OsString>,
    shmem_provider: Option<&'a mut SP>,
}

impl<'a, SP> ForkserverExecutorBuilder<'a, SP> {
    /// Builds `ForkserverExecutor`.
    #[allow(clippy::pedantic)]
    pub fn build<OT, S>(&mut self, observers: OT) -> Result<ForkserverExecutor<OT, S, SP>, Error>
    where
        OT: ObserversTuple<S>,
        S: UsesInput,
        S::Input: Input + HasTargetBytes,
        SP: ShMemProvider,
    {
        let input_filename = match &self.input_filename {
            Some(name) => name.clone(),
            None => OsString::from(".cur_input"),
        };

        let input_file = InputFile::create(&input_filename)?;

        let map = match &mut self.shmem_provider {
            None => None,
            Some(provider) => {
                // setup shared memory
                let mut shmem = provider.new_shmem(MAX_FILE + SHMEM_FUZZ_HDR_SIZE)?;
                shmem.write_to_env("__AFL_SHM_FUZZ_ID")?;

                let size_in_bytes = (MAX_FILE + SHMEM_FUZZ_HDR_SIZE).to_ne_bytes();
                shmem.as_mut_slice()[..4].clone_from_slice(&size_in_bytes[..4]);
                Some(shmem)
            }
        };

        let (target, mut forkserver) = match &self.program {
            Some(t) => {
                let forkserver = Forkserver::new(
                    t.clone(),
                    self.arguments.clone(),
                    self.envs.clone(),
                    input_file.as_raw_fd(),
                    self.use_stdin,
                    0,
                    self.is_persistent,
                    self.is_deferred_frksrv,
                    self.debug_child,
                )?;

                (t.clone(), forkserver)
            }
            None => {
                return Err(Error::illegal_argument(
                    "ForkserverExecutorBuilder::build: target file not found".to_string(),
                ))
            }
        };

        let (rlen, status) = forkserver.read_st()?; // Initial handshake, read 4-bytes hello message from the forkserver.

        if rlen != 4 {
            return Err(Error::unknown("Failed to start a forkserver".to_string()));
        }
        println!("All right - fork server is up.");
        // If forkserver is responding, we then check if there's any option enabled.
        // We'll send 4-bytes message back to the forkserver to tell which features to use
        // The forkserver is listening to our response if either shmem fuzzing is enabled or auto dict is enabled
        // <https://github.com/AFLplusplus/AFLplusplus/blob/147654f8715d237fe45c1657c87b2fe36c4db22a/instrumentation/afl-compiler-rt.o.c#L1026>
        if status & FS_OPT_ENABLED == FS_OPT_ENABLED
            && (status & FS_OPT_SHDMEM_FUZZ == FS_OPT_SHDMEM_FUZZ
                || status & FS_OPT_AUTODICT == FS_OPT_AUTODICT)
        {
            let mut send_status = FS_OPT_ENABLED;

            if (status & FS_OPT_SHDMEM_FUZZ == FS_OPT_SHDMEM_FUZZ) && map.is_some() {
                println!("Using SHARED MEMORY FUZZING feature.");
                send_status |= FS_OPT_SHDMEM_FUZZ;
            }

            if (status & FS_OPT_AUTODICT == FS_OPT_AUTODICT) && self.autotokens.is_some() {
                println!("Using AUTODICT feature");
                send_status |= FS_OPT_AUTODICT;
            }

            let send_len = forkserver.write_ctl(send_status)?;
            if send_len != 4 {
                return Err(Error::unknown("Writing to forkserver failed.".to_string()));
            }

            if (send_status & FS_OPT_AUTODICT) == FS_OPT_AUTODICT {
                let (read_len, dict_size) = forkserver.read_st()?;
                if read_len != 4 {
                    return Err(Error::unknown(
                        "Reading from forkserver failed.".to_string(),
                    ));
                }

                if !(2..=0xffffff).contains(&dict_size) {
                    return Err(Error::illegal_state(
                        "Dictionary has an illegal size".to_string(),
                    ));
                }

                println!("Autodict size {:x}", dict_size);

                let (rlen, buf) = forkserver.read_st_size(dict_size as usize)?;

                if rlen != dict_size as usize {
                    return Err(Error::unknown("Failed to load autodictionary".to_string()));
                }

                if let Some(t) = &mut self.autotokens {
                    t.parse_autodict(&buf, dict_size as usize);
                }
            }
        } else {
            println!("Forkserver Options are not available.");
        }

        println!(
            "ForkserverExecutor: program: {:?}, arguments: {:?}, use_stdin: {:?}",
            target,
            self.arguments.clone(),
            self.use_stdin
        );

        Ok(ForkserverExecutor {
            target,
            args: self.arguments.clone(),
            input_file,
            forkserver,
            observers,
            map,
            phantom: PhantomData,
            has_asan_observer: None, // initialized on first use
        })
    }

    /// Use autodict?
    #[must_use]
    pub fn autotokens(mut self, tokens: &'a mut Tokens) -> Self {
        self.autotokens = Some(tokens);
        self
    }

    #[must_use]
    /// Parse afl style command line
    pub fn parse_afl_cmdline<IT, O>(mut self, args: IT) -> Self
    where
        IT: IntoIterator<Item = O>,
        O: AsRef<OsStr>,
    {
        let mut res = vec![];
        let mut use_stdin = true;

        for item in args {
            if item.as_ref() == "@@" && use_stdin {
                use_stdin = false;
                res.push(OsString::from(".cur_input"));
            } else if let Some(name) = &self.input_filename {
                if name == item.as_ref() && use_stdin {
                    use_stdin = false;
                    res.push(name.clone());
                } else {
                    res.push(item.as_ref().to_os_string());
                }
            } else {
                res.push(item.as_ref().to_os_string());
            }
        }

        self.arguments = res;
        self.use_stdin = use_stdin;
        self
    }
}

impl<'a> ForkserverExecutorBuilder<'a, StdShMemProvider> {
    /// Creates a new `AFL`-style [`ForkserverExecutor`] with the given target, arguments and observers.
    /// This is the builder for `ForkserverExecutor`
    /// This Forkserver will attempt to provide inputs over shared mem when `shmem_provider` is given.
    /// Else this forkserver will try to write the input to `.cur_input` file.
    /// If `debug_child` is set, the child will print to `stdout`/`stderr`.
    #[must_use]
    pub fn new() -> ForkserverExecutorBuilder<'a, StdShMemProvider> {
        ForkserverExecutorBuilder {
            program: None,
            arguments: vec![],
            envs: vec![],
            debug_child: false,
            use_stdin: true,
            is_persistent: false,
            is_deferred_frksrv: false,
            autotokens: None,
            input_filename: None,
            shmem_provider: None,
        }
    }

    /// The harness
    #[must_use]
    pub fn program<O>(mut self, program: O) -> Self
    where
        O: AsRef<OsStr>,
    {
        self.program = Some(program.as_ref().to_owned());
        self
    }

    /// Adds an argument to the harness's commandline
    #[must_use]
    pub fn arg<O>(mut self, arg: O) -> Self
    where
        O: AsRef<OsStr>,
    {
        self.arguments.push(arg.as_ref().to_owned());
        self
    }

    /// Adds arguments to the harness's commandline
    #[must_use]
    pub fn args<IT, O>(mut self, args: IT) -> Self
    where
        IT: IntoIterator<Item = O>,
        O: AsRef<OsStr>,
    {
        let mut res = vec![];
        for arg in args {
            res.push(arg.as_ref().to_owned());
        }
        self.arguments.append(&mut res);
        self
    }

    /// Adds an environmental var to the harness's commandline
    #[must_use]
    pub fn env<K, V>(mut self, key: K, val: V) -> Self
    where
        K: AsRef<OsStr>,
        V: AsRef<OsStr>,
    {
        self.envs
            .push((key.as_ref().to_owned(), val.as_ref().to_owned()));
        self
    }

    /// Adds environmental vars to the harness's commandline
    #[must_use]
    pub fn envs<IT, K, V>(mut self, vars: IT) -> Self
    where
        IT: IntoIterator<Item = (K, V)>,
        K: AsRef<OsStr>,
        V: AsRef<OsStr>,
    {
        let mut res = vec![];
        for (ref key, ref val) in vars {
            res.push((key.as_ref().to_owned(), val.as_ref().to_owned()));
        }
        self.envs.append(&mut res);
        self
    }

    #[must_use]
    /// Place the input at this position and set the filename for the input.
    pub fn arg_input_file<P: AsRef<Path>>(self, path: P) -> Self {
        let mut moved = self.arg(path.as_ref());
        moved.input_filename = Some(path.as_ref().as_os_str().to_os_string());
        moved
    }

    #[must_use]
    /// Place the input at this position and set the default filename for the input.
    pub fn arg_input_file_std(self) -> Self {
        self.arg_input_file(INPUTFILE_STD)
    }

    #[must_use]
    /// If `debug_child` is set, the child will print to `stdout`/`stderr`.
    pub fn debug_child(mut self, debug_child: bool) -> Self {
        self.debug_child = debug_child;
        self
    }

    #[must_use]
    /// Call this if you want to run it under persistent mode; default is false
    pub fn is_persistent(mut self, is_persistent: bool) -> Self {
        self.is_persistent = is_persistent;
        self
    }

    #[must_use]
    /// Call this if the harness uses deferred forkserver mode; default is false
    pub fn is_deferred_frksrv(mut self, is_deferred_frksrv: bool) -> Self {
        self.is_deferred_frksrv = is_deferred_frksrv;
        self
    }

    /// Shmem provider for forkserver's shared memory testcase feature.
    pub fn shmem_provider<SP: ShMemProvider>(
        self,
        shmem_provider: &'a mut SP,
    ) -> ForkserverExecutorBuilder<'a, SP> {
        ForkserverExecutorBuilder {
            program: self.program,
            arguments: self.arguments,
            envs: self.envs,
            debug_child: self.debug_child,
            use_stdin: self.use_stdin,
            is_persistent: self.is_persistent,
            is_deferred_frksrv: self.is_deferred_frksrv,
            autotokens: self.autotokens,
            input_filename: self.input_filename,
            shmem_provider: Some(shmem_provider),
        }
    }
}

impl<'a> Default for ForkserverExecutorBuilder<'a, StdShMemProvider> {
    fn default() -> Self {
        Self::new()
    }
}

impl<EM, OT, S, SP, Z> Executor<EM, Z> for ForkserverExecutor<OT, S, SP>
where
    OT: ObserversTuple<S>,
    SP: ShMemProvider,
    S: UsesInput,
    S::Input: HasTargetBytes,
    EM: UsesState<State = S>,
    Z: UsesState<State = S>,
{
    #[inline]
    fn run_target(
        &mut self,
        _fuzzer: &mut Z,
        _state: &mut Self::State,
        _mgr: &mut EM,
        input: &Self::Input,
    ) -> Result<ExitKind, Error> {
        let mut exit_kind = ExitKind::Ok;

        // Write to testcase
        match &mut self.map {
            Some(map) => {
                let target_bytes = input.target_bytes();
                let size = target_bytes.as_slice().len();
                let size_in_bytes = size.to_ne_bytes();
                // The first four bytes tells the size of the shmem.
                map.as_mut_slice()[..SHMEM_FUZZ_HDR_SIZE]
                    .copy_from_slice(&size_in_bytes[..SHMEM_FUZZ_HDR_SIZE]);
                map.as_mut_slice()[SHMEM_FUZZ_HDR_SIZE..(SHMEM_FUZZ_HDR_SIZE + size)]
                    .copy_from_slice(target_bytes.as_slice());
            }
            None => {
                self.input_file.write_buf(input.target_bytes().as_slice())?;
            }
        }

        let send_len = self
            .forkserver
            .write_ctl(self.forkserver().last_run_timed_out())?;
        if send_len != 4 {
            return Err(Error::illegal_state(
                "Unable to request new process from fork server (OOM?)".to_string(),
            ));
        }

        let (recv_pid_len, pid) = self.forkserver.read_st()?;
        if recv_pid_len != 4 {
            return Err(Error::illegal_state(
                "Unable to request new process from fork server (OOM?)".to_string(),
            ));
        }

        if pid <= 0 {
            return Err(Error::unknown(
                "Fork server is misbehaving (OOM?)".to_string(),
            ));
        }

        self.forkserver.set_child_pid(Pid::from_raw(pid));

        let (recv_status_len, status) = self.forkserver.read_st()?;
        if recv_status_len != 4 {
            return Err(Error::unknown(
                "Unable to communicate with fork server (OOM?)".to_string(),
            ));
        }

        self.forkserver.set_status(status);

        if libc::WIFSIGNALED(self.forkserver.status()) {
            exit_kind = ExitKind::Crash;
            if self.has_asan_observer.is_none() {
                self.has_asan_observer = Some(
                    self.observers()
                        .match_name::<AsanBacktraceObserver>("AsanBacktraceObserver")
                        .is_some(),
                );
            }
            if self.has_asan_observer.unwrap() {
                self.observers_mut()
                    .match_name_mut::<AsanBacktraceObserver>("AsanBacktraceObserver")
                    .unwrap()
                    .parse_asan_output_from_asan_log_file(pid)?;
            }
        }

        self.forkserver.set_child_pid(Pid::from_raw(0));

        Ok(exit_kind)
    }
}

impl<OT, S, SP> UsesState for ForkserverExecutor<OT, S, SP>
where
    S: UsesInput,
    SP: ShMemProvider,
{
    type State = S;
}

impl<OT, S, SP> UsesObservers for ForkserverExecutor<OT, S, SP>
where
    OT: ObserversTuple<S>,
    S: UsesInput,
    SP: ShMemProvider,
{
    type Observers = OT;
}

impl<OT, S, SP> HasObservers for ForkserverExecutor<OT, S, SP>
where
    OT: ObserversTuple<S>,
    S: UsesInput,
    SP: ShMemProvider,
{
    #[inline]
    fn observers(&self) -> &OT {
        &self.observers
    }

    #[inline]
    fn observers_mut(&mut self) -> &mut OT {
        &mut self.observers
    }
}

impl<OT, S, SP> HasForkserver for ForkserverExecutor<OT, S, SP>
where
    OT: ObserversTuple<S>,
    S: UsesInput,
    S::Input: Input + HasTargetBytes,
    SP: ShMemProvider,
{
    type SP = SP;

    #[inline]
    fn forkserver(&self) -> &Forkserver {
        &self.forkserver
    }

    #[inline]
    fn forkserver_mut(&mut self) -> &mut Forkserver {
        &mut self.forkserver
    }

    #[inline]
    fn input_file(&self) -> &InputFile {
        &self.input_file
    }

    #[inline]
    fn input_file_mut(&mut self) -> &mut InputFile {
        &mut self.input_file
    }

    #[inline]
    fn shmem(&self) -> &Option<SP::ShMem> {
        &self.map
    }

    #[inline]
    fn shmem_mut(&mut self) -> &mut Option<SP::ShMem> {
        &mut self.map
    }
}

impl<E> UsesState for TimeoutForkserverExecutor<E>
where
    E: UsesState,
{
    type State = E::State;
}

impl<E> UsesObservers for TimeoutForkserverExecutor<E>
where
    E: UsesObservers,
{
    type Observers = E::Observers;
}

impl<E> HasObservers for TimeoutForkserverExecutor<E>
where
    E: HasObservers,
{
    #[inline]
    fn observers(&self) -> &Self::Observers {
        self.executor.observers()
    }

    #[inline]
    fn observers_mut(&mut self) -> &mut Self::Observers {
        self.executor.observers_mut()
    }
}

#[cfg(test)]
mod tests {
    use std::ffi::OsString;

    use serial_test::serial;

    use crate::{
        bolts::{
            shmem::{ShMem, ShMemProvider, StdShMemProvider},
            tuples::tuple_list,
            AsMutSlice,
        },
        executors::forkserver::ForkserverExecutorBuilder,
        observers::{ConstMapObserver, HitcountsMapObserver},
        Error,
    };

    #[test]
    #[serial]
    fn test_forkserver() {
        const MAP_SIZE: usize = 65536;
        let bin = OsString::from("echo");
        let args = vec![OsString::from("@@")];

        let mut shmem_provider = StdShMemProvider::new().unwrap();

        let mut shmem = shmem_provider.new_shmem(MAP_SIZE).unwrap();
        shmem.write_to_env("__AFL_SHM_ID").unwrap();
        let shmem_buf = shmem.as_mut_slice();

        let edges_observer = HitcountsMapObserver::new(ConstMapObserver::<_, MAP_SIZE>::new(
            "shared_mem",
            shmem_buf,
        ));

        let executor = ForkserverExecutorBuilder::new()
            .program(bin)
            .args(&args)
            .debug_child(false)
            .shmem_provider(&mut shmem_provider)
            .build::<_, ()>(tuple_list!(edges_observer));

        // Since /usr/bin/echo is not a instrumented binary file, the test will just check if the forkserver has failed at the initial handshake
        let result = match executor {
            Ok(_) => true,
            Err(e) => match e {
                Error::Unknown(s, _) => s == "Failed to start a forkserver",
                _ => false,
            },
        };
        assert!(result);
    }
}<|MERGE_RESOLUTION|>--- conflicted
+++ resolved
@@ -33,14 +33,10 @@
     executors::{Executor, ExitKind, HasObservers},
     inputs::{HasTargetBytes, Input, UsesInput},
     mutators::Tokens,
-<<<<<<< HEAD
     observers::{
-        get_asan_runtime_flags_with_log_path, ASANBacktraceObserver, ObserversTuple, UsesObservers,
+        get_asan_runtime_flags_with_log_path, AsanBacktraceObserver, ObserversTuple, UsesObservers,
     },
     state::UsesState,
-=======
-    observers::{get_asan_runtime_flags_with_log_path, AsanBacktraceObserver, ObserversTuple},
->>>>>>> 9695ce00
     Error,
 };
 
