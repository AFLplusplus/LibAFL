--- conflicted
+++ resolved
@@ -438,15 +438,12 @@
             command.stderr(Stdio::null());
         }
 
-<<<<<<< HEAD
         if let Some(core) = core {
             command.bind(core);
         }
 
         command.env("AFL_MAP_SIZE", format!("{coverage_map_size}"));
-=======
         command.env(AFL_MAP_SIZE_ENV_VAR, format!("{coverage_map_size}"));
->>>>>>> 8b0fc8ca
 
         // Persistent, deferred forkserver
         if is_persistent {
