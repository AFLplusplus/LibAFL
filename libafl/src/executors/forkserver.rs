--- conflicted
+++ resolved
@@ -506,8 +506,6 @@
     }
 }
 
-<<<<<<< HEAD
-=======
 impl ForkserverExecutor<(), (), (), StdShMemProvider> {
     /// Builder for `ForkserverExecutor`
     #[must_use]
@@ -516,7 +514,6 @@
     }
 }
 
->>>>>>> 9482433e
 impl<I, OT, S, SP> ForkserverExecutor<I, OT, S, SP>
 where
     I: Input + HasTargetBytes,
@@ -550,22 +547,15 @@
     program: Option<OsString>,
     arguments: Vec<OsString>,
     envs: Vec<(OsString, OsString)>,
-<<<<<<< HEAD
     debug_child: bool,
     autodict_tokens: Option<&'a mut Tokens>,
-=======
     out_filename: Option<OsString>,
-    debug_child: bool,
->>>>>>> 9482433e
     shmem_provider: Option<&'a mut SP>,
 }
 
 impl<'a, SP> ForkserverExecutorBuilder<'a, SP> {
     /// Builds `ForkserverExecutor`.
-<<<<<<< HEAD
     #[allow(clippy::pedantic)]
-=======
->>>>>>> 9482433e
     pub fn build<I, OT, S>(
         &mut self,
         observers: OT,
@@ -577,14 +567,10 @@
     {
         let mut args = Vec::<OsString>::new();
         let mut use_stdin = true;
-<<<<<<< HEAD
-        let out_filename = OsString::from(".cur_input");
-=======
         let out_filename = match &self.out_filename {
             Some(name) => name.clone(),
             None => OsString::from(".cur_input"),
         };
->>>>>>> 9482433e
 
         for item in &self.arguments {
             if item == "@@" && use_stdin {
@@ -614,11 +600,7 @@
             Some(t) => {
                 let forkserver = Forkserver::new(
                     t.clone(),
-<<<<<<< HEAD
-                    self.arguments.clone(),
-=======
                     args.clone(),
->>>>>>> 9482433e
                     self.envs.clone(),
                     out_file.as_raw_fd(),
                     use_stdin,
@@ -721,13 +703,9 @@
             program: None,
             arguments: vec![],
             envs: vec![],
-<<<<<<< HEAD
             debug_child: false,
             autodict_tokens: None,
-=======
             out_filename: None,
-            debug_child: false,
->>>>>>> 9482433e
             shmem_provider: None,
         }
     }
@@ -796,18 +774,11 @@
     }
 
     #[must_use]
-<<<<<<< HEAD
-    /// Place the input at this position, this is equivalent to putting "@@" here.
-    pub fn arg_input_file(mut self) -> Self {
-        self.arguments.push(OsString::from("@@"));
-        self
-=======
     /// Place the input at this position and set the filename for the input.
     pub fn arg_input_file<P: AsRef<Path>>(self, path: P) -> Self {
         let mut moved = self.arg(path.as_ref());
         moved.out_filename = Some(path.as_ref().as_os_str().to_os_string());
         moved
->>>>>>> 9482433e
     }
 
     #[must_use]
@@ -817,7 +788,6 @@
         self
     }
 
-<<<<<<< HEAD
     /// Use autodict?
     #[must_use]
     pub fn autodict_tokens(mut self, tokens: &'a mut Tokens) -> Self {
@@ -825,8 +795,6 @@
         self
     }
 
-=======
->>>>>>> 9482433e
     /// Shmem provider for forkserver's shared memory testcase feature.
     pub fn shmem_provider<SP: ShMemProvider>(
         self,
@@ -836,13 +804,9 @@
             program: self.program,
             arguments: self.arguments,
             envs: self.envs,
-<<<<<<< HEAD
             debug_child: self.debug_child,
             autodict_tokens: self.autodict_tokens,
-=======
             out_filename: self.out_filename,
-            debug_child: self.debug_child,
->>>>>>> 9482433e
             shmem_provider: Some(shmem_provider),
         }
     }
