//! Executors take input, and run it in the target.

pub mod inprocess;
pub use inprocess::InProcessExecutor;
#[cfg(all(feature = "std", feature = "fork", unix))]
pub use inprocess::InProcessForkExecutor;

pub mod differential;
pub use differential::DiffExecutor;

/// Timeout executor.
/// Not possible on `no-std` Windows or `no-std`, but works for unix
#[cfg(any(unix, feature = "std"))]
pub mod timeout;
#[cfg(any(unix, feature = "std"))]
pub use timeout::TimeoutExecutor;

#[cfg(all(feature = "std", feature = "fork", unix))]
pub mod forkserver;
#[cfg(all(feature = "std", feature = "fork", unix))]
pub use forkserver::{Forkserver, ForkserverExecutor, TimeoutForkserverExecutor};

pub mod combined;
pub use combined::CombinedExecutor;

pub mod shadow;
pub use shadow::ShadowExecutor;

pub mod with_observers;
pub use with_observers::WithObservers;

#[cfg(all(feature = "std", unix))]
pub mod command;
#[cfg(all(feature = "std", unix))]
pub use command::CommandExecutor;

use crate::{
    bolts::AsSlice,
    inputs::{HasTargetBytes, Input},
    observers::ObserversTuple,
    Error,
};

use core::fmt::Debug;
use serde::{Deserialize, Serialize};

/// How an execution finished.
#[derive(Debug, Clone, Copy, Serialize, Deserialize, PartialEq, Eq)]
pub enum ExitKind {
    /// The run exited normally.
    Ok,
    /// The run resulted in a target crash.
    Crash,
    /// The run hit an out of memory error.
    Oom,
    /// The run timed out
    Timeout,
    /// Special case for [`DiffExecutor`] when both exitkinds don't match
    Diff {
        /// The exitkind of the primary executor
        primary: DiffExitKind,
        /// The exitkind of the secondary executor
        secondary: DiffExitKind,
    },
    // The run resulted in a custom `ExitKind`.
    // Custom(Box<dyn SerdeAny>),
}

/// How one of the diffing executions finished.
#[derive(Debug, Clone, Copy, Serialize, Deserialize, PartialEq, Eq)]
pub enum DiffExitKind {
    /// The run exited normally.
    Ok,
    /// The run resulted in a target crash.
    Crash,
    /// The run hit an out of memory error.
    Oom,
    /// The run timed out
    Timeout,
    /// One of the executors itelf repots a differential, we can't go into further details.
    Diff,
    // The run resulted in a custom `ExitKind`.
    // Custom(Box<dyn SerdeAny>),
}

crate::impl_serdeany!(ExitKind);

impl From<ExitKind> for DiffExitKind {
    fn from(exitkind: ExitKind) -> Self {
        match exitkind {
            ExitKind::Ok => DiffExitKind::Ok,
            ExitKind::Crash => DiffExitKind::Crash,
            ExitKind::Oom => DiffExitKind::Oom,
            ExitKind::Timeout => DiffExitKind::Timeout,
            ExitKind::Diff { .. } => DiffExitKind::Diff,
        }
    }
}

crate::impl_serdeany!(DiffExitKind);

/// Holds a tuple of Observers
pub trait HasObservers<I, OT, S>: Debug
where
    OT: ObserversTuple<I, S>,
{
    /// Get the linked observers
    fn observers(&self) -> &OT;

    /// Get the linked observers (mutable)
    fn observers_mut(&mut self) -> &mut OT;
}

/// An executor takes the given inputs, and runs the harness/target.
pub trait Executor<EM, I, S, Z>: Debug
where
    I: Input,
{
    /// Instruct the target about the input and run
    fn run_target(
        &mut self,
        fuzzer: &mut Z,
        state: &mut S,
        mgr: &mut EM,
        input: &I,
    ) -> Result<ExitKind, Error>;

    /// Wraps this Executor with the given [`ObserversTuple`] to implement [`HasObservers`].
    ///
    /// If the executor already implements [`HasObservers`], then the original implementation will be overshadowed by
    /// the implementation of this wrapper.
    fn with_observers<OT>(self, observers: OT) -> WithObservers<Self, OT>
    where
        Self: Sized,
        OT: ObserversTuple<I, S>,
    {
        WithObservers::new(self, observers)
    }

    /// Custom Reset Handler, e.g., to reset timers
    #[inline]
    fn post_run_reset(&mut self) {}
}

/// A simple executor that does nothing.
/// If intput len is 0, `run_target` will return Err
#[derive(Debug)]
struct NopExecutor {}

impl<EM, I, S, Z> Executor<EM, I, S, Z> for NopExecutor
where
    I: Input + HasTargetBytes,
{
    fn run_target(
        &mut self,
        _fuzzer: &mut Z,
        _state: &mut S,
        _mgr: &mut EM,
        input: &I,
    ) -> Result<ExitKind, Error> {
        if input.target_bytes().as_slice().is_empty() {
            Err(Error::empty("Input Empty"))
        } else {
            Ok(ExitKind::Ok)
        }
    }
}

#[cfg(test)]
mod test {
    use super::{Executor, NopExecutor};
    use crate::inputs::BytesInput;

    #[test]
    fn nop_executor() {
        let empty_input = BytesInput::new(vec![]);
        let nonempty_input = BytesInput::new(vec![1u8]);
        let mut executor = NopExecutor {};
        assert!(executor
            .run_target(&mut (), &mut (), &mut (), &empty_input)
            .is_err());
        assert!(executor
            .run_target(&mut (), &mut (), &mut (), &nonempty_input)
            .is_ok());
    }
}

#[cfg(feature = "python")]
#[allow(missing_docs)]
/// `Executor` Python bindings
pub mod pybind {
    use crate::events::pybind::PythonEventManager;
    use crate::executors::inprocess::pybind::PythonOwnedInProcessExecutor;
    use crate::executors::{Executor, ExitKind, HasObservers};
    use crate::fuzzer::pybind::{PythonStdFuzzer, PythonStdFuzzerWrapper};
    use crate::inputs::{BytesInput, HasBytesVec};
    use crate::observers::pybind::PythonObserversTuple;
    use crate::state::pybind::{PythonStdState, PythonStdStateWrapper};
    use crate::Error;
    use pyo3::prelude::*;
    use serde::{Deserialize, Serialize};

    #[pyclass(unsendable, name = "ExitKind")]
    #[derive(Clone, Debug, Serialize, Deserialize)]
    pub struct PythonExitKind {
        pub inner: ExitKind,
    }

<<<<<<< HEAD
    impl From<ExitKind> for PythonExitKind {
        fn from(inner: ExitKind) -> Self {
            Self { inner }
        }
    }

    #[pymethods]
    impl PythonExitKind {
        fn __eq__(&self, other: PythonExitKind) -> bool {
            self.inner == other.inner
        }

        #[must_use]
        fn is_ok(&self) -> bool {
            self.inner == ExitKind::Ok
        }

        #[must_use]
        fn is_crash(&self) -> bool {
            self.inner == ExitKind::Crash
        }

        #[must_use]
        fn is_oom(&self) -> bool {
            self.inner == ExitKind::Oom
        }

        #[must_use]
        fn is_timeout(&self) -> bool {
            self.inner == ExitKind::Timeout
        }

        #[staticmethod]
        #[must_use]
        fn ok() -> Self {
            Self {
                inner: ExitKind::Ok,
=======
    macro_rules! define_python_executor {
        ($struct_name_trait:ident, $py_name_trait:tt, $wrapper_name: ident, $my_std_state_type_name: ident, $my_std_fuzzer_type_name: ident,
             $event_manager_name: ident, $in_process_executor_name: ident, $observer_name: ident) => {
            use crate::events::pybind::$event_manager_name;
            use crate::executors::inprocess::pybind::$in_process_executor_name;
            use crate::fuzzer::pybind::$my_std_fuzzer_type_name;
            use crate::observers::pybind::$observer_name;
            use crate::state::pybind::$my_std_state_type_name;

            #[derive(Debug)]
            enum $wrapper_name {
                OwnedInProcess(*mut $in_process_executor_name),
>>>>>>> da537aae
            }
        }

<<<<<<< HEAD
        #[staticmethod]
        #[must_use]
        fn crash() -> Self {
            Self {
                inner: ExitKind::Crash,
=======
            #[pyclass(unsendable, name = $py_name_trait)]
            #[derive(Debug)]
            /// Executor + HasObservers Trait binding
            pub struct $struct_name_trait {
                wrapper: $wrapper_name,
>>>>>>> da537aae
            }
        }

        #[staticmethod]
        #[must_use]
        fn oom() -> Self {
            Self {
                inner: ExitKind::Oom,
            }
        }

        #[staticmethod]
        #[must_use]
        fn timeout() -> Self {
            Self {
                inner: ExitKind::Timeout,
            }
        }
    }

    #[derive(Clone, Debug)]
    pub struct PyObjectExecutor {
        inner: PyObject,
        tuple: PythonObserversTuple,
    }

    impl PyObjectExecutor {
        #[must_use]
        pub fn new(obj: PyObject) -> Self {
            let tuple = Python::with_gil(|py| -> PyResult<PythonObserversTuple> {
                obj.call_method1(py, "observers", ())?.extract(py)
            })
            .unwrap();
            PyObjectExecutor { inner: obj, tuple }
        }
    }

    impl HasObservers<BytesInput, PythonObserversTuple, PythonStdState> for PyObjectExecutor {
        #[inline]
        fn observers(&self) -> &PythonObserversTuple {
            &self.tuple
        }

        #[inline]
        fn observers_mut(&mut self) -> &mut PythonObserversTuple {
            &mut self.tuple
        }
    }

<<<<<<< HEAD
    impl Executor<PythonEventManager, BytesInput, PythonStdState, PythonStdFuzzer>
        for PyObjectExecutor
    {
        #[inline]
        fn run_target(
            &mut self,
            fuzzer: &mut PythonStdFuzzer,
            state: &mut PythonStdState,
            mgr: &mut PythonEventManager,
            input: &BytesInput,
        ) -> Result<ExitKind, Error> {
            let ek = Python::with_gil(|py| -> PyResult<_> {
                let ek: PythonExitKind = self
                    .inner
                    .call_method1(
                        py,
                        "run_target",
                        (
                            PythonStdFuzzerWrapper::wrap(fuzzer),
                            PythonStdStateWrapper::wrap(state),
                            mgr.clone(),
                            input.bytes(),
                        ),
                    )?
                    .extract(py)?;
                Ok(ek)
            })?;
            Ok(ek.inner)
        }
    }

    #[derive(Clone, Debug)]
    enum PythonExecutorWrapper {
        InProcess(Py<PythonOwnedInProcessExecutor>),
        Python(PyObjectExecutor),
    }

    #[pyclass(unsendable, name = "Executor")]
    #[derive(Clone, Debug)]
    /// Executor + HasObservers Trait binding
    pub struct PythonExecutor {
        wrapper: PythonExecutorWrapper,
    }

    macro_rules! unwrap_me {
        ($wrapper:expr, $name:ident, $body:block) => {
            crate::unwrap_me_body!($wrapper, $name, $body, PythonExecutorWrapper,
                { InProcess },
                {
                    Python(py_wrapper) => {
                        let $name = py_wrapper;
                        $body
=======
            impl $struct_name_trait {
                fn unwrap(
                    &self,
                ) -> &(impl Executor<
                    $event_manager_name,
                    BytesInput,
                    $my_std_state_type_name,
                    $my_std_fuzzer_type_name,
                > + HasObservers<BytesInput, ($observer_name, ()), $my_std_state_type_name>) {
                    unsafe {
                        match self.wrapper {
                            $wrapper_name::OwnedInProcess(py_wrapper) => &(*py_wrapper).upcast(),
                        }
>>>>>>> da537aae
                    }
                }
            )
        };
    }

<<<<<<< HEAD
    macro_rules! unwrap_me_mut {
        ($wrapper:expr, $name:ident, $body:block) => {
            crate::unwrap_me_mut_body!($wrapper, $name, $body, PythonExecutorWrapper,
                { InProcess },
                {
                    Python(py_wrapper) => {
                        let $name = py_wrapper;
                        $body
=======
                fn unwrap_mut(
                    &mut self,
                ) -> &mut (impl Executor<
                    $event_manager_name,
                    BytesInput,
                    $my_std_state_type_name,
                    $my_std_fuzzer_type_name,
                > + HasObservers<BytesInput, ($observer_name, ()), $my_std_state_type_name>) {
                    unsafe {
                        match self.wrapper {
                            $wrapper_name::OwnedInProcess(py_wrapper) => {
                                &mut (*py_wrapper).upcast_mut()
                            }
                        }
>>>>>>> da537aae
                    }
                }
            )
        };
    }

<<<<<<< HEAD
    #[pymethods]
    impl PythonExecutor {
        #[staticmethod]
        #[must_use]
        pub fn new_inprocess(owned_inprocess_executor: Py<PythonOwnedInProcessExecutor>) -> Self {
            Self {
                wrapper: PythonExecutorWrapper::InProcess(owned_inprocess_executor),
=======
            #[pymethods]
            impl $struct_name_trait {
                #[staticmethod]
                fn new_from_inprocess(
                    owned_inprocess_executor: &mut $in_process_executor_name,
                ) -> Self {
                    Self {
                        wrapper: $wrapper_name::OwnedInProcess(owned_inprocess_executor),
                    }
                }
>>>>>>> da537aae
            }
        }

<<<<<<< HEAD
        #[staticmethod]
        #[must_use]
        pub fn new_py(obj: PyObject) -> Self {
            Self {
                wrapper: PythonExecutorWrapper::Python(PyObjectExecutor::new(obj)),
=======
            impl<I, S> HasObservers<I, ($observer_name, ()), S> for $struct_name_trait {
                // #[inline]
                fn observers(&self) -> &($observer_name, ()) {
                    self.unwrap().observers()
                }

                #[inline]
                fn observers_mut(&mut self) -> &mut ($observer_name, ()) {
                    self.unwrap_mut().observers_mut()
                }
>>>>>>> da537aae
            }
        }

<<<<<<< HEAD
        #[must_use]
        pub fn unwrap_py(&self) -> Option<PyObject> {
            match &self.wrapper {
                PythonExecutorWrapper::Python(pyo) => Some(pyo.inner.clone()),
                PythonExecutorWrapper::InProcess(_) => None,
=======
            impl
                Executor<
                    $event_manager_name,
                    BytesInput,
                    $my_std_state_type_name,
                    $my_std_fuzzer_type_name,
                > for $struct_name_trait
            {
                #[inline]
                fn run_target(
                    &mut self,
                    fuzzer: &mut $my_std_fuzzer_type_name,
                    state: &mut $my_std_state_type_name,
                    mgr: &mut $event_manager_name,
                    input: &BytesInput,
                ) -> Result<ExitKind, Error> {
                    self.unwrap_mut().run_target(fuzzer, state, mgr, input)
                }
>>>>>>> da537aae
            }
        }
    }

    impl HasObservers<BytesInput, PythonObserversTuple, PythonStdState> for PythonExecutor {
        #[inline]
        fn observers(&self) -> &PythonObserversTuple {
            let ptr = unwrap_me!(self.wrapper, e, {
                e.observers() as *const PythonObserversTuple
            });
            unsafe { ptr.as_ref().unwrap() }
        }

        #[inline]
        fn observers_mut(&mut self) -> &mut PythonObserversTuple {
            let ptr = unwrap_me_mut!(self.wrapper, e, {
                e.observers_mut() as *mut PythonObserversTuple
            });
            unsafe { ptr.as_mut().unwrap() }
        }
    }

<<<<<<< HEAD
    impl Executor<PythonEventManager, BytesInput, PythonStdState, PythonStdFuzzer> for PythonExecutor {
        #[inline]
        fn run_target(
            &mut self,
            fuzzer: &mut PythonStdFuzzer,
            state: &mut PythonStdState,
            mgr: &mut PythonEventManager,
            input: &BytesInput,
        ) -> Result<ExitKind, Error> {
            unwrap_me_mut!(self.wrapper, e, { e.run_target(fuzzer, state, mgr, input) })
        }
    }

    /// Register the classes to the python module
    pub fn register(_py: Python, m: &PyModule) -> PyResult<()> {
        m.add_class::<PythonExitKind>()?;
=======
    define_python_executor!(
        PythonExecutor,
        "Executor",
        PythonExecutorWrapper,
        PythonStdState,
        PythonStdFuzzer,
        PythonEventManager,
        PythonOwnedInProcessExecutor,
        PythonObserver
    );

    /// Register the classes to the python module
    pub fn register(_py: Python, m: &PyModule) -> PyResult<()> {
>>>>>>> da537aae
        m.add_class::<PythonExecutor>()?;
        Ok(())
    }
}<|MERGE_RESOLUTION|>--- conflicted
+++ resolved
@@ -206,8 +206,7 @@
         pub inner: ExitKind,
     }
 
-<<<<<<< HEAD
-    impl From<ExitKind> for PythonExitKind {
+  impl From<ExitKind> for PythonExitKind {
         fn from(inner: ExitKind) -> Self {
             Self { inner }
         }
@@ -244,36 +243,14 @@
         fn ok() -> Self {
             Self {
                 inner: ExitKind::Ok,
-=======
-    macro_rules! define_python_executor {
-        ($struct_name_trait:ident, $py_name_trait:tt, $wrapper_name: ident, $my_std_state_type_name: ident, $my_std_fuzzer_type_name: ident,
-             $event_manager_name: ident, $in_process_executor_name: ident, $observer_name: ident) => {
-            use crate::events::pybind::$event_manager_name;
-            use crate::executors::inprocess::pybind::$in_process_executor_name;
-            use crate::fuzzer::pybind::$my_std_fuzzer_type_name;
-            use crate::observers::pybind::$observer_name;
-            use crate::state::pybind::$my_std_state_type_name;
-
-            #[derive(Debug)]
-            enum $wrapper_name {
-                OwnedInProcess(*mut $in_process_executor_name),
->>>>>>> da537aae
-            }
-        }
-
-<<<<<<< HEAD
+            }
+        }
+
         #[staticmethod]
         #[must_use]
         fn crash() -> Self {
             Self {
                 inner: ExitKind::Crash,
-=======
-            #[pyclass(unsendable, name = $py_name_trait)]
-            #[derive(Debug)]
-            /// Executor + HasObservers Trait binding
-            pub struct $struct_name_trait {
-                wrapper: $wrapper_name,
->>>>>>> da537aae
             }
         }
 
@@ -323,7 +300,6 @@
         }
     }
 
-<<<<<<< HEAD
     impl Executor<PythonEventManager, BytesInput, PythonStdState, PythonStdFuzzer>
         for PyObjectExecutor
     {
@@ -376,28 +352,12 @@
                     Python(py_wrapper) => {
                         let $name = py_wrapper;
                         $body
-=======
-            impl $struct_name_trait {
-                fn unwrap(
-                    &self,
-                ) -> &(impl Executor<
-                    $event_manager_name,
-                    BytesInput,
-                    $my_std_state_type_name,
-                    $my_std_fuzzer_type_name,
-                > + HasObservers<BytesInput, ($observer_name, ()), $my_std_state_type_name>) {
-                    unsafe {
-                        match self.wrapper {
-                            $wrapper_name::OwnedInProcess(py_wrapper) => &(*py_wrapper).upcast(),
-                        }
->>>>>>> da537aae
                     }
                 }
             )
         };
     }
 
-<<<<<<< HEAD
     macro_rules! unwrap_me_mut {
         ($wrapper:expr, $name:ident, $body:block) => {
             crate::unwrap_me_mut_body!($wrapper, $name, $body, PythonExecutorWrapper,
@@ -406,29 +366,12 @@
                     Python(py_wrapper) => {
                         let $name = py_wrapper;
                         $body
-=======
-                fn unwrap_mut(
-                    &mut self,
-                ) -> &mut (impl Executor<
-                    $event_manager_name,
-                    BytesInput,
-                    $my_std_state_type_name,
-                    $my_std_fuzzer_type_name,
-                > + HasObservers<BytesInput, ($observer_name, ()), $my_std_state_type_name>) {
-                    unsafe {
-                        match self.wrapper {
-                            $wrapper_name::OwnedInProcess(py_wrapper) => {
-                                &mut (*py_wrapper).upcast_mut()
-                            }
-                        }
->>>>>>> da537aae
                     }
                 }
             )
         };
     }
 
-<<<<<<< HEAD
     #[pymethods]
     impl PythonExecutor {
         #[staticmethod]
@@ -436,68 +379,22 @@
         pub fn new_inprocess(owned_inprocess_executor: Py<PythonOwnedInProcessExecutor>) -> Self {
             Self {
                 wrapper: PythonExecutorWrapper::InProcess(owned_inprocess_executor),
-=======
-            #[pymethods]
-            impl $struct_name_trait {
-                #[staticmethod]
-                fn new_from_inprocess(
-                    owned_inprocess_executor: &mut $in_process_executor_name,
-                ) -> Self {
-                    Self {
-                        wrapper: $wrapper_name::OwnedInProcess(owned_inprocess_executor),
-                    }
-                }
->>>>>>> da537aae
-            }
-        }
-
-<<<<<<< HEAD
+            }
+        }
+
         #[staticmethod]
         #[must_use]
         pub fn new_py(obj: PyObject) -> Self {
             Self {
                 wrapper: PythonExecutorWrapper::Python(PyObjectExecutor::new(obj)),
-=======
-            impl<I, S> HasObservers<I, ($observer_name, ()), S> for $struct_name_trait {
-                // #[inline]
-                fn observers(&self) -> &($observer_name, ()) {
-                    self.unwrap().observers()
-                }
-
-                #[inline]
-                fn observers_mut(&mut self) -> &mut ($observer_name, ()) {
-                    self.unwrap_mut().observers_mut()
-                }
->>>>>>> da537aae
-            }
-        }
-
-<<<<<<< HEAD
+            }
+        }
+
         #[must_use]
         pub fn unwrap_py(&self) -> Option<PyObject> {
             match &self.wrapper {
                 PythonExecutorWrapper::Python(pyo) => Some(pyo.inner.clone()),
                 PythonExecutorWrapper::InProcess(_) => None,
-=======
-            impl
-                Executor<
-                    $event_manager_name,
-                    BytesInput,
-                    $my_std_state_type_name,
-                    $my_std_fuzzer_type_name,
-                > for $struct_name_trait
-            {
-                #[inline]
-                fn run_target(
-                    &mut self,
-                    fuzzer: &mut $my_std_fuzzer_type_name,
-                    state: &mut $my_std_state_type_name,
-                    mgr: &mut $event_manager_name,
-                    input: &BytesInput,
-                ) -> Result<ExitKind, Error> {
-                    self.unwrap_mut().run_target(fuzzer, state, mgr, input)
-                }
->>>>>>> da537aae
             }
         }
     }
@@ -520,7 +417,6 @@
         }
     }
 
-<<<<<<< HEAD
     impl Executor<PythonEventManager, BytesInput, PythonStdState, PythonStdFuzzer> for PythonExecutor {
         #[inline]
         fn run_target(
@@ -537,21 +433,6 @@
     /// Register the classes to the python module
     pub fn register(_py: Python, m: &PyModule) -> PyResult<()> {
         m.add_class::<PythonExitKind>()?;
-=======
-    define_python_executor!(
-        PythonExecutor,
-        "Executor",
-        PythonExecutorWrapper,
-        PythonStdState,
-        PythonStdFuzzer,
-        PythonEventManager,
-        PythonOwnedInProcessExecutor,
-        PythonObserver
-    );
-
-    /// Register the classes to the python module
-    pub fn register(_py: Python, m: &PyModule) -> PyResult<()> {
->>>>>>> da537aae
         m.add_class::<PythonExecutor>()?;
         Ok(())
     }
