--- conflicted
+++ resolved
@@ -4,14 +4,11 @@
 pub use inprocess::InProcessExecutor;
 pub mod timeout;
 pub use timeout::TimeoutExecutor;
-<<<<<<< HEAD
 pub mod forkserver;
 pub use forkserver::{ForkserverExecutor,Forkserver, OutFile};
 
-=======
 pub mod combined;
 pub use combined::CombinedExecutor;
->>>>>>> bfbaa7ae
 
 use core::marker::PhantomData;
 
