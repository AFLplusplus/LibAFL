--- conflicted
+++ resolved
@@ -10,15 +10,7 @@
     ffi::c_void,
     fmt::{self, Debug, Formatter},
     marker::PhantomData,
-<<<<<<< HEAD
-    ptr::{self, null_mut, addr_of_mut},
-};
-#[cfg(any(unix, all(windows, feature = "std")))]
-use core::{
-    ptr::write_volatile,
-=======
     ptr::{null, write_volatile},
->>>>>>> 1458c3ef
     sync::atomic::{compiler_fence, Ordering},
     time::Duration,
 };
@@ -510,120 +502,6 @@
 }
 
 #[inline]
-<<<<<<< HEAD
-fn common_signals() -> Vec<Signal> {
-    vec![
-        Signal::SigAlarm,
-        Signal::SigUser2,
-        Signal::SigAbort,
-        Signal::SigBus,
-        #[cfg(feature = "handle_sigpipe")]
-        Signal::SigPipe,
-        Signal::SigFloatingPointException,
-        Signal::SigIllegalInstruction,
-        Signal::SigSegmentationFault,
-        Signal::SigTrap,
-    ]
-}
-
-impl InProcessHandlers {
-    /// Call before running a target.
-    #[allow(clippy::unused_self)]
-    pub fn pre_run_target<E, EM, I, S, Z>(
-        &self,
-        _executor: &E,
-        _fuzzer: &mut Z,
-        _state: &mut S,
-        _mgr: &mut EM,
-        _input: &I,
-    ) {
-        #[cfg(unix)]
-        unsafe {
-            let data = addr_of_mut!(GLOBAL_STATE);
-            write_volatile(
-                addr_of_mut!((*data).current_input_ptr),
-                _input as *const _ as *const c_void,
-            );
-            write_volatile(
-                addr_of_mut!((*data).executor_ptr),
-                _executor as *const _ as *const c_void,
-            );
-            (*data).crash_handler = self.crash_handler;
-            (*data).timeout_handler = self.timeout_handler;
-            // Direct raw pointers access /aliasing is pretty undefined behavior.
-            // Since the state and event may have moved in memory, refresh them right before the signal may happen
-            write_volatile(addr_of_mut!((*data).state_ptr), _state as *mut _ as *mut c_void);
-            write_volatile(addr_of_mut!((*data).event_mgr_ptr), _mgr as *mut _ as *mut c_void);
-            write_volatile(addr_of_mut!((*data).fuzzer_ptr), _fuzzer as *mut _ as *mut c_void);
-            compiler_fence(Ordering::SeqCst);
-        }
-        #[cfg(all(windows, feature = "std"))]
-        unsafe {
-            let data = &mut GLOBAL_STATE;
-            write_volatile(
-                &mut data.current_input_ptr,
-                _input as *const _ as *const c_void,
-            );
-            write_volatile(
-                &mut data.executor_ptr,
-                _executor as *const _ as *const c_void,
-            );
-            data.crash_handler = self.crash_handler;
-            data.timeout_handler = self.timeout_handler;
-            // Direct raw pointers access /aliasing is pretty undefined behavior.
-            // Since the state and event may have moved in memory, refresh them right before the signal may happen
-            write_volatile(&mut data.state_ptr, _state as *mut _ as *mut c_void);
-            write_volatile(&mut data.event_mgr_ptr, _mgr as *mut _ as *mut c_void);
-            write_volatile(&mut data.fuzzer_ptr, _fuzzer as *mut _ as *mut c_void);
-            compiler_fence(Ordering::SeqCst);
-        }
-    }
-
-    /// Call after running a target.
-    #[allow(clippy::unused_self)]
-    pub fn post_run_target(&self) {
-        #[cfg(unix)]
-        unsafe {
-            write_volatile(&mut GLOBAL_STATE.current_input_ptr, ptr::null());
-            compiler_fence(Ordering::SeqCst);
-        }
-        #[cfg(all(windows, feature = "std"))]
-        unsafe {
-            write_volatile(&mut GLOBAL_STATE.current_input_ptr, ptr::null());
-            compiler_fence(Ordering::SeqCst);
-        }
-    }
-
-    /// Create new [`InProcessHandlers`].
-    #[cfg(not(all(windows, feature = "std")))]
-    pub fn new<E, EM, OF, Z>() -> Result<Self, Error>
-    where
-        E: Executor<EM, Z> + HasObservers,
-        EM: EventFirer<State = E::State> + EventRestarter<State = E::State>,
-        OF: Feedback<E::State>,
-        E::State: HasExecutions + HasSolutions + HasCorpus,
-        Z: HasObjective<Objective = OF, State = E::State>,
-    {
-        #[cfg(unix)]
-        #[cfg_attr(miri, allow(unused_variables))]
-        unsafe {
-            let data = addr_of_mut!(GLOBAL_STATE);
-            #[cfg(feature = "std")]
-            unix_signal_handler::setup_panic_hook::<E, EM, OF, Z>();
-            #[cfg(not(miri))]
-            setup_signal_handler(data)?;
-            compiler_fence(Ordering::SeqCst);
-            Ok(Self {
-                crash_handler: unix_signal_handler::inproc_crash_handler::<E, EM, OF, Z>
-                    as *const c_void,
-                timeout_handler: unix_signal_handler::inproc_timeout_handler::<E, EM, OF, Z>
-                    as *const _,
-            })
-        }
-        #[cfg(not(any(unix, feature = "std")))]
-        Ok(Self {})
-    }
-=======
 #[allow(clippy::too_many_arguments)]
 /// Save state if it is an objective
 pub fn run_observers_and_save_state<E, EM, OF, Z>(
@@ -645,7 +523,6 @@
     observers
         .post_exec_all(state, input, &exitkind)
         .expect("Observers post_exec_all failed");
->>>>>>> 1458c3ef
 
     let interesting = fuzzer
         .objective_mut()
@@ -682,12 +559,8 @@
 
 // TODO remove this after executor refactor and libafl qemu new executor
 /// Expose a version of the crash handler that can be called from e.g. an emulator
-/// 
-/// # Safety
-/// Will dereference the `GLOBAL_STATE` static variable.
-/// Will be safe unless called concurrently.
 #[cfg(any(unix, feature = "std"))]
-pub unsafe fn generic_inproc_crash_handler<E, EM, OF, Z>()
+pub fn generic_inproc_crash_handler<E, EM, OF, Z>()
 where
     E: Executor<EM, Z> + HasObservers,
     EM: EventFirer<State = E::State> + EventRestarter<State = E::State>,
@@ -695,26 +568,15 @@
     E::State: HasExecutions + HasSolutions + HasCorpus,
     Z: HasObjective<Objective = OF, State = E::State>,
 {
-    let data = unsafe { addr_of_mut!(GLOBAL_STATE) };
-    let in_handler = (*data).set_in_handler(true);
-
-<<<<<<< HEAD
-    if (*data).is_valid() {
-        let executor = (*data).executor_mut::<E>();
-        // disarms timeout in case of TimeoutExecutor
-        executor.post_run_reset();
-        let state = (*data).state_mut::<E::State>();
-        let event_mgr = (*data).event_mgr_mut::<EM>();
-        let fuzzer = (*data).fuzzer_mut::<Z>();
-        let input = (*data).take_current_input::<<E::State as UsesInput>::Input>();
-=======
+    let data = unsafe { &mut GLOBAL_STATE };
+    let in_handler = data.set_in_handler(true);
+
     if data.is_valid() {
         let executor = data.executor_mut::<E>();
         let state = data.state_mut::<E::State>();
         let event_mgr = data.event_mgr_mut::<EM>();
         let fuzzer = data.fuzzer_mut::<Z>();
         let input = data.take_current_input::<<E::State as UsesInput>::Input>();
->>>>>>> 1458c3ef
 
         run_observers_and_save_state::<E, EM, OF, Z>(
             executor,
@@ -726,7 +588,7 @@
         );
     }
 
-    (*data).set_in_handler(in_handler);
+    data.set_in_handler(in_handler);
 }
 
 #[cfg(test)]
@@ -744,262 +606,8 @@
         StdFuzzer,
     };
 
-<<<<<<< HEAD
-    pub(crate) type HandlerFuncPtr = unsafe fn(
-        Signal,
-        &mut siginfo_t,
-        Option<&mut ucontext_t>,
-        data: &mut InProcessExecutorHandlerData,
-    );
-
-    /// A handler that does nothing.
-    /*pub fn nop_handler(
-        _signal: Signal,
-        _info: &mut siginfo_t,
-        _context: Option<&mut ucontext_t>,
-        _data: &mut InProcessExecutorHandlerData,
-    ) {
-    }*/
-
-    #[cfg(unix)]
-    impl Handler for InProcessExecutorHandlerData {
-        fn handle(
-            &mut self,
-            signal: Signal,
-            info: &mut siginfo_t,
-            context: Option<&mut ucontext_t>,
-        ) {
-            unsafe {
-                let data = &mut GLOBAL_STATE;
-                let in_handler = data.set_in_handler(true);
-                match signal {
-                    Signal::SigUser2 | Signal::SigAlarm => {
-                        if !data.timeout_handler.is_null() {
-                            let func: HandlerFuncPtr = transmute(data.timeout_handler);
-                            (func)(signal, info, context, data);
-                        }
-                    }
-                    _ => {
-                        if !data.crash_handler.is_null() {
-                            let func: HandlerFuncPtr = transmute(data.crash_handler);
-                            (func)(signal, info, context, data);
-                        }
-                    }
-                }
-                data.set_in_handler(in_handler);
-            }
-        }
-
-        fn signals(&self) -> Vec<Signal> {
-            common_signals()
-        }
-    }
-
-    /// invokes the `post_exec` hook on all observer in case of panic
-    /// 
-    /// # Safety
-    /// Will dereference the static `GLOBAL_STATE`.
-    /// Will be safe unless if called concurrently.
-    #[cfg(feature = "std")]
-    pub unsafe fn setup_panic_hook<E, EM, OF, Z>()
-    where
-        E: HasObservers,
-        EM: EventFirer<State = E::State> + EventRestarter<State = E::State>,
-        OF: Feedback<E::State>,
-        E::State: HasExecutions + HasSolutions + HasCorpus,
-        Z: HasObjective<Objective = OF, State = E::State>,
-    {
-        use core::ptr::addr_of_mut;
-
-        let old_hook = panic::take_hook();
-        panic::set_hook(Box::new(move |panic_info| {
-            old_hook(panic_info);
-            let data = unsafe { &mut addr_of_mut!(GLOBAL_STATE) };
-            let in_handler = data.set_in_handler(true);
-            if data.is_valid() {
-                // We are fuzzing!
-                let executor = data.executor_mut::<E>();
-                let state = data.state_mut::<E::State>();
-                let input = data.take_current_input::<<E::State as UsesInput>::Input>();
-                let fuzzer = data.fuzzer_mut::<Z>();
-                let event_mgr = data.event_mgr_mut::<EM>();
-
-                run_observers_and_save_state::<E, EM, OF, Z>(
-                    executor,
-                    state,
-                    input,
-                    fuzzer,
-                    event_mgr,
-                    ExitKind::Crash,
-                );
-
-                unsafe {
-                    libc::_exit(128 + 6);
-                } // SIGABRT exit code
-            }
-            data.set_in_handler(in_handler);
-        }));
-    }
-
-    /// Timeout-Handler for in-process fuzzing.
-    /// It will store the current State to shmem, then exit.
-    ///
-    /// # Safety
-    /// Well, signal handling is not safe
-    #[cfg(unix)]
-    pub unsafe fn inproc_timeout_handler<E, EM, OF, Z>(
-        _signal: Signal,
-        _info: &mut siginfo_t,
-        _context: Option<&mut ucontext_t>,
-        data: &mut InProcessExecutorHandlerData,
-    ) where
-        E: HasObservers,
-        EM: EventFirer<State = E::State> + EventRestarter<State = E::State>,
-        OF: Feedback<E::State>,
-        E::State: HasExecutions + HasSolutions + HasCorpus,
-        Z: HasObjective<Objective = OF, State = E::State>,
-    {
-        if !data.timeout_executor_ptr.is_null()
-            && data.timeout_executor_mut::<E>().handle_timeout(data)
-        {
-            return;
-        }
-
-        if !data.is_valid() {
-            log::warn!("TIMEOUT or SIGUSR2 happened, but currently not fuzzing.");
-            return;
-        }
-
-        let executor = data.executor_mut::<E>();
-        let state = data.state_mut::<E::State>();
-        let event_mgr = data.event_mgr_mut::<EM>();
-        let fuzzer = data.fuzzer_mut::<Z>();
-        let input = data.take_current_input::<<E::State as UsesInput>::Input>();
-
-        log::error!("Timeout in fuzz run.");
-
-        run_observers_and_save_state::<E, EM, OF, Z>(
-            executor,
-            state,
-            input,
-            fuzzer,
-            event_mgr,
-            ExitKind::Timeout,
-        );
-
-        libc::_exit(55);
-    }
-
-    /// Crash-Handler for in-process fuzzing.
-    /// Will be used for signal handling.
-    /// It will store the current State to shmem, then exit.
-    ///
-    /// # Safety
-    /// Well, signal handling is not safe
-    #[allow(clippy::too_many_lines)]
-    pub unsafe fn inproc_crash_handler<E, EM, OF, Z>(
-        signal: Signal,
-        _info: &mut siginfo_t,
-        _context: Option<&mut ucontext_t>,
-        data: &mut InProcessExecutorHandlerData,
-    ) where
-        E: Executor<EM, Z> + HasObservers,
-        EM: EventFirer<State = E::State> + EventRestarter<State = E::State>,
-        OF: Feedback<E::State>,
-        E::State: HasExecutions + HasSolutions + HasCorpus,
-        Z: HasObjective<Objective = OF, State = E::State>,
-    {
-        #[cfg(all(target_os = "android", target_arch = "aarch64"))]
-        let _context = _context.map(|p| {
-            &mut *(((p as *mut _ as *mut libc::c_void as usize) + 128) as *mut libc::c_void
-                as *mut ucontext_t)
-        });
-
-        log::error!("Crashed with {signal}");
-        if data.is_valid() {
-            let executor = data.executor_mut::<E>();
-            // disarms timeout in case of TimeoutExecutor
-            executor.post_run_reset();
-            let state = data.state_mut::<E::State>();
-            let event_mgr = data.event_mgr_mut::<EM>();
-            let fuzzer = data.fuzzer_mut::<Z>();
-            let input = data.take_current_input::<<E::State as UsesInput>::Input>();
-
-            log::error!("Child crashed!");
-
-            #[cfg(all(feature = "std", unix))]
-            {
-                let mut bsod = Vec::new();
-                {
-                    let mut writer = std::io::BufWriter::new(&mut bsod);
-                    writeln!(writer, "input: {:?}", input.generate_name(0)).unwrap();
-                    libafl_bolts::minibsod::generate_minibsod(
-                        &mut writer,
-                        signal,
-                        _info,
-                        _context.as_deref(),
-                    )
-                    .unwrap();
-                    writer.flush().unwrap();
-                }
-                log::error!("{}", std::str::from_utf8(&bsod).unwrap());
-            }
-
-            run_observers_and_save_state::<E, EM, OF, Z>(
-                executor,
-                state,
-                input,
-                fuzzer,
-                event_mgr,
-                ExitKind::Crash,
-            );
-        } else {
-            {
-                log::error!("Double crash\n");
-                #[cfg(target_os = "android")]
-                let si_addr = (_info._pad[0] as i64) | ((_info._pad[1] as i64) << 32);
-                #[cfg(not(target_os = "android"))]
-                let si_addr = { _info.si_addr() as usize };
-
-                log::error!(
-                    "We crashed at addr 0x{si_addr:x}, but are not in the target... Bug in the fuzzer? Exiting."
-                );
-
-                #[cfg(all(feature = "std", unix))]
-                {
-                    let mut bsod = Vec::new();
-                    {
-                        let mut writer = std::io::BufWriter::new(&mut bsod);
-                        libafl_bolts::minibsod::generate_minibsod(
-                            &mut writer,
-                            signal,
-                            _info,
-                            _context.as_deref(),
-                        )
-                        .unwrap();
-                        writer.flush().unwrap();
-                    }
-                    log::error!("{}", std::str::from_utf8(&bsod).unwrap());
-                }
-            }
-
-            #[cfg(feature = "std")]
-            {
-                log::error!("Type QUIT to restart the child");
-                let mut line = String::new();
-                while line.trim() != "QUIT" {
-                    std::io::stdin().read_line(&mut line).unwrap();
-                }
-            }
-
-            // TODO tell the parent to not restart
-        }
-
-        libc::_exit(128 + (signal as i32));
-=======
     impl UsesInput for () {
         type Input = NopInput;
->>>>>>> 1458c3ef
     }
 
     #[test]
@@ -1038,1122 +646,6 @@
 /// `InProcess` Python bindings
 pub mod pybind {
     use alloc::boxed::Box;
-<<<<<<< HEAD
-    use alloc::{string::String, vec::Vec};
-    use core::{
-        ffi::c_void,
-        mem::transmute,
-        ptr,
-        sync::atomic::{compiler_fence, Ordering},
-    };
-    #[cfg(feature = "std")]
-    use std::panic;
-
-    use libafl_bolts::os::windows_exceptions::{
-        ExceptionCode, Handler, CRASH_EXCEPTIONS, EXCEPTION_HANDLERS_SIZE, EXCEPTION_POINTERS,
-    };
-    use windows::Win32::System::Threading::{
-        EnterCriticalSection, ExitProcess, LeaveCriticalSection, CRITICAL_SECTION,
-    };
-
-    use crate::{
-        events::{EventFirer, EventRestarter},
-        executors::{
-            inprocess::{
-                run_observers_and_save_state, HasInProcessHandlers, InProcessExecutorHandlerData,
-                GLOBAL_STATE,
-            },
-            Executor, ExitKind, HasObservers,
-        },
-        feedbacks::Feedback,
-        fuzzer::HasObjective,
-        inputs::UsesInput,
-        state::{HasCorpus, HasExecutions, HasSolutions, State},
-    };
-
-    pub(crate) type HandlerFuncPtr =
-        unsafe fn(*mut EXCEPTION_POINTERS, &mut InProcessExecutorHandlerData);
-
-    /*pub unsafe fn nop_handler(
-        _code: ExceptionCode,
-        _exception_pointers: *mut EXCEPTION_POINTERS,
-        _data: &mut InProcessExecutorHandlerData,
-    ) {
-    }*/
-
-    impl Handler for InProcessExecutorHandlerData {
-        #[allow(clippy::not_unsafe_ptr_arg_deref)]
-        fn handle(&mut self, _code: ExceptionCode, exception_pointers: *mut EXCEPTION_POINTERS) {
-            unsafe {
-                let data = &mut GLOBAL_STATE;
-                let in_handler = data.set_in_handler(true);
-                if !data.crash_handler.is_null() {
-                    let func: HandlerFuncPtr = transmute(data.crash_handler);
-                    (func)(exception_pointers, data);
-                }
-                data.set_in_handler(in_handler);
-            }
-        }
-
-        fn exceptions(&self) -> Vec<ExceptionCode> {
-            let crash_list = CRASH_EXCEPTIONS.to_vec();
-            assert!(crash_list.len() < EXCEPTION_HANDLERS_SIZE - 1);
-            crash_list
-        }
-    }
-
-    /// invokes the `post_exec` hook on all observer in case of panic
-    ///
-    /// # Safety
-    /// Well, exception handling is not safe.
-    /// Will dereference `GLOBAL_STATE`.
-    #[cfg(feature = "std")]
-    pub unsafe fn setup_panic_hook<E, EM, OF, Z>()
-    where
-        E: HasObservers,
-        EM: EventFirer<State = E::State> + EventRestarter<State = E::State>,
-        OF: Feedback<E::State>,
-        E::State: HasExecutions + HasSolutions + HasCorpus,
-        Z: HasObjective<Objective = OF, State = E::State>,
-    {
-        let old_hook = panic::take_hook();
-        panic::set_hook(Box::new(move |panic_info| {
-            let data = unsafe { &mut addr_of_mut!(GLOBAL_STATE) };
-            let in_handler = data.set_in_handler(true);
-            // Have we set a timer_before?
-            unsafe {
-                if data.ptp_timer.is_some() {
-                    /*
-                        We want to prevent the timeout handler being run while the main thread is executing the crash handler
-                        Timeout handler runs if it has access to the critical section or data.in_target == 0
-                        Writing 0 to the data.in_target makes the timeout handler makes the timeout handler invalid.
-                    */
-                    compiler_fence(Ordering::SeqCst);
-                    EnterCriticalSection(data.critical as *mut CRITICAL_SECTION);
-                    compiler_fence(Ordering::SeqCst);
-                    data.in_target = 0;
-                    compiler_fence(Ordering::SeqCst);
-                    LeaveCriticalSection(data.critical as *mut CRITICAL_SECTION);
-                    compiler_fence(Ordering::SeqCst);
-                }
-            }
-
-            if data.is_valid() {
-                // We are fuzzing!
-                let executor = data.executor_mut::<E>();
-                let state = data.state_mut::<E::State>();
-                let fuzzer = data.fuzzer_mut::<Z>();
-                let event_mgr = data.event_mgr_mut::<EM>();
-
-                let input = data.take_current_input::<<E::State as UsesInput>::Input>();
-
-                run_observers_and_save_state::<E, EM, OF, Z>(
-                    executor,
-                    state,
-                    input,
-                    fuzzer,
-                    event_mgr,
-                    ExitKind::Crash,
-                );
-
-                unsafe {
-                    ExitProcess(1);
-                }
-            }
-            old_hook(panic_info);
-            data.set_in_handler(in_handler);
-        }));
-    }
-
-    /// Timeout handler for windows
-    ///
-    /// # Safety
-    /// Well, exception handling is not safe
-    pub unsafe extern "system" fn inproc_timeout_handler<E, EM, OF, Z>(
-        _p0: *mut u8,
-        global_state: *mut c_void,
-        _p1: *mut u8,
-    ) where
-        E: HasObservers + HasInProcessHandlers,
-        EM: EventFirer<State = E::State> + EventRestarter<State = E::State>,
-        OF: Feedback<E::State>,
-        E::State: State + HasExecutions + HasSolutions + HasCorpus,
-        Z: HasObjective<Objective = OF, State = E::State>,
-    {
-        let data: &mut InProcessExecutorHandlerData =
-            &mut *(global_state as *mut InProcessExecutorHandlerData);
-        compiler_fence(Ordering::SeqCst);
-        EnterCriticalSection((data.critical as *mut CRITICAL_SECTION).as_mut().unwrap());
-        compiler_fence(Ordering::SeqCst);
-
-        if !data.timeout_executor_ptr.is_null()
-            && data.timeout_executor_mut::<E>().handle_timeout(data)
-        {
-            compiler_fence(Ordering::SeqCst);
-            LeaveCriticalSection((data.critical as *mut CRITICAL_SECTION).as_mut().unwrap());
-            compiler_fence(Ordering::SeqCst);
-
-            return;
-        }
-
-        if data.in_target == 1 {
-            let executor = data.executor_mut::<E>();
-            let state = data.state_mut::<E::State>();
-            let fuzzer = data.fuzzer_mut::<Z>();
-            let event_mgr = data.event_mgr_mut::<EM>();
-
-            if data.timeout_input_ptr.is_null() {
-                log::error!("TIMEOUT or SIGUSR2 happened, but currently not fuzzing. Exiting");
-            } else {
-                log::error!("Timeout in fuzz run.");
-
-                let input = (data.timeout_input_ptr as *const <E::State as UsesInput>::Input)
-                    .as_ref()
-                    .unwrap();
-                data.timeout_input_ptr = ptr::null_mut();
-
-                run_observers_and_save_state::<E, EM, OF, Z>(
-                    executor,
-                    state,
-                    input,
-                    fuzzer,
-                    event_mgr,
-                    ExitKind::Timeout,
-                );
-
-                compiler_fence(Ordering::SeqCst);
-
-                ExitProcess(1);
-            }
-        }
-        compiler_fence(Ordering::SeqCst);
-        LeaveCriticalSection((data.critical as *mut CRITICAL_SECTION).as_mut().unwrap());
-        compiler_fence(Ordering::SeqCst);
-        // log::info!("TIMER INVOKED!");
-    }
-
-    /// Crash handler for windows
-    ///
-    /// # Safety
-    /// Well, exception handling is not safe
-    #[allow(clippy::too_many_lines)]
-    pub unsafe fn inproc_crash_handler<E, EM, OF, Z>(
-        exception_pointers: *mut EXCEPTION_POINTERS,
-        data: &mut InProcessExecutorHandlerData,
-    ) where
-        E: Executor<EM, Z> + HasObservers,
-        EM: EventFirer<State = E::State> + EventRestarter<State = E::State>,
-        OF: Feedback<E::State>,
-        E::State: HasExecutions + HasSolutions + HasCorpus,
-        Z: HasObjective<Objective = OF, State = E::State>,
-    {
-        // Have we set a timer_before?
-        if data.ptp_timer.is_some() {
-            /*
-                We want to prevent the timeout handler being run while the main thread is executing the crash handler
-                Timeout handler runs if it has access to the critical section or data.in_target == 0
-                Writing 0 to the data.in_target makes the timeout handler makes the timeout handler invalid.
-            */
-            compiler_fence(Ordering::SeqCst);
-            EnterCriticalSection(data.critical as *mut CRITICAL_SECTION);
-            compiler_fence(Ordering::SeqCst);
-            data.in_target = 0;
-            compiler_fence(Ordering::SeqCst);
-            LeaveCriticalSection(data.critical as *mut CRITICAL_SECTION);
-            compiler_fence(Ordering::SeqCst);
-        }
-
-        // Is this really crash?
-        let mut is_crash = true;
-        #[cfg(feature = "std")]
-        if let Some(exception_pointers) = exception_pointers.as_mut() {
-            let code = ExceptionCode::try_from(
-                exception_pointers
-                    .ExceptionRecord
-                    .as_mut()
-                    .unwrap()
-                    .ExceptionCode
-                    .0,
-            )
-            .unwrap();
-
-            let exception_list = data.exceptions();
-            if exception_list.contains(&code) {
-                log::error!("Crashed with {code}");
-            } else {
-                // log::trace!("Exception code received, but {code} is not in CRASH_EXCEPTIONS");
-                is_crash = false;
-            }
-        } else {
-            log::error!("Crashed without exception (probably due to SIGABRT)");
-        };
-
-        if data.current_input_ptr.is_null() {
-            {
-                log::error!("Double crash\n");
-                let crash_addr = exception_pointers
-                    .as_mut()
-                    .unwrap()
-                    .ExceptionRecord
-                    .as_mut()
-                    .unwrap()
-                    .ExceptionAddress as usize;
-
-                log::error!(
-                "We crashed at addr 0x{crash_addr:x}, but are not in the target... Bug in the fuzzer? Exiting."
-                );
-            }
-            #[cfg(feature = "std")]
-            {
-                log::error!("Type QUIT to restart the child");
-                let mut line = String::new();
-                while line.trim() != "QUIT" {
-                    std::io::stdin().read_line(&mut line).unwrap();
-                }
-            }
-
-            // TODO tell the parent to not restart
-        } else {
-            let executor = data.executor_mut::<E>();
-            // reset timer
-            if data.ptp_timer.is_some() {
-                executor.post_run_reset();
-                data.ptp_timer = None;
-            }
-
-            let state = data.state_mut::<E::State>();
-            let fuzzer = data.fuzzer_mut::<Z>();
-            let event_mgr = data.event_mgr_mut::<EM>();
-
-            if is_crash {
-                log::error!("Child crashed!");
-            } else {
-                // log::info!("Exception received!");
-            }
-
-            // Make sure we don't crash in the crash handler forever.
-            if is_crash {
-                let input = data.take_current_input::<<E::State as UsesInput>::Input>();
-
-                run_observers_and_save_state::<E, EM, OF, Z>(
-                    executor,
-                    state,
-                    input,
-                    fuzzer,
-                    event_mgr,
-                    ExitKind::Crash,
-                );
-            } else {
-                // This is not worth saving
-            }
-        }
-
-        if is_crash {
-            log::info!("Exiting!");
-            ExitProcess(1);
-        }
-        // log::info!("Not Exiting!");
-    }
-}
-
-/// The signature of the crash handler function
-#[cfg(all(feature = "std", unix))]
-pub(crate) type ForkHandlerFuncPtr = unsafe fn(
-    Signal,
-    &mut siginfo_t,
-    Option<&mut ucontext_t>,
-    data: &mut InProcessForkExecutorGlobalData,
-);
-
-/// The inmem fork executor's handlers.
-#[cfg(all(feature = "std", unix))]
-#[derive(Debug)]
-pub struct InChildProcessHandlers {
-    /// On crash C function pointer
-    pub crash_handler: *const c_void,
-    /// On timeout C function pointer
-    pub timeout_handler: *const c_void,
-}
-
-#[cfg(all(feature = "std", unix))]
-impl InChildProcessHandlers {
-    /// Call before running a target.
-    pub fn pre_run_target<E, I, S>(&self, executor: &E, state: &mut S, input: &I) {
-        // # Safety
-        // This is generally not called concurrently.
-        unsafe {
-            let data = &mut *addr_of_mut!(FORK_EXECUTOR_GLOBAL_DATA);
-            write_volatile(
-                addr_of_mut!(data.executor_ptr),
-                executor as *const _ as *const c_void,
-            );
-            write_volatile(
-                addr_of_mut!(data.current_input_ptr),
-                input as *const _ as *const c_void,
-            );
-            write_volatile(addr_of_mut!(data.state_ptr), state as *mut _ as *mut c_void);
-            data.crash_handler = self.crash_handler;
-            data.timeout_handler = self.timeout_handler;
-            compiler_fence(Ordering::SeqCst);
-        }
-    }
-
-    /// Create new [`InChildProcessHandlers`].
-    pub fn new<E>() -> Result<Self, Error>
-    where
-        E: HasObservers,
-    {
-        #[cfg_attr(miri, allow(unused_variables))]
-        unsafe {
-            let data = addr_of_mut!(FORK_EXECUTOR_GLOBAL_DATA);
-            // child_signal_handlers::setup_child_panic_hook::<E, I, OT, S>();
-            #[cfg(not(miri))]
-            setup_signal_handler(data)?;
-            compiler_fence(Ordering::SeqCst);
-            Ok(Self {
-                crash_handler: child_signal_handlers::child_crash_handler::<E> as *const c_void,
-                timeout_handler: ptr::null(),
-            })
-        }
-    }
-
-    /// Create new [`InChildProcessHandlers`].
-    pub fn with_timeout<E>() -> Result<Self, Error>
-    where
-        E: HasObservers,
-    {
-        #[cfg_attr(miri, allow(unused_variables))]
-        unsafe {
-            let data = addr_of_mut!(FORK_EXECUTOR_GLOBAL_DATA);
-            // child_signal_handlers::setup_child_panic_hook::<E, I, OT, S>();
-            #[cfg(not(miri))]
-            setup_signal_handler(data)?;
-            compiler_fence(Ordering::SeqCst);
-            Ok(Self {
-                crash_handler: child_signal_handlers::child_crash_handler::<E> as *const c_void,
-                timeout_handler: child_signal_handlers::child_timeout_handler::<E> as *const c_void,
-            })
-        }
-    }
-
-    /// Replace the handlers with `nop` handlers, deactivating the handlers
-    #[must_use]
-    pub fn nop() -> Self {
-        Self {
-            crash_handler: ptr::null(),
-            timeout_handler: ptr::null(),
-        }
-    }
-}
-
-/// The global state of the in-process-fork harness.
-#[cfg(all(feature = "std", unix))]
-#[derive(Debug)]
-pub(crate) struct InProcessForkExecutorGlobalData {
-    /// Stores a pointer to the fork executor struct
-    pub executor_ptr: *const c_void,
-    /// Stores a pointer to the state
-    pub state_ptr: *const c_void,
-    /// Stores a pointer to the current input
-    pub current_input_ptr: *const c_void,
-    /// Stores a pointer to the crash_handler function
-    pub crash_handler: *const c_void,
-    /// Stores a pointer to the timeout_handler function
-    pub timeout_handler: *const c_void,
-}
-
-#[cfg(all(feature = "std", unix))]
-unsafe impl Sync for InProcessForkExecutorGlobalData {}
-#[cfg(all(feature = "std", unix))]
-unsafe impl Send for InProcessForkExecutorGlobalData {}
-
-#[cfg(all(feature = "std", unix))]
-impl InProcessForkExecutorGlobalData {
-    fn executor_mut<'a, E>(&self) -> &'a mut E {
-        unsafe { (self.executor_ptr as *mut E).as_mut().unwrap() }
-    }
-
-    fn state_mut<'a, S>(&self) -> &'a mut S {
-        unsafe { (self.state_ptr as *mut S).as_mut().unwrap() }
-    }
-
-    /*fn current_input<'a, I>(&self) -> &'a I {
-        unsafe { (self.current_input_ptr as *const I).as_ref().unwrap() }
-    }*/
-
-    fn take_current_input<'a, I>(&mut self) -> &'a I {
-        let r = unsafe { (self.current_input_ptr as *const I).as_ref().unwrap() };
-        self.current_input_ptr = ptr::null();
-        r
-    }
-
-    fn is_valid(&self) -> bool {
-        !self.current_input_ptr.is_null()
-    }
-}
-
-/// a static variable storing the global state
-#[cfg(all(feature = "std", unix))]
-pub(crate) static mut FORK_EXECUTOR_GLOBAL_DATA: InProcessForkExecutorGlobalData =
-    InProcessForkExecutorGlobalData {
-        executor_ptr: ptr::null(),
-        state_ptr: ptr::null(),
-        current_input_ptr: ptr::null(),
-        crash_handler: ptr::null(),
-        timeout_handler: ptr::null(),
-    };
-
-#[cfg(all(feature = "std", unix))]
-impl Handler for InProcessForkExecutorGlobalData {
-    fn handle(&mut self, signal: Signal, info: &mut siginfo_t, context: Option<&mut ucontext_t>) {
-        match signal {
-            Signal::SigUser2 | Signal::SigAlarm => unsafe {
-                if !FORK_EXECUTOR_GLOBAL_DATA.timeout_handler.is_null() {
-                    let func: ForkHandlerFuncPtr =
-                        transmute(FORK_EXECUTOR_GLOBAL_DATA.timeout_handler);
-                    (func)(signal, info, context, &mut FORK_EXECUTOR_GLOBAL_DATA);
-                }
-            },
-            _ => unsafe {
-                if !FORK_EXECUTOR_GLOBAL_DATA.crash_handler.is_null() {
-                    let func: ForkHandlerFuncPtr =
-                        transmute(FORK_EXECUTOR_GLOBAL_DATA.crash_handler);
-                    (func)(signal, info, context, &mut FORK_EXECUTOR_GLOBAL_DATA);
-                }
-            },
-        }
-    }
-
-    fn signals(&self) -> Vec<Signal> {
-        common_signals()
-    }
-}
-
-#[repr(C)]
-#[cfg(all(feature = "std", unix, not(target_os = "linux")))]
-struct Timeval {
-    pub tv_sec: i64,
-    pub tv_usec: i64,
-}
-
-#[cfg(all(feature = "std", unix, not(target_os = "linux")))]
-impl Debug for Timeval {
-    #[allow(clippy::cast_sign_loss)]
-    fn fmt(&self, f: &mut Formatter<'_>) -> fmt::Result {
-        write!(
-            f,
-            "Timeval {{ tv_sec: {:?}, tv_usec: {:?} (tv: {:?}) }}",
-            self.tv_sec,
-            self.tv_usec,
-            Duration::new(self.tv_sec as _, (self.tv_usec * 1000) as _)
-        )
-    }
-}
-
-#[repr(C)]
-#[cfg(all(feature = "std", unix, not(target_os = "linux")))]
-#[derive(Debug)]
-struct Itimerval {
-    pub it_interval: Timeval,
-    pub it_value: Timeval,
-}
-
-#[cfg(all(feature = "std", unix, not(target_os = "linux")))]
-extern "C" {
-    fn setitimer(
-        which: libc::c_int,
-        new_value: *mut Itimerval,
-        old_value: *mut Itimerval,
-    ) -> libc::c_int;
-}
-
-#[cfg(all(feature = "std", unix, not(target_os = "linux")))]
-const ITIMER_REAL: libc::c_int = 0;
-
-/// [`InProcessForkExecutor`] is an executor that forks the current process before each execution.
-#[cfg(all(feature = "std", unix))]
-pub struct InProcessForkExecutor<'a, H, OT, S, SP>
-where
-    H: FnMut(&S::Input) -> ExitKind + ?Sized,
-    OT: ObserversTuple<S>,
-    S: UsesInput,
-    SP: ShMemProvider,
-{
-    harness_fn: &'a mut H,
-    shmem_provider: SP,
-    observers: OT,
-    handlers: InChildProcessHandlers,
-    phantom: PhantomData<S>,
-}
-
-/// Timeout executor for [`InProcessForkExecutor`]
-#[cfg(all(feature = "std", unix))]
-pub struct TimeoutInProcessForkExecutor<'a, H, OT, S, SP>
-where
-    H: FnMut(&S::Input) -> ExitKind + ?Sized,
-    OT: ObserversTuple<S>,
-    S: UsesInput,
-    SP: ShMemProvider,
-{
-    harness_fn: &'a mut H,
-    shmem_provider: SP,
-    observers: OT,
-    handlers: InChildProcessHandlers,
-    #[cfg(target_os = "linux")]
-    itimerspec: libc::itimerspec,
-    #[cfg(all(unix, not(target_os = "linux")))]
-    itimerval: Itimerval,
-    phantom: PhantomData<S>,
-}
-
-#[cfg(all(feature = "std", unix))]
-impl<'a, H, OT, S, SP> Debug for InProcessForkExecutor<'a, H, OT, S, SP>
-where
-    H: FnMut(&S::Input) -> ExitKind + ?Sized,
-    OT: ObserversTuple<S> + Debug,
-    S: UsesInput,
-    SP: ShMemProvider,
-{
-    fn fmt(&self, f: &mut Formatter<'_>) -> fmt::Result {
-        f.debug_struct("InProcessForkExecutor")
-            .field("observers", &self.observers)
-            .field("shmem_provider", &self.shmem_provider)
-            .finish()
-    }
-}
-
-#[cfg(all(feature = "std", unix))]
-impl<'a, H, OT, S, SP> Debug for TimeoutInProcessForkExecutor<'a, H, OT, S, SP>
-where
-    H: FnMut(&S::Input) -> ExitKind + ?Sized,
-    OT: ObserversTuple<S> + Debug,
-    S: UsesInput,
-    SP: ShMemProvider,
-{
-    #[cfg(target_os = "linux")]
-    fn fmt(&self, f: &mut Formatter<'_>) -> fmt::Result {
-        f.debug_struct("TimeoutInProcessForkExecutor")
-            .field("observers", &self.observers)
-            .field("shmem_provider", &self.shmem_provider)
-            .field("itimerspec", &self.itimerspec)
-            .finish()
-    }
-
-    #[cfg(not(target_os = "linux"))]
-    fn fmt(&self, f: &mut Formatter<'_>) -> fmt::Result {
-        #[cfg(not(target_os = "linux"))]
-        return f
-            .debug_struct("TimeoutInProcessForkExecutor")
-            .field("observers", &self.observers)
-            .field("shmem_provider", &self.shmem_provider)
-            .field("itimerval", &self.itimerval)
-            .finish();
-    }
-}
-
-#[cfg(all(feature = "std", unix))]
-impl<'a, H, OT, S, SP> UsesState for InProcessForkExecutor<'a, H, OT, S, SP>
-where
-    H: ?Sized + FnMut(&S::Input) -> ExitKind,
-    OT: ObserversTuple<S>,
-    S: State,
-    SP: ShMemProvider,
-{
-    type State = S;
-}
-
-#[cfg(all(feature = "std", unix))]
-impl<'a, H, OT, S, SP> UsesState for TimeoutInProcessForkExecutor<'a, H, OT, S, SP>
-where
-    H: ?Sized + FnMut(&S::Input) -> ExitKind,
-    OT: ObserversTuple<S>,
-    S: State,
-    SP: ShMemProvider,
-{
-    type State = S;
-}
-
-#[cfg(all(feature = "std", unix))]
-impl<'a, EM, H, OT, S, SP, Z> Executor<EM, Z> for InProcessForkExecutor<'a, H, OT, S, SP>
-where
-    EM: UsesState<State = S>,
-    H: FnMut(&S::Input) -> ExitKind + ?Sized,
-    OT: ObserversTuple<S>,
-    S: State + HasExecutions,
-    SP: ShMemProvider,
-    Z: UsesState<State = S>,
-{
-    #[allow(unreachable_code)]
-    #[inline]
-    fn run_target(
-        &mut self,
-        _fuzzer: &mut Z,
-        state: &mut Self::State,
-        _mgr: &mut EM,
-        input: &Self::Input,
-    ) -> Result<ExitKind, Error> {
-        *state.executions_mut() += 1;
-        unsafe {
-            self.shmem_provider.pre_fork()?;
-            match fork() {
-                Ok(ForkResult::Child) => {
-                    // Child
-                    self.shmem_provider.post_fork(true)?;
-
-                    self.handlers.pre_run_target(self, state, input);
-
-                    self.observers
-                        .pre_exec_child_all(state, input)
-                        .expect("Failed to run pre_exec on observers");
-
-                    (self.harness_fn)(input);
-
-                    self.observers
-                        .post_exec_child_all(state, input, &ExitKind::Ok)
-                        .expect("Failed to run post_exec on observers");
-
-                    libc::_exit(0);
-
-                    Ok(ExitKind::Ok)
-                }
-                Ok(ForkResult::Parent { child }) => {
-                    // Parent
-                    // log::info!("from parent {} child is {}", std::process::id(), child);
-                    self.shmem_provider.post_fork(false)?;
-
-                    let res = waitpid(child, None)?;
-
-                    match res {
-                        WaitStatus::Signaled(_, _, _) => Ok(ExitKind::Crash),
-                        WaitStatus::Exited(_, code) => {
-                            if code > 128 && code < 160 {
-                                // Signal exit codes
-                                Ok(ExitKind::Crash)
-                            } else {
-                                Ok(ExitKind::Ok)
-                            }
-                        }
-                        _ => Ok(ExitKind::Ok),
-                    }
-                }
-                Err(e) => Err(Error::from(e)),
-            }
-        }
-    }
-}
-
-#[cfg(all(feature = "std", unix))]
-impl<'a, EM, H, OT, S, SP, Z> Executor<EM, Z> for TimeoutInProcessForkExecutor<'a, H, OT, S, SP>
-where
-    EM: UsesState<State = S>,
-    H: FnMut(&S::Input) -> ExitKind + ?Sized,
-    OT: ObserversTuple<S>,
-    S: State + HasExecutions,
-    SP: ShMemProvider,
-    Z: UsesState<State = S>,
-{
-    #[allow(unreachable_code)]
-    #[inline]
-    fn run_target(
-        &mut self,
-        _fuzzer: &mut Z,
-        state: &mut Self::State,
-        _mgr: &mut EM,
-        input: &Self::Input,
-    ) -> Result<ExitKind, Error> {
-        *state.executions_mut() += 1;
-
-        unsafe {
-            self.shmem_provider.pre_fork()?;
-            match fork() {
-                Ok(ForkResult::Child) => {
-                    // Child
-                    self.shmem_provider.post_fork(true)?;
-
-                    self.handlers.pre_run_target(self, state, input);
-
-                    self.observers
-                        .pre_exec_child_all(state, input)
-                        .expect("Failed to run post_exec on observers");
-
-                    #[cfg(target_os = "linux")]
-                    {
-                        let mut timerid: libc::timer_t = null_mut();
-                        // creates a new per-process interval timer
-                        // we can't do this from the parent, timerid is unique to each process.
-                        libc::timer_create(
-                            libc::CLOCK_MONOTONIC,
-                            null_mut(),
-                            addr_of_mut!(timerid),
-                        );
-
-                        // log::info!("Set timer! {:#?} {timerid:#?}", self.itimerspec);
-                        let _: i32 = libc::timer_settime(
-                            timerid,
-                            0,
-                            addr_of_mut!(self.itimerspec),
-                            null_mut(),
-                        );
-                    }
-                    #[cfg(not(target_os = "linux"))]
-                    {
-                        setitimer(ITIMER_REAL, &mut self.itimerval, null_mut());
-                    }
-                    // log::trace!("{v:#?} {}", nix::errno::errno());
-                    (self.harness_fn)(input);
-
-                    self.observers
-                        .post_exec_child_all(state, input, &ExitKind::Ok)
-                        .expect("Failed to run post_exec on observers");
-
-                    libc::_exit(0);
-
-                    Ok(ExitKind::Ok)
-                }
-                Ok(ForkResult::Parent { child }) => {
-                    // Parent
-                    // log::trace!("from parent {} child is {}", std::process::id(), child);
-                    self.shmem_provider.post_fork(false)?;
-
-                    let res = waitpid(child, None)?;
-                    log::trace!("{res:#?}");
-                    match res {
-                        WaitStatus::Signaled(_, signal, _) => match signal {
-                            nix::sys::signal::Signal::SIGALRM
-                            | nix::sys::signal::Signal::SIGUSR2 => Ok(ExitKind::Timeout),
-                            _ => Ok(ExitKind::Crash),
-                        },
-                        WaitStatus::Exited(_, code) => {
-                            if code > 128 && code < 160 {
-                                // Signal exit codes
-                                let signal = code - 128;
-                                if signal == Signal::SigAlarm as libc::c_int
-                                    || signal == Signal::SigUser2 as libc::c_int
-                                {
-                                    Ok(ExitKind::Timeout)
-                                } else {
-                                    Ok(ExitKind::Crash)
-                                }
-                            } else {
-                                Ok(ExitKind::Ok)
-                            }
-                        }
-                        _ => Ok(ExitKind::Ok),
-                    }
-                }
-                Err(e) => Err(Error::from(e)),
-            }
-        }
-    }
-}
-
-#[cfg(all(feature = "std", unix))]
-impl<'a, H, OT, S, SP> InProcessForkExecutor<'a, H, OT, S, SP>
-where
-    H: FnMut(&S::Input) -> ExitKind + ?Sized,
-    OT: ObserversTuple<S>,
-    S: State,
-    SP: ShMemProvider,
-{
-    /// Creates a new [`InProcessForkExecutor`]
-    pub fn new<EM, OF, Z>(
-        harness_fn: &'a mut H,
-        observers: OT,
-        _fuzzer: &mut Z,
-        _state: &mut S,
-        _event_mgr: &mut EM,
-        shmem_provider: SP,
-    ) -> Result<Self, Error>
-    where
-        EM: EventFirer<State = S> + EventRestarter,
-        OF: Feedback<S>,
-        S: HasSolutions,
-        Z: HasObjective<Objective = OF, State = S>,
-    {
-        let handlers = InChildProcessHandlers::new::<Self>()?;
-        Ok(Self {
-            harness_fn,
-            shmem_provider,
-            observers,
-            handlers,
-            phantom: PhantomData,
-        })
-    }
-
-    /// Retrieve the harness function.
-    #[inline]
-    pub fn harness(&self) -> &H {
-        self.harness_fn
-    }
-
-    /// Retrieve the harness function for a mutable reference.
-    #[inline]
-    pub fn harness_mut(&mut self) -> &mut H {
-        self.harness_fn
-    }
-}
-
-#[cfg(all(feature = "std", unix))]
-impl<'a, H, OT, S, SP> TimeoutInProcessForkExecutor<'a, H, OT, S, SP>
-where
-    H: FnMut(&S::Input) -> ExitKind + ?Sized,
-    S: State,
-    OT: ObserversTuple<S>,
-    SP: ShMemProvider,
-{
-    /// Creates a new [`TimeoutInProcessForkExecutor`]
-    #[cfg(target_os = "linux")]
-    pub fn new<EM, OF, Z>(
-        harness_fn: &'a mut H,
-        observers: OT,
-        _fuzzer: &mut Z,
-        _state: &mut S,
-        _event_mgr: &mut EM,
-        timeout: Duration,
-        shmem_provider: SP,
-    ) -> Result<Self, Error>
-    where
-        EM: EventFirer<State = S> + EventRestarter<State = S>,
-        OF: Feedback<S>,
-        S: HasSolutions,
-        Z: HasObjective<Objective = OF, State = S>,
-    {
-        let handlers = InChildProcessHandlers::with_timeout::<Self>()?;
-        let milli_sec = timeout.as_millis();
-        let it_value = libc::timespec {
-            tv_sec: (milli_sec / 1000) as _,
-            tv_nsec: ((milli_sec % 1000) * 1000 * 1000) as _,
-        };
-        let it_interval = libc::timespec {
-            tv_sec: 0,
-            tv_nsec: 0,
-        };
-        let itimerspec = libc::itimerspec {
-            it_interval,
-            it_value,
-        };
-
-        Ok(Self {
-            harness_fn,
-            shmem_provider,
-            observers,
-            handlers,
-            itimerspec,
-            phantom: PhantomData,
-        })
-    }
-
-    /// Creates a new [`TimeoutInProcessForkExecutor`], non linux
-    #[cfg(not(target_os = "linux"))]
-    pub fn new<EM, OF, Z>(
-        harness_fn: &'a mut H,
-        observers: OT,
-        _fuzzer: &mut Z,
-        _state: &mut S,
-        _event_mgr: &mut EM,
-        timeout: Duration,
-        shmem_provider: SP,
-    ) -> Result<Self, Error>
-    where
-        EM: EventFirer<State = S> + EventRestarter<State = S>,
-        OF: Feedback<S>,
-        S: HasSolutions,
-        Z: HasObjective<Objective = OF, State = S>,
-    {
-        let handlers = InChildProcessHandlers::with_timeout::<Self>()?;
-        let milli_sec = timeout.as_millis();
-        let it_value = Timeval {
-            tv_sec: (milli_sec / 1000) as i64,
-            tv_usec: (milli_sec % 1000) as i64,
-        };
-        let it_interval = Timeval {
-            tv_sec: 0,
-            tv_usec: 0,
-        };
-        let itimerval = Itimerval {
-            it_interval,
-            it_value,
-        };
-
-        Ok(Self {
-            harness_fn,
-            shmem_provider,
-            observers,
-            handlers,
-            itimerval,
-            phantom: PhantomData,
-        })
-    }
-
-    /// Retrieve the harness function.
-    #[inline]
-    pub fn harness(&self) -> &H {
-        self.harness_fn
-    }
-
-    /// Retrieve the harness function for a mutable reference.
-    #[inline]
-    pub fn harness_mut(&mut self) -> &mut H {
-        self.harness_fn
-    }
-}
-
-#[cfg(all(feature = "std", unix))]
-impl<'a, H, OT, S, SP> UsesObservers for InProcessForkExecutor<'a, H, OT, S, SP>
-where
-    H: ?Sized + FnMut(&S::Input) -> ExitKind,
-    OT: ObserversTuple<S>,
-    S: State,
-    SP: ShMemProvider,
-{
-    type Observers = OT;
-}
-
-#[cfg(all(feature = "std", unix))]
-impl<'a, H, OT, S, SP> UsesObservers for TimeoutInProcessForkExecutor<'a, H, OT, S, SP>
-where
-    H: ?Sized + FnMut(&S::Input) -> ExitKind,
-    OT: ObserversTuple<S>,
-    S: State,
-    SP: ShMemProvider,
-{
-    type Observers = OT;
-}
-
-#[cfg(all(feature = "std", unix))]
-impl<'a, H, OT, S, SP> HasObservers for InProcessForkExecutor<'a, H, OT, S, SP>
-where
-    H: FnMut(&S::Input) -> ExitKind + ?Sized,
-    S: State,
-    OT: ObserversTuple<S>,
-    SP: ShMemProvider,
-{
-    #[inline]
-    fn observers(&self) -> &OT {
-        &self.observers
-    }
-
-    #[inline]
-    fn observers_mut(&mut self) -> &mut OT {
-        &mut self.observers
-    }
-}
-
-#[cfg(all(feature = "std", unix))]
-impl<'a, H, OT, S, SP> HasObservers for TimeoutInProcessForkExecutor<'a, H, OT, S, SP>
-where
-    H: FnMut(&S::Input) -> ExitKind + ?Sized,
-    S: State,
-    OT: ObserversTuple<S>,
-    SP: ShMemProvider,
-{
-    #[inline]
-    fn observers(&self) -> &OT {
-        &self.observers
-    }
-
-    #[inline]
-    fn observers_mut(&mut self) -> &mut OT {
-        &mut self.observers
-    }
-}
-
-/// signal handlers and `panic_hooks` for the child process
-#[cfg(all(feature = "std", unix))]
-pub mod child_signal_handlers {
-    use alloc::boxed::Box;
-    use core::ptr::addr_of_mut;
-    use std::panic;
-
-    use libafl_bolts::os::unix_signals::{ucontext_t, Signal};
-    use libc::siginfo_t;
-
-    use super::{InProcessForkExecutorGlobalData, FORK_EXECUTOR_GLOBAL_DATA};
-    use crate::{
-        executors::{ExitKind, HasObservers},
-        inputs::UsesInput,
-        observers::ObserversTuple,
-    };
-
-    /// invokes the `post_exec_child` hook on all observer in case the child process panics
-    pub fn setup_child_panic_hook<E>()
-    where
-        E: HasObservers,
-    {
-        let old_hook = panic::take_hook();
-        panic::set_hook(Box::new(move |panic_info| {
-            old_hook(panic_info);
-            let data = unsafe { &mut *addr_of_mut!(FORK_EXECUTOR_GLOBAL_DATA) };
-            if data.is_valid() {
-                let executor = data.executor_mut::<E>();
-                let observers = executor.observers_mut();
-                let state = data.state_mut::<E::State>();
-                // Invalidate data to not execute again the observer hooks in the crash handler
-                let input = data.take_current_input::<<E::State as UsesInput>::Input>();
-                observers
-                    .post_exec_child_all(state, input, &ExitKind::Crash)
-                    .expect("Failed to run post_exec on observers");
-
-                // std::process::abort();
-                unsafe { libc::_exit(128 + 6) }; // ABORT exit code
-            }
-        }));
-    }
-
-    /// invokes the `post_exec` hook on all observer in case the child process crashes
-    ///
-    /// # Safety
-    /// The function should only be called from a child crash handler.
-    /// It will dereference the `data` pointer and assume it's valid.
-    #[cfg(unix)]
-    pub(crate) unsafe fn child_crash_handler<E>(
-        _signal: Signal,
-        _info: &mut siginfo_t,
-        _context: Option<&mut ucontext_t>,
-        data: &mut InProcessForkExecutorGlobalData,
-    ) where
-        E: HasObservers,
-    {
-        if data.is_valid() {
-            let executor = data.executor_mut::<E>();
-            let observers = executor.observers_mut();
-            let state = data.state_mut::<E::State>();
-            let input = data.take_current_input::<<E::State as UsesInput>::Input>();
-            observers
-                .post_exec_child_all(state, input, &ExitKind::Crash)
-                .expect("Failed to run post_exec on observers");
-        }
-
-        libc::_exit(128 + (_signal as i32));
-    }
-
-    #[cfg(unix)]
-    pub(crate) unsafe fn child_timeout_handler<E>(
-        _signal: Signal,
-        _info: &mut siginfo_t,
-        _context: Option<&mut ucontext_t>,
-        data: &mut InProcessForkExecutorGlobalData,
-    ) where
-        E: HasObservers,
-    {
-        if data.is_valid() {
-            let executor = data.executor_mut::<E>();
-            let observers = executor.observers_mut();
-            let state = data.state_mut::<E::State>();
-            let input = data.take_current_input::<<E::State as UsesInput>::Input>();
-            observers
-                .post_exec_child_all(state, input, &ExitKind::Timeout)
-                .expect("Failed to run post_exec on observers");
-        }
-        libc::_exit(128 + (_signal as i32));
-    }
-}
-
-#[cfg(test)]
-mod tests {
-    use core::marker::PhantomData;
-=======
->>>>>>> 1458c3ef
 
     use libafl_bolts::tuples::tuple_list;
     use pyo3::{prelude::*, types::PyBytes};
