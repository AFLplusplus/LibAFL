//! The [`InProcessExecutor`] is a libfuzzer-like executor, that will simply call a function.
//! It should usually be paired with extra error-handling, such as a restarting event manager, to be effective.
//!
//! Needs the `fork` feature flag.

use alloc::boxed::Box;
#[cfg(all(unix, feature = "std"))]
use alloc::vec::Vec;
use core::{
    borrow::BorrowMut,
    ffi::c_void,
    fmt::{self, Debug, Formatter},
    marker::PhantomData,
    ptr::{self, null_mut},
};
#[cfg(all(target_os = "linux", feature = "std"))]
use core::{ptr::addr_of_mut, time::Duration};
#[cfg(any(unix, all(windows, feature = "std")))]
use core::{
    ptr::write_volatile,
    sync::atomic::{compiler_fence, Ordering},
};
#[cfg(all(feature = "std", unix))]
use std::intrinsics::transmute;

#[cfg(all(feature = "std", unix))]
use libc::siginfo_t;
#[cfg(all(feature = "std", unix))]
use nix::{
    sys::wait::{waitpid, WaitStatus},
    unistd::{fork, ForkResult},
};
#[cfg(windows)]
use windows::Win32::System::Threading::SetThreadStackGuarantee;

#[cfg(unix)]
use crate::bolts::os::unix_signals::setup_signal_handler;
#[cfg(all(feature = "std", unix))]
use crate::bolts::os::unix_signals::{ucontext_t, Handler, Signal};
#[cfg(all(windows, feature = "std"))]
use crate::bolts::os::windows_exceptions::setup_exception_handler;
#[cfg(all(feature = "std", unix))]
use crate::bolts::shmem::ShMemProvider;
use crate::{
    events::{EventFirer, EventRestarter},
    executors::{Executor, ExitKind, HasObservers},
    feedbacks::Feedback,
    fuzzer::HasObjective,
    inputs::Input,
    observers::ObserversTuple,
    state::{HasClientPerfMonitor, HasSolutions},
    Error,
};

/// The process executor simply calls a target function, as mutable reference to a closure
pub type InProcessExecutor<'a, H, I, OT, S> = GenericInProcessExecutor<H, &'a mut H, I, OT, S>;

/// The process executor simply calls a target function, as boxed `FnMut` trait object
pub type OwnedInProcessExecutor<I, OT, S> =
    GenericInProcessExecutor<dyn FnMut(&I) -> ExitKind, Box<dyn FnMut(&I) -> ExitKind>, I, OT, S>;

/// The inmem executor simply calls a target function, then returns afterwards.
#[allow(dead_code)]
pub struct GenericInProcessExecutor<H, HB, I, OT, S>
where
    H: FnMut(&I) -> ExitKind + ?Sized,
    HB: BorrowMut<H>,
    I: Input,
    OT: ObserversTuple<I, S>,
{
    /// The harness function, being executed for each fuzzing loop execution
    harness_fn: HB,
    /// The observers, observing each run
    observers: OT,
    // Crash and timeout hah
    handlers: InProcessHandlers,
    phantom: PhantomData<(I, S, *const H)>,
}

impl<H, HB, I, OT, S> Debug for GenericInProcessExecutor<H, HB, I, OT, S>
where
    H: FnMut(&I) -> ExitKind + ?Sized,
    HB: BorrowMut<H>,
    I: Input,
    OT: ObserversTuple<I, S>,
{
    fn fmt(&self, f: &mut Formatter<'_>) -> fmt::Result {
        f.debug_struct("GenericInProcessExecutor")
            .field("harness_fn", &"<fn>")
            .field("observers", &self.observers)
            .finish_non_exhaustive()
    }
}

impl<EM, H, HB, I, OT, S, Z> Executor<EM, I, S, Z> for GenericInProcessExecutor<H, HB, I, OT, S>
where
    H: FnMut(&I) -> ExitKind + ?Sized,
    HB: BorrowMut<H>,
    I: Input,
    OT: ObserversTuple<I, S>,
{
    fn run_target(
        &mut self,
        fuzzer: &mut Z,
        state: &mut S,
        mgr: &mut EM,
        input: &I,
    ) -> Result<ExitKind, Error> {
        self.handlers
            .pre_run_target(self, fuzzer, state, mgr, input);

        let ret = (self.harness_fn.borrow_mut())(input);

        self.handlers.post_run_target();
        Ok(ret)
    }
}

impl<H, HB, I, OT, S> HasObservers<I, OT, S> for GenericInProcessExecutor<H, HB, I, OT, S>
where
    H: FnMut(&I) -> ExitKind + ?Sized,
    HB: BorrowMut<H>,
    I: Input,
    OT: ObserversTuple<I, S>,
{
    #[inline]
    fn observers(&self) -> &OT {
        &self.observers
    }

    #[inline]
    fn observers_mut(&mut self) -> &mut OT {
        &mut self.observers
    }
}

impl<H, HB, I, OT, S> GenericInProcessExecutor<H, HB, I, OT, S>
where
    H: FnMut(&I) -> ExitKind + ?Sized,
    HB: BorrowMut<H>,
    I: Input,
    OT: ObserversTuple<I, S>,
{
    /// Create a new in mem executor.
    /// Caution: crash and restart in one of them will lead to odd behavior if multiple are used,
    /// depending on different corpus or state.
    /// * `harness_fn` - the harness, executing the function
    /// * `observers` - the observers observing the target during execution
    /// This may return an error on unix, if signal handler setup fails
    pub fn new<EM, OF, Z>(
        harness_fn: HB,
        observers: OT,
        _fuzzer: &mut Z,
        _state: &mut S,
        _event_mgr: &mut EM,
    ) -> Result<Self, Error>
    where
        EM: EventFirer<I> + EventRestarter<S>,
        OF: Feedback<I, S>,
        S: HasSolutions<I> + HasClientPerfMonitor,
        Z: HasObjective<I, OF, S>,
    {
        let handlers = InProcessHandlers::new::<Self, EM, I, OF, OT, S, Z, H>()?;
        #[cfg(windows)]
        unsafe {
            /*
                See https://github.com/AFLplusplus/LibAFL/pull/403
                This one reserves certain amount of memory for the stack.
                If stack overflow happens during fuzzing on windows, the program is transferred to our exception handler for windows.
                However, if we run out of the stack memory again in this exception handler, we'll crash with STATUS_ACCESS_VIOLATION.
                We need this API call because with the llmp_compression
                feature enabled, the exception handler uses a lot of stack memory (in the compression lib code) on release build.
                As far as I have observed, the compression uses around 0x10000 bytes, but for safety let's just reserve 0x20000 bytes for our exception handlers.
                This number 0x20000 could vary depending on the compilers optimization for future compression library changes.
            */
            let mut stack_reserved = 0x20000;
            SetThreadStackGuarantee(&mut stack_reserved);
        }
        Ok(Self {
            harness_fn,
            observers,
            handlers,
            phantom: PhantomData,
        })
    }

    /// Retrieve the harness function.
    #[inline]
    pub fn harness(&self) -> &H {
        self.harness_fn.borrow()
    }

    /// Retrieve the harness function for a mutable reference.
    #[inline]
    pub fn harness_mut(&mut self) -> &mut H {
        self.harness_fn.borrow_mut()
    }

    /// The inprocess handlers
    #[inline]
    pub fn handlers(&self) -> &InProcessHandlers {
        &self.handlers
    }

    /// The inprocess handlers (mutable)
    #[inline]
    pub fn handlers_mut(&mut self) -> &mut InProcessHandlers {
        &mut self.handlers
    }
}

/// The struct has [`InProcessHandlers`].
#[cfg(windows)]
pub trait HasInProcessHandlers {
    /// Get the in-process handlers.
    fn inprocess_handlers(&self) -> &InProcessHandlers;
}

#[cfg(windows)]
impl<'a, H, I, OT, S> HasInProcessHandlers for InProcessExecutor<'a, H, I, OT, S>
where
    H: FnMut(&I) -> ExitKind,
    I: Input,
    OT: ObserversTuple<I, S>,
{
    /// the timeout handler
    #[inline]
    fn inprocess_handlers(&self) -> &InProcessHandlers {
        &self.handlers
    }
}

/// The inmem executor's handlers.
#[derive(Debug)]
pub struct InProcessHandlers {
    /// On crash C function pointer
    #[cfg(any(unix, feature = "std"))]
    pub crash_handler: *const c_void,
    /// On timeout C function pointer
    #[cfg(any(unix, feature = "std"))]
    pub timeout_handler: *const c_void,
}

impl InProcessHandlers {
    /// Call before running a target.
    #[allow(clippy::unused_self)]
    pub fn pre_run_target<E, EM, I, S, Z>(
        &self,
        _executor: &E,
        _fuzzer: &mut Z,
        _state: &mut S,
        _mgr: &mut EM,
        _input: &I,
    ) {
        #[cfg(unix)]
        unsafe {
            let data = &mut GLOBAL_STATE;
            write_volatile(
                &mut data.current_input_ptr,
                _input as *const _ as *const c_void,
            );
            write_volatile(
                &mut data.executor_ptr,
                _executor as *const _ as *const c_void,
            );
            data.crash_handler = self.crash_handler;
            data.timeout_handler = self.timeout_handler;
            // Direct raw pointers access /aliasing is pretty undefined behavior.
            // Since the state and event may have moved in memory, refresh them right before the signal may happen
            write_volatile(&mut data.state_ptr, _state as *mut _ as *mut c_void);
            write_volatile(&mut data.event_mgr_ptr, _mgr as *mut _ as *mut c_void);
            write_volatile(&mut data.fuzzer_ptr, _fuzzer as *mut _ as *mut c_void);
            compiler_fence(Ordering::SeqCst);
        }
        #[cfg(all(windows, feature = "std"))]
        unsafe {
            let data = &mut GLOBAL_STATE;
            write_volatile(
                &mut data.current_input_ptr,
                _input as *const _ as *const c_void,
            );
            write_volatile(
                &mut data.executor_ptr,
                _executor as *const _ as *const c_void,
            );
            data.crash_handler = self.crash_handler;
            data.timeout_handler = self.timeout_handler;
            // Direct raw pointers access /aliasing is pretty undefined behavior.
            // Since the state and event may have moved in memory, refresh them right before the signal may happen
            write_volatile(&mut data.state_ptr, _state as *mut _ as *mut c_void);
            write_volatile(&mut data.event_mgr_ptr, _mgr as *mut _ as *mut c_void);
            write_volatile(&mut data.fuzzer_ptr, _fuzzer as *mut _ as *mut c_void);
            compiler_fence(Ordering::SeqCst);
        }
    }

    /// Call after running a target.
    #[allow(clippy::unused_self)]
    pub fn post_run_target(&self) {
        #[cfg(unix)]
        unsafe {
            write_volatile(&mut GLOBAL_STATE.current_input_ptr, ptr::null());
            compiler_fence(Ordering::SeqCst);
        }
        #[cfg(all(windows, feature = "std"))]
        unsafe {
            write_volatile(&mut GLOBAL_STATE.current_input_ptr, ptr::null());
            compiler_fence(Ordering::SeqCst);
        }
    }

    /// Create new [`InProcessHandlers`].
    pub fn new<E, EM, I, OF, OT, S, Z, H>() -> Result<Self, Error>
    where
        I: Input,
        E: Executor<EM, I, S, Z> + HasObservers<I, OT, S>,
        OT: ObserversTuple<I, S>,
        EM: EventFirer<I> + EventRestarter<S>,
        OF: Feedback<I, S>,
        S: HasSolutions<I> + HasClientPerfMonitor,
        Z: HasObjective<I, OF, S>,
        H: FnMut(&I) -> ExitKind + ?Sized,
    {
        #[cfg(unix)]
        unsafe {
            let data = &mut GLOBAL_STATE;
            #[cfg(feature = "std")]
            unix_signal_handler::setup_panic_hook::<E, EM, I, OF, OT, S, Z>();
            setup_signal_handler(data)?;
            compiler_fence(Ordering::SeqCst);
            Ok(Self {
                crash_handler: unix_signal_handler::inproc_crash_handler::<E, EM, I, OF, OT, S, Z>
                    as *const c_void,
                timeout_handler: unix_signal_handler::inproc_timeout_handler::<E, EM, I, OF, OT, S, Z>
                    as *const _,
            })
        }
        #[cfg(all(windows, feature = "std"))]
        unsafe {
            let data = &mut GLOBAL_STATE;
            #[cfg(feature = "std")]
            windows_exception_handler::setup_panic_hook::<E, EM, I, OF, OT, S, Z>();
            setup_exception_handler(data)?;
            compiler_fence(Ordering::SeqCst);

            Ok(Self {
                crash_handler: windows_exception_handler::inproc_crash_handler::<
                    E,
                    EM,
                    I,
                    OF,
                    OT,
                    S,
                    Z,
                > as *const _,
                timeout_handler: windows_exception_handler::inproc_timeout_handler::<
                    E,
                    EM,
                    I,
                    OF,
                    OT,
                    S,
                    Z,
                > as *const c_void,
            })
        }
        #[cfg(not(any(unix, feature = "std")))]
        Ok(Self {})
    }

    /// Replace the handlers with `nop` handlers, deactivating the handlers
    #[must_use]
    pub fn nop() -> Self {
        let ret;
        #[cfg(any(unix, feature = "std"))]
        {
            ret = Self {
                crash_handler: ptr::null(),
                timeout_handler: ptr::null(),
            };
        }
        #[cfg(not(any(unix, feature = "std")))]
        {
            ret = Self {};
        }
        ret
    }
}

/// The global state of the in-process harness.
#[derive(Debug)]
pub(crate) struct InProcessExecutorHandlerData {
    state_ptr: *mut c_void,
    event_mgr_ptr: *mut c_void,
    fuzzer_ptr: *mut c_void,
    executor_ptr: *const c_void,
    pub current_input_ptr: *const c_void,
    /// The timeout handler
    #[cfg(any(unix, feature = "std"))]
    crash_handler: *const c_void,
    /// The timeout handler
    #[cfg(any(unix, feature = "std"))]
    timeout_handler: *const c_void,
    #[cfg(all(windows, feature = "std"))]
    pub(crate) tp_timer: *mut c_void,
    #[cfg(all(windows, feature = "std"))]
    pub(crate) in_target: u64,
    #[cfg(all(windows, feature = "std"))]
    pub(crate) critical: *mut c_void,
    #[cfg(all(windows, feature = "std"))]
    pub(crate) timeout_input_ptr: *mut c_void,
}

unsafe impl Send for InProcessExecutorHandlerData {}
unsafe impl Sync for InProcessExecutorHandlerData {}

impl InProcessExecutorHandlerData {
    fn executor_mut<'a, E>(&self) -> &'a mut E {
        unsafe { (self.executor_ptr as *mut E).as_mut().unwrap() }
    }

    fn state_mut<'a, S>(&self) -> &'a mut S {
        unsafe { (self.state_ptr as *mut S).as_mut().unwrap() }
    }

    fn event_mgr_mut<'a, EM>(&self) -> &'a mut EM {
        unsafe { (self.event_mgr_ptr as *mut EM).as_mut().unwrap() }
    }

    fn fuzzer_mut<'a, Z>(&self) -> &'a mut Z {
        unsafe { (self.fuzzer_ptr as *mut Z).as_mut().unwrap() }
    }

    #[cfg(feature = "std")]
    fn current_input<'a, I>(&self) -> &'a I {
        unsafe { (self.current_input_ptr as *const I).as_ref().unwrap() }
    }

    fn take_current_input<'a, I>(&mut self) -> &'a I {
        let r = unsafe { (self.current_input_ptr as *const I).as_ref().unwrap() };
        self.current_input_ptr = ptr::null();
        r
    }

    #[cfg(windows)]
    fn is_valid(&self) -> bool {
        self.in_target == 1
    }

    #[cfg(not(windows))]
    fn is_valid(&self) -> bool {
        !self.current_input_ptr.is_null()
    }
}

/// Exception handling needs some nasty unsafe.
pub(crate) static mut GLOBAL_STATE: InProcessExecutorHandlerData = InProcessExecutorHandlerData {
    /// The state ptr for signal handling
    state_ptr: null_mut(),
    /// The event manager ptr for signal handling
    event_mgr_ptr: null_mut(),
    /// The fuzzer ptr for signal handling
    fuzzer_ptr: null_mut(),
    /// The executor ptr for signal handling
    executor_ptr: ptr::null(),
    /// The current input for signal handling
    current_input_ptr: ptr::null(),
    /// The crash handler fn
    crash_handler: ptr::null(),
    /// The timeout handler fn
    timeout_handler: ptr::null(),
<<<<<<< HEAD
    #[cfg(all(windows, feature = "std"))]
    tp_timer: ptr::null_mut(),
    #[cfg(all(windows, feature = "std"))]
    in_target: 0,
    #[cfg(all(windows, feature = "std"))]
    critical: ptr::null_mut(),
    #[cfg(all(windows, feature = "std"))]
    timeout_input_ptr: ptr::null_mut(),
=======
    #[cfg(windows)]
    tp_timer: null_mut(),
    #[cfg(windows)]
    in_target: 0,
    #[cfg(windows)]
    critical: null_mut(),
    #[cfg(windows)]
    timeout_input_ptr: null_mut(),
>>>>>>> caa560b7
};

/// Get the inprocess [`crate::state::State`]
#[must_use]
pub fn inprocess_get_state<'a, S>() -> Option<&'a mut S> {
    unsafe { (GLOBAL_STATE.state_ptr as *mut S).as_mut() }
}

/// Get the [`crate::events::EventManager`]
#[must_use]
pub fn inprocess_get_event_manager<'a, EM>() -> Option<&'a mut EM> {
    unsafe { (GLOBAL_STATE.event_mgr_ptr as *mut EM).as_mut() }
}

/// Gets the inprocess [`crate::fuzzer::Fuzzer`]
#[must_use]
pub fn inprocess_get_fuzzer<'a, F>() -> Option<&'a mut F> {
    unsafe { (GLOBAL_STATE.fuzzer_ptr as *mut F).as_mut() }
}

/// Gets the inprocess [`Executor`]
#[must_use]
pub fn inprocess_get_executor<'a, E>() -> Option<&'a mut E> {
    unsafe { (GLOBAL_STATE.executor_ptr as *mut E).as_mut() }
}

/// Gets the inprocess [`Input`]
#[must_use]
pub fn inprocess_get_input<'a, I>() -> Option<&'a I> {
    unsafe { (GLOBAL_STATE.current_input_ptr as *const I).as_ref() }
}

#[cfg(unix)]
mod unix_signal_handler {
    use alloc::vec::Vec;
    #[cfg(feature = "std")]
    use alloc::{boxed::Box, string::String};
    use core::mem::transmute;
    #[cfg(feature = "std")]
    use std::{
        io::{stdout, Write},
        panic,
    };

    use libc::siginfo_t;

    use crate::{
        bolts::os::unix_signals::{ucontext_t, Handler, Signal},
        corpus::{Corpus, Testcase},
        events::{Event, EventFirer, EventRestarter},
        executors::{
            inprocess::{InProcessExecutorHandlerData, GLOBAL_STATE},
            Executor, ExitKind, HasObservers,
        },
        feedbacks::Feedback,
        fuzzer::HasObjective,
        inputs::Input,
        observers::ObserversTuple,
        state::{HasClientPerfMonitor, HasMetadata, HasSolutions},
    };

    pub(crate) type HandlerFuncPtr =
        unsafe fn(Signal, siginfo_t, &mut ucontext_t, data: &mut InProcessExecutorHandlerData);

    /// A handler that does nothing.
    /*pub fn nop_handler(
        _signal: Signal,
        _info: siginfo_t,
        _context: &mut ucontext_t,
        _data: &mut InProcessExecutorHandlerData,
    ) {
    }*/

    #[cfg(unix)]
    impl Handler for InProcessExecutorHandlerData {
        fn handle(&mut self, signal: Signal, info: siginfo_t, context: &mut ucontext_t) {
            unsafe {
                let data = &mut GLOBAL_STATE;
                match signal {
                    Signal::SigUser2 | Signal::SigAlarm => {
                        if !data.timeout_handler.is_null() {
                            let func: HandlerFuncPtr = transmute(data.timeout_handler);
                            (func)(signal, info, context, data);
                        }
                    }
                    _ => {
                        if !data.crash_handler.is_null() {
                            let func: HandlerFuncPtr = transmute(data.crash_handler);
                            (func)(signal, info, context, data);
                        }
                    }
                }
            }
        }

        fn signals(&self) -> Vec<Signal> {
            vec![
                Signal::SigAlarm,
                Signal::SigUser2,
                Signal::SigAbort,
                Signal::SigBus,
                Signal::SigPipe,
                Signal::SigFloatingPointException,
                Signal::SigIllegalInstruction,
                Signal::SigSegmentationFault,
                Signal::SigTrap,
            ]
        }
    }

    /// invokes the `post_exec` hook on all observer in case of panic
    #[cfg(feature = "std")]
    pub fn setup_panic_hook<E, EM, I, OF, OT, S, Z>()
    where
        E: HasObservers<I, OT, S>,
        EM: EventFirer<I> + EventRestarter<S>,
        OT: ObserversTuple<I, S>,
        OF: Feedback<I, S>,
        S: HasSolutions<I> + HasClientPerfMonitor,
        I: Input,
        Z: HasObjective<I, OF, S>,
    {
        let old_hook = panic::take_hook();
        panic::set_hook(Box::new(move |panic_info| {
            old_hook(panic_info);
            let data = unsafe { &mut GLOBAL_STATE };
            if data.is_valid() {
                // We are fuzzing!
                let executor = data.executor_mut::<E>();
                let observers = executor.observers_mut();
                let state = data.state_mut::<S>();
                let input = data.current_input::<I>();
                let fuzzer = data.fuzzer_mut::<Z>();
                let event_mgr = data.event_mgr_mut::<EM>();

                observers
                    .post_exec_all(state, input, &ExitKind::Crash)
                    .expect("Observers post_exec_all failed");

                let interesting = fuzzer
                    .objective_mut()
                    .is_interesting(state, event_mgr, input, observers, &ExitKind::Crash)
                    .expect("In timeout handler objective failure.");

                if interesting {
                    let mut new_testcase = Testcase::new(input.clone());
                    new_testcase.add_metadata(ExitKind::Timeout);
                    fuzzer
                        .objective_mut()
                        .append_metadata(state, &mut new_testcase)
                        .expect("Failed adding metadata");
                    state
                        .solutions_mut()
                        .add(new_testcase)
                        .expect("In timeout handler solutions failure.");
                    event_mgr
                        .fire(
                            state,
                            Event::Objective {
                                objective_size: state.solutions().count(),
                            },
                        )
                        .expect("Could not send timeouting input");
                }

                event_mgr.on_restart(state).unwrap();

                #[cfg(feature = "std")]
                println!("Waiting for broker...");
                event_mgr.await_restart_safe();
                #[cfg(feature = "std")]
                println!("Bye!");

                event_mgr.await_restart_safe();

                unsafe {
                    libc::_exit(128 + 6);
                } // SIGABRT exit code
            }
        }));
    }

    #[cfg(unix)]
    pub(crate) unsafe fn inproc_timeout_handler<E, EM, I, OF, OT, S, Z>(
        _signal: Signal,
        _info: siginfo_t,
        _context: &mut ucontext_t,
        data: &mut InProcessExecutorHandlerData,
    ) where
        E: HasObservers<I, OT, S>,
        EM: EventFirer<I> + EventRestarter<S>,
        OT: ObserversTuple<I, S>,
        OF: Feedback<I, S>,
        S: HasSolutions<I> + HasClientPerfMonitor,
        I: Input,
        Z: HasObjective<I, OF, S>,
    {
        if !data.is_valid() {
            #[cfg(feature = "std")]
            println!("TIMEOUT or SIGUSR2 happened, but currently not fuzzing.");
            return;
        }

        let executor = data.executor_mut::<E>();
        let observers = executor.observers_mut();
        let state = data.state_mut::<S>();
        let fuzzer = data.fuzzer_mut::<Z>();
        let event_mgr = data.event_mgr_mut::<EM>();

        let input = data.take_current_input::<I>();

        #[cfg(feature = "std")]
        println!("Timeout in fuzz run.");
        #[cfg(feature = "std")]
        let _res = stdout().flush();

        observers
            .post_exec_all(state, input, &ExitKind::Timeout)
            .expect("Observers post_exec_all failed");

        let interesting = fuzzer
            .objective_mut()
            .is_interesting(state, event_mgr, input, observers, &ExitKind::Timeout)
            .expect("In timeout handler objective failure.");

        if interesting {
            let mut new_testcase = Testcase::new(input.clone());
            new_testcase.add_metadata(ExitKind::Timeout);
            fuzzer
                .objective_mut()
                .append_metadata(state, &mut new_testcase)
                .expect("Failed adding metadata");
            state
                .solutions_mut()
                .add(new_testcase)
                .expect("In timeout handler solutions failure.");
            event_mgr
                .fire(
                    state,
                    Event::Objective {
                        objective_size: state.solutions().count(),
                    },
                )
                .expect("Could not send timeouting input");
        }

        event_mgr.on_restart(state).unwrap();

        #[cfg(feature = "std")]
        println!("Waiting for broker...");
        event_mgr.await_restart_safe();
        #[cfg(feature = "std")]
        println!("Bye!");

        event_mgr.await_restart_safe();

        libc::_exit(55);
    }

    /// Crash-Handler for in-process fuzzing.
    /// Will be used for signal handling.
    /// It will store the current State to shmem, then exit.
    #[allow(clippy::too_many_lines)]
    pub(crate) unsafe fn inproc_crash_handler<E, EM, I, OF, OT, S, Z>(
        signal: Signal,
        _info: siginfo_t,
        _context: &mut ucontext_t,
        data: &mut InProcessExecutorHandlerData,
    ) where
        E: Executor<EM, I, S, Z> + HasObservers<I, OT, S>,
        EM: EventFirer<I> + EventRestarter<S>,
        OT: ObserversTuple<I, S>,
        OF: Feedback<I, S>,
        S: HasSolutions<I> + HasClientPerfMonitor,
        I: Input,
        Z: HasObjective<I, OF, S>,
    {
        #[cfg(all(target_os = "android", target_arch = "aarch64"))]
        let _context = &mut *(((_context as *mut _ as *mut libc::c_void as usize) + 128)
            as *mut libc::c_void as *mut ucontext_t);

        #[cfg(feature = "std")]
        eprintln!("Crashed with {}", signal);
        if data.is_valid() {
            let executor = data.executor_mut::<E>();
            // disarms timeout in case of TimeoutExecutor
            executor.post_run_reset();
            let observers = executor.observers_mut();
            let state = data.state_mut::<S>();
            let fuzzer = data.fuzzer_mut::<Z>();
            let event_mgr = data.event_mgr_mut::<EM>();

            let input = data.take_current_input::<I>();

            observers
                .post_exec_all(state, input, &ExitKind::Crash)
                .expect("Observers post_exec_all failed");

            #[cfg(feature = "std")]
            eprintln!("Child crashed!");

            #[cfg(all(feature = "std", unix))]
            {
                let mut writer = std::io::BufWriter::new(std::io::stderr());
                writeln!(writer, "input: {:?}", input.generate_name(0)).unwrap();
                crate::bolts::minibsod::generate_minibsod(&mut writer, signal, _info, _context)
                    .unwrap();
                writer.flush().unwrap();
            }

            let interesting = fuzzer
                .objective_mut()
                .is_interesting(state, event_mgr, input, observers, &ExitKind::Crash)
                .expect("In crash handler objective failure.");

            if interesting {
                let new_input = input.clone();
                let mut new_testcase = Testcase::new(new_input);
                new_testcase.add_metadata(ExitKind::Crash);
                fuzzer
                    .objective_mut()
                    .append_metadata(state, &mut new_testcase)
                    .expect("Failed adding metadata");
                state
                    .solutions_mut()
                    .add(new_testcase)
                    .expect("In crash handler solutions failure.");
                event_mgr
                    .fire(
                        state,
                        Event::Objective {
                            objective_size: state.solutions().count(),
                        },
                    )
                    .expect("Could not send crashing input");
            }

            event_mgr.on_restart(state).unwrap();

            #[cfg(feature = "std")]
            eprintln!("Waiting for broker...");
            event_mgr.await_restart_safe();
            #[cfg(feature = "std")]
            eprintln!("Bye!");
        } else {
            #[cfg(feature = "std")]
            {
                eprintln!("Double crash\n");
                #[cfg(target_os = "android")]
                let si_addr = (_info._pad[0] as i64) | ((_info._pad[1] as i64) << 32);
                #[cfg(not(target_os = "android"))]
                let si_addr = { _info.si_addr() as usize };

                eprintln!(
                "We crashed at addr 0x{:x}, but are not in the target... Bug in the fuzzer? Exiting.",
                si_addr
                );

                #[cfg(all(feature = "std", unix))]
                {
                    let mut writer = std::io::BufWriter::new(std::io::stderr());
                    crate::bolts::minibsod::generate_minibsod(&mut writer, signal, _info, _context)
                        .unwrap();
                    writer.flush().unwrap();
                }
            }

            #[cfg(feature = "std")]
            {
                eprintln!("Type QUIT to restart the child");
                let mut line = String::new();
                while line.trim() != "QUIT" {
                    std::io::stdin().read_line(&mut line).unwrap();
                }
            }

            // TODO tell the parent to not restart
        }

        libc::_exit(128 + (signal as i32));
    }
}

#[cfg(all(windows, feature = "std"))]
mod windows_exception_handler {
    #[cfg(feature = "std")]
    use alloc::boxed::Box;
    use alloc::{string::String, vec::Vec};
    use core::{
        ffi::c_void,
        mem::transmute,
        ptr,
        sync::atomic::{compiler_fence, Ordering},
    };
    #[cfg(feature = "std")]
    use std::{
        io::{stdout, Write},
        panic,
    };

    use windows::Win32::System::Threading::ExitProcess;

    use crate::{
        bolts::os::windows_exceptions::{
            ExceptionCode, Handler, CRASH_EXCEPTIONS, EXCEPTION_POINTERS,
        },
        corpus::{Corpus, Testcase},
        events::{Event, EventFirer, EventRestarter},
        executors::{
            inprocess::{InProcessExecutorHandlerData, GLOBAL_STATE},
            Executor, ExitKind, HasObservers,
        },
        feedbacks::Feedback,
        fuzzer::HasObjective,
        inputs::Input,
        observers::ObserversTuple,
        state::{HasClientPerfMonitor, HasMetadata, HasSolutions},
    };

    pub(crate) type HandlerFuncPtr =
        unsafe fn(*mut EXCEPTION_POINTERS, &mut InProcessExecutorHandlerData);

    /*pub unsafe fn nop_handler(
        _code: ExceptionCode,
        _exception_pointers: *mut EXCEPTION_POINTERS,
        _data: &mut InProcessExecutorHandlerData,
    ) {
    }*/

    impl Handler for InProcessExecutorHandlerData {
        #[allow(clippy::not_unsafe_ptr_arg_deref)]
        fn handle(&mut self, _code: ExceptionCode, exception_pointers: *mut EXCEPTION_POINTERS) {
            unsafe {
                let data = &mut GLOBAL_STATE;
                if !data.crash_handler.is_null() {
                    let func: HandlerFuncPtr = transmute(data.crash_handler);
                    (func)(exception_pointers, data);
                }
            }
        }

        fn exceptions(&self) -> Vec<ExceptionCode> {
            CRASH_EXCEPTIONS.to_vec()
        }
    }

    use windows::Win32::System::Threading::{
        EnterCriticalSection, LeaveCriticalSection, RTL_CRITICAL_SECTION,
    };

    /// invokes the `post_exec` hook on all observer in case of panic
    #[cfg(feature = "std")]
    pub fn setup_panic_hook<E, EM, I, OF, OT, S, Z>()
    where
        E: HasObservers<I, OT, S>,
        EM: EventFirer<I> + EventRestarter<S>,
        OT: ObserversTuple<I, S>,
        OF: Feedback<I, S>,
        S: HasSolutions<I> + HasClientPerfMonitor,
        I: Input,
        Z: HasObjective<I, OF, S>,
    {
        let old_hook = panic::take_hook();
        panic::set_hook(Box::new(move |panic_info| {
            let data = unsafe { &mut GLOBAL_STATE };
            // Have we set a timer_before?
            unsafe {
                if !(data.tp_timer as *mut windows::Win32::System::Threading::TP_TIMER).is_null() {
                    /*
                        We want to prevent the timeout handler being run while the main thread is executing the crash handler
                        Timeout handler runs if it has access to the critical section or data.in_target == 0
                        Writing 0 to the data.in_target makes the timeout handler makes the timeout handler invalid.
                    */
                    compiler_fence(Ordering::SeqCst);
                    EnterCriticalSection(data.critical as *mut RTL_CRITICAL_SECTION);
                    compiler_fence(Ordering::SeqCst);
                    data.in_target = 0;
                    compiler_fence(Ordering::SeqCst);
                    LeaveCriticalSection(data.critical as *mut RTL_CRITICAL_SECTION);
                    compiler_fence(Ordering::SeqCst);
                }
            }

            if data.is_valid() {
                // We are fuzzing!
                let executor = data.executor_mut::<E>();
                let observers = executor.observers_mut();
                let state = data.state_mut::<S>();
                let fuzzer = data.fuzzer_mut::<Z>();
                let event_mgr = data.event_mgr_mut::<EM>();

                let input = data.take_current_input::<I>();

                observers
                    .post_exec_all(state, input, &ExitKind::Crash)
                    .expect("Observers post_exec_all failed");

                let interesting = fuzzer
                    .objective_mut()
                    .is_interesting(state, event_mgr, input, observers, &ExitKind::Crash)
                    .expect("In timeout handler objective failure.");

                if interesting {
                    let mut new_testcase = Testcase::new(input.clone());
                    new_testcase.add_metadata(ExitKind::Timeout);
                    fuzzer
                        .objective_mut()
                        .append_metadata(state, &mut new_testcase)
                        .expect("Failed adding metadata");
                    state
                        .solutions_mut()
                        .add(new_testcase)
                        .expect("In timeout handler solutions failure.");
                    event_mgr
                        .fire(
                            state,
                            Event::Objective {
                                objective_size: state.solutions().count(),
                            },
                        )
                        .expect("Could not send timeouting input");
                }

                event_mgr.on_restart(state).unwrap();

                #[cfg(feature = "std")]
                println!("Waiting for broker...");
                event_mgr.await_restart_safe();
                #[cfg(feature = "std")]
                println!("Bye!");

                event_mgr.await_restart_safe();

                unsafe {
                    ExitProcess(1);
                }
            }
            old_hook(panic_info);
        }));
    }

    pub unsafe extern "system" fn inproc_timeout_handler<E, EM, I, OF, OT, S, Z>(
        _p0: *mut u8,
        global_state: *mut c_void,
        _p1: *mut u8,
    ) where
        E: HasObservers<I, OT, S>,
        EM: EventFirer<I> + EventRestarter<S>,
        OT: ObserversTuple<I, S>,
        OF: Feedback<I, S>,
        S: HasSolutions<I> + HasClientPerfMonitor,
        I: Input,
        Z: HasObjective<I, OF, S>,
    {
        let data: &mut InProcessExecutorHandlerData =
            &mut *(global_state as *mut InProcessExecutorHandlerData);
        compiler_fence(Ordering::SeqCst);
        EnterCriticalSection(
            (data.critical as *mut RTL_CRITICAL_SECTION)
                .as_mut()
                .unwrap(),
        );
        compiler_fence(Ordering::SeqCst);

        if data.in_target == 1 {
            let executor = data.executor_mut::<E>();
            let state = data.state_mut::<S>();
            let fuzzer = data.fuzzer_mut::<Z>();
            let event_mgr = data.event_mgr_mut::<EM>();
            let observers = executor.observers_mut();

            if data.timeout_input_ptr.is_null() {
                #[cfg(feature = "std")]
                dbg!("TIMEOUT or SIGUSR2 happened, but currently not fuzzing. Exiting");
            } else {
                #[cfg(feature = "std")]
                eprintln!("Timeout in fuzz run.");
                #[cfg(feature = "std")]
                let _res = stdout().flush();

                let input = (data.timeout_input_ptr as *const I).as_ref().unwrap();
                data.timeout_input_ptr = ptr::null_mut();

                observers
                    .post_exec_all(state, input, &ExitKind::Timeout)
                    .expect("Observers post_exec_all failed");

                let interesting = fuzzer
                    .objective_mut()
                    .is_interesting(state, event_mgr, input, observers, &ExitKind::Timeout)
                    .expect("In timeout handler objective failure.");

                if interesting {
                    let mut new_testcase = Testcase::new(input.clone());
                    new_testcase.add_metadata(ExitKind::Timeout);
                    fuzzer
                        .objective_mut()
                        .append_metadata(state, &mut new_testcase)
                        .expect("Failed adding metadata");
                    state
                        .solutions_mut()
                        .add(new_testcase)
                        .expect("In timeout handler solutions failure.");
                    event_mgr
                        .fire(
                            state,
                            Event::Objective {
                                objective_size: state.solutions().count(),
                            },
                        )
                        .expect("Could not send timeouting input");
                }

                event_mgr.on_restart(state).unwrap();

                #[cfg(feature = "std")]
                eprintln!("Waiting for broker...");
                event_mgr.await_restart_safe();
                #[cfg(feature = "std")]
                eprintln!("Bye!");

                event_mgr.await_restart_safe();
                compiler_fence(Ordering::SeqCst);

                ExitProcess(1);
            }
        }
        compiler_fence(Ordering::SeqCst);
        LeaveCriticalSection(
            (data.critical as *mut RTL_CRITICAL_SECTION)
                .as_mut()
                .unwrap(),
        );
        compiler_fence(Ordering::SeqCst);
        // println!("TIMER INVOKED!");
    }

    #[allow(clippy::too_many_lines)]
    pub(crate) unsafe fn inproc_crash_handler<E, EM, I, OF, OT, S, Z>(
        exception_pointers: *mut EXCEPTION_POINTERS,
        data: &mut InProcessExecutorHandlerData,
    ) where
        E: Executor<EM, I, S, Z> + HasObservers<I, OT, S>,
        EM: EventFirer<I> + EventRestarter<S>,
        OT: ObserversTuple<I, S>,
        OF: Feedback<I, S>,
        S: HasSolutions<I> + HasClientPerfMonitor,
        I: Input,
        Z: HasObjective<I, OF, S>,
    {
        // Have we set a timer_before?
        if !(data.tp_timer as *mut windows::Win32::System::Threading::TP_TIMER).is_null() {
            /*
                We want to prevent the timeout handler being run while the main thread is executing the crash handler
                Timeout handler runs if it has access to the critical section or data.in_target == 0
                Writing 0 to the data.in_target makes the timeout handler makes the timeout handler invalid.
            */
            compiler_fence(Ordering::SeqCst);
            EnterCriticalSection(data.critical as *mut RTL_CRITICAL_SECTION);
            compiler_fence(Ordering::SeqCst);
            data.in_target = 0;
            compiler_fence(Ordering::SeqCst);
            LeaveCriticalSection(data.critical as *mut RTL_CRITICAL_SECTION);
            compiler_fence(Ordering::SeqCst);
        }

        let code = ExceptionCode::try_from(
            exception_pointers
                .as_mut()
                .unwrap()
                .ExceptionRecord
                .as_mut()
                .unwrap()
                .ExceptionCode
                .0,
        )
        .unwrap();

        #[cfg(feature = "std")]
        eprintln!("Crashed with {}", code);
        if data.current_input_ptr.is_null() {
            #[cfg(feature = "std")]
            {
                eprintln!("Double crash\n");
                let crash_addr = exception_pointers
                    .as_mut()
                    .unwrap()
                    .ExceptionRecord
                    .as_mut()
                    .unwrap()
                    .ExceptionAddress as usize;

                eprintln!(
                "We crashed at addr 0x{:x}, but are not in the target... Bug in the fuzzer? Exiting.",
                    crash_addr
                );
            }
            #[cfg(feature = "std")]
            {
                eprintln!("Type QUIT to restart the child");
                let mut line = String::new();
                while line.trim() != "QUIT" {
                    std::io::stdin().read_line(&mut line).unwrap();
                }
            }

            // TODO tell the parent to not restart
        } else {
            let executor = data.executor_mut::<E>();
            // reset timer
            if !data.tp_timer.is_null() {
                executor.post_run_reset();
                data.tp_timer = ptr::null_mut();
            }

            let state = data.state_mut::<S>();
            let fuzzer = data.fuzzer_mut::<Z>();
            let event_mgr = data.event_mgr_mut::<EM>();
            let observers = executor.observers_mut();

            #[cfg(feature = "std")]
            eprintln!("Child crashed!");
            #[cfg(feature = "std")]
            drop(stdout().flush());

            // Make sure we don't crash in the crash handler forever.
            let input = data.take_current_input::<I>();

            #[cfg(feature = "std")]
            eprintln!("Child crashed!");
            #[cfg(feature = "std")]
            drop(stdout().flush());

            observers
                .post_exec_all(state, input, &ExitKind::Crash)
                .expect("Observers post_exec_all failed");

            let interesting = fuzzer
                .objective_mut()
                .is_interesting(state, event_mgr, input, observers, &ExitKind::Crash)
                .expect("In crash handler objective failure.");

            if interesting {
                let new_input = input.clone();
                let mut new_testcase = Testcase::new(new_input);
                new_testcase.add_metadata(ExitKind::Crash);
                fuzzer
                    .objective_mut()
                    .append_metadata(state, &mut new_testcase)
                    .expect("Failed adding metadata");
                state
                    .solutions_mut()
                    .add(new_testcase)
                    .expect("In crash handler solutions failure.");
                event_mgr
                    .fire(
                        state,
                        Event::Objective {
                            objective_size: state.solutions().count(),
                        },
                    )
                    .expect("Could not send crashing input");
            }

            event_mgr.on_restart(state).unwrap();

            #[cfg(feature = "std")]
            eprintln!("Waiting for broker...");
            event_mgr.await_restart_safe();
            #[cfg(feature = "std")]
            eprintln!("Bye!");
        }
        ExitProcess(1);
    }
}

/// The signature of the crash handler function
#[cfg(all(feature = "std", unix))]
pub(crate) type ForkHandlerFuncPtr =
    unsafe fn(Signal, siginfo_t, &mut ucontext_t, data: &mut InProcessForkExecutorGlobalData);

/// The inmem fork executor's handlers.
#[cfg(all(feature = "std", unix))]
#[derive(Debug)]
pub struct InChildProcessHandlers {
    /// On crash C function pointer
    pub crash_handler: *const c_void,
    /// On timeout C function pointer
    pub timeout_handler: *const c_void,
}

#[cfg(all(feature = "std", unix))]
impl InChildProcessHandlers {
    /// Call before running a target.
    pub fn pre_run_target<E, I, S>(&self, executor: &E, state: &mut S, input: &I) {
        unsafe {
            let data = &mut FORK_EXECUTOR_GLOBAL_DATA;
            write_volatile(
                &mut data.executor_ptr,
                executor as *const _ as *const c_void,
            );
            write_volatile(
                &mut data.current_input_ptr,
                input as *const _ as *const c_void,
            );
            write_volatile(&mut data.state_ptr, state as *mut _ as *mut c_void);
            data.crash_handler = self.crash_handler;
            data.timeout_handler = self.timeout_handler;
            compiler_fence(Ordering::SeqCst);
        }
    }

    /// Create new [`InChildProcessHandlers`].
    pub fn new<E, I, OT, S>() -> Result<Self, Error>
    where
        I: Input,
        E: HasObservers<I, OT, S>,
        OT: ObserversTuple<I, S>,
    {
        unsafe {
            let data = &mut FORK_EXECUTOR_GLOBAL_DATA;
            // child_signal_handlers::setup_child_panic_hook::<E, I, OT, S>();
            setup_signal_handler(data)?;
            compiler_fence(Ordering::SeqCst);
            Ok(Self {
                crash_handler: child_signal_handlers::child_crash_handler::<E, I, OT, S>
                    as *const c_void,
                timeout_handler: ptr::null(),
            })
        }
    }

    /// Create new [`InChildProcessHandlers`].
    pub fn with_timeout<E, I, OT, S>() -> Result<Self, Error>
    where
        I: Input,
        E: HasObservers<I, OT, S>,
        OT: ObserversTuple<I, S>,
    {
        unsafe {
            let data = &mut FORK_EXECUTOR_GLOBAL_DATA;
            // child_signal_handlers::setup_child_panic_hook::<E, I, OT, S>();
            setup_signal_handler(data)?;
            compiler_fence(Ordering::SeqCst);
            Ok(Self {
                crash_handler: child_signal_handlers::child_crash_handler::<E, I, OT, S>
                    as *const c_void,
                timeout_handler: child_signal_handlers::child_timeout_handler::<E, I, OT, S>
                    as *const c_void,
            })
        }
    }

    /// Replace the handlers with `nop` handlers, deactivating the handlers
    #[must_use]
    pub fn nop() -> Self {
        Self {
            crash_handler: ptr::null(),
            timeout_handler: ptr::null(),
        }
    }
}

/// The global state of the in-process-fork harness.
#[cfg(all(feature = "std", unix))]
#[derive(Debug)]
pub(crate) struct InProcessForkExecutorGlobalData {
    /// Stores a pointer to the fork executor struct
    pub executor_ptr: *const c_void,
    /// Stores a pointer to the state
    pub state_ptr: *const c_void,
    /// Stores a pointer to the current input
    pub current_input_ptr: *const c_void,
    /// Stores a pointer to the crash_handler function
    pub crash_handler: *const c_void,
    /// Stores a pointer to the timeout_handler function
    pub timeout_handler: *const c_void,
}

#[cfg(all(feature = "std", unix))]
unsafe impl Sync for InProcessForkExecutorGlobalData {}
#[cfg(all(feature = "std", unix))]
unsafe impl Send for InProcessForkExecutorGlobalData {}

#[cfg(all(feature = "std", unix))]
impl InProcessForkExecutorGlobalData {
    fn executor_mut<'a, E>(&self) -> &'a mut E {
        unsafe { (self.executor_ptr as *mut E).as_mut().unwrap() }
    }

    fn state_mut<'a, S>(&self) -> &'a mut S {
        unsafe { (self.state_ptr as *mut S).as_mut().unwrap() }
    }

    /*fn current_input<'a, I>(&self) -> &'a I {
        unsafe { (self.current_input_ptr as *const I).as_ref().unwrap() }
    }*/

    fn take_current_input<'a, I>(&mut self) -> &'a I {
        let r = unsafe { (self.current_input_ptr as *const I).as_ref().unwrap() };
        self.current_input_ptr = ptr::null();
        r
    }

    fn is_valid(&self) -> bool {
        !self.current_input_ptr.is_null()
    }
}

/// a static variable storing the global state
#[cfg(all(feature = "std", unix))]
pub(crate) static mut FORK_EXECUTOR_GLOBAL_DATA: InProcessForkExecutorGlobalData =
    InProcessForkExecutorGlobalData {
        executor_ptr: ptr::null(),
        state_ptr: ptr::null(),
        current_input_ptr: ptr::null(),
        crash_handler: ptr::null(),
        timeout_handler: ptr::null(),
    };

#[cfg(all(feature = "std", unix))]
impl Handler for InProcessForkExecutorGlobalData {
    fn handle(&mut self, signal: Signal, info: siginfo_t, context: &mut ucontext_t) {
        match signal {
            Signal::SigUser2 | Signal::SigAlarm => unsafe {
                if !FORK_EXECUTOR_GLOBAL_DATA.timeout_handler.is_null() {
                    let func: ForkHandlerFuncPtr =
                        transmute(FORK_EXECUTOR_GLOBAL_DATA.timeout_handler);
                    (func)(signal, info, context, &mut FORK_EXECUTOR_GLOBAL_DATA);
                }
            },
            _ => unsafe {
                if !FORK_EXECUTOR_GLOBAL_DATA.crash_handler.is_null() {
                    let func: ForkHandlerFuncPtr =
                        transmute(FORK_EXECUTOR_GLOBAL_DATA.crash_handler);
                    (func)(signal, info, context, &mut FORK_EXECUTOR_GLOBAL_DATA);
                }
            },
        }
    }

    fn signals(&self) -> Vec<Signal> {
        vec![
            Signal::SigAlarm,
            Signal::SigUser2,
            Signal::SigAbort,
            Signal::SigBus,
            Signal::SigPipe,
            Signal::SigFloatingPointException,
            Signal::SigIllegalInstruction,
            Signal::SigSegmentationFault,
            Signal::SigTrap,
        ]
    }
}

/// [`InProcessForkExecutor`] is an executor that forks the current process before each execution.
#[cfg(all(feature = "std", unix))]
pub struct InProcessForkExecutor<'a, H, I, OT, S, SP>
where
    H: FnMut(&I) -> ExitKind + ?Sized,
    I: Input,
    OT: ObserversTuple<I, S>,
    SP: ShMemProvider,
{
    harness_fn: &'a mut H,
    shmem_provider: SP,
    observers: OT,
    handlers: InChildProcessHandlers,
    phantom: PhantomData<(I, S)>,
}

/// Timeout executor for [`InProcessForkExecutor`]
#[cfg(all(feature = "std", target_os = "linux"))]
pub struct TimeoutInProcessForkExecutor<'a, H, I, OT, S, SP>
where
    H: FnMut(&I) -> ExitKind + ?Sized,
    I: Input,
    OT: ObserversTuple<I, S>,
    SP: ShMemProvider,
{
    harness_fn: &'a mut H,
    shmem_provider: SP,
    observers: OT,
    handlers: InChildProcessHandlers,
    itimerspec: libc::itimerspec,
    phantom: PhantomData<(I, S)>,
}

#[cfg(all(feature = "std", unix))]
impl<'a, H, I, OT, S, SP> Debug for InProcessForkExecutor<'a, H, I, OT, S, SP>
where
    H: FnMut(&I) -> ExitKind + ?Sized,
    I: Input,
    OT: ObserversTuple<I, S>,
    SP: ShMemProvider,
{
    fn fmt(&self, f: &mut Formatter<'_>) -> fmt::Result {
        f.debug_struct("InProcessForkExecutor")
            .field("observers", &self.observers)
            .field("shmem_provider", &self.shmem_provider)
            .finish()
    }
}

#[cfg(all(feature = "std", target_os = "linux"))]
impl<'a, H, I, OT, S, SP> Debug for TimeoutInProcessForkExecutor<'a, H, I, OT, S, SP>
where
    H: FnMut(&I) -> ExitKind + ?Sized,
    I: Input,
    OT: ObserversTuple<I, S>,
    SP: ShMemProvider,
{
    fn fmt(&self, f: &mut Formatter<'_>) -> fmt::Result {
        f.debug_struct("TimeoutInProcessForkExecutor")
            .field("observers", &self.observers)
            .field("shmem_provider", &self.shmem_provider)
            .field("itimerspec", &self.itimerspec)
            .finish()
    }
}

#[cfg(all(feature = "std", unix))]
impl<'a, EM, H, I, OT, S, SP, Z> Executor<EM, I, S, Z>
    for InProcessForkExecutor<'a, H, I, OT, S, SP>
where
    H: FnMut(&I) -> ExitKind + ?Sized,
    I: Input,
    OT: ObserversTuple<I, S>,
    SP: ShMemProvider,
{
    #[allow(unreachable_code)]
    #[inline]
    fn run_target(
        &mut self,
        _fuzzer: &mut Z,
        state: &mut S,
        _mgr: &mut EM,
        input: &I,
    ) -> Result<ExitKind, Error> {
        unsafe {
            self.shmem_provider.pre_fork()?;
            match fork() {
                Ok(ForkResult::Child) => {
                    // Child
                    self.shmem_provider.post_fork(true)?;

                    self.handlers.pre_run_target(self, state, input);

                    self.observers
                        .pre_exec_child_all(state, input)
                        .expect("Failed to run post_exec on observers");

                    (self.harness_fn)(input);

                    self.observers
                        .post_exec_child_all(state, input, &ExitKind::Ok)
                        .expect("Failed to run post_exec on observers");

                    std::process::exit(0);

                    Ok(ExitKind::Ok)
                }
                Ok(ForkResult::Parent { child }) => {
                    // Parent
                    // println!("from parent {} child is {}", std::process::id(), child);
                    self.shmem_provider.post_fork(false)?;

                    let res = waitpid(child, None)?;

                    match res {
                        WaitStatus::Signaled(_, _, _) => Ok(ExitKind::Crash),
                        WaitStatus::Exited(_, code) => {
                            if code > 128 && code < 160 {
                                // Signal exit codes
                                Ok(ExitKind::Crash)
                            } else {
                                Ok(ExitKind::Ok)
                            }
                        }
                        _ => Ok(ExitKind::Ok),
                    }
                }
                Err(e) => Err(Error::from(e)),
            }
        }
    }
}

#[cfg(all(feature = "std", target_os = "linux"))]
impl<'a, EM, H, I, OT, S, SP, Z> Executor<EM, I, S, Z>
    for TimeoutInProcessForkExecutor<'a, H, I, OT, S, SP>
where
    H: FnMut(&I) -> ExitKind + ?Sized,
    I: Input,
    OT: ObserversTuple<I, S>,
    SP: ShMemProvider,
{
    #[allow(unreachable_code)]
    #[inline]
    fn run_target(
        &mut self,
        _fuzzer: &mut Z,
        state: &mut S,
        _mgr: &mut EM,
        input: &I,
    ) -> Result<ExitKind, Error> {
        unsafe {
            self.shmem_provider.pre_fork()?;
            match fork() {
                Ok(ForkResult::Child) => {
                    // Child
                    self.shmem_provider.post_fork(true)?;

                    self.handlers.pre_run_target(self, state, input);

                    self.observers
                        .pre_exec_child_all(state, input)
                        .expect("Failed to run post_exec on observers");

                    let mut timerid: libc::timer_t = null_mut();
                    // creates a new per-process interval timer
                    // we can't do this from the parent, timerid is unique to each process.
                    libc::timer_create(libc::CLOCK_MONOTONIC, null_mut(), addr_of_mut!(timerid));

                    println!("Set timer! {:#?} {:#?}", self.itimerspec, timerid);
                    let v =
                        libc::timer_settime(timerid, 0, addr_of_mut!(self.itimerspec), null_mut());
                    println!("{:#?} {}", v, nix::errno::errno());
                    (self.harness_fn)(input);

                    self.observers
                        .post_exec_child_all(state, input, &ExitKind::Ok)
                        .expect("Failed to run post_exec on observers");

                    std::process::exit(0);

                    Ok(ExitKind::Ok)
                }
                Ok(ForkResult::Parent { child }) => {
                    // Parent
                    // println!("from parent {} child is {}", std::process::id(), child);
                    self.shmem_provider.post_fork(false)?;

                    let res = waitpid(child, None)?;
                    println!("{:#?}", res);
                    match res {
                        WaitStatus::Signaled(_, signal, _) => match signal {
                            nix::sys::signal::Signal::SIGALRM
                            | nix::sys::signal::Signal::SIGUSR2 => Ok(ExitKind::Timeout),
                            _ => Ok(ExitKind::Crash),
                        },
                        WaitStatus::Exited(_, code) => {
                            if code > 128 && code < 160 {
                                // Signal exit codes
                                let signal = code - 128;
                                if signal == Signal::SigAlarm as libc::c_int
                                    || signal == Signal::SigUser2 as libc::c_int
                                {
                                    Ok(ExitKind::Timeout)
                                } else {
                                    Ok(ExitKind::Crash)
                                }
                            } else {
                                Ok(ExitKind::Ok)
                            }
                        }
                        _ => Ok(ExitKind::Ok),
                    }
                }
                Err(e) => Err(Error::from(e)),
            }
        }
    }
}

#[cfg(all(feature = "std", unix))]
impl<'a, H, I, OT, S, SP> InProcessForkExecutor<'a, H, I, OT, S, SP>
where
    H: FnMut(&I) -> ExitKind + ?Sized,
    I: Input,
    OT: ObserversTuple<I, S>,
    SP: ShMemProvider,
{
    /// Creates a new [`InProcessForkExecutor`]
    pub fn new<EM, OF, Z>(
        harness_fn: &'a mut H,
        observers: OT,
        _fuzzer: &mut Z,
        _state: &mut S,
        _event_mgr: &mut EM,
        shmem_provider: SP,
    ) -> Result<Self, Error>
    where
        EM: EventFirer<I> + EventRestarter<S>,
        OF: Feedback<I, S>,
        S: HasSolutions<I> + HasClientPerfMonitor,
        Z: HasObjective<I, OF, S>,
    {
        let handlers = InChildProcessHandlers::new::<Self, I, OT, S>()?;
        Ok(Self {
            harness_fn,
            shmem_provider,
            observers,
            handlers,
            phantom: PhantomData,
        })
    }

    /// Retrieve the harness function.
    #[inline]
    pub fn harness(&self) -> &H {
        self.harness_fn
    }

    /// Retrieve the harness function for a mutable reference.
    #[inline]
    pub fn harness_mut(&mut self) -> &mut H {
        self.harness_fn
    }
}

#[cfg(all(feature = "std", target_os = "linux"))]
impl<'a, H, I, OT, S, SP> TimeoutInProcessForkExecutor<'a, H, I, OT, S, SP>
where
    H: FnMut(&I) -> ExitKind + ?Sized,
    I: Input,
    OT: ObserversTuple<I, S>,
    SP: ShMemProvider,
{
    /// Creates a new [`TimeoutInProcessForkExecutor`]
    pub fn new<EM, OF, Z>(
        harness_fn: &'a mut H,
        observers: OT,
        _fuzzer: &mut Z,
        _state: &mut S,
        _event_mgr: &mut EM,
        timeout: Duration,
        shmem_provider: SP,
    ) -> Result<Self, Error>
    where
        EM: EventFirer<I> + EventRestarter<S>,
        OF: Feedback<I, S>,
        S: HasSolutions<I> + HasClientPerfMonitor,
        Z: HasObjective<I, OF, S>,
    {
        let handlers = InChildProcessHandlers::with_timeout::<Self, I, OT, S>()?;
        let milli_sec = timeout.as_millis();
        let it_value = libc::timespec {
            tv_sec: (milli_sec / 1000) as _,
            tv_nsec: ((milli_sec % 1000) * 1000 * 1000) as _,
        };
        let it_interval = libc::timespec {
            tv_sec: 0,
            tv_nsec: 0,
        };
        let itimerspec = libc::itimerspec {
            it_interval,
            it_value,
        };

        Ok(Self {
            harness_fn,
            shmem_provider,
            observers,
            handlers,
            itimerspec,
            phantom: PhantomData,
        })
    }

    /// Retrieve the harness function.
    #[inline]
    pub fn harness(&self) -> &H {
        self.harness_fn
    }

    /// Retrieve the harness function for a mutable reference.
    #[inline]
    pub fn harness_mut(&mut self) -> &mut H {
        self.harness_fn
    }
}

#[cfg(all(feature = "std", unix))]
impl<'a, H, I, OT, S, SP> HasObservers<I, OT, S> for InProcessForkExecutor<'a, H, I, OT, S, SP>
where
    H: FnMut(&I) -> ExitKind + ?Sized,
    I: Input,
    OT: ObserversTuple<I, S>,
    SP: ShMemProvider,
{
    #[inline]
    fn observers(&self) -> &OT {
        &self.observers
    }

    #[inline]
    fn observers_mut(&mut self) -> &mut OT {
        &mut self.observers
    }
}

#[cfg(all(feature = "std", target_os = "linux"))]
impl<'a, H, I, OT, S, SP> HasObservers<I, OT, S>
    for TimeoutInProcessForkExecutor<'a, H, I, OT, S, SP>
where
    H: FnMut(&I) -> ExitKind + ?Sized,
    I: Input,
    OT: ObserversTuple<I, S>,
    SP: ShMemProvider,
{
    #[inline]
    fn observers(&self) -> &OT {
        &self.observers
    }

    #[inline]
    fn observers_mut(&mut self) -> &mut OT {
        &mut self.observers
    }
}

/// signal handlers and `panic_hooks` for the child process
#[cfg(all(feature = "std", unix))]
pub mod child_signal_handlers {
    use alloc::boxed::Box;
    use std::panic;

    use libc::siginfo_t;

    use super::{InProcessForkExecutorGlobalData, FORK_EXECUTOR_GLOBAL_DATA};
    use crate::{
        bolts::os::unix_signals::{ucontext_t, Signal},
        executors::{ExitKind, HasObservers},
        inputs::Input,
        observers::ObserversTuple,
    };

    /// invokes the `post_exec_child` hook on all observer in case the child process panics
    pub fn setup_child_panic_hook<E, I, OT, S>()
    where
        E: HasObservers<I, OT, S>,
        OT: ObserversTuple<I, S>,
        I: Input,
    {
        let old_hook = panic::take_hook();
        panic::set_hook(Box::new(move |panic_info| {
            old_hook(panic_info);
            let data = unsafe { &mut FORK_EXECUTOR_GLOBAL_DATA };
            if data.is_valid() {
                let executor = data.executor_mut::<E>();
                let observers = executor.observers_mut();
                let state = data.state_mut::<S>();
                // Invalidate data to not execute again the observer hooks in the crash handler
                let input = data.take_current_input::<I>();
                observers
                    .post_exec_child_all(state, input, &ExitKind::Crash)
                    .expect("Failed to run post_exec on observers");

                // std::process::abort();
                unsafe { libc::_exit(128 + 6) }; // ABORT exit code
            }
        }));
    }

    /// invokes the `post_exec` hook on all observer in case the child process crashes
    ///
    /// # Safety
    /// The function should only be called from a child crash handler.
    /// It will dereference the `data` pointer and assume it's valid.
    #[cfg(unix)]
    pub(crate) unsafe fn child_crash_handler<E, I, OT, S>(
        _signal: Signal,
        _info: siginfo_t,
        _context: &mut ucontext_t,
        data: &mut InProcessForkExecutorGlobalData,
    ) where
        E: HasObservers<I, OT, S>,
        OT: ObserversTuple<I, S>,
        I: Input,
    {
        if data.is_valid() {
            let executor = data.executor_mut::<E>();
            let observers = executor.observers_mut();
            let state = data.state_mut::<S>();
            let input = data.take_current_input::<I>();
            observers
                .post_exec_child_all(state, input, &ExitKind::Crash)
                .expect("Failed to run post_exec on observers");
        }

        libc::_exit(128 + (_signal as i32));
    }

    #[cfg(unix)]
    pub(crate) unsafe fn child_timeout_handler<E, I, OT, S>(
        _signal: Signal,
        _info: siginfo_t,
        _context: &mut ucontext_t,
        data: &mut InProcessForkExecutorGlobalData,
    ) where
        E: HasObservers<I, OT, S>,
        OT: ObserversTuple<I, S>,
        I: Input,
    {
        if data.is_valid() {
            let executor = data.executor_mut::<E>();
            let observers = executor.observers_mut();
            let state = data.state_mut::<S>();
            let input = data.take_current_input::<I>();
            observers
                .post_exec_child_all(state, input, &ExitKind::Timeout)
                .expect("Failed to run post_exec on observers");
        }
        libc::_exit(128 + (_signal as i32));
    }
}

#[cfg(test)]
mod tests {
    use core::marker::PhantomData;

    #[cfg(all(feature = "std", feature = "fork", unix))]
    use serial_test::serial;

    #[cfg(all(feature = "std", feature = "fork", unix))]
    use crate::{
        bolts::shmem::{ShMemProvider, StdShMemProvider},
        executors::InProcessForkExecutor,
    };
    use crate::{
        bolts::tuples::tuple_list,
        executors::{inprocess::InProcessHandlers, Executor, ExitKind, InProcessExecutor},
        inputs::NopInput,
    };

    #[test]
    fn test_inmem_exec() {
        let mut harness = |_buf: &NopInput| ExitKind::Ok;

        let mut in_process_executor = InProcessExecutor::<_, NopInput, (), ()> {
            harness_fn: &mut harness,
            observers: tuple_list!(),
            handlers: InProcessHandlers::nop(),
            phantom: PhantomData,
        };
        let input = NopInput {};
        in_process_executor
            .run_target(&mut (), &mut (), &mut (), &input)
            .unwrap();
    }

    #[test]
    #[serial]
    #[cfg(all(feature = "std", feature = "fork", unix))]
    fn test_inprocessfork_exec() {
        use crate::executors::inprocess::InChildProcessHandlers;

        let provider = StdShMemProvider::new().unwrap();

        let mut harness = |_buf: &NopInput| ExitKind::Ok;
        let mut in_process_fork_executor = InProcessForkExecutor::<_, NopInput, (), (), _> {
            harness_fn: &mut harness,
            shmem_provider: provider,
            observers: tuple_list!(),
            handlers: InChildProcessHandlers::nop(),
            phantom: PhantomData,
        };
        let input = NopInput {};
        in_process_fork_executor
            .run_target(&mut (), &mut (), &mut (), &input)
            .unwrap();
    }
}

#[cfg(feature = "python")]
#[allow(missing_docs)]
/// `InProcess` Python bindings
pub mod pybind {
    use alloc::boxed::Box;

    use pyo3::{prelude::*, types::PyBytes};

    use crate::{
        events::pybind::PythonEventManager,
        executors::{inprocess::OwnedInProcessExecutor, pybind::PythonExecutor, ExitKind},
        fuzzer::pybind::PythonStdFuzzerWrapper,
        inputs::{BytesInput, HasBytesVec},
        observers::pybind::PythonObserversTuple,
        state::pybind::{PythonStdState, PythonStdStateWrapper},
    };

    #[pyclass(unsendable, name = "InProcessExecutor")]
    #[derive(Debug)]
    /// Python class for OwnedInProcessExecutor (i.e. InProcessExecutor with owned harness)
    pub struct PythonOwnedInProcessExecutor {
        /// Rust wrapped OwnedInProcessExecutor object
        pub inner: OwnedInProcessExecutor<BytesInput, PythonObserversTuple, PythonStdState>,
    }

    #[pymethods]
    impl PythonOwnedInProcessExecutor {
        #[new]
        fn new(
            harness: PyObject,
            py_observers: PythonObserversTuple,
            py_fuzzer: &mut PythonStdFuzzerWrapper,
            py_state: &mut PythonStdStateWrapper,
            py_event_manager: &mut PythonEventManager,
        ) -> Self {
            Self {
                inner: OwnedInProcessExecutor::new(
                    Box::new(move |input: &BytesInput| {
                        Python::with_gil(|py| -> PyResult<()> {
                            let args = (PyBytes::new(py, input.bytes()),);
                            harness.call1(py, args)?;
                            Ok(())
                        })
                        .unwrap();
                        ExitKind::Ok
                    }),
                    py_observers,
                    py_fuzzer.unwrap_mut(),
                    py_state.unwrap_mut(),
                    py_event_manager,
                )
                .expect("Failed to create the Executor"),
            }
        }

        #[must_use]
        pub fn as_executor(slf: Py<Self>) -> PythonExecutor {
            PythonExecutor::new_inprocess(slf)
        }
    }

    /// Register the classes to the python module
    pub fn register(_py: Python, m: &PyModule) -> PyResult<()> {
        m.add_class::<PythonOwnedInProcessExecutor>()?;
        Ok(())
    }
}<|MERGE_RESOLUTION|>--- conflicted
+++ resolved
@@ -469,25 +469,14 @@
     crash_handler: ptr::null(),
     /// The timeout handler fn
     timeout_handler: ptr::null(),
-<<<<<<< HEAD
     #[cfg(all(windows, feature = "std"))]
-    tp_timer: ptr::null_mut(),
+    tp_timer: null_mut(),
     #[cfg(all(windows, feature = "std"))]
     in_target: 0,
     #[cfg(all(windows, feature = "std"))]
-    critical: ptr::null_mut(),
+    critical: null_mut(),
     #[cfg(all(windows, feature = "std"))]
-    timeout_input_ptr: ptr::null_mut(),
-=======
-    #[cfg(windows)]
-    tp_timer: null_mut(),
-    #[cfg(windows)]
-    in_target: 0,
-    #[cfg(windows)]
-    critical: null_mut(),
-    #[cfg(windows)]
     timeout_input_ptr: null_mut(),
->>>>>>> caa560b7
 };
 
 /// Get the inprocess [`crate::state::State`]
