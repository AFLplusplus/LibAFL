--- conflicted
+++ resolved
@@ -686,10 +686,7 @@
         state::{HasClientPerfMonitor, HasMetadata, HasSolutions},
     };
 
-<<<<<<< HEAD
-=======
     use core::sync::atomic::{compiler_fence, Ordering};
->>>>>>> 3fbe1be1
     use windows::Win32::System::Threading::ExitProcess;
 
     pub type HandlerFuncPtr =
@@ -739,20 +736,14 @@
     {
         let data: &mut InProcessExecutorHandlerData =
             &mut *(global_state as *mut InProcessExecutorHandlerData);
-<<<<<<< HEAD
-=======
         compiler_fence(Ordering::SeqCst);
->>>>>>> 3fbe1be1
         EnterCriticalSection(
             (data.critical as *mut RTL_CRITICAL_SECTION)
                 .as_mut()
                 .unwrap(),
         );
-<<<<<<< HEAD
-=======
         compiler_fence(Ordering::SeqCst);
 
->>>>>>> 3fbe1be1
         if data.in_target == 1 {
             let state = (data.state_ptr as *mut S).as_mut().unwrap();
             let event_mgr = (data.event_mgr_ptr as *mut EM).as_mut().unwrap();
@@ -765,11 +756,7 @@
                 dbg!("TIMEOUT or SIGUSR2 happened, but currently not fuzzing. Exiting");
             } else {
                 #[cfg(feature = "std")]
-<<<<<<< HEAD
                 eprintln!("Timeout in fuzz run.");
-=======
-                println!("Timeout in fuzz run.");
->>>>>>> 3fbe1be1
                 #[cfg(feature = "std")]
                 let _res = stdout().flush();
 
@@ -805,22 +792,13 @@
                 event_mgr.on_restart(state).unwrap();
 
                 #[cfg(feature = "std")]
-<<<<<<< HEAD
                 eprintln!("Waiting for broker...");
                 event_mgr.await_restart_safe();
                 #[cfg(feature = "std")]
                 eprintln!("Bye!");
 
                 event_mgr.await_restart_safe();
-=======
-                println!("Waiting for broker...");
-                event_mgr.await_restart_safe();
-                #[cfg(feature = "std")]
-                println!("Bye!");
-
-                event_mgr.await_restart_safe();
                 compiler_fence(Ordering::SeqCst);
->>>>>>> 3fbe1be1
 
                 LeaveCriticalSection(
                     (data.critical as *mut RTL_CRITICAL_SECTION)
@@ -831,19 +809,13 @@
                 ExitProcess(1);
             }
         }
-<<<<<<< HEAD
-=======
         compiler_fence(Ordering::SeqCst);
->>>>>>> 3fbe1be1
         LeaveCriticalSection(
             (data.critical as *mut RTL_CRITICAL_SECTION)
                 .as_mut()
                 .unwrap(),
         );
-<<<<<<< HEAD
-=======
         compiler_fence(Ordering::SeqCst);
->>>>>>> 3fbe1be1
         // println!("TIMER INVOKED!");
     }
 
@@ -865,8 +837,6 @@
         if let Some(x) =
             (data.tp_timer as *mut windows::Win32::System::Threading::TP_TIMER).as_mut()
         {
-<<<<<<< HEAD
-=======
             /*
                 We want to prevent the timeout handler being run while the main thread is executing the crash handler
                 Timeout handler runs if it has access to the critical section or data.in_target == 0
@@ -880,7 +850,6 @@
             LeaveCriticalSection(data.critical as *mut RTL_CRITICAL_SECTION);
             compiler_fence(Ordering::SeqCst);
 
->>>>>>> 3fbe1be1
             windows_delete_timer_queue(x);
             data.tp_timer = ptr::null_mut();
         }
