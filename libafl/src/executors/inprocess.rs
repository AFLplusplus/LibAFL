//! The [`InProcessExecutor`] is a libfuzzer-like executor, that will simply call a function.
//! It should usually be paired with extra error-handling, such as a restarting event manager, to be effective.
//!
//! Needs the `fork` feature flag.

use alloc::boxed::Box;
#[cfg(all(unix, feature = "std"))]
use alloc::vec::Vec;
#[cfg(all(feature = "std", unix, target_os = "linux"))]
use core::ptr::addr_of_mut;
#[cfg(all(unix, feature = "std"))]
use core::time::Duration;
use core::{
    borrow::BorrowMut,
    ffi::c_void,
    fmt::{self, Debug, Formatter},
    marker::PhantomData,
    ptr::{self, null_mut},
};
#[cfg(any(unix, all(windows, feature = "std")))]
use core::{
    ptr::write_volatile,
    sync::atomic::{compiler_fence, Ordering},
};
#[cfg(all(feature = "std", unix))]
use std::intrinsics::transmute;

#[cfg(all(unix, not(miri)))]
use libafl_bolts::os::unix_signals::setup_signal_handler;
#[cfg(all(feature = "std", unix))]
use libafl_bolts::os::unix_signals::{ucontext_t, Handler, Signal};
#[cfg(all(windows, feature = "std"))]
use libafl_bolts::os::windows_exceptions::setup_exception_handler;
#[cfg(all(feature = "std", unix))]
use libafl_bolts::shmem::ShMemProvider;
#[cfg(all(feature = "std", unix))]
use libc::siginfo_t;
#[cfg(all(feature = "std", unix))]
use nix::{
    sys::wait::{waitpid, WaitStatus},
    unistd::{fork, ForkResult},
};
#[cfg(windows)]
use windows::Win32::System::Threading::SetThreadStackGuarantee;
#[cfg(all(windows, feature = "std"))]
use windows::Win32::System::Threading::PTP_TIMER;

use crate::{
    events::{EventFirer, EventRestarter},
    executors::{Executor, ExitKind, HasObservers},
    feedbacks::Feedback,
    fuzzer::HasObjective,
    inputs::UsesInput,
    observers::{ObserversTuple, UsesObservers},
    state::{HasClientPerfMonitor, HasCorpus, HasSolutions, UsesState},
    Error,
};

/// The process executor simply calls a target function, as mutable reference to a closure
pub type InProcessExecutor<'a, H, OT, S> = GenericInProcessExecutor<H, &'a mut H, OT, S>;

/// The process executor simply calls a target function, as boxed `FnMut` trait object
pub type OwnedInProcessExecutor<OT, S> = GenericInProcessExecutor<
    dyn FnMut(&<S as UsesInput>::Input) -> ExitKind,
    Box<dyn FnMut(&<S as UsesInput>::Input) -> ExitKind>,
    OT,
    S,
>;

/// The inmem executor simply calls a target function, then returns afterwards.
#[allow(dead_code)]
pub struct GenericInProcessExecutor<H, HB, OT, S>
where
    H: FnMut(&S::Input) -> ExitKind + ?Sized,
    HB: BorrowMut<H>,
    OT: ObserversTuple<S>,
    S: UsesInput,
{
    /// The harness function, being executed for each fuzzing loop execution
    harness_fn: HB,
    /// The observers, observing each run
    observers: OT,
    // Crash and timeout hah
    handlers: InProcessHandlers,
    phantom: PhantomData<(S, *const H)>,
}

impl<H, HB, OT, S> Debug for GenericInProcessExecutor<H, HB, OT, S>
where
    H: FnMut(&S::Input) -> ExitKind + ?Sized,
    HB: BorrowMut<H>,
    OT: ObserversTuple<S>,
    S: UsesInput,
{
    fn fmt(&self, f: &mut Formatter<'_>) -> fmt::Result {
        f.debug_struct("GenericInProcessExecutor")
            .field("harness_fn", &"<fn>")
            .field("observers", &self.observers)
            .finish_non_exhaustive()
    }
}

impl<H, HB, OT, S> UsesState for GenericInProcessExecutor<H, HB, OT, S>
where
    H: ?Sized + FnMut(&S::Input) -> ExitKind,
    HB: BorrowMut<H>,
    OT: ObserversTuple<S>,
    S: UsesInput,
{
    type State = S;
}

impl<H, HB, OT, S> UsesObservers for GenericInProcessExecutor<H, HB, OT, S>
where
    H: ?Sized + FnMut(&S::Input) -> ExitKind,
    HB: BorrowMut<H>,
    OT: ObserversTuple<S>,
    S: UsesInput,
{
    type Observers = OT;
}

impl<EM, H, HB, OT, S, Z> Executor<EM, Z> for GenericInProcessExecutor<H, HB, OT, S>
where
    H: FnMut(&S::Input) -> ExitKind + ?Sized,
    HB: BorrowMut<H>,
    EM: UsesState<State = S>,
    OT: ObserversTuple<S>,
    S: UsesInput,
    Z: UsesState<State = S>,
{
    fn run_target(
        &mut self,
        fuzzer: &mut Z,
        state: &mut Self::State,
        mgr: &mut EM,
        input: &Self::Input,
    ) -> Result<ExitKind, Error> {
        self.handlers
            .pre_run_target(self, fuzzer, state, mgr, input);

        let ret = (self.harness_fn.borrow_mut())(input);

        self.handlers.post_run_target();
        Ok(ret)
    }
}

impl<H, HB, OT, S> HasObservers for GenericInProcessExecutor<H, HB, OT, S>
where
    H: FnMut(&S::Input) -> ExitKind + ?Sized,
    HB: BorrowMut<H>,
    OT: ObserversTuple<S>,
    S: UsesInput,
{
    #[inline]
    fn observers(&self) -> &OT {
        &self.observers
    }

    #[inline]
    fn observers_mut(&mut self) -> &mut OT {
        &mut self.observers
    }
}

impl<H, HB, OT, S> GenericInProcessExecutor<H, HB, OT, S>
where
    H: FnMut(&<S as UsesInput>::Input) -> ExitKind + ?Sized,
    HB: BorrowMut<H>,
    OT: ObserversTuple<S>,
    S: HasSolutions + HasClientPerfMonitor + HasCorpus,
{
    /// Create a new in mem executor.
    /// Caution: crash and restart in one of them will lead to odd behavior if multiple are used,
    /// depending on different corpus or state.
    /// * `harness_fn` - the harness, executing the function
    /// * `observers` - the observers observing the target during execution
    /// This may return an error on unix, if signal handler setup fails
    pub fn new<EM, OF, Z>(
        harness_fn: HB,
        observers: OT,
        _fuzzer: &mut Z,
        _state: &mut S,
        _event_mgr: &mut EM,
    ) -> Result<Self, Error>
    where
        Self: Executor<EM, Z, State = S>,
        EM: EventFirer<State = S> + EventRestarter,
        OF: Feedback<S>,
        Z: HasObjective<Objective = OF, State = S>,
    {
        let handlers = InProcessHandlers::new::<Self, EM, OF, Z>()?;
        #[cfg(windows)]
        // Some initialization necessary for windows.
        unsafe {
            /*
                See https://github.com/AFLplusplus/LibAFL/pull/403
                This one reserves certain amount of memory for the stack.
                If stack overflow happens during fuzzing on windows, the program is transferred to our exception handler for windows.
                However, if we run out of the stack memory again in this exception handler, we'll crash with STATUS_ACCESS_VIOLATION.
                We need this API call because with the llmp_compression
                feature enabled, the exception handler uses a lot of stack memory (in the compression lib code) on release build.
                As far as I have observed, the compression uses around 0x10000 bytes, but for safety let's just reserve 0x20000 bytes for our exception handlers.
                This number 0x20000 could vary depending on the compilers optimization for future compression library changes.
            */
            let mut stack_reserved = 0x20000;
            SetThreadStackGuarantee(&mut stack_reserved)?;
        }
        Ok(Self {
            harness_fn,
            observers,
            handlers,
            phantom: PhantomData,
        })
    }

    /// Retrieve the harness function.
    #[inline]
    pub fn harness(&self) -> &H {
        self.harness_fn.borrow()
    }

    /// Retrieve the harness function for a mutable reference.
    #[inline]
    pub fn harness_mut(&mut self) -> &mut H {
        self.harness_fn.borrow_mut()
    }

    /// The inprocess handlers
    #[inline]
    pub fn handlers(&self) -> &InProcessHandlers {
        &self.handlers
    }

    /// The inprocess handlers (mutable)
    #[inline]
    pub fn handlers_mut(&mut self) -> &mut InProcessHandlers {
        &mut self.handlers
    }
}

/// The struct has [`InProcessHandlers`].
#[cfg(windows)]
pub trait HasInProcessHandlers {
    /// Get the in-process handlers.
    fn inprocess_handlers(&self) -> &InProcessHandlers;
}

#[cfg(windows)]
impl<H, HB, OT, S> HasInProcessHandlers for GenericInProcessExecutor<H, HB, OT, S>
where
    H: FnMut(&<S as UsesInput>::Input) -> ExitKind + ?Sized,
    HB: BorrowMut<H>,
    OT: ObserversTuple<S>,
    S: HasSolutions + HasClientPerfMonitor + HasCorpus,
{
    /// the timeout handler
    #[inline]
    fn inprocess_handlers(&self) -> &InProcessHandlers {
        &self.handlers
    }
}

/// The inmem executor's handlers.
#[derive(Debug)]
pub struct InProcessHandlers {
    /// On crash C function pointer
    #[cfg(any(unix, feature = "std"))]
    pub crash_handler: *const c_void,
    /// On timeout C function pointer
    #[cfg(any(unix, feature = "std"))]
    pub timeout_handler: *const c_void,
}

impl InProcessHandlers {
    /// Call before running a target.
    #[allow(clippy::unused_self)]
    pub fn pre_run_target<E, EM, I, S, Z>(
        &self,
        _executor: &E,
        _fuzzer: &mut Z,
        _state: &mut S,
        _mgr: &mut EM,
        _input: &I,
    ) {
        #[cfg(unix)]
        unsafe {
            let data = &mut GLOBAL_STATE;
            write_volatile(
                &mut data.current_input_ptr,
                _input as *const _ as *const c_void,
            );
            write_volatile(
                &mut data.executor_ptr,
                _executor as *const _ as *const c_void,
            );
            data.crash_handler = self.crash_handler;
            data.timeout_handler = self.timeout_handler;
            // Direct raw pointers access /aliasing is pretty undefined behavior.
            // Since the state and event may have moved in memory, refresh them right before the signal may happen
            write_volatile(&mut data.state_ptr, _state as *mut _ as *mut c_void);
            write_volatile(&mut data.event_mgr_ptr, _mgr as *mut _ as *mut c_void);
            write_volatile(&mut data.fuzzer_ptr, _fuzzer as *mut _ as *mut c_void);
            compiler_fence(Ordering::SeqCst);
        }
        #[cfg(all(windows, feature = "std"))]
        unsafe {
            let data = &mut GLOBAL_STATE;
            write_volatile(
                &mut data.current_input_ptr,
                _input as *const _ as *const c_void,
            );
            write_volatile(
                &mut data.executor_ptr,
                _executor as *const _ as *const c_void,
            );
            data.crash_handler = self.crash_handler;
            data.timeout_handler = self.timeout_handler;
            // Direct raw pointers access /aliasing is pretty undefined behavior.
            // Since the state and event may have moved in memory, refresh them right before the signal may happen
            write_volatile(&mut data.state_ptr, _state as *mut _ as *mut c_void);
            write_volatile(&mut data.event_mgr_ptr, _mgr as *mut _ as *mut c_void);
            write_volatile(&mut data.fuzzer_ptr, _fuzzer as *mut _ as *mut c_void);
            compiler_fence(Ordering::SeqCst);
        }
    }

    /// Call after running a target.
    #[allow(clippy::unused_self)]
    pub fn post_run_target(&self) {
        #[cfg(unix)]
        unsafe {
            write_volatile(&mut GLOBAL_STATE.current_input_ptr, ptr::null());
            compiler_fence(Ordering::SeqCst);
        }
        #[cfg(all(windows, feature = "std"))]
        unsafe {
            write_volatile(&mut GLOBAL_STATE.current_input_ptr, ptr::null());
            compiler_fence(Ordering::SeqCst);
        }
    }

    /// Create new [`InProcessHandlers`].
    #[cfg(not(all(windows, feature = "std")))]
    pub fn new<E, EM, OF, Z>() -> Result<Self, Error>
    where
        E: Executor<EM, Z> + HasObservers,
        EM: EventFirer<State = E::State> + EventRestarter<State = E::State>,
        OF: Feedback<E::State>,
        E::State: HasSolutions + HasClientPerfMonitor + HasCorpus,
        Z: HasObjective<Objective = OF, State = E::State>,
    {
        #[cfg(unix)]
        #[cfg_attr(miri, allow(unused_variables))]
        unsafe {
            let data = &mut GLOBAL_STATE;
            #[cfg(feature = "std")]
            unix_signal_handler::setup_panic_hook::<E, EM, OF, Z>();
            #[cfg(not(miri))]
            setup_signal_handler(data)?;
            compiler_fence(Ordering::SeqCst);
            Ok(Self {
                crash_handler: unix_signal_handler::inproc_crash_handler::<E, EM, OF, Z>
                    as *const c_void,
                timeout_handler: unix_signal_handler::inproc_timeout_handler::<E, EM, OF, Z>
                    as *const _,
            })
        }
        #[cfg(not(any(unix, feature = "std")))]
        Ok(Self {})
    }

    /// Create new [`InProcessHandlers`].
    #[cfg(all(windows, feature = "std"))]
    pub fn new<E, EM, OF, Z>() -> Result<Self, Error>
    where
        E: Executor<EM, Z> + HasObservers + HasInProcessHandlers,
        EM: EventFirer<State = E::State> + EventRestarter<State = E::State>,
        OF: Feedback<E::State>,
        E::State: HasSolutions + HasClientPerfMonitor + HasCorpus,
        Z: HasObjective<Objective = OF, State = E::State>,
    {
        unsafe {
            let data = &mut GLOBAL_STATE;
            #[cfg(feature = "std")]
            windows_exception_handler::setup_panic_hook::<E, EM, OF, Z>();
            setup_exception_handler(data)?;
            compiler_fence(Ordering::SeqCst);

            Ok(Self {
                crash_handler: windows_exception_handler::inproc_crash_handler::<E, EM, OF, Z>
                    as *const _,
                timeout_handler: windows_exception_handler::inproc_timeout_handler::<E, EM, OF, Z>
                    as *const c_void,
            })
        }
    }

    /// Replace the handlers with `nop` handlers, deactivating the handlers
    #[must_use]
    pub fn nop() -> Self {
        let ret;
        #[cfg(any(unix, feature = "std"))]
        {
            ret = Self {
                crash_handler: ptr::null(),
                timeout_handler: ptr::null(),
            };
        }
        #[cfg(not(any(unix, feature = "std")))]
        {
            ret = Self {};
        }
        ret
    }
}

/// The global state of the in-process harness.
#[derive(Debug)]
pub struct InProcessExecutorHandlerData {
    state_ptr: *mut c_void,
    event_mgr_ptr: *mut c_void,
    fuzzer_ptr: *mut c_void,
    executor_ptr: *const c_void,
    pub current_input_ptr: *const c_void,
    pub in_handler: bool,

    /// The timeout handler
    #[cfg(any(unix, feature = "std"))]
    crash_handler: *const c_void,
    /// The timeout handler
    #[cfg(any(unix, feature = "std"))]
    timeout_handler: *const c_void,

    #[cfg(all(windows, feature = "std"))]
    pub(crate) ptp_timer: Option<PTP_TIMER>,
    #[cfg(all(windows, feature = "std"))]
    pub(crate) in_target: u64,
    #[cfg(all(windows, feature = "std"))]
    pub(crate) critical: *mut c_void,
    #[cfg(all(windows, feature = "std"))]
    pub(crate) timeout_input_ptr: *mut c_void,

    #[cfg(any(unix, feature = "std"))]
    pub(crate) timeout_executor_ptr: *mut c_void,
}

unsafe impl Send for InProcessExecutorHandlerData {}
unsafe impl Sync for InProcessExecutorHandlerData {}

impl InProcessExecutorHandlerData {
    #[cfg(any(unix, feature = "std"))]
    fn executor_mut<'a, E>(&self) -> &'a mut E {
        unsafe { (self.executor_ptr as *mut E).as_mut().unwrap() }
    }

    #[cfg(any(unix, feature = "std"))]
    fn state_mut<'a, S>(&self) -> &'a mut S {
        unsafe { (self.state_ptr as *mut S).as_mut().unwrap() }
    }

    #[cfg(any(unix, feature = "std"))]
    fn event_mgr_mut<'a, EM>(&self) -> &'a mut EM {
        unsafe { (self.event_mgr_ptr as *mut EM).as_mut().unwrap() }
    }

    #[cfg(any(unix, feature = "std"))]
    fn fuzzer_mut<'a, Z>(&self) -> &'a mut Z {
        unsafe { (self.fuzzer_ptr as *mut Z).as_mut().unwrap() }
    }

    #[cfg(any(unix, feature = "std"))]
    fn take_current_input<'a, I>(&mut self) -> &'a I {
        let r = unsafe { (self.current_input_ptr as *const I).as_ref().unwrap() };
        self.current_input_ptr = ptr::null();
        r
    }

    #[cfg(any(unix, feature = "std"))]
    pub fn is_valid(&self) -> bool {
        !self.current_input_ptr.is_null()
    }

    #[cfg(any(unix, feature = "std"))]
    fn timeout_executor_mut<'a, E>(&self) -> &'a mut crate::executors::timeout::TimeoutExecutor<E> {
        unsafe {
            (self.timeout_executor_ptr as *mut crate::executors::timeout::TimeoutExecutor<E>)
                .as_mut()
                .unwrap()
        }
    }

    #[cfg(any(unix, feature = "std"))]
    fn set_in_handler(&mut self, v: bool) -> bool {
        let old = self.in_handler;
        self.in_handler = v;
        old
    }
}

/// Exception handling needs some nasty unsafe.
pub(crate) static mut GLOBAL_STATE: InProcessExecutorHandlerData = InProcessExecutorHandlerData {
    // The state ptr for signal handling
    state_ptr: null_mut(),
    // The event manager ptr for signal handling
    event_mgr_ptr: null_mut(),
    // The fuzzer ptr for signal handling
    fuzzer_ptr: null_mut(),
    // The executor ptr for signal handling
    executor_ptr: ptr::null(),
    // The current input for signal handling
    current_input_ptr: ptr::null(),

    in_handler: false,

    // The crash handler fn
    #[cfg(any(unix, feature = "std"))]
    crash_handler: ptr::null(),
    // The timeout handler fn
    #[cfg(any(unix, feature = "std"))]
    timeout_handler: ptr::null(),
    #[cfg(all(windows, feature = "std"))]
    ptp_timer: None,
    #[cfg(all(windows, feature = "std"))]
    in_target: 0,
    #[cfg(all(windows, feature = "std"))]
    critical: null_mut(),
    #[cfg(all(windows, feature = "std"))]
    timeout_input_ptr: null_mut(),

    #[cfg(any(unix, feature = "std"))]
    timeout_executor_ptr: null_mut(),
};

/// Get the inprocess [`crate::state::State`]
#[must_use]
pub fn inprocess_get_state<'a, S>() -> Option<&'a mut S> {
    unsafe { (GLOBAL_STATE.state_ptr as *mut S).as_mut() }
}

/// Get the [`crate::events::EventManager`]
#[must_use]
pub fn inprocess_get_event_manager<'a, EM>() -> Option<&'a mut EM> {
    unsafe { (GLOBAL_STATE.event_mgr_ptr as *mut EM).as_mut() }
}

/// Gets the inprocess [`crate::fuzzer::Fuzzer`]
#[must_use]
pub fn inprocess_get_fuzzer<'a, F>() -> Option<&'a mut F> {
    unsafe { (GLOBAL_STATE.fuzzer_ptr as *mut F).as_mut() }
}

/// Gets the inprocess [`Executor`]
#[must_use]
pub fn inprocess_get_executor<'a, E>() -> Option<&'a mut E> {
    unsafe { (GLOBAL_STATE.executor_ptr as *mut E).as_mut() }
}

/// Gets the inprocess input
#[must_use]
pub fn inprocess_get_input<'a, I>() -> Option<&'a I> {
    unsafe { (GLOBAL_STATE.current_input_ptr as *const I).as_ref() }
}

/// Know if we ar eexecuting in a crash/timeout handler
#[must_use]
pub fn inprocess_in_handler() -> bool {
    unsafe { GLOBAL_STATE.in_handler }
}

use crate::{
    corpus::{Corpus, Testcase},
    events::Event,
    state::HasMetadata,
};

#[inline]
#[allow(clippy::too_many_arguments)]
/// Save state if it is an objective
pub fn run_observers_and_save_state<E, EM, OF, Z>(
    executor: &mut E,
    state: &mut E::State,
    input: &<E::State as UsesInput>::Input,
    fuzzer: &mut Z,
    event_mgr: &mut EM,
    exitkind: ExitKind,
) where
    E: HasObservers,
    EM: EventFirer<State = E::State> + EventRestarter<State = E::State>,
    OF: Feedback<E::State>,
    E::State: HasSolutions + HasClientPerfMonitor + HasCorpus,
    Z: HasObjective<Objective = OF, State = E::State>,
{
    let observers = executor.observers_mut();

    observers
        .post_exec_all(state, input, &exitkind)
        .expect("Observers post_exec_all failed");

    let interesting = fuzzer
        .objective_mut()
        .is_interesting(state, event_mgr, input, observers, &exitkind)
        .expect("In run_observers_and_save_state objective failure.");

    if interesting {
        let mut new_testcase = Testcase::new(input.clone());
        new_testcase.add_metadata(exitkind);
        new_testcase.set_parent_id_optional(*state.corpus().current());
        fuzzer
            .objective_mut()
            .append_metadata(state, observers, &mut new_testcase)
            .expect("Failed adding metadata");
        state
            .solutions_mut()
            .add(new_testcase)
            .expect("In run_observers_and_save_state solutions failure.");
        event_mgr
            .fire(
                state,
                Event::Objective {
                    objective_size: state.solutions().count(),
                },
            )
            .expect("Could not save state in run_observers_and_save_state");
    }

    // Serialize the state and wait safely for the broker to read pending messages
    event_mgr.on_restart(state).unwrap();

    log::info!("Bye!");
}

#[cfg(unix)]
pub mod unix_signal_handler {
    use alloc::vec::Vec;
    #[cfg(feature = "std")]
    use alloc::{boxed::Box, string::String};
    use core::mem::transmute;
    #[cfg(feature = "std")]
    use std::{io::Write, panic};

    use libafl_bolts::os::unix_signals::{ucontext_t, Handler, Signal};
    use libc::siginfo_t;

    #[cfg(feature = "std")]
    use crate::inputs::Input;
    use crate::{
        events::{EventFirer, EventRestarter},
        executors::{
            inprocess::{run_observers_and_save_state, InProcessExecutorHandlerData, GLOBAL_STATE},
            Executor, ExitKind, HasObservers,
        },
        feedbacks::Feedback,
        fuzzer::HasObjective,
        inputs::UsesInput,
        state::{HasClientPerfMonitor, HasCorpus, HasSolutions},
    };

    pub(crate) type HandlerFuncPtr =
        unsafe fn(Signal, siginfo_t, &mut ucontext_t, data: &mut InProcessExecutorHandlerData);

    /// A handler that does nothing.
    /*pub fn nop_handler(
        _signal: Signal,
        _info: siginfo_t,
        _context: &mut ucontext_t,
        _data: &mut InProcessExecutorHandlerData,
    ) {
    }*/

    #[cfg(unix)]
    impl Handler for InProcessExecutorHandlerData {
        fn handle(&mut self, signal: Signal, info: siginfo_t, context: &mut ucontext_t) {
            unsafe {
                let data = &mut GLOBAL_STATE;
                let in_handler = data.set_in_handler(true);
                match signal {
                    Signal::SigUser2 | Signal::SigAlarm => {
                        if !data.timeout_handler.is_null() {
                            let func: HandlerFuncPtr = transmute(data.timeout_handler);
                            (func)(signal, info, context, data);
                        }
                    }
                    _ => {
                        if !data.crash_handler.is_null() {
                            let func: HandlerFuncPtr = transmute(data.crash_handler);
                            (func)(signal, info, context, data);
                        }
                    }
                }
                data.set_in_handler(in_handler);
            }
        }

        fn signals(&self) -> Vec<Signal> {
            vec![
                Signal::SigAlarm,
                Signal::SigUser2,
                Signal::SigAbort,
                Signal::SigBus,
                Signal::SigPipe,
                Signal::SigFloatingPointException,
                Signal::SigIllegalInstruction,
                Signal::SigSegmentationFault,
                Signal::SigTrap,
            ]
        }
    }

    /// invokes the `post_exec` hook on all observer in case of panic
    #[cfg(feature = "std")]
    pub fn setup_panic_hook<E, EM, OF, Z>()
    where
        E: HasObservers,
        EM: EventFirer<State = E::State> + EventRestarter<State = E::State>,
        OF: Feedback<E::State>,
        E::State: HasSolutions + HasClientPerfMonitor + HasCorpus,
        Z: HasObjective<Objective = OF, State = E::State>,
    {
        let old_hook = panic::take_hook();
        panic::set_hook(Box::new(move |panic_info| {
            old_hook(panic_info);
            let data = unsafe { &mut GLOBAL_STATE };
            let in_handler = data.set_in_handler(true);
            if data.is_valid() {
                // We are fuzzing!
                let executor = data.executor_mut::<E>();
                let state = data.state_mut::<E::State>();
                let input = data.take_current_input::<<E::State as UsesInput>::Input>();
                let fuzzer = data.fuzzer_mut::<Z>();
                let event_mgr = data.event_mgr_mut::<EM>();

                run_observers_and_save_state::<E, EM, OF, Z>(
                    executor,
                    state,
                    input,
                    fuzzer,
                    event_mgr,
                    ExitKind::Crash,
                );

                unsafe {
                    libc::_exit(128 + 6);
                } // SIGABRT exit code
            }
            data.set_in_handler(in_handler);
        }));
    }

    #[cfg(unix)]
<<<<<<< HEAD
    pub unsafe fn inproc_timeout_handler<CF, E, EM, OF, Z>(
=======
    pub(crate) unsafe fn inproc_timeout_handler<E, EM, OF, Z>(
>>>>>>> b20fda2a
        _signal: Signal,
        _info: siginfo_t,
        _context: &mut ucontext_t,
        data: &mut InProcessExecutorHandlerData,
    ) where
        E: HasObservers,
        EM: EventFirer<State = E::State> + EventRestarter<State = E::State>,
        OF: Feedback<E::State>,
        E::State: HasSolutions + HasClientPerfMonitor + HasCorpus,
        Z: HasObjective<Objective = OF, State = E::State>,
    {
        if !data.timeout_executor_ptr.is_null()
            && data.timeout_executor_mut::<E>().handle_timeout(data)
        {
            return;
        }

        if !data.is_valid() {
            log::warn!("TIMEOUT or SIGUSR2 happened, but currently not fuzzing.");
            return;
        }

        let executor = data.executor_mut::<E>();
        let state = data.state_mut::<E::State>();
        let event_mgr = data.event_mgr_mut::<EM>();
        let fuzzer = data.fuzzer_mut::<Z>();
        let input = data.take_current_input::<<E::State as UsesInput>::Input>();

        log::error!("Timeout in fuzz run.");

        run_observers_and_save_state::<E, EM, OF, Z>(
            executor,
            state,
            input,
            fuzzer,
            event_mgr,
            ExitKind::Timeout,
        );

        libc::_exit(55);
    }

    /// Crash-Handler for in-process fuzzing.
    /// Will be used for signal handling.
    /// It will store the current State to shmem, then exit.
    #[allow(clippy::too_many_lines)]
<<<<<<< HEAD
    pub unsafe fn inproc_crash_handler<CF, E, EM, OF, Z>(
=======
    pub(crate) unsafe fn inproc_crash_handler<E, EM, OF, Z>(
>>>>>>> b20fda2a
        signal: Signal,
        _info: siginfo_t,
        _context: &mut ucontext_t,
        data: &mut InProcessExecutorHandlerData,
    ) where
        E: Executor<EM, Z> + HasObservers,
        EM: EventFirer<State = E::State> + EventRestarter<State = E::State>,
        OF: Feedback<E::State>,
        E::State: HasSolutions + HasClientPerfMonitor + HasCorpus,
        Z: HasObjective<Objective = OF, State = E::State>,
    {
        #[cfg(all(target_os = "android", target_arch = "aarch64"))]
        let _context = &mut *(((_context as *mut _ as *mut libc::c_void as usize) + 128)
            as *mut libc::c_void as *mut ucontext_t);

        log::error!("Crashed with {signal}");
        if data.is_valid() {
            let executor = data.executor_mut::<E>();
            // disarms timeout in case of TimeoutExecutor
            executor.post_run_reset();
            let state = data.state_mut::<E::State>();
            let event_mgr = data.event_mgr_mut::<EM>();
            let fuzzer = data.fuzzer_mut::<Z>();
            let input = data.take_current_input::<<E::State as UsesInput>::Input>();

            log::error!("Child crashed!");

            #[cfg(all(feature = "std", unix))]
            {
                let mut bsod = Vec::new();
                {
                    let mut writer = std::io::BufWriter::new(&mut bsod);
                    writeln!(writer, "input: {:?}", input.generate_name(0)).unwrap();
                    libafl_bolts::minibsod::generate_minibsod(&mut writer, signal, _info, _context)
                        .unwrap();
                    writer.flush().unwrap();
                }
                log::error!("{}", std::str::from_utf8(&bsod).unwrap());
            }

            run_observers_and_save_state::<E, EM, OF, Z>(
                executor,
                state,
                input,
                fuzzer,
                event_mgr,
                ExitKind::Crash,
            );
        } else {
            {
                log::error!("Double crash\n");
                #[cfg(target_os = "android")]
                let si_addr = (_info._pad[0] as i64) | ((_info._pad[1] as i64) << 32);
                #[cfg(not(target_os = "android"))]
                let si_addr = { _info.si_addr() as usize };

                log::error!(
                "We crashed at addr 0x{si_addr:x}, but are not in the target... Bug in the fuzzer? Exiting."
                );

                #[cfg(all(feature = "std", unix))]
                {
                    let mut bsod = Vec::new();
                    {
                        let mut writer = std::io::BufWriter::new(&mut bsod);
                        libafl_bolts::minibsod::generate_minibsod(
                            &mut writer,
                            signal,
                            _info,
                            _context,
                        )
                        .unwrap();
                        writer.flush().unwrap();
                    }
                    log::error!("{}", std::str::from_utf8(&bsod).unwrap());
                }
            }

            #[cfg(feature = "std")]
            {
                log::error!("Type QUIT to restart the child");
                let mut line = String::new();
                while line.trim() != "QUIT" {
                    std::io::stdin().read_line(&mut line).unwrap();
                }
            }

            // TODO tell the parent to not restart
        }

        libc::_exit(128 + (signal as i32));
    }
}

/// Same as `inproc_crash_handler`, but this is called when address sanitizer exits, not from the exception handler
#[cfg(all(windows, feature = "std"))]
pub mod windows_asan_handler {
    use alloc::string::String;
    use core::sync::atomic::{compiler_fence, Ordering};

    use windows::Win32::System::Threading::{
        EnterCriticalSection, LeaveCriticalSection, CRITICAL_SECTION,
    };

    use crate::{
        events::{EventFirer, EventRestarter},
        executors::{
            inprocess::{run_observers_and_save_state, GLOBAL_STATE},
            Executor, ExitKind, HasObservers,
        },
        feedbacks::Feedback,
        fuzzer::HasObjective,
        inputs::UsesInput,
        state::{HasClientPerfMonitor, HasCorpus, HasSolutions},
    };

    /// # Safety
    /// ASAN deatch handler
    pub unsafe extern "C" fn asan_death_handler<E, EM, OF, Z>()
    where
        E: Executor<EM, Z> + HasObservers,
        EM: EventFirer<State = E::State> + EventRestarter<State = E::State>,
        OF: Feedback<E::State>,
        E::State: HasSolutions + HasClientPerfMonitor + HasCorpus,
        Z: HasObjective<Objective = OF, State = E::State>,
    {
        let data = &mut GLOBAL_STATE;
        data.set_in_handler(true);
        // Have we set a timer_before?
        if data.ptp_timer.is_some() {
            /*
                We want to prevent the timeout handler being run while the main thread is executing the crash handler
                Timeout handler runs if it has access to the critical section or data.in_target == 0
                Writing 0 to the data.in_target makes the timeout handler makes the timeout handler invalid.
            */
            compiler_fence(Ordering::SeqCst);
            EnterCriticalSection(data.critical as *mut CRITICAL_SECTION);
            compiler_fence(Ordering::SeqCst);
            data.in_target = 0;
            compiler_fence(Ordering::SeqCst);
            LeaveCriticalSection(data.critical as *mut CRITICAL_SECTION);
            compiler_fence(Ordering::SeqCst);
        }

        log::error!("ASAN detected crash!");
        if data.current_input_ptr.is_null() {
            {
                log::error!("Double crash\n");
                log::error!(
                "ASAN detected crash but we're not in the target... Bug in the fuzzer? Exiting.",
                );
            }
            #[cfg(feature = "std")]
            {
                log::error!("Type QUIT to restart the child");
                let mut line = String::new();
                while line.trim() != "QUIT" {
                    std::io::stdin().read_line(&mut line).unwrap();
                }
            }

            // TODO tell the parent to not restart
        } else {
            let executor = data.executor_mut::<E>();
            // reset timer
            if data.ptp_timer.is_some() {
                executor.post_run_reset();
                data.ptp_timer = None;
            }

            let state = data.state_mut::<E::State>();
            let fuzzer = data.fuzzer_mut::<Z>();
            let event_mgr = data.event_mgr_mut::<EM>();

            log::error!("Child crashed!");

            // Make sure we don't crash in the crash handler forever.
            let input = data.take_current_input::<<E::State as UsesInput>::Input>();

            run_observers_and_save_state::<E, EM, OF, Z>(
                executor,
                state,
                input,
                fuzzer,
                event_mgr,
                ExitKind::Crash,
            );
        }
        // Don't need to exit, Asan will exit for us
        // ExitProcess(1);
    }
}

#[cfg(all(windows, feature = "std"))]
pub mod windows_exception_handler {
    #[cfg(feature = "std")]
    use alloc::boxed::Box;
    use alloc::{string::String, vec::Vec};
    use core::{
        ffi::c_void,
        mem::transmute,
        ptr,
        sync::atomic::{compiler_fence, Ordering},
    };
    #[cfg(feature = "std")]
    use std::panic;

    use libafl_bolts::os::windows_exceptions::{
        ExceptionCode, Handler, CRASH_EXCEPTIONS, EXCEPTION_HANDLERS_SIZE, EXCEPTION_POINTERS,
    };
    use windows::Win32::System::Threading::{
        EnterCriticalSection, ExitProcess, LeaveCriticalSection, CRITICAL_SECTION,
    };

    use crate::{
        events::{EventFirer, EventRestarter},
        executors::{
            inprocess::{
                run_observers_and_save_state, HasInProcessHandlers, InProcessExecutorHandlerData,
                GLOBAL_STATE,
            },
            Executor, ExitKind, HasObservers,
        },
        feedbacks::Feedback,
        fuzzer::HasObjective,
        inputs::UsesInput,
        state::{HasClientPerfMonitor, HasCorpus, HasSolutions},
    };

    pub(crate) type HandlerFuncPtr =
        unsafe fn(*mut EXCEPTION_POINTERS, &mut InProcessExecutorHandlerData);

    /*pub unsafe fn nop_handler(
        _code: ExceptionCode,
        _exception_pointers: *mut EXCEPTION_POINTERS,
        _data: &mut InProcessExecutorHandlerData,
    ) {
    }*/

    impl Handler for InProcessExecutorHandlerData {
        #[allow(clippy::not_unsafe_ptr_arg_deref)]
        fn handle(&mut self, _code: ExceptionCode, exception_pointers: *mut EXCEPTION_POINTERS) {
            unsafe {
                let data = &mut GLOBAL_STATE;
                let in_handler = data.set_in_handler(true);
                if !data.crash_handler.is_null() {
                    let func: HandlerFuncPtr = transmute(data.crash_handler);
                    (func)(exception_pointers, data);
                }
                data.set_in_handler(in_handler);
            }
        }

        fn exceptions(&self) -> Vec<ExceptionCode> {
            let crash_list = CRASH_EXCEPTIONS.to_vec();
            assert!(crash_list.len() < EXCEPTION_HANDLERS_SIZE - 1);
            crash_list
        }
    }

    /// invokes the `post_exec` hook on all observer in case of panic
    #[cfg(feature = "std")]
    pub fn setup_panic_hook<E, EM, OF, Z>()
    where
        E: HasObservers,
        EM: EventFirer<State = E::State> + EventRestarter<State = E::State>,
        OF: Feedback<E::State>,
        E::State: HasSolutions + HasClientPerfMonitor + HasCorpus,
        Z: HasObjective<Objective = OF, State = E::State>,
    {
        let old_hook = panic::take_hook();
        panic::set_hook(Box::new(move |panic_info| {
            let data = unsafe { &mut GLOBAL_STATE };
            let in_handler = data.set_in_handler(true);
            // Have we set a timer_before?
            unsafe {
                if data.ptp_timer.is_some() {
                    /*
                        We want to prevent the timeout handler being run while the main thread is executing the crash handler
                        Timeout handler runs if it has access to the critical section or data.in_target == 0
                        Writing 0 to the data.in_target makes the timeout handler makes the timeout handler invalid.
                    */
                    compiler_fence(Ordering::SeqCst);
                    EnterCriticalSection(data.critical as *mut CRITICAL_SECTION);
                    compiler_fence(Ordering::SeqCst);
                    data.in_target = 0;
                    compiler_fence(Ordering::SeqCst);
                    LeaveCriticalSection(data.critical as *mut CRITICAL_SECTION);
                    compiler_fence(Ordering::SeqCst);
                }
            }

            if data.is_valid() {
                // We are fuzzing!
                let executor = data.executor_mut::<E>();
                let state = data.state_mut::<E::State>();
                let fuzzer = data.fuzzer_mut::<Z>();
                let event_mgr = data.event_mgr_mut::<EM>();

                let input = data.take_current_input::<<E::State as UsesInput>::Input>();

                run_observers_and_save_state::<E, EM, OF, Z>(
                    executor,
                    state,
                    input,
                    fuzzer,
                    event_mgr,
                    ExitKind::Crash,
                );

                unsafe {
                    ExitProcess(1);
                }
            }
            old_hook(panic_info);
            data.set_in_handler(in_handler);
        }));
    }

    /// Timeout handler for windows
    pub unsafe extern "system" fn inproc_timeout_handler<E, EM, OF, Z>(
        _p0: *mut u8,
        global_state: *mut c_void,
        _p1: *mut u8,
    ) where
        E: HasObservers + HasInProcessHandlers,
        EM: EventFirer<State = E::State> + EventRestarter<State = E::State>,
        OF: Feedback<E::State>,
        E::State: HasSolutions + HasClientPerfMonitor + HasCorpus,
        Z: HasObjective<Objective = OF, State = E::State>,
    {
        let data: &mut InProcessExecutorHandlerData =
            &mut *(global_state as *mut InProcessExecutorHandlerData);
        compiler_fence(Ordering::SeqCst);
        EnterCriticalSection((data.critical as *mut CRITICAL_SECTION).as_mut().unwrap());
        compiler_fence(Ordering::SeqCst);

        if !data.timeout_executor_ptr.is_null()
            && data.timeout_executor_mut::<E>().handle_timeout(data)
        {
            compiler_fence(Ordering::SeqCst);
            LeaveCriticalSection((data.critical as *mut CRITICAL_SECTION).as_mut().unwrap());
            compiler_fence(Ordering::SeqCst);

            return;
        }

        if data.in_target == 1 {
            let executor = data.executor_mut::<E>();
            let state = data.state_mut::<E::State>();
            let fuzzer = data.fuzzer_mut::<Z>();
            let event_mgr = data.event_mgr_mut::<EM>();

            if data.timeout_input_ptr.is_null() {
                log::error!("TIMEOUT or SIGUSR2 happened, but currently not fuzzing. Exiting");
            } else {
                log::error!("Timeout in fuzz run.");

                let input = (data.timeout_input_ptr as *const <E::State as UsesInput>::Input)
                    .as_ref()
                    .unwrap();
                data.timeout_input_ptr = ptr::null_mut();

                run_observers_and_save_state::<E, EM, OF, Z>(
                    executor,
                    state,
                    input,
                    fuzzer,
                    event_mgr,
                    ExitKind::Timeout,
                );

                compiler_fence(Ordering::SeqCst);

                ExitProcess(1);
            }
        }
        compiler_fence(Ordering::SeqCst);
        LeaveCriticalSection((data.critical as *mut CRITICAL_SECTION).as_mut().unwrap());
        compiler_fence(Ordering::SeqCst);
        // log::info!("TIMER INVOKED!");
    }

    #[allow(clippy::too_many_lines)]
<<<<<<< HEAD
    pub unsafe fn inproc_crash_handler<CF, E, EM, OF, Z>(
=======
    pub(crate) unsafe fn inproc_crash_handler<E, EM, OF, Z>(
>>>>>>> b20fda2a
        exception_pointers: *mut EXCEPTION_POINTERS,
        data: &mut InProcessExecutorHandlerData,
    ) where
        E: Executor<EM, Z> + HasObservers,
        EM: EventFirer<State = E::State> + EventRestarter<State = E::State>,
        OF: Feedback<E::State>,
        E::State: HasSolutions + HasClientPerfMonitor + HasCorpus,
        Z: HasObjective<Objective = OF, State = E::State>,
    {
        // Have we set a timer_before?
        if data.ptp_timer.is_some() {
            /*
                We want to prevent the timeout handler being run while the main thread is executing the crash handler
                Timeout handler runs if it has access to the critical section or data.in_target == 0
                Writing 0 to the data.in_target makes the timeout handler makes the timeout handler invalid.
            */
            compiler_fence(Ordering::SeqCst);
            EnterCriticalSection(data.critical as *mut CRITICAL_SECTION);
            compiler_fence(Ordering::SeqCst);
            data.in_target = 0;
            compiler_fence(Ordering::SeqCst);
            LeaveCriticalSection(data.critical as *mut CRITICAL_SECTION);
            compiler_fence(Ordering::SeqCst);
        }

        // Is this really crash?
        let mut is_crash = true;
        #[cfg(feature = "std")]
        if let Some(exception_pointers) = exception_pointers.as_mut() {
            let code = ExceptionCode::try_from(
                exception_pointers
                    .ExceptionRecord
                    .as_mut()
                    .unwrap()
                    .ExceptionCode
                    .0,
            )
            .unwrap();

            let exception_list = data.exceptions();
            if exception_list.contains(&code) {
                log::error!("Crashed with {code}");
            } else {
                // log::trace!("Exception code received, but {code} is not in CRASH_EXCEPTIONS");
                is_crash = false;
            }
        } else {
            log::error!("Crashed without exception (probably due to SIGABRT)");
        };

        if data.current_input_ptr.is_null() {
            {
                log::error!("Double crash\n");
                let crash_addr = exception_pointers
                    .as_mut()
                    .unwrap()
                    .ExceptionRecord
                    .as_mut()
                    .unwrap()
                    .ExceptionAddress as usize;

                log::error!(
                "We crashed at addr 0x{crash_addr:x}, but are not in the target... Bug in the fuzzer? Exiting."
                );
            }
            #[cfg(feature = "std")]
            {
                log::error!("Type QUIT to restart the child");
                let mut line = String::new();
                while line.trim() != "QUIT" {
                    std::io::stdin().read_line(&mut line).unwrap();
                }
            }

            // TODO tell the parent to not restart
        } else {
            let executor = data.executor_mut::<E>();
            // reset timer
            if data.ptp_timer.is_some() {
                executor.post_run_reset();
                data.ptp_timer = None;
            }

            let state = data.state_mut::<E::State>();
            let fuzzer = data.fuzzer_mut::<Z>();
            let event_mgr = data.event_mgr_mut::<EM>();

            if is_crash {
                log::error!("Child crashed!");
            } else {
                // log::info!("Exception received!");
            }

            // Make sure we don't crash in the crash handler forever.
            if is_crash {
                let input = data.take_current_input::<<E::State as UsesInput>::Input>();

                run_observers_and_save_state::<E, EM, OF, Z>(
                    executor,
                    state,
                    input,
                    fuzzer,
                    event_mgr,
                    ExitKind::Crash,
                );
            } else {
                // This is not worth saving
            }
        }

        if is_crash {
            log::info!("Exiting!");
            ExitProcess(1);
        }
        // log::info!("Not Exiting!");
    }
}

/// The signature of the crash handler function
#[cfg(all(feature = "std", unix))]
pub(crate) type ForkHandlerFuncPtr =
    unsafe fn(Signal, siginfo_t, &mut ucontext_t, data: &mut InProcessForkExecutorGlobalData);

/// The inmem fork executor's handlers.
#[cfg(all(feature = "std", unix))]
#[derive(Debug)]
pub struct InChildProcessHandlers {
    /// On crash C function pointer
    pub crash_handler: *const c_void,
    /// On timeout C function pointer
    pub timeout_handler: *const c_void,
}

#[cfg(all(feature = "std", unix))]
impl InChildProcessHandlers {
    /// Call before running a target.
    pub fn pre_run_target<E, I, S>(&self, executor: &E, state: &mut S, input: &I) {
        unsafe {
            let data = &mut FORK_EXECUTOR_GLOBAL_DATA;
            write_volatile(
                &mut data.executor_ptr,
                executor as *const _ as *const c_void,
            );
            write_volatile(
                &mut data.current_input_ptr,
                input as *const _ as *const c_void,
            );
            write_volatile(&mut data.state_ptr, state as *mut _ as *mut c_void);
            data.crash_handler = self.crash_handler;
            data.timeout_handler = self.timeout_handler;
            compiler_fence(Ordering::SeqCst);
        }
    }

    /// Create new [`InChildProcessHandlers`].
    pub fn new<E>() -> Result<Self, Error>
    where
        E: HasObservers,
    {
        #[cfg_attr(miri, allow(unused_variables))]
        unsafe {
            let data = &mut FORK_EXECUTOR_GLOBAL_DATA;
            // child_signal_handlers::setup_child_panic_hook::<E, I, OT, S>();
            #[cfg(not(miri))]
            setup_signal_handler(data)?;
            compiler_fence(Ordering::SeqCst);
            Ok(Self {
                crash_handler: child_signal_handlers::child_crash_handler::<E> as *const c_void,
                timeout_handler: ptr::null(),
            })
        }
    }

    /// Create new [`InChildProcessHandlers`].
    pub fn with_timeout<E>() -> Result<Self, Error>
    where
        E: HasObservers,
    {
        #[cfg_attr(miri, allow(unused_variables))]
        unsafe {
            let data = &mut FORK_EXECUTOR_GLOBAL_DATA;
            // child_signal_handlers::setup_child_panic_hook::<E, I, OT, S>();
            #[cfg(not(miri))]
            setup_signal_handler(data)?;
            compiler_fence(Ordering::SeqCst);
            Ok(Self {
                crash_handler: child_signal_handlers::child_crash_handler::<E> as *const c_void,
                timeout_handler: child_signal_handlers::child_timeout_handler::<E> as *const c_void,
            })
        }
    }

    /// Replace the handlers with `nop` handlers, deactivating the handlers
    #[must_use]
    pub fn nop() -> Self {
        Self {
            crash_handler: ptr::null(),
            timeout_handler: ptr::null(),
        }
    }
}

/// The global state of the in-process-fork harness.
#[cfg(all(feature = "std", unix))]
#[derive(Debug)]
pub(crate) struct InProcessForkExecutorGlobalData {
    /// Stores a pointer to the fork executor struct
    pub executor_ptr: *const c_void,
    /// Stores a pointer to the state
    pub state_ptr: *const c_void,
    /// Stores a pointer to the current input
    pub current_input_ptr: *const c_void,
    /// Stores a pointer to the crash_handler function
    pub crash_handler: *const c_void,
    /// Stores a pointer to the timeout_handler function
    pub timeout_handler: *const c_void,
}

#[cfg(all(feature = "std", unix))]
unsafe impl Sync for InProcessForkExecutorGlobalData {}
#[cfg(all(feature = "std", unix))]
unsafe impl Send for InProcessForkExecutorGlobalData {}

#[cfg(all(feature = "std", unix))]
impl InProcessForkExecutorGlobalData {
    fn executor_mut<'a, E>(&self) -> &'a mut E {
        unsafe { (self.executor_ptr as *mut E).as_mut().unwrap() }
    }

    fn state_mut<'a, S>(&self) -> &'a mut S {
        unsafe { (self.state_ptr as *mut S).as_mut().unwrap() }
    }

    /*fn current_input<'a, I>(&self) -> &'a I {
        unsafe { (self.current_input_ptr as *const I).as_ref().unwrap() }
    }*/

    fn take_current_input<'a, I>(&mut self) -> &'a I {
        let r = unsafe { (self.current_input_ptr as *const I).as_ref().unwrap() };
        self.current_input_ptr = ptr::null();
        r
    }

    fn is_valid(&self) -> bool {
        !self.current_input_ptr.is_null()
    }
}

/// a static variable storing the global state
#[cfg(all(feature = "std", unix))]
pub(crate) static mut FORK_EXECUTOR_GLOBAL_DATA: InProcessForkExecutorGlobalData =
    InProcessForkExecutorGlobalData {
        executor_ptr: ptr::null(),
        state_ptr: ptr::null(),
        current_input_ptr: ptr::null(),
        crash_handler: ptr::null(),
        timeout_handler: ptr::null(),
    };

#[cfg(all(feature = "std", unix))]
impl Handler for InProcessForkExecutorGlobalData {
    fn handle(&mut self, signal: Signal, info: siginfo_t, context: &mut ucontext_t) {
        match signal {
            Signal::SigUser2 | Signal::SigAlarm => unsafe {
                if !FORK_EXECUTOR_GLOBAL_DATA.timeout_handler.is_null() {
                    let func: ForkHandlerFuncPtr =
                        transmute(FORK_EXECUTOR_GLOBAL_DATA.timeout_handler);
                    (func)(signal, info, context, &mut FORK_EXECUTOR_GLOBAL_DATA);
                }
            },
            _ => unsafe {
                if !FORK_EXECUTOR_GLOBAL_DATA.crash_handler.is_null() {
                    let func: ForkHandlerFuncPtr =
                        transmute(FORK_EXECUTOR_GLOBAL_DATA.crash_handler);
                    (func)(signal, info, context, &mut FORK_EXECUTOR_GLOBAL_DATA);
                }
            },
        }
    }

    fn signals(&self) -> Vec<Signal> {
        vec![
            Signal::SigAlarm,
            Signal::SigUser2,
            Signal::SigAbort,
            Signal::SigBus,
            Signal::SigPipe,
            Signal::SigFloatingPointException,
            Signal::SigIllegalInstruction,
            Signal::SigSegmentationFault,
            Signal::SigTrap,
        ]
    }
}

#[repr(C)]
#[cfg(all(feature = "std", unix, not(target_os = "linux")))]
struct Timeval {
    pub tv_sec: i64,
    pub tv_usec: i64,
}

#[cfg(all(feature = "std", unix, not(target_os = "linux")))]
impl Debug for Timeval {
    #[allow(clippy::cast_sign_loss)]
    fn fmt(&self, f: &mut Formatter<'_>) -> fmt::Result {
        write!(
            f,
            "Timeval {{ tv_sec: {:?}, tv_usec: {:?} (tv: {:?}) }}",
            self.tv_sec,
            self.tv_usec,
            Duration::new(self.tv_sec as _, (self.tv_usec * 1000) as _)
        )
    }
}

#[repr(C)]
#[cfg(all(feature = "std", unix, not(target_os = "linux")))]
#[derive(Debug)]
struct Itimerval {
    pub it_interval: Timeval,
    pub it_value: Timeval,
}

#[cfg(all(feature = "std", unix, not(target_os = "linux")))]
extern "C" {
    fn setitimer(
        which: libc::c_int,
        new_value: *mut Itimerval,
        old_value: *mut Itimerval,
    ) -> libc::c_int;
}

#[cfg(all(feature = "std", unix, not(target_os = "linux")))]
const ITIMER_REAL: libc::c_int = 0;

/// [`InProcessForkExecutor`] is an executor that forks the current process before each execution.
#[cfg(all(feature = "std", unix))]
pub struct InProcessForkExecutor<'a, H, OT, S, SP>
where
    H: FnMut(&S::Input) -> ExitKind + ?Sized,
    OT: ObserversTuple<S>,
    S: UsesInput,
    SP: ShMemProvider,
{
    harness_fn: &'a mut H,
    shmem_provider: SP,
    observers: OT,
    handlers: InChildProcessHandlers,
    phantom: PhantomData<S>,
}

/// Timeout executor for [`InProcessForkExecutor`]
#[cfg(all(feature = "std", unix))]
pub struct TimeoutInProcessForkExecutor<'a, H, OT, S, SP>
where
    H: FnMut(&S::Input) -> ExitKind + ?Sized,
    OT: ObserversTuple<S>,
    S: UsesInput,
    SP: ShMemProvider,
{
    harness_fn: &'a mut H,
    shmem_provider: SP,
    observers: OT,
    handlers: InChildProcessHandlers,
    #[cfg(target_os = "linux")]
    itimerspec: libc::itimerspec,
    #[cfg(all(unix, not(target_os = "linux")))]
    itimerval: Itimerval,
    phantom: PhantomData<S>,
}

#[cfg(all(feature = "std", unix))]
impl<'a, H, OT, S, SP> Debug for InProcessForkExecutor<'a, H, OT, S, SP>
where
    H: FnMut(&S::Input) -> ExitKind + ?Sized,
    OT: ObserversTuple<S>,
    S: UsesInput,
    SP: ShMemProvider,
{
    fn fmt(&self, f: &mut Formatter<'_>) -> fmt::Result {
        f.debug_struct("InProcessForkExecutor")
            .field("observers", &self.observers)
            .field("shmem_provider", &self.shmem_provider)
            .finish()
    }
}

#[cfg(all(feature = "std", unix))]
impl<'a, H, OT, S, SP> Debug for TimeoutInProcessForkExecutor<'a, H, OT, S, SP>
where
    H: FnMut(&S::Input) -> ExitKind + ?Sized,
    OT: ObserversTuple<S>,
    S: UsesInput,
    SP: ShMemProvider,
{
    #[cfg(target_os = "linux")]
    fn fmt(&self, f: &mut Formatter<'_>) -> fmt::Result {
        f.debug_struct("TimeoutInProcessForkExecutor")
            .field("observers", &self.observers)
            .field("shmem_provider", &self.shmem_provider)
            .field("itimerspec", &self.itimerspec)
            .finish()
    }

    #[cfg(not(target_os = "linux"))]
    fn fmt(&self, f: &mut Formatter<'_>) -> fmt::Result {
        #[cfg(not(target_os = "linux"))]
        return f
            .debug_struct("TimeoutInProcessForkExecutor")
            .field("observers", &self.observers)
            .field("shmem_provider", &self.shmem_provider)
            .field("itimerval", &self.itimerval)
            .finish();
    }
}

#[cfg(all(feature = "std", unix))]
impl<'a, H, OT, S, SP> UsesState for InProcessForkExecutor<'a, H, OT, S, SP>
where
    H: ?Sized + FnMut(&S::Input) -> ExitKind,
    OT: ObserversTuple<S>,
    S: UsesInput,
    SP: ShMemProvider,
{
    type State = S;
}

#[cfg(all(feature = "std", unix))]
impl<'a, H, OT, S, SP> UsesState for TimeoutInProcessForkExecutor<'a, H, OT, S, SP>
where
    H: ?Sized + FnMut(&S::Input) -> ExitKind,
    OT: ObserversTuple<S>,
    S: UsesInput,
    SP: ShMemProvider,
{
    type State = S;
}

#[cfg(all(feature = "std", unix))]
impl<'a, EM, H, OT, S, SP, Z> Executor<EM, Z> for InProcessForkExecutor<'a, H, OT, S, SP>
where
    EM: UsesState<State = S>,
    H: FnMut(&S::Input) -> ExitKind + ?Sized,
    OT: ObserversTuple<S>,
    S: UsesInput,
    SP: ShMemProvider,
    Z: UsesState<State = S>,
{
    #[allow(unreachable_code)]
    #[inline]
    fn run_target(
        &mut self,
        _fuzzer: &mut Z,
        state: &mut Self::State,
        _mgr: &mut EM,
        input: &Self::Input,
    ) -> Result<ExitKind, Error> {
        unsafe {
            self.shmem_provider.pre_fork()?;
            match fork() {
                Ok(ForkResult::Child) => {
                    // Child
                    self.shmem_provider.post_fork(true)?;

                    self.handlers.pre_run_target(self, state, input);

                    self.observers
                        .pre_exec_child_all(state, input)
                        .expect("Failed to run post_exec on observers");

                    (self.harness_fn)(input);

                    self.observers
                        .post_exec_child_all(state, input, &ExitKind::Ok)
                        .expect("Failed to run post_exec on observers");

                    libc::_exit(0);

                    Ok(ExitKind::Ok)
                }
                Ok(ForkResult::Parent { child }) => {
                    // Parent
                    // log::info!("from parent {} child is {}", std::process::id(), child);
                    self.shmem_provider.post_fork(false)?;

                    let res = waitpid(child, None)?;

                    match res {
                        WaitStatus::Signaled(_, _, _) => Ok(ExitKind::Crash),
                        WaitStatus::Exited(_, code) => {
                            if code > 128 && code < 160 {
                                // Signal exit codes
                                Ok(ExitKind::Crash)
                            } else {
                                Ok(ExitKind::Ok)
                            }
                        }
                        _ => Ok(ExitKind::Ok),
                    }
                }
                Err(e) => Err(Error::from(e)),
            }
        }
    }
}

#[cfg(all(feature = "std", unix))]
impl<'a, EM, H, OT, S, SP, Z> Executor<EM, Z> for TimeoutInProcessForkExecutor<'a, H, OT, S, SP>
where
    EM: UsesState<State = S>,
    H: FnMut(&S::Input) -> ExitKind + ?Sized,
    OT: ObserversTuple<S>,
    S: UsesInput,
    SP: ShMemProvider,
    Z: UsesState<State = S>,
{
    #[allow(unreachable_code)]
    #[inline]
    fn run_target(
        &mut self,
        _fuzzer: &mut Z,
        state: &mut Self::State,
        _mgr: &mut EM,
        input: &Self::Input,
    ) -> Result<ExitKind, Error> {
        unsafe {
            self.shmem_provider.pre_fork()?;
            match fork() {
                Ok(ForkResult::Child) => {
                    // Child
                    self.shmem_provider.post_fork(true)?;

                    self.handlers.pre_run_target(self, state, input);

                    self.observers
                        .pre_exec_child_all(state, input)
                        .expect("Failed to run post_exec on observers");

                    #[cfg(target_os = "linux")]
                    {
                        let mut timerid: libc::timer_t = null_mut();
                        // creates a new per-process interval timer
                        // we can't do this from the parent, timerid is unique to each process.
                        libc::timer_create(
                            libc::CLOCK_MONOTONIC,
                            null_mut(),
                            addr_of_mut!(timerid),
                        );

                        // log::info!("Set timer! {:#?} {timerid:#?}", self.itimerspec);
                        let _: i32 = libc::timer_settime(
                            timerid,
                            0,
                            addr_of_mut!(self.itimerspec),
                            null_mut(),
                        );
                    }
                    #[cfg(not(target_os = "linux"))]
                    {
                        setitimer(ITIMER_REAL, &mut self.itimerval, null_mut());
                    }
                    // log::trace!("{v:#?} {}", nix::errno::errno());
                    (self.harness_fn)(input);

                    self.observers
                        .post_exec_child_all(state, input, &ExitKind::Ok)
                        .expect("Failed to run post_exec on observers");

                    libc::_exit(0);

                    Ok(ExitKind::Ok)
                }
                Ok(ForkResult::Parent { child }) => {
                    // Parent
                    // log::trace!("from parent {} child is {}", std::process::id(), child);
                    self.shmem_provider.post_fork(false)?;

                    let res = waitpid(child, None)?;
                    log::trace!("{res:#?}");
                    match res {
                        WaitStatus::Signaled(_, signal, _) => match signal {
                            nix::sys::signal::Signal::SIGALRM
                            | nix::sys::signal::Signal::SIGUSR2 => Ok(ExitKind::Timeout),
                            _ => Ok(ExitKind::Crash),
                        },
                        WaitStatus::Exited(_, code) => {
                            if code > 128 && code < 160 {
                                // Signal exit codes
                                let signal = code - 128;
                                if signal == Signal::SigAlarm as libc::c_int
                                    || signal == Signal::SigUser2 as libc::c_int
                                {
                                    Ok(ExitKind::Timeout)
                                } else {
                                    Ok(ExitKind::Crash)
                                }
                            } else {
                                Ok(ExitKind::Ok)
                            }
                        }
                        _ => Ok(ExitKind::Ok),
                    }
                }
                Err(e) => Err(Error::from(e)),
            }
        }
    }
}

#[cfg(all(feature = "std", unix))]
impl<'a, H, OT, S, SP> InProcessForkExecutor<'a, H, OT, S, SP>
where
    H: FnMut(&S::Input) -> ExitKind + ?Sized,
    OT: ObserversTuple<S>,
    S: UsesInput,
    SP: ShMemProvider,
{
    /// Creates a new [`InProcessForkExecutor`]
    pub fn new<EM, OF, Z>(
        harness_fn: &'a mut H,
        observers: OT,
        _fuzzer: &mut Z,
        _state: &mut S,
        _event_mgr: &mut EM,
        shmem_provider: SP,
    ) -> Result<Self, Error>
    where
        EM: EventFirer<State = S> + EventRestarter,
        OF: Feedback<S>,
        S: HasSolutions + HasClientPerfMonitor,
        Z: HasObjective<Objective = OF, State = S>,
    {
        let handlers = InChildProcessHandlers::new::<Self>()?;
        Ok(Self {
            harness_fn,
            shmem_provider,
            observers,
            handlers,
            phantom: PhantomData,
        })
    }

    /// Retrieve the harness function.
    #[inline]
    pub fn harness(&self) -> &H {
        self.harness_fn
    }

    /// Retrieve the harness function for a mutable reference.
    #[inline]
    pub fn harness_mut(&mut self) -> &mut H {
        self.harness_fn
    }
}

#[cfg(all(feature = "std", unix))]
impl<'a, H, OT, S, SP> TimeoutInProcessForkExecutor<'a, H, OT, S, SP>
where
    H: FnMut(&S::Input) -> ExitKind + ?Sized,
    S: UsesInput,
    OT: ObserversTuple<S>,
    SP: ShMemProvider,
{
    /// Creates a new [`TimeoutInProcessForkExecutor`]
    #[cfg(target_os = "linux")]
    pub fn new<EM, OF, Z>(
        harness_fn: &'a mut H,
        observers: OT,
        _fuzzer: &mut Z,
        _state: &mut S,
        _event_mgr: &mut EM,
        timeout: Duration,
        shmem_provider: SP,
    ) -> Result<Self, Error>
    where
        EM: EventFirer<State = S> + EventRestarter<State = S>,
        OF: Feedback<S>,
        S: HasSolutions + HasClientPerfMonitor,
        Z: HasObjective<Objective = OF, State = S>,
    {
        let handlers = InChildProcessHandlers::with_timeout::<Self>()?;
        let milli_sec = timeout.as_millis();
        let it_value = libc::timespec {
            tv_sec: (milli_sec / 1000) as _,
            tv_nsec: ((milli_sec % 1000) * 1000 * 1000) as _,
        };
        let it_interval = libc::timespec {
            tv_sec: 0,
            tv_nsec: 0,
        };
        let itimerspec = libc::itimerspec {
            it_interval,
            it_value,
        };

        Ok(Self {
            harness_fn,
            shmem_provider,
            observers,
            handlers,
            itimerspec,
            phantom: PhantomData,
        })
    }

    /// Creates a new [`TimeoutInProcessForkExecutor`], non linux
    #[cfg(not(target_os = "linux"))]
    pub fn new<EM, OF, Z>(
        harness_fn: &'a mut H,
        observers: OT,
        _fuzzer: &mut Z,
        _state: &mut S,
        _event_mgr: &mut EM,
        timeout: Duration,
        shmem_provider: SP,
    ) -> Result<Self, Error>
    where
        EM: EventFirer<State = S> + EventRestarter<State = S>,
        OF: Feedback<S>,
        S: HasSolutions + HasClientPerfMonitor,
        Z: HasObjective<Objective = OF, State = S>,
    {
        let handlers = InChildProcessHandlers::with_timeout::<Self>()?;
        let milli_sec = timeout.as_millis();
        let it_value = Timeval {
            tv_sec: (milli_sec / 1000) as i64,
            tv_usec: (milli_sec % 1000) as i64,
        };
        let it_interval = Timeval {
            tv_sec: 0,
            tv_usec: 0,
        };
        let itimerval = Itimerval {
            it_interval,
            it_value,
        };

        Ok(Self {
            harness_fn,
            shmem_provider,
            observers,
            handlers,
            itimerval,
            phantom: PhantomData,
        })
    }

    /// Retrieve the harness function.
    #[inline]
    pub fn harness(&self) -> &H {
        self.harness_fn
    }

    /// Retrieve the harness function for a mutable reference.
    #[inline]
    pub fn harness_mut(&mut self) -> &mut H {
        self.harness_fn
    }
}

#[cfg(all(feature = "std", unix))]
impl<'a, H, OT, S, SP> UsesObservers for InProcessForkExecutor<'a, H, OT, S, SP>
where
    H: ?Sized + FnMut(&S::Input) -> ExitKind,
    OT: ObserversTuple<S>,
    S: UsesInput,
    SP: ShMemProvider,
{
    type Observers = OT;
}

#[cfg(all(feature = "std", unix))]
impl<'a, H, OT, S, SP> UsesObservers for TimeoutInProcessForkExecutor<'a, H, OT, S, SP>
where
    H: ?Sized + FnMut(&S::Input) -> ExitKind,
    OT: ObserversTuple<S>,
    S: UsesInput,
    SP: ShMemProvider,
{
    type Observers = OT;
}

#[cfg(all(feature = "std", unix))]
impl<'a, H, OT, S, SP> HasObservers for InProcessForkExecutor<'a, H, OT, S, SP>
where
    H: FnMut(&S::Input) -> ExitKind + ?Sized,
    S: UsesInput,
    OT: ObserversTuple<S>,
    SP: ShMemProvider,
{
    #[inline]
    fn observers(&self) -> &OT {
        &self.observers
    }

    #[inline]
    fn observers_mut(&mut self) -> &mut OT {
        &mut self.observers
    }
}

#[cfg(all(feature = "std", unix))]
impl<'a, H, OT, S, SP> HasObservers for TimeoutInProcessForkExecutor<'a, H, OT, S, SP>
where
    H: FnMut(&S::Input) -> ExitKind + ?Sized,
    S: UsesInput,
    OT: ObserversTuple<S>,
    SP: ShMemProvider,
{
    #[inline]
    fn observers(&self) -> &OT {
        &self.observers
    }

    #[inline]
    fn observers_mut(&mut self) -> &mut OT {
        &mut self.observers
    }
}

/// signal handlers and `panic_hooks` for the child process
#[cfg(all(feature = "std", unix))]
pub mod child_signal_handlers {
    use alloc::boxed::Box;
    use std::panic;

    use libafl_bolts::os::unix_signals::{ucontext_t, Signal};
    use libc::siginfo_t;

    use super::{InProcessForkExecutorGlobalData, FORK_EXECUTOR_GLOBAL_DATA};
    use crate::{
        executors::{ExitKind, HasObservers},
        inputs::UsesInput,
        observers::ObserversTuple,
    };

    /// invokes the `post_exec_child` hook on all observer in case the child process panics
    pub fn setup_child_panic_hook<E>()
    where
        E: HasObservers,
    {
        let old_hook = panic::take_hook();
        panic::set_hook(Box::new(move |panic_info| {
            old_hook(panic_info);
            let data = unsafe { &mut FORK_EXECUTOR_GLOBAL_DATA };
            if data.is_valid() {
                let executor = data.executor_mut::<E>();
                let observers = executor.observers_mut();
                let state = data.state_mut::<E::State>();
                // Invalidate data to not execute again the observer hooks in the crash handler
                let input = data.take_current_input::<<E::State as UsesInput>::Input>();
                observers
                    .post_exec_child_all(state, input, &ExitKind::Crash)
                    .expect("Failed to run post_exec on observers");

                // std::process::abort();
                unsafe { libc::_exit(128 + 6) }; // ABORT exit code
            }
        }));
    }

    /// invokes the `post_exec` hook on all observer in case the child process crashes
    ///
    /// # Safety
    /// The function should only be called from a child crash handler.
    /// It will dereference the `data` pointer and assume it's valid.
    #[cfg(unix)]
    pub(crate) unsafe fn child_crash_handler<E>(
        _signal: Signal,
        _info: siginfo_t,
        _context: &mut ucontext_t,
        data: &mut InProcessForkExecutorGlobalData,
    ) where
        E: HasObservers,
    {
        if data.is_valid() {
            let executor = data.executor_mut::<E>();
            let observers = executor.observers_mut();
            let state = data.state_mut::<E::State>();
            let input = data.take_current_input::<<E::State as UsesInput>::Input>();
            observers
                .post_exec_child_all(state, input, &ExitKind::Crash)
                .expect("Failed to run post_exec on observers");
        }

        libc::_exit(128 + (_signal as i32));
    }

    #[cfg(unix)]
    pub(crate) unsafe fn child_timeout_handler<E>(
        _signal: Signal,
        _info: siginfo_t,
        _context: &mut ucontext_t,
        data: &mut InProcessForkExecutorGlobalData,
    ) where
        E: HasObservers,
    {
        if data.is_valid() {
            let executor = data.executor_mut::<E>();
            let observers = executor.observers_mut();
            let state = data.state_mut::<E::State>();
            let input = data.take_current_input::<<E::State as UsesInput>::Input>();
            observers
                .post_exec_child_all(state, input, &ExitKind::Timeout)
                .expect("Failed to run post_exec on observers");
        }
        libc::_exit(128 + (_signal as i32));
    }
}

#[cfg(test)]
mod tests {
    use core::marker::PhantomData;

    use libafl_bolts::tuples::tuple_list;
    #[cfg(all(feature = "std", feature = "fork", unix))]
    use serial_test::serial;

    use crate::{
        events::NopEventManager,
        executors::{inprocess::InProcessHandlers, Executor, ExitKind, InProcessExecutor},
        inputs::{NopInput, UsesInput},
        state::NopState,
        NopFuzzer,
    };

    impl UsesInput for () {
        type Input = NopInput;
    }

    #[test]
    fn test_inmem_exec() {
        let mut harness = |_buf: &NopInput| ExitKind::Ok;

        let mut in_process_executor = InProcessExecutor::<_, _, _> {
            harness_fn: &mut harness,
            observers: tuple_list!(),
            handlers: InProcessHandlers::nop(),
            phantom: PhantomData,
        };
        let input = NopInput {};
        in_process_executor
            .run_target(
                &mut NopFuzzer::new(),
                &mut NopState::new(),
                &mut NopEventManager::new(),
                &input,
            )
            .unwrap();
    }

    #[test]
    #[serial]
    #[cfg_attr(miri, ignore)]
    #[cfg(all(feature = "std", feature = "fork", unix))]
    fn test_inprocessfork_exec() {
        use libafl_bolts::shmem::{ShMemProvider, StdShMemProvider};

        use crate::{
            events::SimpleEventManager,
            executors::{inprocess::InChildProcessHandlers, InProcessForkExecutor},
            state::NopState,
            NopFuzzer,
        };

        let provider = StdShMemProvider::new().unwrap();

        let mut harness = |_buf: &NopInput| ExitKind::Ok;
        let mut in_process_fork_executor = InProcessForkExecutor::<_, (), _, _> {
            harness_fn: &mut harness,
            shmem_provider: provider,
            observers: tuple_list!(),
            handlers: InChildProcessHandlers::nop(),
            phantom: PhantomData,
        };
        let input = NopInput {};
        let mut fuzzer = NopFuzzer::new();
        let mut state = NopState::new();
        let mut mgr = SimpleEventManager::printing();
        in_process_fork_executor
            .run_target(&mut fuzzer, &mut state, &mut mgr, &input)
            .unwrap();
    }
}

#[cfg(feature = "python")]
#[allow(missing_docs)]
/// `InProcess` Python bindings
pub mod pybind {
    use alloc::boxed::Box;

    use pyo3::{prelude::*, types::PyBytes};

    use crate::{
        events::pybind::PythonEventManager,
        executors::{inprocess::OwnedInProcessExecutor, pybind::PythonExecutor, ExitKind},
        fuzzer::pybind::PythonStdFuzzerWrapper,
        inputs::{BytesInput, HasBytesVec},
        observers::pybind::PythonObserversTuple,
        state::pybind::{PythonStdState, PythonStdStateWrapper},
    };

    #[pyclass(unsendable, name = "InProcessExecutor")]
    #[derive(Debug)]
    /// Python class for OwnedInProcessExecutor (i.e. InProcessExecutor with owned harness)
    pub struct PythonOwnedInProcessExecutor {
        /// Rust wrapped OwnedInProcessExecutor object
        pub inner: OwnedInProcessExecutor<PythonObserversTuple, PythonStdState>,
    }

    #[pymethods]
    impl PythonOwnedInProcessExecutor {
        #[new]
        fn new(
            harness: PyObject,
            py_observers: PythonObserversTuple,
            py_fuzzer: &mut PythonStdFuzzerWrapper,
            py_state: &mut PythonStdStateWrapper,
            py_event_manager: &mut PythonEventManager,
        ) -> Self {
            Self {
                inner: OwnedInProcessExecutor::new(
                    Box::new(move |input: &BytesInput| {
                        Python::with_gil(|py| -> PyResult<()> {
                            let args = (PyBytes::new(py, input.bytes()),);
                            harness.call1(py, args)?;
                            Ok(())
                        })
                        .unwrap();
                        ExitKind::Ok
                    }),
                    py_observers,
                    py_fuzzer.unwrap_mut(),
                    py_state.unwrap_mut(),
                    py_event_manager,
                )
                .expect("Failed to create the Executor"),
            }
        }

        #[must_use]
        pub fn as_executor(slf: Py<Self>) -> PythonExecutor {
            PythonExecutor::new_inprocess(slf)
        }
    }

    /// Register the classes to the python module
    pub fn register(_py: Python, m: &PyModule) -> PyResult<()> {
        m.add_class::<PythonOwnedInProcessExecutor>()?;
        Ok(())
    }
}<|MERGE_RESOLUTION|>--- conflicted
+++ resolved
@@ -749,11 +749,7 @@
     }
 
     #[cfg(unix)]
-<<<<<<< HEAD
-    pub unsafe fn inproc_timeout_handler<CF, E, EM, OF, Z>(
-=======
-    pub(crate) unsafe fn inproc_timeout_handler<E, EM, OF, Z>(
->>>>>>> b20fda2a
+pub unsafe fn inproc_timeout_handler<E, EM, OF, Z>(
         _signal: Signal,
         _info: siginfo_t,
         _context: &mut ucontext_t,
@@ -800,11 +796,7 @@
     /// Will be used for signal handling.
     /// It will store the current State to shmem, then exit.
     #[allow(clippy::too_many_lines)]
-<<<<<<< HEAD
-    pub unsafe fn inproc_crash_handler<CF, E, EM, OF, Z>(
-=======
-    pub(crate) unsafe fn inproc_crash_handler<E, EM, OF, Z>(
->>>>>>> b20fda2a
+    pub unsafe fn inproc_crash_handler<E, EM, OF, Z>(
         signal: Signal,
         _info: siginfo_t,
         _context: &mut ucontext_t,
@@ -1189,11 +1181,7 @@
     }
 
     #[allow(clippy::too_many_lines)]
-<<<<<<< HEAD
-    pub unsafe fn inproc_crash_handler<CF, E, EM, OF, Z>(
-=======
-    pub(crate) unsafe fn inproc_crash_handler<E, EM, OF, Z>(
->>>>>>> b20fda2a
+    pub unsafe fn inproc_crash_handler<E, EM, OF, Z>(
         exception_pointers: *mut EXCEPTION_POINTERS,
         data: &mut InProcessExecutorHandlerData,
     ) where
