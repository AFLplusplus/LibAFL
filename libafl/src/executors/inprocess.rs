--- conflicted
+++ resolved
@@ -218,19 +218,6 @@
         })
     }
 
-<<<<<<< HEAD
-     /// Retrieve the harness function.
-     #[inline]
-     pub fn harness(&self) -> &H {
-         &self.harness_fn
-     }
-
-     /// Retrieve the harness function for a mutable reference.
-     #[inline]
-     pub fn harness_mut(&mut self) -> &mut H {
-         &mut self.harness_fn
-     }
-=======
     /// Retrieve the harness function.
     #[inline]
     pub fn harness(&self) -> &H {
@@ -242,7 +229,6 @@
     pub fn harness_mut(&mut self) -> &mut H {
         &mut self.harness_fn
     }
->>>>>>> c6447006
 }
 
 #[cfg(unix)]
