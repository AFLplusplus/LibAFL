//! The [`InProcessExecutor`] is a libfuzzer-like executor, that will simply call a function.
//! It should usually be paired with extra error-handling, such as a restarting event manager, to be effective.
//!
//! Needs the `fork` feature flag.
#![allow(clippy::needless_pass_by_value)]

use alloc::boxed::Box;
use core::{
    borrow::BorrowMut,
    fmt::{self, Debug, Formatter},
    marker::PhantomData,
<<<<<<< HEAD
=======
    ptr::{null, write_volatile},
    sync::atomic::{compiler_fence, Ordering},
    time::Duration,
>>>>>>> 8a4d4d08
};

use libafl_bolts::tuples::{tuple_list, Merge};
#[cfg(windows)]
use windows::Win32::System::Threading::SetThreadStackGuarantee;

<<<<<<< HEAD
#[cfg(any(unix, feature = "std"))]
use crate::executors::hooks::inprocess::GLOBAL_STATE;
=======
#[cfg(all(windows, feature = "std"))]
use crate::executors::hooks::inprocess::HasTimeout;
>>>>>>> 8a4d4d08
use crate::{
    corpus::{Corpus, Testcase},
    events::{Event, EventFirer, EventRestarter},
    executors::{
<<<<<<< HEAD
        hooks::{inprocess::InProcessHooks, ExecutorHooksTuple},
=======
        hooks::{
            inprocess::{InProcessHooks, GLOBAL_STATE},
            ExecutorHooksTuple,
        },
>>>>>>> 8a4d4d08
        Executor, ExitKind, HasObservers,
    },
    feedbacks::Feedback,
    fuzzer::HasObjective,
    inputs::UsesInput,
    observers::{ObserversTuple, UsesObservers},
    state::{HasCorpus, HasExecutions, HasMetadata, HasSolutions, State, UsesState},
    Error,
};

/// The process executor simply calls a target function, as mutable reference to a closure
pub type InProcessExecutor<'a, H, HT, OT, S> = GenericInProcessExecutor<H, &'a mut H, HT, OT, S>;

/// The process executor simply calls a target function, as boxed `FnMut` trait object
pub type OwnedInProcessExecutor<OT, S> = GenericInProcessExecutor<
    dyn FnMut(&<S as UsesInput>::Input) -> ExitKind,
    Box<dyn FnMut(&<S as UsesInput>::Input) -> ExitKind>,
    (),
    OT,
    S,
>;

/// The inmem executor simply calls a target function, then returns afterwards.
#[allow(dead_code)]
pub struct GenericInProcessExecutor<H, HB, HT, OT, S>
where
    H: FnMut(&S::Input) -> ExitKind + ?Sized,
    HB: BorrowMut<H>,
    HT: ExecutorHooksTuple,
    OT: ObserversTuple<S>,
    S: State,
{
    /// The harness function, being executed for each fuzzing loop execution
    harness_fn: HB,
    /// The observers, observing each run
    observers: OT,
    // Crash and timeout hah
    hooks: (InProcessHooks, HT),
    phantom: PhantomData<(S, *const H)>,
}

impl<H, HB, HT, OT, S> Debug for GenericInProcessExecutor<H, HB, HT, OT, S>
where
    H: FnMut(&S::Input) -> ExitKind + ?Sized,
    HB: BorrowMut<H>,
    HT: ExecutorHooksTuple,
    OT: ObserversTuple<S> + Debug,
    S: State,
{
    fn fmt(&self, f: &mut Formatter<'_>) -> fmt::Result {
        f.debug_struct("GenericInProcessExecutor")
            .field("harness_fn", &"<fn>")
            .field("observers", &self.observers)
            .finish_non_exhaustive()
    }
}

impl<H, HB, HT, OT, S> UsesState for GenericInProcessExecutor<H, HB, HT, OT, S>
where
    H: ?Sized + FnMut(&S::Input) -> ExitKind,
    HB: BorrowMut<H>,
    HT: ExecutorHooksTuple,
    OT: ObserversTuple<S>,
    S: State,
{
    type State = S;
}

impl<H, HB, HT, OT, S> UsesObservers for GenericInProcessExecutor<H, HB, HT, OT, S>
where
    H: ?Sized + FnMut(&S::Input) -> ExitKind,
    HB: BorrowMut<H>,
    HT: ExecutorHooksTuple,
    OT: ObserversTuple<S>,
    S: State,
{
    type Observers = OT;
}

impl<EM, H, HB, HT, OT, S, Z> Executor<EM, Z> for GenericInProcessExecutor<H, HB, HT, OT, S>
where
    EM: UsesState<State = S>,
    H: FnMut(&S::Input) -> ExitKind + ?Sized,
    HB: BorrowMut<H>,
    HT: ExecutorHooksTuple,
    OT: ObserversTuple<S>,
    S: State + HasExecutions,
    Z: UsesState<State = S>,
{
    fn run_target(
        &mut self,
        fuzzer: &mut Z,
        state: &mut Self::State,
        mgr: &mut EM,
        input: &Self::Input,
    ) -> Result<ExitKind, Error> {
        *state.executions_mut() += 1;
<<<<<<< HEAD
        self.hooks.pre_exec_all(self, fuzzer, state, mgr, input);

        let ret = (self.harness_fn.borrow_mut())(input);

        self.hooks.post_exec_all(self, fuzzer, state, mgr, input);
=======
        self.enter_target(fuzzer, state, mgr, input);
        self.hooks.pre_exec_all(fuzzer, state, mgr, input);

        let ret = (self.harness_fn.borrow_mut())(input);

        self.hooks.post_exec_all(fuzzer, state, mgr, input);
        self.leave_target(fuzzer, state, mgr, input);
>>>>>>> 8a4d4d08
        Ok(ret)
    }
}

impl<H, HB, HT, OT, S> HasObservers for GenericInProcessExecutor<H, HB, HT, OT, S>
where
    H: FnMut(&S::Input) -> ExitKind + ?Sized,
    HB: BorrowMut<H>,
    HT: ExecutorHooksTuple,
    OT: ObserversTuple<S>,
    S: State,
{
    #[inline]
    fn observers(&self) -> &OT {
        &self.observers
    }

    #[inline]
    fn observers_mut(&mut self) -> &mut OT {
        &mut self.observers
    }
}
impl<H, HB, HT, OT, S> GenericInProcessExecutor<H, HB, HT, OT, S>
where
    H: FnMut(&S::Input) -> ExitKind + ?Sized,
    HB: BorrowMut<H>,
    HT: ExecutorHooksTuple,
    OT: ObserversTuple<S>,
    S: State,
{
    /// This function marks the boundary between the fuzzer and the target
    #[inline]
    pub fn enter_target<EM, Z>(
        &mut self,
        fuzzer: &mut Z,
        state: &mut <Self as UsesState>::State,
        mgr: &mut EM,
        input: &<Self as UsesInput>::Input,
    ) {
        unsafe {
            let data = &mut GLOBAL_STATE;
            write_volatile(
                &mut data.current_input_ptr,
                input as *const _ as *const c_void,
            );
            write_volatile(&mut data.executor_ptr, self as *const _ as *const c_void);
            // Direct raw pointers access /aliasing is pretty undefined behavior.
            // Since the state and event may have moved in memory, refresh them right before the signal may happen
            write_volatile(&mut data.state_ptr, state as *mut _ as *mut c_void);
            write_volatile(&mut data.event_mgr_ptr, mgr as *mut _ as *mut c_void);
            write_volatile(&mut data.fuzzer_ptr, fuzzer as *mut _ as *mut c_void);
            compiler_fence(Ordering::SeqCst);
        }
    }

    /// This function marks the boundary between the fuzzer and the target
    #[inline]
    pub fn leave_target<EM, Z>(
        &mut self,
        _fuzzer: &mut Z,
        _state: &mut <Self as UsesState>::State,
        _mgr: &mut EM,
        _input: &<Self as UsesInput>::Input,
    ) {
        unsafe {
            let data = &mut GLOBAL_STATE;

            write_volatile(&mut data.current_input_ptr, null());
            compiler_fence(Ordering::SeqCst);
        }
    }
}

impl<H, HB, HT, OT, S> GenericInProcessExecutor<H, HB, HT, OT, S>
where
    H: FnMut(&<S as UsesInput>::Input) -> ExitKind + ?Sized,
    HB: BorrowMut<H>,
    HT: ExecutorHooksTuple,
    OT: ObserversTuple<S>,
    S: HasExecutions + HasSolutions + HasCorpus + State,
{
    /// Create a new in mem executor with the default timeout (5 sec)
    pub fn new<EM, OF, Z>(
        user_hooks: HT,
        harness_fn: HB,
        observers: OT,
        fuzzer: &mut Z,
        state: &mut S,
        event_mgr: &mut EM,
    ) -> Result<Self, Error>
    where
        Self: Executor<EM, Z, State = S>,
        EM: EventFirer<State = S> + EventRestarter,
        OF: Feedback<S>,
        S: State,
        Z: HasObjective<Objective = OF, State = S>,
    {
        Self::with_timeout(
            user_hooks,
            harness_fn,
            observers,
            fuzzer,
            state,
            event_mgr,
            Duration::from_millis(5000),
        )
    }

    /// Create a new in mem executor.
    /// Caution: crash and restart in one of them will lead to odd behavior if multiple are used,
    /// depending on different corpus or state.
    /// * `harness_fn` - the harness, executing the function
    /// * `observers` - the observers observing the target during execution
    /// This may return an error on unix, if signal handler setup fails
<<<<<<< HEAD
    pub fn new<EM, OF, Z>(
=======
    pub fn with_timeout<EM, OF, Z>(
>>>>>>> 8a4d4d08
        user_hooks: HT,
        harness_fn: HB,
        observers: OT,
        _fuzzer: &mut Z,
        state: &mut S,
        _event_mgr: &mut EM,
        timeout: Duration,
    ) -> Result<Self, Error>
    where
        Self: Executor<EM, Z, State = S>,
        EM: EventFirer<State = S> + EventRestarter,
        OF: Feedback<S>,
        S: State,
        Z: HasObjective<Objective = OF, State = S>,
    {
<<<<<<< HEAD
        let default = InProcessHooks::new::<Self, EM, OF, Z>()?;
        let mut hooks = tuple_list!(default).merge(user_hooks);
        hooks.init_all::<Self, S>(state);
=======
        let default = InProcessHooks::new::<Self, EM, OF, Z>(timeout)?;
        let mut hooks = tuple_list!(default).merge(user_hooks);
        hooks.init_all::<Self, S>(state);

>>>>>>> 8a4d4d08
        #[cfg(windows)]
        // Some initialization necessary for windows.
        unsafe {
            /*
                See https://github.com/AFLplusplus/LibAFL/pull/403
                This one reserves certain amount of memory for the stack.
                If stack overflow happens during fuzzing on windows, the program is transferred to our exception handler for windows.
                However, if we run out of the stack memory again in this exception handler, we'll crash with STATUS_ACCESS_VIOLATION.
                We need this API call because with the llmp_compression
                feature enabled, the exception handler uses a lot of stack memory (in the compression lib code) on release build.
                As far as I have observed, the compression uses around 0x10000 bytes, but for safety let's just reserve 0x20000 bytes for our exception handlers.
                This number 0x20000 could vary depending on the compilers optimization for future compression library changes.
            */
            let mut stack_reserved = 0x20000;
            SetThreadStackGuarantee(&mut stack_reserved)?;
        }

        #[cfg(all(feature = "std", windows))]
        {
            // set timeout for the handler
            *hooks.0.millis_sec_mut() = timeout.as_millis() as i64;
        }

        Ok(Self {
            harness_fn,
            observers,
            hooks,
            phantom: PhantomData,
        })
    }

    /// Retrieve the harness function.
    #[inline]
    pub fn harness(&self) -> &H {
        self.harness_fn.borrow()
    }

    /// Retrieve the harness function for a mutable reference.
    #[inline]
    pub fn harness_mut(&mut self) -> &mut H {
        self.harness_fn.borrow_mut()
    }

    /// The inprocess handlers
    #[inline]
    pub fn hooks(&self) -> &(InProcessHooks, HT) {
        &self.hooks
    }

    /// The inprocess handlers (mutable)
    #[inline]
    pub fn hooks_mut(&mut self) -> &mut (InProcessHooks, HT) {
        &mut self.hooks
    }
}

/// The struct has [`InProcessHooks`].
pub trait HasInProcessHooks {
    /// Get the in-process handlers.
    fn inprocess_hooks(&self) -> &InProcessHooks;

    /// Get the mut in-process handlers.
    fn inprocess_hooks_mut(&mut self) -> &mut InProcessHooks;
}

impl<H, HB, HT, OT, S> HasInProcessHooks for GenericInProcessExecutor<H, HB, HT, OT, S>
where
    H: FnMut(&<S as UsesInput>::Input) -> ExitKind + ?Sized,
    HB: BorrowMut<H>,
    HT: ExecutorHooksTuple,
    OT: ObserversTuple<S>,
    S: State + HasExecutions + HasSolutions + HasCorpus,
{
    /// the timeout handler
    #[inline]
    fn inprocess_hooks(&self) -> &InProcessHooks {
        &self.hooks.0
    }

    /// the timeout handler
    #[inline]
    fn inprocess_hooks_mut(&mut self) -> &mut InProcessHooks {
        &mut self.hooks.0
    }
}

#[inline]
#[allow(clippy::too_many_arguments)]
/// Save state if it is an objective
pub fn run_observers_and_save_state<E, EM, OF, Z>(
    executor: &mut E,
    state: &mut E::State,
    input: &<E::State as UsesInput>::Input,
    fuzzer: &mut Z,
    event_mgr: &mut EM,
    exitkind: ExitKind,
) where
    E: HasObservers,
    EM: EventFirer<State = E::State> + EventRestarter<State = E::State>,
    OF: Feedback<E::State>,
    E::State: HasExecutions + HasSolutions + HasCorpus,
    Z: HasObjective<Objective = OF, State = E::State>,
{
    let observers = executor.observers_mut();

    observers
        .post_exec_all(state, input, &exitkind)
        .expect("Observers post_exec_all failed");

    let interesting = fuzzer
        .objective_mut()
        .is_interesting(state, event_mgr, input, observers, &exitkind)
        .expect("In run_observers_and_save_state objective failure.");

    if interesting {
        let mut new_testcase = Testcase::with_executions(input.clone(), *state.executions());
        new_testcase.add_metadata(exitkind);
        new_testcase.set_parent_id_optional(*state.corpus().current());
        fuzzer
            .objective_mut()
            .append_metadata(state, observers, &mut new_testcase)
            .expect("Failed adding metadata");
        state
            .solutions_mut()
            .add(new_testcase)
            .expect("In run_observers_and_save_state solutions failure.");
        event_mgr
            .fire(
                state,
                Event::Objective {
                    objective_size: state.solutions().count(),
                },
            )
            .expect("Could not save state in run_observers_and_save_state");
    }

    // Serialize the state and wait safely for the broker to read pending messages
    event_mgr.on_restart(state).unwrap();

    log::info!("Bye!");
}

// TODO remove this after executor refactor and libafl qemu new executor
/// Expose a version of the crash handler that can be called from e.g. an emulator
#[cfg(any(unix, feature = "std"))]
pub fn generic_inproc_crash_handler<E, EM, OF, Z>()
where
    E: Executor<EM, Z> + HasObservers,
    EM: EventFirer<State = E::State> + EventRestarter<State = E::State>,
    OF: Feedback<E::State>,
    E::State: HasExecutions + HasSolutions + HasCorpus,
    Z: HasObjective<Objective = OF, State = E::State>,
{
    let data = unsafe { &mut GLOBAL_STATE };
    let in_handler = data.set_in_handler(true);

    if data.is_valid() {
        let executor = data.executor_mut::<E>();
        // disarms timeout in case of TimeoutExecutor
        executor.post_run_reset();
        let state = data.state_mut::<E::State>();
        let event_mgr = data.event_mgr_mut::<EM>();
        let fuzzer = data.fuzzer_mut::<Z>();
        let input = data.take_current_input::<<E::State as UsesInput>::Input>();

        run_observers_and_save_state::<E, EM, OF, Z>(
            executor,
            state,
            input,
            fuzzer,
            event_mgr,
            ExitKind::Crash,
        );
    }

    data.set_in_handler(in_handler);
}

#[cfg(test)]
mod tests {
    use core::marker::PhantomData;

    use libafl_bolts::tuples::{tuple_list, Merge};

    use crate::{
        events::NopEventManager,
        executors::{inprocess::InProcessHooks, Executor, ExitKind, InProcessExecutor},
        fuzzer::test::NopFuzzer,
        inputs::{NopInput, UsesInput},
        state::test::NopState,
    };

    impl UsesInput for () {
        type Input = NopInput;
    }

    #[test]
    fn test_inmem_exec() {
        let mut harness = |_buf: &NopInput| ExitKind::Ok;

        let default_hook = InProcessHooks::nop();
        let mut in_process_executor = InProcessExecutor::<_, _, _, _> {
            harness_fn: &mut harness,
            observers: tuple_list!(),
            hooks: tuple_list!(default_hook).merge(tuple_list!()),
            phantom: PhantomData,
        };
        let input = NopInput {};
        in_process_executor
            .run_target(
                &mut NopFuzzer::new(),
                &mut NopState::new(),
                &mut NopEventManager::new(),
                &input,
            )
            .unwrap();
    }
}

#[cfg(feature = "python")]
#[allow(missing_docs)]
#[allow(clippy::unnecessary_fallible_conversions)]
/// `InProcess` Python bindings
pub mod pybind {
    use alloc::boxed::Box;

    use libafl_bolts::tuples::tuple_list;
    use pyo3::{prelude::*, types::PyBytes};

    use crate::{
        events::pybind::PythonEventManager,
        executors::{inprocess::OwnedInProcessExecutor, pybind::PythonExecutor, ExitKind},
        fuzzer::pybind::PythonStdFuzzerWrapper,
        inputs::{BytesInput, HasBytesVec},
        observers::pybind::PythonObserversTuple,
        state::pybind::{PythonStdState, PythonStdStateWrapper},
    };

    #[pyclass(unsendable, name = "InProcessExecutor")]
    #[derive(Debug)]
    /// Python class for OwnedInProcessExecutor (i.e. InProcessExecutor with owned harness)
    pub struct PythonOwnedInProcessExecutor {
        /// Rust wrapped OwnedInProcessExecutor object
        pub inner: OwnedInProcessExecutor<PythonObserversTuple, PythonStdState>,
    }

    #[pymethods]
    impl PythonOwnedInProcessExecutor {
        #[new]
        fn new(
            harness: PyObject,
            py_observers: PythonObserversTuple,
            py_fuzzer: &mut PythonStdFuzzerWrapper,
            py_state: &mut PythonStdStateWrapper,
            py_event_manager: &mut PythonEventManager,
        ) -> Self {
            Self {
                inner: OwnedInProcessExecutor::new(
                    tuple_list!(),
                    Box::new(move |input: &BytesInput| {
                        Python::with_gil(|py| -> PyResult<()> {
                            let args = (PyBytes::new(py, input.bytes()),);
                            harness.call1(py, args)?;
                            Ok(())
                        })
                        .unwrap();
                        ExitKind::Ok
                    }),
                    py_observers,
                    py_fuzzer.unwrap_mut(),
                    py_state.unwrap_mut(),
                    py_event_manager,
                )
                .expect("Failed to create the Executor"),
            }
        }

        #[must_use]
        pub fn as_executor(slf: Py<Self>) -> PythonExecutor {
            PythonExecutor::new_inprocess(slf)
        }
    }

    /// Register the classes to the python module
    pub fn register(_py: Python, m: &PyModule) -> PyResult<()> {
        m.add_class::<PythonOwnedInProcessExecutor>()?;
        Ok(())
    }
}<|MERGE_RESOLUTION|>--- conflicted
+++ resolved
@@ -7,39 +7,28 @@
 use alloc::boxed::Box;
 use core::{
     borrow::BorrowMut,
+    ffi::c_void,
     fmt::{self, Debug, Formatter},
     marker::PhantomData,
-<<<<<<< HEAD
-=======
     ptr::{null, write_volatile},
     sync::atomic::{compiler_fence, Ordering},
     time::Duration,
->>>>>>> 8a4d4d08
 };
 
 use libafl_bolts::tuples::{tuple_list, Merge};
 #[cfg(windows)]
 use windows::Win32::System::Threading::SetThreadStackGuarantee;
 
-<<<<<<< HEAD
-#[cfg(any(unix, feature = "std"))]
-use crate::executors::hooks::inprocess::GLOBAL_STATE;
-=======
 #[cfg(all(windows, feature = "std"))]
 use crate::executors::hooks::inprocess::HasTimeout;
->>>>>>> 8a4d4d08
 use crate::{
     corpus::{Corpus, Testcase},
     events::{Event, EventFirer, EventRestarter},
     executors::{
-<<<<<<< HEAD
-        hooks::{inprocess::InProcessHooks, ExecutorHooksTuple},
-=======
         hooks::{
             inprocess::{InProcessHooks, GLOBAL_STATE},
             ExecutorHooksTuple,
         },
->>>>>>> 8a4d4d08
         Executor, ExitKind, HasObservers,
     },
     feedbacks::Feedback,
@@ -137,13 +126,6 @@
         input: &Self::Input,
     ) -> Result<ExitKind, Error> {
         *state.executions_mut() += 1;
-<<<<<<< HEAD
-        self.hooks.pre_exec_all(self, fuzzer, state, mgr, input);
-
-        let ret = (self.harness_fn.borrow_mut())(input);
-
-        self.hooks.post_exec_all(self, fuzzer, state, mgr, input);
-=======
         self.enter_target(fuzzer, state, mgr, input);
         self.hooks.pre_exec_all(fuzzer, state, mgr, input);
 
@@ -151,7 +133,6 @@
 
         self.hooks.post_exec_all(fuzzer, state, mgr, input);
         self.leave_target(fuzzer, state, mgr, input);
->>>>>>> 8a4d4d08
         Ok(ret)
     }
 }
@@ -266,11 +247,7 @@
     /// * `harness_fn` - the harness, executing the function
     /// * `observers` - the observers observing the target during execution
     /// This may return an error on unix, if signal handler setup fails
-<<<<<<< HEAD
-    pub fn new<EM, OF, Z>(
-=======
     pub fn with_timeout<EM, OF, Z>(
->>>>>>> 8a4d4d08
         user_hooks: HT,
         harness_fn: HB,
         observers: OT,
@@ -286,16 +263,10 @@
         S: State,
         Z: HasObjective<Objective = OF, State = S>,
     {
-<<<<<<< HEAD
-        let default = InProcessHooks::new::<Self, EM, OF, Z>()?;
-        let mut hooks = tuple_list!(default).merge(user_hooks);
-        hooks.init_all::<Self, S>(state);
-=======
         let default = InProcessHooks::new::<Self, EM, OF, Z>(timeout)?;
         let mut hooks = tuple_list!(default).merge(user_hooks);
         hooks.init_all::<Self, S>(state);
 
->>>>>>> 8a4d4d08
         #[cfg(windows)]
         // Some initialization necessary for windows.
         unsafe {
