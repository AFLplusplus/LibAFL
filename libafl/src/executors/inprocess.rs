//! The [`InProcessExecutor`] is a libfuzzer-like executor, that will simply call a function.
//! It should usually be paired with extra error-handling, such as a restarting event manager, to be effective.
//!
//! Needs the `fork` feature flag.

use core::{
    borrow::BorrowMut,
    ffi::c_void,
    fmt::{self, Debug, Formatter},
    marker::PhantomData,
    ptr,
};

#[cfg(any(unix, all(windows, feature = "std")))]
use core::{
    ptr::write_volatile,
    sync::atomic::{compiler_fence, Ordering},
};

use alloc::boxed::Box;

#[cfg(all(feature = "std", unix))]
use std::intrinsics::transmute;

#[cfg(all(feature = "std", unix))]
use libc::siginfo_t;

#[cfg(all(feature = "std", unix))]
use nix::{
    sys::wait::{waitpid, WaitStatus},
    unistd::{fork, ForkResult},
};

#[cfg(unix)]
use crate::bolts::os::unix_signals::setup_signal_handler;
#[cfg(all(windows, feature = "std"))]
use crate::bolts::os::windows_exceptions::setup_exception_handler;
#[cfg(all(feature = "std", unix))]
use crate::bolts::shmem::ShMemProvider;

#[cfg(windows)]
use windows::Win32::System::Threading::SetThreadStackGuarantee;

#[cfg(all(feature = "std", unix))]
use crate::bolts::os::unix_signals::{ucontext_t, Handler, Signal};

use crate::{
    events::{EventFirer, EventRestarter},
    executors::{Executor, ExitKind, HasObservers},
    feedbacks::Feedback,
    fuzzer::HasObjective,
    inputs::Input,
    observers::ObserversTuple,
    state::{HasClientPerfMonitor, HasSolutions},
    Error,
};

/// The process executor simply calls a target function, as mutable reference to a closure
pub type InProcessExecutor<'a, H, I, OT, S> = GenericInProcessExecutor<H, &'a mut H, I, OT, S>;

/// The process executor simply calls a target function, as boxed `FnMut` trait object
pub type OwnedInProcessExecutor<I, OT, S> =
    GenericInProcessExecutor<dyn FnMut(&I) -> ExitKind, Box<dyn FnMut(&I) -> ExitKind>, I, OT, S>;

/// The inmem executor simply calls a target function, then returns afterwards.
#[allow(dead_code)]
pub struct GenericInProcessExecutor<H, HB, I, OT, S>
where
    H: FnMut(&I) -> ExitKind + ?Sized,
    HB: BorrowMut<H>,
    I: Input,
    OT: ObserversTuple<I, S>,
{
    /// The harness function, being executed for each fuzzing loop execution
    harness_fn: HB,
    /// The observers, observing each run
    observers: OT,
    // Crash and timeout hah
    handlers: InProcessHandlers,
    phantom: PhantomData<(I, S, *const H)>,
}

impl<H, HB, I, OT, S> Debug for GenericInProcessExecutor<H, HB, I, OT, S>
where
    H: FnMut(&I) -> ExitKind + ?Sized,
    HB: BorrowMut<H>,
    I: Input,
    OT: ObserversTuple<I, S>,
{
    fn fmt(&self, f: &mut Formatter<'_>) -> fmt::Result {
        f.debug_struct("GenericInProcessExecutor")
            .field("harness_fn", &"<fn>")
            .field("observers", &self.observers)
            .finish_non_exhaustive()
    }
}

impl<EM, H, HB, I, OT, S, Z> Executor<EM, I, S, Z> for GenericInProcessExecutor<H, HB, I, OT, S>
where
    H: FnMut(&I) -> ExitKind + ?Sized,
    HB: BorrowMut<H>,
    I: Input,
    OT: ObserversTuple<I, S>,
{
    fn run_target(
        &mut self,
        fuzzer: &mut Z,
        state: &mut S,
        mgr: &mut EM,
        input: &I,
    ) -> Result<ExitKind, Error> {
        self.handlers
            .pre_run_target(self, fuzzer, state, mgr, input);

        let ret = (self.harness_fn.borrow_mut())(input);

        self.handlers.post_run_target();
        Ok(ret)
    }
}

impl<H, HB, I, OT, S> HasObservers<I, OT, S> for GenericInProcessExecutor<H, HB, I, OT, S>
where
    H: FnMut(&I) -> ExitKind + ?Sized,
    HB: BorrowMut<H>,
    I: Input,
    OT: ObserversTuple<I, S>,
{
    #[inline]
    fn observers(&self) -> &OT {
        &self.observers
    }

    #[inline]
    fn observers_mut(&mut self) -> &mut OT {
        &mut self.observers
    }
}

impl<H, HB, I, OT, S> GenericInProcessExecutor<H, HB, I, OT, S>
where
    H: FnMut(&I) -> ExitKind + ?Sized,
    HB: BorrowMut<H>,
    I: Input,
    OT: ObserversTuple<I, S>,
{
    /// Create a new in mem executor.
    /// Caution: crash and restart in one of them will lead to odd behavior if multiple are used,
    /// depending on different corpus or state.
    /// * `harness_fn` - the harness, executing the function
    /// * `observers` - the observers observing the target during execution
    /// This may return an error on unix, if signal handler setup fails
    pub fn new<EM, OF, Z>(
        harness_fn: HB,
        observers: OT,
        _fuzzer: &mut Z,
        _state: &mut S,
        _event_mgr: &mut EM,
    ) -> Result<Self, Error>
    where
        EM: EventFirer<I> + EventRestarter<S>,
        OF: Feedback<I, S>,
        S: HasSolutions<I> + HasClientPerfMonitor,
        Z: HasObjective<I, OF, S>,
    {
        let handlers = InProcessHandlers::new::<Self, EM, I, OF, OT, S, Z, H>()?;
        #[cfg(windows)]
        unsafe {
            /*
                See https://github.com/AFLplusplus/LibAFL/pull/403
                This one reserves certain amount of memory for the stack.
                If stack overflow happens during fuzzing on windows, the program is transferred to our exception handler for windows.
                However, if we run out of the stack memory again in this exception handler, we'll crash with STATUS_ACCESS_VIOLATION.
                We need this API call because with the llmp_compression
                feature enabled, the exception handler uses a lot of stack memory (in the compression lib code) on release build.
                As far as I have observed, the compression uses around 0x10000 bytes, but for safety let's just reserve 0x20000 bytes for our exception handlers.
                This number 0x20000 could vary depending on the compilers optimization for future compression library changes.
            */
            let mut stack_reserved = 0x20000;
            SetThreadStackGuarantee(&mut stack_reserved);
        }
        Ok(Self {
            harness_fn,
            observers,
            handlers,
            phantom: PhantomData,
        })
    }

    /// Retrieve the harness function.
    #[inline]
    pub fn harness(&self) -> &H {
        self.harness_fn.borrow()
    }

    /// Retrieve the harness function for a mutable reference.
    #[inline]
    pub fn harness_mut(&mut self) -> &mut H {
        self.harness_fn.borrow_mut()
    }

    /// The inprocess handlers
    #[inline]
    pub fn handlers(&self) -> &InProcessHandlers {
        &self.handlers
    }

    /// The inprocess handlers (mutable)
    #[inline]
    pub fn handlers_mut(&mut self) -> &mut InProcessHandlers {
        &mut self.handlers
    }
}

/// The struct has [`InProcessHandlers`].
#[cfg(windows)]
pub trait HasInProcessHandlers {
    /// Get the in-process handlers.
    fn inprocess_handlers(&self) -> &InProcessHandlers;
}

#[cfg(windows)]
impl<'a, H, I, OT, S> HasInProcessHandlers for InProcessExecutor<'a, H, I, OT, S>
where
    H: FnMut(&I) -> ExitKind,
    I: Input,
    OT: ObserversTuple<I, S>,
{
    /// the timeout handler
    #[inline]
    fn inprocess_handlers(&self) -> &InProcessHandlers {
        &self.handlers
    }
}

/// The inmem executor's handlers.
#[derive(Debug)]
pub struct InProcessHandlers {
    /// On crash C function pointer
    pub crash_handler: *const c_void,
    /// On timeout C function pointer
    pub timeout_handler: *const c_void,
}

impl InProcessHandlers {
    /// Call before running a target.
    #[allow(clippy::unused_self)]
    pub fn pre_run_target<E, EM, I, S, Z>(
        &self,
        _executor: &E,
        _fuzzer: &mut Z,
        _state: &mut S,
        _mgr: &mut EM,
        _input: &I,
    ) {
        #[cfg(unix)]
        unsafe {
            let data = &mut GLOBAL_STATE;
            write_volatile(
                &mut data.current_input_ptr,
                _input as *const _ as *const c_void,
            );
            write_volatile(
                &mut data.executor_ptr,
                _executor as *const _ as *const c_void,
            );
            data.crash_handler = self.crash_handler;
            data.timeout_handler = self.timeout_handler;
            // Direct raw pointers access /aliasing is pretty undefined behavior.
            // Since the state and event may have moved in memory, refresh them right before the signal may happen
            write_volatile(&mut data.state_ptr, _state as *mut _ as *mut c_void);
            write_volatile(&mut data.event_mgr_ptr, _mgr as *mut _ as *mut c_void);
            write_volatile(&mut data.fuzzer_ptr, _fuzzer as *mut _ as *mut c_void);
            compiler_fence(Ordering::SeqCst);
        }
        #[cfg(all(windows, feature = "std"))]
        unsafe {
            let data = &mut GLOBAL_STATE;
            write_volatile(
                &mut data.current_input_ptr,
                _input as *const _ as *const c_void,
            );
            write_volatile(
                &mut data.executor_ptr,
                _executor as *const _ as *const c_void,
            );
            data.crash_handler = self.crash_handler;
            data.timeout_handler = self.timeout_handler;
            // Direct raw pointers access /aliasing is pretty undefined behavior.
            // Since the state and event may have moved in memory, refresh them right before the signal may happen
            write_volatile(&mut data.state_ptr, _state as *mut _ as *mut c_void);
            write_volatile(&mut data.event_mgr_ptr, _mgr as *mut _ as *mut c_void);
            write_volatile(&mut data.fuzzer_ptr, _fuzzer as *mut _ as *mut c_void);
            compiler_fence(Ordering::SeqCst);
        }
    }

    /// Call after running a target.
    #[allow(clippy::unused_self)]
    pub fn post_run_target(&self) {
        #[cfg(unix)]
        unsafe {
            write_volatile(&mut GLOBAL_STATE.current_input_ptr, ptr::null());
            compiler_fence(Ordering::SeqCst);
        }
        #[cfg(all(windows, feature = "std"))]
        unsafe {
            write_volatile(&mut GLOBAL_STATE.current_input_ptr, ptr::null());
            compiler_fence(Ordering::SeqCst);
        }
    }

    /// Create new [`InProcessHandlers`].
    pub fn new<E, EM, I, OF, OT, S, Z, H>() -> Result<Self, Error>
    where
        I: Input,
        E: Executor<EM, I, S, Z> + HasObservers<I, OT, S>,
        OT: ObserversTuple<I, S>,
        EM: EventFirer<I> + EventRestarter<S>,
        OF: Feedback<I, S>,
        S: HasSolutions<I> + HasClientPerfMonitor,
        Z: HasObjective<I, OF, S>,
        H: FnMut(&I) -> ExitKind + ?Sized,
    {
        #[cfg(unix)]
        unsafe {
            let data = &mut GLOBAL_STATE;
            #[cfg(feature = "std")]
            unix_signal_handler::setup_panic_hook::<E, EM, I, OF, OT, S, Z>();
            setup_signal_handler(data)?;
            compiler_fence(Ordering::SeqCst);
            Ok(Self {
                crash_handler: unix_signal_handler::inproc_crash_handler::<E, EM, I, OF, OT, S, Z>
                    as *const c_void,
                timeout_handler: unix_signal_handler::inproc_timeout_handler::<E, EM, I, OF, OT, S, Z>
                    as *const _,
            })
        }
        #[cfg(all(windows, feature = "std"))]
        unsafe {
            let data = &mut GLOBAL_STATE;
            #[cfg(feature = "std")]
            windows_exception_handler::setup_panic_hook::<E, EM, I, OF, OT, S, Z>();
            setup_exception_handler(data)?;
            compiler_fence(Ordering::SeqCst);

            Ok(Self {
                crash_handler: windows_exception_handler::inproc_crash_handler::<
                    E,
                    EM,
                    I,
                    OF,
                    OT,
                    S,
                    Z,
                > as *const _,
                timeout_handler: windows_exception_handler::inproc_timeout_handler::<
                    E,
                    EM,
                    I,
                    OF,
                    OT,
                    S,
                    Z,
                > as *const c_void,
            })
        }
        #[cfg(not(any(unix, all(windows, feature = "std"))))]
        Ok(Self {
            crash_handler: ptr::null(),
            timeout_handler: ptr::null(),
        })
    }

    /// Replace the handlers with `nop` handlers, deactivating the handlers
    #[must_use]
    pub fn nop() -> Self {
        Self {
            crash_handler: ptr::null(),
            timeout_handler: ptr::null(),
        }
    }
}

/// The global state of the in-process harness.
#[derive(Debug)]
pub(crate) struct InProcessExecutorHandlerData {
    state_ptr: *mut c_void,
    event_mgr_ptr: *mut c_void,
    fuzzer_ptr: *mut c_void,
    executor_ptr: *const c_void,
    pub current_input_ptr: *const c_void,
    /// The timeout handler
    #[allow(unused)] // for no_std
    crash_handler: *const c_void,
    /// The timeout handler
    #[allow(unused)] // for no_std
    timeout_handler: *const c_void,
    #[cfg(windows)]
    pub tp_timer: *mut c_void,
    #[cfg(windows)]
    pub in_target: u64,
    #[cfg(windows)]
    pub critical: *mut c_void,
    #[cfg(windows)]
    pub timeout_input_ptr: *mut c_void,
}

unsafe impl Send for InProcessExecutorHandlerData {}
unsafe impl Sync for InProcessExecutorHandlerData {}

#[allow(unused)]
impl InProcessExecutorHandlerData {
    fn executor_mut<'a, E>(&self) -> &'a mut E {
        unsafe { (self.executor_ptr as *mut E).as_mut().unwrap() }
    }

    fn state_mut<'a, S>(&self) -> &'a mut S {
        unsafe { (self.state_ptr as *mut S).as_mut().unwrap() }
    }

    fn event_mgr_mut<'a, EM>(&self) -> &'a mut EM {
        unsafe { (self.event_mgr_ptr as *mut EM).as_mut().unwrap() }
    }

    fn fuzzer_mut<'a, Z>(&self) -> &'a mut Z {
        unsafe { (self.fuzzer_ptr as *mut Z).as_mut().unwrap() }
    }

    fn current_input<'a, I>(&self) -> &'a I {
        unsafe { (self.current_input_ptr as *const I).as_ref().unwrap() }
    }

    fn take_current_input<'a, I>(&mut self) -> &'a I {
        let r = unsafe { (self.current_input_ptr as *const I).as_ref().unwrap() };
        self.current_input_ptr = ptr::null();
        r
    }

    #[cfg(windows)]
    fn is_valid(&self) -> bool {
        self.in_target == 1
    }

    #[cfg(not(windows))]
    fn is_valid(&self) -> bool {
        !self.current_input_ptr.is_null()
    }
}

/// Exception handling needs some nasty unsafe.
pub(crate) static mut GLOBAL_STATE: InProcessExecutorHandlerData = InProcessExecutorHandlerData {
    /// The state ptr for signal handling
    state_ptr: ptr::null_mut(),
    /// The event manager ptr for signal handling
    event_mgr_ptr: ptr::null_mut(),
    /// The fuzzer ptr for signal handling
    fuzzer_ptr: ptr::null_mut(),
    /// The executor ptr for signal handling
    executor_ptr: ptr::null(),
    /// The current input for signal handling
    current_input_ptr: ptr::null(),
    /// The crash handler fn
    crash_handler: ptr::null(),
    /// The timeout handler fn
    timeout_handler: ptr::null(),
    #[cfg(windows)]
    tp_timer: ptr::null_mut(),
    #[cfg(windows)]
    in_target: 0,
    #[cfg(windows)]
    critical: ptr::null_mut(),
    #[cfg(windows)]
    timeout_input_ptr: ptr::null_mut(),
};

/// Get the inprocess [`crate::state::State`]
#[must_use]
pub fn inprocess_get_state<'a, S>() -> Option<&'a mut S> {
    unsafe { (GLOBAL_STATE.state_ptr as *mut S).as_mut() }
}

/// Get the [`crate::events::EventManager`]
#[must_use]
pub fn inprocess_get_event_manager<'a, EM>() -> Option<&'a mut EM> {
    unsafe { (GLOBAL_STATE.event_mgr_ptr as *mut EM).as_mut() }
}

/// Gets the inprocess [`crate::fuzzer::Fuzzer`]
#[must_use]
pub fn inprocess_get_fuzzer<'a, F>() -> Option<&'a mut F> {
    unsafe { (GLOBAL_STATE.fuzzer_ptr as *mut F).as_mut() }
}

/// Gets the inprocess [`Executor`]
#[must_use]
pub fn inprocess_get_executor<'a, E>() -> Option<&'a mut E> {
    unsafe { (GLOBAL_STATE.executor_ptr as *mut E).as_mut() }
}

/// Gets the inprocess [`Input`]
#[must_use]
pub fn inprocess_get_input<'a, I>() -> Option<&'a I> {
    unsafe { (GLOBAL_STATE.current_input_ptr as *const I).as_ref() }
}

#[cfg(unix)]
mod unix_signal_handler {
    use alloc::vec::Vec;
    use core::mem::transmute;
    use libc::siginfo_t;
    #[cfg(feature = "std")]
    use std::{
        io::{stdout, Write},
        panic,
    };

    use crate::{
        bolts::os::unix_signals::{ucontext_t, Handler, Signal},
        corpus::{Corpus, Testcase},
        events::{Event, EventFirer, EventRestarter},
        executors::{
            inprocess::{InProcessExecutorHandlerData, GLOBAL_STATE},
            Executor, ExitKind, HasObservers,
        },
        feedbacks::Feedback,
        fuzzer::HasObjective,
        inputs::Input,
        observers::ObserversTuple,
        state::{HasClientPerfMonitor, HasMetadata, HasSolutions},
    };

    pub(crate) type HandlerFuncPtr =
        unsafe fn(Signal, siginfo_t, &mut ucontext_t, data: &mut InProcessExecutorHandlerData);

    /// A handler that does nothing.
    /*pub fn nop_handler(
        _signal: Signal,
        _info: siginfo_t,
        _context: &mut ucontext_t,
        _data: &mut InProcessExecutorHandlerData,
    ) {
    }*/

    #[cfg(unix)]
    impl Handler for InProcessExecutorHandlerData {
        fn handle(&mut self, signal: Signal, info: siginfo_t, context: &mut ucontext_t) {
            unsafe {
                let data = &mut GLOBAL_STATE;
                match signal {
                    Signal::SigUser2 | Signal::SigAlarm => {
                        if !data.timeout_handler.is_null() {
                            let func: HandlerFuncPtr = transmute(data.timeout_handler);
                            (func)(signal, info, context, data);
                        }
                    }
                    _ => {
                        if !data.crash_handler.is_null() {
                            let func: HandlerFuncPtr = transmute(data.crash_handler);
                            (func)(signal, info, context, data);
                        }
                    }
                }
            }
        }

        fn signals(&self) -> Vec<Signal> {
            vec![
                Signal::SigAlarm,
                Signal::SigUser2,
                Signal::SigAbort,
                Signal::SigBus,
                Signal::SigPipe,
                Signal::SigFloatingPointException,
                Signal::SigIllegalInstruction,
                Signal::SigSegmentationFault,
                Signal::SigTrap,
            ]
        }
    }

    /// invokes the `post_exec` hook on all observer in case of panic
    #[cfg(feature = "std")]
    pub fn setup_panic_hook<E, EM, I, OF, OT, S, Z>()
    where
        E: HasObservers<I, OT, S>,
        EM: EventFirer<I> + EventRestarter<S>,
        OT: ObserversTuple<I, S>,
        OF: Feedback<I, S>,
        S: HasSolutions<I> + HasClientPerfMonitor,
        I: Input,
        Z: HasObjective<I, OF, S>,
    {
        let old_hook = panic::take_hook();
        panic::set_hook(Box::new(move |panic_info| {
            old_hook(panic_info);
            let data = unsafe { &mut GLOBAL_STATE };
            if data.is_valid() {
                // We are fuzzing!
                let executor = data.executor_mut::<E>();
                let observers = executor.observers_mut();
                let state = data.state_mut::<S>();
                let input = data.current_input::<I>();
                let fuzzer = data.fuzzer_mut::<Z>();
                let event_mgr = data.event_mgr_mut::<EM>();

                observers
                    .post_exec_all(state, input, &ExitKind::Crash)
                    .expect("Observers post_exec_all failed");

                let interesting = fuzzer
                    .objective_mut()
                    .is_interesting(state, event_mgr, input, observers, &ExitKind::Crash)
                    .expect("In timeout handler objective failure.");

                if interesting {
                    let mut new_testcase = Testcase::new(input.clone());
                    new_testcase.add_metadata(ExitKind::Timeout);
                    fuzzer
                        .objective_mut()
                        .append_metadata(state, &mut new_testcase)
                        .expect("Failed adding metadata");
                    state
                        .solutions_mut()
                        .add(new_testcase)
                        .expect("In timeout handler solutions failure.");
                    event_mgr
                        .fire(
                            state,
                            Event::Objective {
                                objective_size: state.solutions().count(),
                            },
                        )
                        .expect("Could not send timeouting input");
                }

                event_mgr.on_restart(state).unwrap();

                #[cfg(feature = "std")]
                println!("Waiting for broker...");
                event_mgr.await_restart_safe();
                #[cfg(feature = "std")]
                println!("Bye!");

                event_mgr.await_restart_safe();

                unsafe {
                    libc::_exit(128 + 6);
                } // SIGABRT exit code
            }
        }));
    }

    #[cfg(unix)]
    pub(crate) unsafe fn inproc_timeout_handler<E, EM, I, OF, OT, S, Z>(
        _signal: Signal,
        _info: siginfo_t,
        _context: &mut ucontext_t,
        data: &mut InProcessExecutorHandlerData,
    ) where
        E: HasObservers<I, OT, S>,
        EM: EventFirer<I> + EventRestarter<S>,
        OT: ObserversTuple<I, S>,
        OF: Feedback<I, S>,
        S: HasSolutions<I> + HasClientPerfMonitor,
        I: Input,
        Z: HasObjective<I, OF, S>,
    {
        if !data.is_valid() {
            #[cfg(feature = "std")]
            println!("TIMEOUT or SIGUSR2 happened, but currently not fuzzing.");
            return;
        }

        let executor = data.executor_mut::<E>();
        let observers = executor.observers_mut();
        let state = data.state_mut::<S>();
        let fuzzer = data.fuzzer_mut::<Z>();
        let event_mgr = data.event_mgr_mut::<EM>();

        let input = data.take_current_input::<I>();

        #[cfg(feature = "std")]
        println!("Timeout in fuzz run.");
        #[cfg(feature = "std")]
        let _res = stdout().flush();

        observers
            .post_exec_all(state, input, &ExitKind::Timeout)
            .expect("Observers post_exec_all failed");

        let interesting = fuzzer
            .objective_mut()
            .is_interesting(state, event_mgr, input, observers, &ExitKind::Timeout)
            .expect("In timeout handler objective failure.");

        if interesting {
            let mut new_testcase = Testcase::new(input.clone());
            new_testcase.add_metadata(ExitKind::Timeout);
            fuzzer
                .objective_mut()
                .append_metadata(state, &mut new_testcase)
                .expect("Failed adding metadata");
            state
                .solutions_mut()
                .add(new_testcase)
                .expect("In timeout handler solutions failure.");
            event_mgr
                .fire(
                    state,
                    Event::Objective {
                        objective_size: state.solutions().count(),
                    },
                )
                .expect("Could not send timeouting input");
        }

        event_mgr.on_restart(state).unwrap();

        #[cfg(feature = "std")]
        println!("Waiting for broker...");
        event_mgr.await_restart_safe();
        #[cfg(feature = "std")]
        println!("Bye!");

        event_mgr.await_restart_safe();

        libc::_exit(55);
    }

    /// Crash-Handler for in-process fuzzing.
    /// Will be used for signal handling.
    /// It will store the current State to shmem, then exit.
    #[allow(clippy::too_many_lines)]
    pub(crate) unsafe fn inproc_crash_handler<E, EM, I, OF, OT, S, Z>(
        signal: Signal,
        _info: siginfo_t,
        _context: &mut ucontext_t,
        data: &mut InProcessExecutorHandlerData,
    ) where
        E: Executor<EM, I, S, Z> + HasObservers<I, OT, S>,
        EM: EventFirer<I> + EventRestarter<S>,
        OT: ObserversTuple<I, S>,
        OF: Feedback<I, S>,
        S: HasSolutions<I> + HasClientPerfMonitor,
        I: Input,
        Z: HasObjective<I, OF, S>,
    {
        #[cfg(all(target_os = "android", target_arch = "aarch64"))]
        let _context = &mut *(((_context as *mut _ as *mut libc::c_void as usize) + 128)
            as *mut libc::c_void as *mut ucontext_t);

        #[cfg(feature = "std")]
        eprintln!("Crashed with {}", signal);
        if data.is_valid() {
            let executor = data.executor_mut::<E>();
            // disarms timeout in case of TimeoutExecutor
            executor.post_run_reset();
            let observers = executor.observers_mut();
            let state = data.state_mut::<S>();
            let fuzzer = data.fuzzer_mut::<Z>();
            let event_mgr = data.event_mgr_mut::<EM>();

            let input = data.take_current_input::<I>();

            observers
                .post_exec_all(state, input, &ExitKind::Crash)
                .expect("Observers post_exec_all failed");

            #[cfg(feature = "std")]
            eprintln!("Child crashed!");

            #[cfg(all(feature = "std", unix))]
            {
                let mut writer = std::io::BufWriter::new(std::io::stderr());
                writeln!(writer, "input: {:?}", input.generate_name(0)).unwrap();
                crate::bolts::minibsod::generate_minibsod(&mut writer, signal, _info, _context)
                    .unwrap();
                writer.flush().unwrap();
            }

            let interesting = fuzzer
                .objective_mut()
                .is_interesting(state, event_mgr, input, observers, &ExitKind::Crash)
                .expect("In crash handler objective failure.");

            if interesting {
                let new_input = input.clone();
                let mut new_testcase = Testcase::new(new_input);
                new_testcase.add_metadata(ExitKind::Crash);
                fuzzer
                    .objective_mut()
                    .append_metadata(state, &mut new_testcase)
                    .expect("Failed adding metadata");
                state
                    .solutions_mut()
                    .add(new_testcase)
                    .expect("In crash handler solutions failure.");
                event_mgr
                    .fire(
                        state,
                        Event::Objective {
                            objective_size: state.solutions().count(),
                        },
                    )
                    .expect("Could not send crashing input");
            }

            event_mgr.on_restart(state).unwrap();

            #[cfg(feature = "std")]
            eprintln!("Waiting for broker...");
            event_mgr.await_restart_safe();
            #[cfg(feature = "std")]
            eprintln!("Bye!");
        } else {
            #[cfg(feature = "std")]
            {
                eprintln!("Double crash\n");
                #[cfg(target_os = "android")]
                let si_addr = (_info._pad[0] as i64) | ((_info._pad[1] as i64) << 32);
                #[cfg(not(target_os = "android"))]
                let si_addr = { _info.si_addr() as usize };

                eprintln!(
                "We crashed at addr 0x{:x}, but are not in the target... Bug in the fuzzer? Exiting.",
                si_addr
                );

                #[cfg(all(feature = "std", unix))]
                {
                    let mut writer = std::io::BufWriter::new(std::io::stderr());
                    crate::bolts::minibsod::generate_minibsod(&mut writer, signal, _info, _context)
                        .unwrap();
                    writer.flush().unwrap();
                }
            }

            #[cfg(feature = "std")]
            {
                eprintln!("Type QUIT to restart the child");
                let mut line = String::new();
                while line.trim() != "QUIT" {
                    std::io::stdin().read_line(&mut line).unwrap();
                }
            }

            // TODO tell the parent to not restart
        }

        libc::_exit(128 + (signal as i32));
    }
}

#[cfg(all(windows, feature = "std"))]
mod windows_exception_handler {
    use alloc::vec::Vec;
    use core::ffi::c_void;
    use core::{mem::transmute, ptr};
    #[cfg(feature = "std")]
    use std::{
        io::{stdout, Write},
        panic,
    };

    use crate::{
        bolts::os::windows_exceptions::{
            ExceptionCode, Handler, CRASH_EXCEPTIONS, EXCEPTION_POINTERS,
        },
        corpus::{Corpus, Testcase},
        events::{Event, EventFirer, EventRestarter},
        executors::{
            inprocess::{InProcessExecutorHandlerData, GLOBAL_STATE},
            Executor, ExitKind, HasObservers,
        },
        feedbacks::Feedback,
        fuzzer::HasObjective,
        inputs::Input,
        observers::ObserversTuple,
        state::{HasClientPerfMonitor, HasMetadata, HasSolutions},
    };

    use core::sync::atomic::{compiler_fence, Ordering};
    use windows::Win32::System::Threading::ExitProcess;

    pub(crate) type HandlerFuncPtr =
        unsafe fn(*mut EXCEPTION_POINTERS, &mut InProcessExecutorHandlerData);

    /*pub unsafe fn nop_handler(
        _code: ExceptionCode,
        _exception_pointers: *mut EXCEPTION_POINTERS,
        _data: &mut InProcessExecutorHandlerData,
    ) {
    }*/

    impl Handler for InProcessExecutorHandlerData {
        #[allow(clippy::not_unsafe_ptr_arg_deref)]
        fn handle(&mut self, _code: ExceptionCode, exception_pointers: *mut EXCEPTION_POINTERS) {
            unsafe {
                let data = &mut GLOBAL_STATE;
                if !data.crash_handler.is_null() {
                    let func: HandlerFuncPtr = transmute(data.crash_handler);
                    (func)(exception_pointers, data);
                }
            }
        }

        fn exceptions(&self) -> Vec<ExceptionCode> {
            CRASH_EXCEPTIONS.to_vec()
        }
    }

    use windows::Win32::System::Threading::{
        EnterCriticalSection, LeaveCriticalSection, RTL_CRITICAL_SECTION,
    };

    /// invokes the `post_exec` hook on all observer in case of panic
    #[cfg(feature = "std")]
    pub fn setup_panic_hook<E, EM, I, OF, OT, S, Z>()
    where
        E: HasObservers<I, OT, S>,
        EM: EventFirer<I> + EventRestarter<S>,
        OT: ObserversTuple<I, S>,
        OF: Feedback<I, S>,
        S: HasSolutions<I> + HasClientPerfMonitor,
        I: Input,
        Z: HasObjective<I, OF, S>,
    {
        let old_hook = panic::take_hook();
        panic::set_hook(Box::new(move |panic_info| {
            let data = unsafe { &mut GLOBAL_STATE };
            // Have we set a timer_before?
            unsafe {
                if !(data.tp_timer as *mut windows::Win32::System::Threading::TP_TIMER).is_null() {
                    /*
                        We want to prevent the timeout handler being run while the main thread is executing the crash handler
                        Timeout handler runs if it has access to the critical section or data.in_target == 0
                        Writing 0 to the data.in_target makes the timeout handler makes the timeout handler invalid.
                    */
                    compiler_fence(Ordering::SeqCst);
                    EnterCriticalSection(data.critical as *mut RTL_CRITICAL_SECTION);
                    compiler_fence(Ordering::SeqCst);
                    data.in_target = 0;
                    compiler_fence(Ordering::SeqCst);
                    LeaveCriticalSection(data.critical as *mut RTL_CRITICAL_SECTION);
                    compiler_fence(Ordering::SeqCst);
                }
            }

            if data.is_valid() {
                // We are fuzzing!
                let executor = data.executor_mut::<E>();
                let observers = executor.observers_mut();
                let state = data.state_mut::<S>();
                let fuzzer = data.fuzzer_mut::<Z>();
                let event_mgr = data.event_mgr_mut::<EM>();

                let input = data.take_current_input::<I>();

                observers
                    .post_exec_all(state, input, &ExitKind::Crash)
                    .expect("Observers post_exec_all failed");

                let interesting = fuzzer
                    .objective_mut()
                    .is_interesting(state, event_mgr, input, observers, &ExitKind::Crash)
                    .expect("In timeout handler objective failure.");

                if interesting {
                    let mut new_testcase = Testcase::new(input.clone());
                    new_testcase.add_metadata(ExitKind::Timeout);
                    fuzzer
                        .objective_mut()
                        .append_metadata(state, &mut new_testcase)
                        .expect("Failed adding metadata");
                    state
                        .solutions_mut()
                        .add(new_testcase)
                        .expect("In timeout handler solutions failure.");
                    event_mgr
                        .fire(
                            state,
                            Event::Objective {
                                objective_size: state.solutions().count(),
                            },
                        )
                        .expect("Could not send timeouting input");
                }

                event_mgr.on_restart(state).unwrap();

                #[cfg(feature = "std")]
                println!("Waiting for broker...");
                event_mgr.await_restart_safe();
                #[cfg(feature = "std")]
                println!("Bye!");

                event_mgr.await_restart_safe();

                unsafe {
                    ExitProcess(1);
                }
            }
            old_hook(panic_info);
        }));
    }

    pub unsafe extern "system" fn inproc_timeout_handler<E, EM, I, OF, OT, S, Z>(
        _p0: *mut u8,
        global_state: *mut c_void,
        _p1: *mut u8,
    ) where
        E: HasObservers<I, OT, S>,
        EM: EventFirer<I> + EventRestarter<S>,
        OT: ObserversTuple<I, S>,
        OF: Feedback<I, S>,
        S: HasSolutions<I> + HasClientPerfMonitor,
        I: Input,
        Z: HasObjective<I, OF, S>,
    {
        let data: &mut InProcessExecutorHandlerData =
            &mut *(global_state as *mut InProcessExecutorHandlerData);
        compiler_fence(Ordering::SeqCst);
        EnterCriticalSection(
            (data.critical as *mut RTL_CRITICAL_SECTION)
                .as_mut()
                .unwrap(),
        );
        compiler_fence(Ordering::SeqCst);

        if data.in_target == 1 {
            let executor = data.executor_mut::<E>();
            let state = data.state_mut::<S>();
            let fuzzer = data.fuzzer_mut::<Z>();
            let event_mgr = data.event_mgr_mut::<EM>();
            let observers = executor.observers_mut();

            if data.timeout_input_ptr.is_null() {
                #[cfg(feature = "std")]
                dbg!("TIMEOUT or SIGUSR2 happened, but currently not fuzzing. Exiting");
            } else {
                #[cfg(feature = "std")]
                eprintln!("Timeout in fuzz run.");
                #[cfg(feature = "std")]
                let _res = stdout().flush();

                let input = (data.timeout_input_ptr as *const I).as_ref().unwrap();
                data.timeout_input_ptr = ptr::null_mut();

                observers
                    .post_exec_all(state, input, &ExitKind::Timeout)
                    .expect("Observers post_exec_all failed");

                let interesting = fuzzer
                    .objective_mut()
                    .is_interesting(state, event_mgr, input, observers, &ExitKind::Timeout)
                    .expect("In timeout handler objective failure.");

                if interesting {
                    let mut new_testcase = Testcase::new(input.clone());
                    new_testcase.add_metadata(ExitKind::Timeout);
                    fuzzer
                        .objective_mut()
                        .append_metadata(state, &mut new_testcase)
                        .expect("Failed adding metadata");
                    state
                        .solutions_mut()
                        .add(new_testcase)
                        .expect("In timeout handler solutions failure.");
                    event_mgr
                        .fire(
                            state,
                            Event::Objective {
                                objective_size: state.solutions().count(),
                            },
                        )
                        .expect("Could not send timeouting input");
                }

                event_mgr.on_restart(state).unwrap();

                #[cfg(feature = "std")]
                eprintln!("Waiting for broker...");
                event_mgr.await_restart_safe();
                #[cfg(feature = "std")]
                eprintln!("Bye!");

                event_mgr.await_restart_safe();
                compiler_fence(Ordering::SeqCst);

                ExitProcess(1);

                LeaveCriticalSection(
                    (data.critical as *mut RTL_CRITICAL_SECTION)
                        .as_mut()
                        .unwrap(),
                );
            }
        }
        compiler_fence(Ordering::SeqCst);
        LeaveCriticalSection(
            (data.critical as *mut RTL_CRITICAL_SECTION)
                .as_mut()
                .unwrap(),
        );
        compiler_fence(Ordering::SeqCst);
        // println!("TIMER INVOKED!");
    }

    #[allow(clippy::too_many_lines)]
    pub(crate) unsafe fn inproc_crash_handler<E, EM, I, OF, OT, S, Z>(
        exception_pointers: *mut EXCEPTION_POINTERS,
        data: &mut InProcessExecutorHandlerData,
    ) where
        E: Executor<EM, I, S, Z> + HasObservers<I, OT, S>,
        EM: EventFirer<I> + EventRestarter<S>,
        OT: ObserversTuple<I, S>,
        OF: Feedback<I, S>,
        S: HasSolutions<I> + HasClientPerfMonitor,
        I: Input,
        Z: HasObjective<I, OF, S>,
    {
        // Have we set a timer_before?
        if !(data.tp_timer as *mut windows::Win32::System::Threading::TP_TIMER).is_null() {
            /*
                We want to prevent the timeout handler being run while the main thread is executing the crash handler
                Timeout handler runs if it has access to the critical section or data.in_target == 0
                Writing 0 to the data.in_target makes the timeout handler makes the timeout handler invalid.
            */
            compiler_fence(Ordering::SeqCst);
            EnterCriticalSection(data.critical as *mut RTL_CRITICAL_SECTION);
            compiler_fence(Ordering::SeqCst);
            data.in_target = 0;
            compiler_fence(Ordering::SeqCst);
            LeaveCriticalSection(data.critical as *mut RTL_CRITICAL_SECTION);
            compiler_fence(Ordering::SeqCst);
        }

        let code = ExceptionCode::try_from(
            exception_pointers
                .as_mut()
                .unwrap()
                .ExceptionRecord
                .as_mut()
                .unwrap()
                .ExceptionCode
                .0,
        )
        .unwrap();

        #[cfg(feature = "std")]
        eprintln!("Crashed with {}", code);
        if data.current_input_ptr.is_null() {
            #[cfg(feature = "std")]
            {
                eprintln!("Double crash\n");
                let crash_addr = exception_pointers
                    .as_mut()
                    .unwrap()
                    .ExceptionRecord
                    .as_mut()
                    .unwrap()
                    .ExceptionAddress as usize;

                eprintln!(
                "We crashed at addr 0x{:x}, but are not in the target... Bug in the fuzzer? Exiting.",
                    crash_addr
                );
            }
            #[cfg(feature = "std")]
            {
                eprintln!("Type QUIT to restart the child");
                let mut line = String::new();
                while line.trim() != "QUIT" {
                    std::io::stdin().read_line(&mut line).unwrap();
                }
            }

            // TODO tell the parent to not restart
        } else {
            let executor = data.executor_mut::<E>();
            // reset timer
            if !data.tp_timer.is_null() {
                executor.post_run_reset();
                data.tp_timer = ptr::null_mut();
            }

            let state = data.state_mut::<S>();
            let fuzzer = data.fuzzer_mut::<Z>();
            let event_mgr = data.event_mgr_mut::<EM>();
            let observers = executor.observers_mut();

            #[cfg(feature = "std")]
            eprintln!("Child crashed!");
            #[cfg(feature = "std")]
            drop(stdout().flush());

            // Make sure we don't crash in the crash handler forever.
            let input = data.take_current_input::<I>();

            #[cfg(feature = "std")]
            eprintln!("Child crashed!");
            #[cfg(feature = "std")]
            drop(stdout().flush());

            observers
                .post_exec_all(state, input, &ExitKind::Crash)
                .expect("Observers post_exec_all failed");

            let interesting = fuzzer
                .objective_mut()
                .is_interesting(state, event_mgr, input, observers, &ExitKind::Crash)
                .expect("In crash handler objective failure.");

            if interesting {
                let new_input = input.clone();
                let mut new_testcase = Testcase::new(new_input);
                new_testcase.add_metadata(ExitKind::Crash);
                fuzzer
                    .objective_mut()
                    .append_metadata(state, &mut new_testcase)
                    .expect("Failed adding metadata");
                state
                    .solutions_mut()
                    .add(new_testcase)
                    .expect("In crash handler solutions failure.");
                event_mgr
                    .fire(
                        state,
                        Event::Objective {
                            objective_size: state.solutions().count(),
                        },
                    )
                    .expect("Could not send crashing input");
            }

            event_mgr.on_restart(state).unwrap();

            #[cfg(feature = "std")]
            eprintln!("Waiting for broker...");
            event_mgr.await_restart_safe();
            #[cfg(feature = "std")]
            eprintln!("Bye!");
        }
        ExitProcess(1);
    }
}

/// The signature of the crash handler function
#[cfg(all(feature = "std", unix))]
pub(crate) type ForkHandlerFuncPtr =
    unsafe fn(Signal, siginfo_t, &mut ucontext_t, data: &mut InProcessForkExecutorGlobalData);

/// The inmem fork executor's handlers.
#[cfg(all(feature = "std", unix))]
#[derive(Debug)]
pub struct InChildProcessHandlers {
    /// On crash C function pointer
    pub crash_handler: *const c_void,
}

#[cfg(all(feature = "std", unix))]
impl InChildProcessHandlers {
    /// Call before running a target.
    pub fn pre_run_target<E, I, S>(&self, executor: &E, state: &mut S, input: &I) {
        unsafe {
            let data = &mut FORK_EXECUTOR_GLOBAL_DATA;
            write_volatile(
                &mut data.executor_ptr,
                executor as *const _ as *const c_void,
            );
            write_volatile(
                &mut data.current_input_ptr,
                input as *const _ as *const c_void,
            );
            write_volatile(&mut data.state_ptr, state as *mut _ as *mut c_void);
            data.crash_handler = self.crash_handler;
            compiler_fence(Ordering::SeqCst);
        }
    }

    /// Create new [`InChildProcessHandlers`].
    pub fn new<E, I, OT, S>() -> Result<Self, Error>
    where
        I: Input,
        E: HasObservers<I, OT, S>,
        OT: ObserversTuple<I, S>,
    {
        unsafe {
            let data = &mut FORK_EXECUTOR_GLOBAL_DATA;
            child_signal_handlers::setup_child_panic_hook::<E, I, OT, S>();
            setup_signal_handler(data)?;
            compiler_fence(Ordering::SeqCst);
            Ok(Self {
                crash_handler: child_signal_handlers::child_crash_handler::<E, I, OT, S>
                    as *const c_void,
            })
        }
    }

    /// Replace the handlers with `nop` handlers, deactivating the handlers
    #[must_use]
    pub fn nop() -> Self {
        Self {
            crash_handler: ptr::null(),
        }
    }
}

/// The global state of the in-process-fork harness.
#[cfg(all(feature = "std", unix))]
#[derive(Debug)]
pub(crate) struct InProcessForkExecutorGlobalData {
    /// Stores a pointer to the fork executor struct
    pub executor_ptr: *const c_void,
    /// Stores a pointer to the state
    pub state_ptr: *const c_void,
    /// Stores a pointer to the current input
    pub current_input_ptr: *const c_void,
    /// Stores a pointer to the crash_handler function
    pub crash_handler: *const c_void,
}

#[cfg(all(feature = "std", unix))]
unsafe impl Sync for InProcessForkExecutorGlobalData {}
#[cfg(all(feature = "std", unix))]
unsafe impl Send for InProcessForkExecutorGlobalData {}

#[cfg(all(feature = "std", unix))]
impl InProcessForkExecutorGlobalData {
    fn executor_mut<'a, E>(&self) -> &'a mut E {
        unsafe { (self.executor_ptr as *mut E).as_mut().unwrap() }
    }

    fn state_mut<'a, S>(&self) -> &'a mut S {
        unsafe { (self.state_ptr as *mut S).as_mut().unwrap() }
    }

    /*fn current_input<'a, I>(&self) -> &'a I {
        unsafe { (self.current_input_ptr as *const I).as_ref().unwrap() }
    }*/

    fn take_current_input<'a, I>(&mut self) -> &'a I {
        let r = unsafe { (self.current_input_ptr as *const I).as_ref().unwrap() };
        self.current_input_ptr = ptr::null();
        r
    }

    fn is_valid(&self) -> bool {
        !self.current_input_ptr.is_null()
    }
}

/// a static variable storing the global state
#[cfg(all(feature = "std", unix))]
pub(crate) static mut FORK_EXECUTOR_GLOBAL_DATA: InProcessForkExecutorGlobalData =
    InProcessForkExecutorGlobalData {
        executor_ptr: ptr::null(),
        crash_handler: ptr::null(),
        state_ptr: ptr::null(),
        current_input_ptr: ptr::null(),
    };

#[cfg(all(feature = "std", unix))]
impl Handler for InProcessForkExecutorGlobalData {
    fn handle(&mut self, signal: Signal, info: siginfo_t, context: &mut ucontext_t) {
        match signal {
            Signal::SigUser2 | Signal::SigAlarm => (),
            _ => unsafe {
                if !FORK_EXECUTOR_GLOBAL_DATA.crash_handler.is_null() {
                    let func: ForkHandlerFuncPtr =
                        transmute(FORK_EXECUTOR_GLOBAL_DATA.crash_handler);
                    (func)(signal, info, context, &mut FORK_EXECUTOR_GLOBAL_DATA);
                }
            },
        }
    }

    fn signals(&self) -> Vec<Signal> {
        vec![
            Signal::SigAlarm,
            Signal::SigUser2,
            Signal::SigAbort,
            Signal::SigBus,
            Signal::SigPipe,
            Signal::SigFloatingPointException,
            Signal::SigIllegalInstruction,
            Signal::SigSegmentationFault,
            Signal::SigTrap,
        ]
    }
}

/// [`InProcessForkExecutor`] is an executor that forks the current process before each execution.
#[cfg(all(feature = "std", unix))]
pub struct InProcessForkExecutor<'a, H, I, OT, S, SP>
where
    H: FnMut(&I) -> ExitKind + ?Sized,
    I: Input,
    OT: ObserversTuple<I, S>,
    SP: ShMemProvider,
{
    harness_fn: &'a mut H,
    shmem_provider: SP,
    observers: OT,
    handlers: InChildProcessHandlers,
    phantom: PhantomData<(I, S)>,
}

#[cfg(all(feature = "std", unix))]
impl<'a, H, I, OT, S, SP> Debug for InProcessForkExecutor<'a, H, I, OT, S, SP>
where
    H: FnMut(&I) -> ExitKind + ?Sized,
    I: Input,
    OT: ObserversTuple<I, S>,
    SP: ShMemProvider,
{
    fn fmt(&self, f: &mut Formatter<'_>) -> fmt::Result {
        f.debug_struct("InProcessForkExecutor")
            .field("observers", &self.observers)
            .field("shmem_provider", &self.shmem_provider)
            .finish()
    }
}

#[cfg(all(feature = "std", unix))]
impl<'a, EM, H, I, OT, S, SP, Z> Executor<EM, I, S, Z>
    for InProcessForkExecutor<'a, H, I, OT, S, SP>
where
    H: FnMut(&I) -> ExitKind + ?Sized,
    I: Input,
    OT: ObserversTuple<I, S>,
    SP: ShMemProvider,
{
    #[allow(unreachable_code)]
    #[inline]
    fn run_target(
        &mut self,
        _fuzzer: &mut Z,
        state: &mut S,
        _mgr: &mut EM,
        input: &I,
    ) -> Result<ExitKind, Error> {
        unsafe {
            self.shmem_provider.pre_fork()?;
            match fork() {
                Ok(ForkResult::Child) => {
                    // Child
                    self.shmem_provider.post_fork(true)?;

                    self.handlers.pre_run_target(self, state, input);

                    self.observers
                        .pre_exec_child_all(state, input)
                        .expect("Failed to run post_exec on observers");

                    (self.harness_fn)(input);

                    self.observers
                        .post_exec_child_all(state, input, &ExitKind::Ok)
                        .expect("Failed to run post_exec on observers");

                    std::process::exit(0);

                    Ok(ExitKind::Ok)
                }
                Ok(ForkResult::Parent { child }) => {
                    // Parent
                    // println!("from parent {} child is {}", std::process::id(), child);
                    self.shmem_provider.post_fork(false)?;

                    let res = waitpid(child, None)?;

                    match res {
                        WaitStatus::Signaled(_, _, _) => Ok(ExitKind::Crash),
                        _ => Ok(ExitKind::Ok),
                    }
                }
                Err(e) => Err(Error::from(e)),
            }
        }
    }
}

#[cfg(all(feature = "std", unix))]
impl<'a, H, I, OT, S, SP> InProcessForkExecutor<'a, H, I, OT, S, SP>
where
    H: FnMut(&I) -> ExitKind + ?Sized,
    I: Input,
    OT: ObserversTuple<I, S>,
    SP: ShMemProvider,
{
    /// Creates a new [`InProcessForkExecutor`]
    pub fn new<EM, OF, Z>(
        harness_fn: &'a mut H,
        observers: OT,
        _fuzzer: &mut Z,
        _state: &mut S,
        _event_mgr: &mut EM,
        shmem_provider: SP,
    ) -> Result<Self, Error>
    where
        EM: EventFirer<I> + EventRestarter<S>,
        OF: Feedback<I, S>,
        S: HasSolutions<I> + HasClientPerfMonitor,
        Z: HasObjective<I, OF, S>,
    {
        let handlers = InChildProcessHandlers::new::<Self, I, OT, S>()?;
        Ok(Self {
            harness_fn,
            shmem_provider,
            observers,
            handlers,
            phantom: PhantomData,
        })
    }

    /// Retrieve the harness function.
    #[inline]
    pub fn harness(&self) -> &H {
        self.harness_fn
    }

    /// Retrieve the harness function for a mutable reference.
    #[inline]
    pub fn harness_mut(&mut self) -> &mut H {
        self.harness_fn
    }
}

#[cfg(all(feature = "std", unix))]
impl<'a, H, I, OT, S, SP> HasObservers<I, OT, S> for InProcessForkExecutor<'a, H, I, OT, S, SP>
where
    H: FnMut(&I) -> ExitKind + ?Sized,
    I: Input,
    OT: ObserversTuple<I, S>,
    SP: ShMemProvider,
{
    #[inline]
    fn observers(&self) -> &OT {
        &self.observers
    }

    #[inline]
    fn observers_mut(&mut self) -> &mut OT {
        &mut self.observers
    }
}

/// signal handlers and `panic_hooks` for the child process
#[cfg(all(feature = "std", unix))]
pub mod child_signal_handlers {
    use libc::siginfo_t;
    use std::panic;

    use super::InProcessForkExecutorGlobalData;

    use super::FORK_EXECUTOR_GLOBAL_DATA;
    use crate::{
        bolts::os::unix_signals::{ucontext_t, Signal},
        executors::{ExitKind, HasObservers},
        inputs::Input,
        observers::ObserversTuple,
    };

    /// invokes the `post_exec_child` hook on all observer in case the child process panics
    pub fn setup_child_panic_hook<E, I, OT, S>()
    where
        E: HasObservers<I, OT, S>,
        OT: ObserversTuple<I, S>,
        I: Input,
    {
        let old_hook = panic::take_hook();
        panic::set_hook(Box::new(move |panic_info| {
            old_hook(panic_info);
            let data = unsafe { &mut FORK_EXECUTOR_GLOBAL_DATA };
            if data.is_valid() {
                let executor = data.executor_mut::<E>();
                let observers = executor.observers_mut();
                let state = data.state_mut::<S>();
                // Invalidate data to not execute again the observer hooks in the crash handler
                let input = data.take_current_input::<I>();
                observers
                    .post_exec_child_all(state, input, &ExitKind::Crash)
                    .expect("Failed to run post_exec on observers");

                std::process::abort();
            }
        }));
    }

    /// invokes the `post_exec` hook on all observer in case the child process crashes
    ///
    /// # Safety
    /// The function should only be called from a child crash handler.
    /// It will dereference the `data` pointer and assume it's valid.
    #[cfg(unix)]
    pub(crate) unsafe fn child_crash_handler<E, I, OT, S>(
        _signal: Signal,
        _info: siginfo_t,
        _context: &mut ucontext_t,
        data: &mut InProcessForkExecutorGlobalData,
    ) where
        E: HasObservers<I, OT, S>,
        OT: ObserversTuple<I, S>,
        I: Input,
    {
        if data.is_valid() {
            let executor = data.executor_mut::<E>();
            let observers = executor.observers_mut();
            let state = data.state_mut::<S>();
            let input = data.take_current_input::<I>();
            observers
                .post_exec_child_all(state, input, &ExitKind::Crash)
                .expect("Failed to run post_exec on observers");
        }

        //libc::_exit(128 + (_signal as i32));
    }
}

#[cfg(test)]
mod tests {
    use core::marker::PhantomData;

    #[cfg(all(feature = "std", feature = "fork", unix))]
    use crate::{
        bolts::shmem::{ShMemProvider, StdShMemProvider},
        executors::InProcessForkExecutor,
    };
    use crate::{
        bolts::tuples::tuple_list,
        executors::{inprocess::InProcessHandlers, Executor, ExitKind, InProcessExecutor},
        inputs::NopInput,
    };

    #[test]
    fn test_inmem_exec() {
        let mut harness = |_buf: &NopInput| ExitKind::Ok;

        let mut in_process_executor = InProcessExecutor::<_, NopInput, (), ()> {
            harness_fn: &mut harness,
            observers: tuple_list!(),
            handlers: InProcessHandlers::nop(),
            phantom: PhantomData,
        };
        let input = NopInput {};
        assert!(in_process_executor
            .run_target(&mut (), &mut (), &mut (), &input)
            .is_ok());
    }

    #[test]
    #[cfg(all(feature = "std", feature = "fork", unix))]
    fn test_inprocessfork_exec() {
        use crate::executors::inprocess::InChildProcessHandlers;

        let provider = StdShMemProvider::new().unwrap();

        let mut harness = |_buf: &NopInput| ExitKind::Ok;
        let mut in_process_fork_executor = InProcessForkExecutor::<_, NopInput, (), (), _> {
            harness_fn: &mut harness,
            shmem_provider: provider,
            observers: tuple_list!(),
            handlers: InChildProcessHandlers::nop(),
            phantom: PhantomData,
        };
        let input = NopInput {};
        assert!(in_process_fork_executor
            .run_target(&mut (), &mut (), &mut (), &input)
            .is_ok());
    }
}

#[cfg(feature = "python")]
#[allow(missing_docs)]
/// `InProcess` Python bindings
pub mod pybind {
    use crate::events::pybind::PythonEventManager;
    use crate::executors::pybind::PythonExecutor;
    use crate::executors::{inprocess::OwnedInProcessExecutor, ExitKind};
    use crate::fuzzer::pybind::PythonStdFuzzerWrapper;
    use crate::inputs::{BytesInput, HasBytesVec};
    use crate::observers::pybind::PythonObserversTuple;
    use crate::state::pybind::{PythonStdState, PythonStdStateWrapper};
    use pyo3::prelude::*;
    use pyo3::types::PyBytes;

<<<<<<< HEAD
    #[pyclass(unsendable, name = "InProcessExecutor")]
    #[derive(Debug)]
    /// Python class for OwnedInProcessExecutor (i.e. InProcessExecutor with owned harness)
    pub struct PythonOwnedInProcessExecutor {
        /// Rust wrapped OwnedInProcessExecutor object
        pub inner: OwnedInProcessExecutor<BytesInput, PythonObserversTuple, PythonStdState>,
    }

    #[pymethods]
    impl PythonOwnedInProcessExecutor {
        #[new]
        fn new(
            harness: PyObject,
            py_observers: PythonObserversTuple,
            py_fuzzer: &mut PythonStdFuzzerWrapper,
            py_state: &mut PythonStdStateWrapper,
            py_event_manager: &mut PythonEventManager,
        ) -> Self {
            Self {
                inner: OwnedInProcessExecutor::new(
                    Box::new(move |input: &BytesInput| {
                        Python::with_gil(|py| -> PyResult<()> {
                            let args = (PyBytes::new(py, input.bytes()),);
                            harness.call1(py, args)?;
                            Ok(())
                        })
                        .unwrap();
                        ExitKind::Ok
                    }),
                    py_observers,
                    py_fuzzer.unwrap_mut(),
                    py_state.unwrap_mut(),
                    py_event_manager,
                )
                .expect("Failed to create the Executor"),
=======
    macro_rules! define_python_in_process_executor {
        ($struct_name:ident, $py_name:tt, $my_std_state_type_name: ident, $std_state_name: ident, $event_manager_name: ident, $observer_name: ident, $std_fuzzer_name: ident) => {
            use crate::events::pybind::$event_manager_name;
            use crate::fuzzer::pybind::$std_fuzzer_name;
            use crate::observers::map::pybind::$observer_name;
            use crate::state::pybind::{$my_std_state_type_name, $std_state_name};

            #[pyclass(unsendable, name = $py_name)]
            #[derive(Debug)]
            /// Python class for OwnedInProcessExecutor (i.e. InProcessExecutor with owned harness)
            pub struct $struct_name {
                /// Rust wrapped OwnedInProcessExecutor object
                pub owned_in_process_executor: OwnedInProcessExecutor<
                    BytesInput,
                    ($observer_name, ()),
                    $my_std_state_type_name,
                >,
            }

            #[pymethods]
            impl $struct_name {
                #[new]
                fn new(
                    harness: PyObject,
                    py_observer: $observer_name,
                    py_fuzzer: &mut $std_fuzzer_name,
                    py_state: &mut $std_state_name,
                    py_event_manager: &mut $event_manager_name,
                ) -> Self {
                    Self {
                        owned_in_process_executor: OwnedInProcessExecutor::new(
                            Box::new(move |input: &BytesInput| {
                                Python::with_gil(|py| -> PyResult<()> {
                                    let args = (PyBytes::new(py, input.bytes()),);
                                    harness.call1(py, args)?;
                                    Ok(())
                                })
                                .unwrap();
                                ExitKind::Ok
                            }),
                            tuple_list!(py_observer),
                            &mut py_fuzzer.std_fuzzer,
                            &mut py_state.std_state,
                            py_event_manager,
                        )
                        .expect("Failed to create the Executor".into()),
                    }
                }
>>>>>>> da537aae
            }
        }

<<<<<<< HEAD
        #[must_use]
        pub fn as_executor(slf: Py<Self>) -> PythonExecutor {
            PythonExecutor::new_inprocess(slf)
        }
    }
=======
    define_python_in_process_executor!(
        PythonOwnedInProcessExecutor,
        "OwnedInProcessExecutor",
        PythonStdState,
        PythonStdStateI8,
        PythonEventManagerI8,
        PythonMapObserverI8,
        PythonStdFuzzerI8
    );

    define_python_in_process_executor!(
        PythonOwnedInProcessExecutorI16,
        "OwnedInProcessExecutorI16",
        MyStdStateI16,
        PythonStdStateI16,
        PythonEventManagerI16,
        PythonMapObserverI16,
        PythonStdFuzzerI16
    );
    define_python_in_process_executor!(
        PythonOwnedInProcessExecutorI32,
        "OwnedInProcessExecutorI32",
        MyStdStateI32,
        PythonStdStateI32,
        PythonEventManagerI32,
        PythonMapObserverI32,
        PythonStdFuzzerI32
    );
    define_python_in_process_executor!(
        PythonOwnedInProcessExecutorI64,
        "OwnedInProcessExecutorI64",
        MyStdStateI64,
        PythonStdStateI64,
        PythonEventManagerI64,
        PythonMapObserverI64,
        PythonStdFuzzerI64
    );

    define_python_in_process_executor!(
        PythonOwnedInProcessExecutorU8,
        "OwnedInProcessExecutorU8",
        MyStdStateU8,
        PythonStdStateU8,
        PythonEventManagerU8,
        PythonMapObserverU8,
        PythonStdFuzzerU8
    );

    define_python_in_process_executor!(
        PythonOwnedInProcessExecutorU16,
        "OwnedInProcessExecutorU16",
        MyStdStateU16,
        PythonStdStateU16,
        PythonEventManagerU16,
        PythonMapObserverU16,
        PythonStdFuzzerU16
    );
    define_python_in_process_executor!(
        PythonOwnedInProcessExecutorU32,
        "OwnedInProcessExecutorU32",
        MyStdStateU32,
        PythonStdStateU32,
        PythonEventManagerU32,
        PythonMapObserverU32,
        PythonStdFuzzerU32
    );
    define_python_in_process_executor!(
        PythonOwnedInProcessExecutorU64,
        "OwnedInProcessExecutorU64",
        MyStdStateU64,
        PythonStdStateU64,
        PythonEventManagerU64,
        PythonMapObserverU64,
        PythonStdFuzzerU64
    );
>>>>>>> da537aae

    /// Register the classes to the python module
    pub fn register(_py: Python, m: &PyModule) -> PyResult<()> {
        m.add_class::<PythonOwnedInProcessExecutor>()?;
        Ok(())
    }
}<|MERGE_RESOLUTION|>--- conflicted
+++ resolved
@@ -1686,7 +1686,6 @@
     use pyo3::prelude::*;
     use pyo3::types::PyBytes;
 
-<<<<<<< HEAD
     #[pyclass(unsendable, name = "InProcessExecutor")]
     #[derive(Debug)]
     /// Python class for OwnedInProcessExecutor (i.e. InProcessExecutor with owned harness)
@@ -1722,144 +1721,16 @@
                     py_event_manager,
                 )
                 .expect("Failed to create the Executor"),
-=======
-    macro_rules! define_python_in_process_executor {
-        ($struct_name:ident, $py_name:tt, $my_std_state_type_name: ident, $std_state_name: ident, $event_manager_name: ident, $observer_name: ident, $std_fuzzer_name: ident) => {
-            use crate::events::pybind::$event_manager_name;
-            use crate::fuzzer::pybind::$std_fuzzer_name;
-            use crate::observers::map::pybind::$observer_name;
-            use crate::state::pybind::{$my_std_state_type_name, $std_state_name};
-
-            #[pyclass(unsendable, name = $py_name)]
-            #[derive(Debug)]
-            /// Python class for OwnedInProcessExecutor (i.e. InProcessExecutor with owned harness)
-            pub struct $struct_name {
-                /// Rust wrapped OwnedInProcessExecutor object
-                pub owned_in_process_executor: OwnedInProcessExecutor<
-                    BytesInput,
-                    ($observer_name, ()),
-                    $my_std_state_type_name,
-                >,
             }
-
-            #[pymethods]
-            impl $struct_name {
-                #[new]
-                fn new(
-                    harness: PyObject,
-                    py_observer: $observer_name,
-                    py_fuzzer: &mut $std_fuzzer_name,
-                    py_state: &mut $std_state_name,
-                    py_event_manager: &mut $event_manager_name,
-                ) -> Self {
-                    Self {
-                        owned_in_process_executor: OwnedInProcessExecutor::new(
-                            Box::new(move |input: &BytesInput| {
-                                Python::with_gil(|py| -> PyResult<()> {
-                                    let args = (PyBytes::new(py, input.bytes()),);
-                                    harness.call1(py, args)?;
-                                    Ok(())
-                                })
-                                .unwrap();
-                                ExitKind::Ok
-                            }),
-                            tuple_list!(py_observer),
-                            &mut py_fuzzer.std_fuzzer,
-                            &mut py_state.std_state,
-                            py_event_manager,
-                        )
-                        .expect("Failed to create the Executor".into()),
-                    }
-                }
->>>>>>> da537aae
-            }
-        }
-
-<<<<<<< HEAD
+        }
+
         #[must_use]
         pub fn as_executor(slf: Py<Self>) -> PythonExecutor {
             PythonExecutor::new_inprocess(slf)
         }
     }
-=======
-    define_python_in_process_executor!(
-        PythonOwnedInProcessExecutor,
-        "OwnedInProcessExecutor",
-        PythonStdState,
-        PythonStdStateI8,
-        PythonEventManagerI8,
-        PythonMapObserverI8,
-        PythonStdFuzzerI8
-    );
-
-    define_python_in_process_executor!(
-        PythonOwnedInProcessExecutorI16,
-        "OwnedInProcessExecutorI16",
-        MyStdStateI16,
-        PythonStdStateI16,
-        PythonEventManagerI16,
-        PythonMapObserverI16,
-        PythonStdFuzzerI16
-    );
-    define_python_in_process_executor!(
-        PythonOwnedInProcessExecutorI32,
-        "OwnedInProcessExecutorI32",
-        MyStdStateI32,
-        PythonStdStateI32,
-        PythonEventManagerI32,
-        PythonMapObserverI32,
-        PythonStdFuzzerI32
-    );
-    define_python_in_process_executor!(
-        PythonOwnedInProcessExecutorI64,
-        "OwnedInProcessExecutorI64",
-        MyStdStateI64,
-        PythonStdStateI64,
-        PythonEventManagerI64,
-        PythonMapObserverI64,
-        PythonStdFuzzerI64
-    );
-
-    define_python_in_process_executor!(
-        PythonOwnedInProcessExecutorU8,
-        "OwnedInProcessExecutorU8",
-        MyStdStateU8,
-        PythonStdStateU8,
-        PythonEventManagerU8,
-        PythonMapObserverU8,
-        PythonStdFuzzerU8
-    );
-
-    define_python_in_process_executor!(
-        PythonOwnedInProcessExecutorU16,
-        "OwnedInProcessExecutorU16",
-        MyStdStateU16,
-        PythonStdStateU16,
-        PythonEventManagerU16,
-        PythonMapObserverU16,
-        PythonStdFuzzerU16
-    );
-    define_python_in_process_executor!(
-        PythonOwnedInProcessExecutorU32,
-        "OwnedInProcessExecutorU32",
-        MyStdStateU32,
-        PythonStdStateU32,
-        PythonEventManagerU32,
-        PythonMapObserverU32,
-        PythonStdFuzzerU32
-    );
-    define_python_in_process_executor!(
-        PythonOwnedInProcessExecutorU64,
-        "OwnedInProcessExecutorU64",
-        MyStdStateU64,
-        PythonStdStateU64,
-        PythonEventManagerU64,
-        PythonMapObserverU64,
-        PythonStdFuzzerU64
-    );
->>>>>>> da537aae
-
-    /// Register the classes to the python module
+
+  /// Register the classes to the python module
     pub fn register(_py: Python, m: &PyModule) -> PyResult<()> {
         m.add_class::<PythonOwnedInProcessExecutor>()?;
         Ok(())
