--- conflicted
+++ resolved
@@ -157,7 +157,6 @@
     }
 }
 
-<<<<<<< HEAD
 impl<'a, H, HT, OT, S, SP, ES, EM, Z> HasTimeout
     for StatefulGenericInProcessForkExecutor<'a, H, HT, OT, S, SP, ES, EM, Z>
 where
@@ -178,10 +177,7 @@
     }
 }
 
-impl<'a, H, HT, OT, S, SP, ES, EM, Z, OF>
-=======
 impl<'a, H, HT, OT, S, SP, ES, EM, Z>
->>>>>>> 830941ce
     StatefulGenericInProcessForkExecutor<'a, H, HT, OT, S, SP, ES, EM, Z>
 where
     H: FnMut(&mut ES, &S::Input) -> ExitKind + ?Sized,
