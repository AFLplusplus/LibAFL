/// Same as `inproc_crash_handler`, but this is called when address sanitizer exits, not from the exception handler
#[cfg(all(windows, feature = "std"))]
pub mod windows_asan_handler {
    use alloc::string::String;
    use core::sync::atomic::{compiler_fence, Ordering};

    use windows::Win32::System::Threading::{
        EnterCriticalSection, LeaveCriticalSection, CRITICAL_SECTION,
    };

    use crate::{
        events::{EventFirer, EventRestarter},
        executors::{
            hooks::inprocess::GLOBAL_STATE, inprocess::run_observers_and_save_state, Executor,
            ExitKind, HasObservers,
        },
        feedbacks::Feedback,
        fuzzer::HasObjective,
        inputs::Input,
        observers::ObserversTuple,
        state::{HasCurrentTestcase, HasExecutions, HasSolutions},
    };

    /// # Safety
    /// ASAN deatch handler
    pub unsafe extern "C" fn asan_death_handler<E, EM, I, OF, S, Z>()
    where
        E: Executor<EM, I, S, Z> + HasObservers,
        E::Observers: ObserversTuple<I, S>,
        EM: EventFirer<I, S> + EventRestarter<S>,
        I: Input + Clone,
        OF: Feedback<EM, I, E::Observers, S>,
        S: HasExecutions + HasSolutions<I> + HasCurrentTestcase<I>,
        Z: HasObjective<Objective = OF>,
    {
        let data = &raw mut GLOBAL_STATE;
        (*data).set_in_handler(true);
        // Have we set a timer_before?
        if (*data).ptp_timer.is_some() {
            /*
                We want to prevent the timeout handler being run while the main thread is executing the crash handler
                Timeout handler runs if it has access to the critical section or data.in_target == 0
                Writing 0 to the data.in_target makes the timeout handler makes the timeout handler invalid.
            */
            compiler_fence(Ordering::SeqCst);
            EnterCriticalSection((*data).critical as *mut CRITICAL_SECTION);
            compiler_fence(Ordering::SeqCst);
            (*data).in_target = 0;
            compiler_fence(Ordering::SeqCst);
            LeaveCriticalSection((*data).critical as *mut CRITICAL_SECTION);
            compiler_fence(Ordering::SeqCst);
        }

        log::error!("ASAN detected crash!");
        if (*data).current_input_ptr.is_null() {
            {
                log::error!("Double crash\n");
                log::error!(
                "ASAN detected crash but we're not in the target... Bug in the fuzzer? Exiting.",
                );
            }
            #[cfg(feature = "std")]
            {
                log::error!("Type QUIT to restart the child");
                let mut line = String::new();
                while line.trim() != "QUIT" {
                    let _ = std::io::stdin().read_line(&mut line);
                }
            }

            // TODO tell the parent to not restart
        } else {
            let executor = (*data).executor_mut::<E>();
            // reset timer
            if (*data).ptp_timer.is_some() {
                (*data).ptp_timer = None;
            }

            let state = (*data).state_mut::<S>();
            let fuzzer = (*data).fuzzer_mut::<Z>();
            let event_mgr = (*data).event_mgr_mut::<EM>();

            log::error!("Child crashed!");

            // Make sure we don't crash in the crash handler forever.
            let input = (*data).take_current_input::<I>();

            run_observers_and_save_state::<E, EM, I, OF, S, Z>(
                executor,
                state,
                input,
                fuzzer,
                event_mgr,
                ExitKind::Crash,
            );
        }
        // Don't need to exit, Asan will exit for us
        // ExitProcess(1);
    }
}

#[cfg(all(windows, feature = "std"))]
/// The module to take care of windows crash or timeouts
pub mod windows_exception_handler {
    #[cfg(feature = "std")]
    use alloc::boxed::Box;
    use alloc::{string::String, vec::Vec};
    use core::{
        ffi::c_void,
        mem::transmute,
        ptr,
        sync::atomic::{compiler_fence, Ordering},
    };
    #[cfg(feature = "std")]
    use std::io::Write;
    #[cfg(feature = "std")]
    use std::panic;

    use libafl_bolts::os::windows_exceptions::{
        ExceptionCode, ExceptionHandler, CRASH_EXCEPTIONS, EXCEPTION_HANDLERS_SIZE,
        EXCEPTION_POINTERS,
    };
    use windows::Win32::System::Threading::{
        EnterCriticalSection, ExitProcess, LeaveCriticalSection, CRITICAL_SECTION,
    };

    use crate::{
        events::{EventFirer, EventRestarter},
        executors::{
            hooks::inprocess::{HasTimeout, InProcessExecutorHandlerData, GLOBAL_STATE},
            inprocess::{run_observers_and_save_state, HasInProcessHooks},
            Executor, ExitKind, HasObservers,
        },
        feedbacks::Feedback,
        fuzzer::HasObjective,
        inputs::Input,
        observers::ObserversTuple,
        state::{HasCurrentTestcase, HasExecutions, HasSolutions},
    };

    pub(crate) type HandlerFuncPtr =
        unsafe fn(*mut EXCEPTION_POINTERS, *mut InProcessExecutorHandlerData);

    /*pub unsafe fn nop_handler(
        _code: ExceptionCode,
        _exception_pointers: *mut EXCEPTION_POINTERS,
        _data: &mut InProcessExecutorHandlerData,
    ) {
    }*/

    impl ExceptionHandler for InProcessExecutorHandlerData {
        /// # Safety
        /// Will dereference `EXCEPTION_POINTERS` and access `GLOBAL_STATE`.
        unsafe fn handle(
            &mut self,
            _code: ExceptionCode,
            exception_pointers: *mut EXCEPTION_POINTERS,
        ) {
            unsafe {
                let data = &raw mut GLOBAL_STATE;
                let in_handler = (*data).set_in_handler(true);
                if !(*data).crash_handler.is_null() {
                    let func: HandlerFuncPtr = transmute((*data).crash_handler);
                    (func)(exception_pointers, data);
                }
                (*data).set_in_handler(in_handler);
            }
        }

        fn exceptions(&self) -> Vec<ExceptionCode> {
            let crash_list = CRASH_EXCEPTIONS.to_vec();
            assert!(crash_list.len() < EXCEPTION_HANDLERS_SIZE - 1);
            crash_list
        }
    }

    /// invokes the `post_exec` hook on all observer in case of panic
    ///
    /// # Safety
    /// Well, exception handling is not safe
    #[cfg(feature = "std")]
    pub fn setup_panic_hook<E, EM, I, OF, S, Z>()
    where
        E: Executor<EM, I, S, Z> + HasObservers,
        E::Observers: ObserversTuple<I, S>,
        EM: EventFirer<I, S> + EventRestarter<S>,
        I: Input + Clone,
        OF: Feedback<EM, I, E::Observers, S>,
        S: HasExecutions + HasSolutions<I> + HasCurrentTestcase<I>,
        Z: HasObjective<Objective = OF>,
    {
        let old_hook = panic::take_hook();
        panic::set_hook(Box::new(move |panic_info| unsafe {
            let data = &raw mut GLOBAL_STATE;
            let in_handler = (*data).set_in_handler(true);
            // Have we set a timer_before?
            if (*data).ptp_timer.is_some() {
                /*
                    We want to prevent the timeout handler being run while the main thread is executing the crash handler
                    Timeout handler runs if it has access to the critical section or data.in_target == 0
                    Writing 0 to the data.in_target makes the timeout handler makes the timeout handler invalid.
                */
                compiler_fence(Ordering::SeqCst);
                EnterCriticalSection((*data).critical as *mut CRITICAL_SECTION);
                compiler_fence(Ordering::SeqCst);
                (*data).in_target = 0;
                compiler_fence(Ordering::SeqCst);
                LeaveCriticalSection((*data).critical as *mut CRITICAL_SECTION);
                compiler_fence(Ordering::SeqCst);
            }

            if (*data).is_valid() {
                // We are fuzzing!
                let executor = (*data).executor_mut::<E>();
                let state = (*data).state_mut::<S>();
                let fuzzer = (*data).fuzzer_mut::<Z>();
                let event_mgr = (*data).event_mgr_mut::<EM>();

                let input = (*data).take_current_input::<I>();

                run_observers_and_save_state::<E, EM, I, OF, S, Z>(
                    executor,
                    state,
                    input,
                    fuzzer,
                    event_mgr,
                    ExitKind::Crash,
                );

                ExitProcess(1);
            }
            old_hook(panic_info);
            (*data).set_in_handler(in_handler);
        }));
    }

    /// Timeout handler for windows
    ///
    /// # Safety
    /// Well, exception handling is not safe
    pub unsafe extern "system" fn inproc_timeout_handler<E, EM, I, OF, S, Z>(
        _p0: *mut u8,
        global_state: *mut c_void,
        _p1: *mut u8,
    ) where
        E: Executor<EM, I, S, Z> + HasInProcessHooks<I, S> + HasObservers,
        E::Observers: ObserversTuple<I, S>,
        EM: EventFirer<I, S> + EventRestarter<S>,
        I: Input + Clone,
        OF: Feedback<EM, I, E::Observers, S>,
        S: HasExecutions + HasSolutions<I> + HasCurrentTestcase<I>,
        Z: HasObjective<Objective = OF>,
    {
        let data: &mut InProcessExecutorHandlerData =
            &mut *(global_state as *mut InProcessExecutorHandlerData);
        compiler_fence(Ordering::SeqCst);
        EnterCriticalSection((data.critical as *mut CRITICAL_SECTION).as_mut().unwrap());
        compiler_fence(Ordering::SeqCst);

        if !data.executor_ptr.is_null()
            && data
                .executor_mut::<E>()
                .inprocess_hooks_mut()
                .handle_timeout()
        {
            compiler_fence(Ordering::SeqCst);
            LeaveCriticalSection((data.critical as *mut CRITICAL_SECTION).as_mut().unwrap());
            compiler_fence(Ordering::SeqCst);

            return;
        }

        if data.in_target == 1 {
            let executor = data.executor_mut::<E>();
            let state = data.state_mut::<S>();
            let fuzzer = data.fuzzer_mut::<Z>();
            let event_mgr = data.event_mgr_mut::<EM>();

            if data.current_input_ptr.is_null() {
                log::error!("TIMEOUT or SIGUSR2 happened, but currently not fuzzing. Exiting");
            } else {
                log::error!("Timeout in fuzz run.");

                let input = (data.current_input_ptr as *const I).as_ref().unwrap();
                data.current_input_ptr = ptr::null_mut();

                run_observers_and_save_state::<E, EM, I, OF, S, Z>(
                    executor,
                    state,
                    input,
                    fuzzer,
                    event_mgr,
                    ExitKind::Timeout,
                );

                compiler_fence(Ordering::SeqCst);

                ExitProcess(1);
            }
        }
        compiler_fence(Ordering::SeqCst);
        LeaveCriticalSection((data.critical as *mut CRITICAL_SECTION).as_mut().unwrap());
        compiler_fence(Ordering::SeqCst);
        // log::info!("TIMER INVOKED!");
    }

    /// Crash handler for windows
    ///
    /// # Safety
    /// Well, exception handling is not safe
    pub unsafe fn inproc_crash_handler<E, EM, I, OF, S, Z>(
        exception_pointers: *mut EXCEPTION_POINTERS,
        data: &mut InProcessExecutorHandlerData,
    ) where
        E: Executor<EM, I, S, Z> + HasObservers,
        E::Observers: ObserversTuple<I, S>,
        EM: EventFirer<I, S> + EventRestarter<S>,
        I: Input + Clone,
        OF: Feedback<EM, I, E::Observers, S>,
        S: HasExecutions + HasSolutions<I> + HasCurrentTestcase<I>,
        Z: HasObjective<Objective = OF>,
    {
        // Have we set a timer_before?
        if data.ptp_timer.is_some() {
            /*
                We want to prevent the timeout handler being run while the main thread is executing the crash handler
                Timeout handler runs if it has access to the critical section or data.in_target == 0
                Writing 0 to the data.in_target makes the timeout handler makes the timeout handler invalid.
            */
            compiler_fence(Ordering::SeqCst);
            EnterCriticalSection(data.critical as *mut CRITICAL_SECTION);
            compiler_fence(Ordering::SeqCst);
            data.in_target = 0;
            compiler_fence(Ordering::SeqCst);
            LeaveCriticalSection(data.critical as *mut CRITICAL_SECTION);
            compiler_fence(Ordering::SeqCst);
        }

        // Is this really crash?
        let mut is_crash = true;
        #[cfg(feature = "std")]
        if let Some(exception_pointers) = exception_pointers.as_mut() {
            let code: ExceptionCode = ExceptionCode::from(
                exception_pointers
                    .ExceptionRecord
                    .as_mut()
                    .unwrap()
                    .ExceptionCode
                    .0,
            );

            let exception_list = data.exceptions();
            if exception_list.contains(&code) {
                log::error!(
                    "Crashed with {code} at {:?} in thread {:?}",
                    exception_pointers
                        .ExceptionRecord
                        .as_mut()
                        .unwrap()
                        .ExceptionAddress,
                    winapi::um::processthreadsapi::GetCurrentThreadId()
                );
            } else {
                // log::trace!("Exception code received, but {code} is not in CRASH_EXCEPTIONS");
                is_crash = false;
            }
        } else {
            log::error!("Crashed without exception (probably due to SIGABRT)");
        };

        if data.current_input_ptr.is_null() {
            {
                log::error!("Double crash\n");
                let crash_addr = exception_pointers
                    .as_mut()
                    .unwrap()
                    .ExceptionRecord
                    .as_mut()
                    .unwrap()
                    .ExceptionAddress as usize;

                log::error!(
                "We crashed at addr 0x{crash_addr:x}, but are not in the target... Bug in the fuzzer? Exiting."
                );
            }
            #[cfg(feature = "std")]
            {
                log::error!("Type QUIT to restart the child");
                let mut line = String::new();
                while line.trim() != "QUIT" {
                    let _ = std::io::stdin().read_line(&mut line);
                }
            }

            // TODO tell the parent to not restart
        } else {
            let executor = data.executor_mut::<E>();
            // reset timer
            if data.ptp_timer.is_some() {
                data.ptp_timer = None;
            }

            let state = data.state_mut::<S>();
            let fuzzer = data.fuzzer_mut::<Z>();
            let event_mgr = data.event_mgr_mut::<EM>();

            if is_crash {
                log::error!("Child crashed!");
            } else {
                // log::info!("Exception received!");
            }

            // Make sure we don't crash in the crash handler forever.
            if is_crash {
<<<<<<< HEAD
                log::warn!("Running observers and exiting!");
                // // I want to disable the hooks before doing anything, especially before taking a stack dump
                let input = data.take_current_input::<<S::Corpus as Corpus>::Input>(); // log::set_max_level(log::LevelFilter::Trace);
                run_observers_and_save_state::<E, EM, OF, S, Z>(
                    executor,
                    state,
                    input,
                    fuzzer,
                    event_mgr,
                    ExitKind::Crash,
                );
=======
                let input = data.take_current_input::<I>();
>>>>>>> 5002336f
                {
                    let mut bsod = Vec::new();
                    {
                        let mut writer = std::io::BufWriter::new(&mut bsod);
                        writeln!(writer, "input: {:?}", input.generate_name(None)).unwrap();
                        libafl_bolts::minibsod::generate_minibsod(&mut writer, exception_pointers)
                            .unwrap();
                        writer.flush().unwrap();
                    }
                    log::error!("{}", std::str::from_utf8(&bsod).unwrap());
                }
<<<<<<< HEAD
=======
                run_observers_and_save_state::<E, EM, I, OF, S, Z>(
                    executor,
                    state,
                    input,
                    fuzzer,
                    event_mgr,
                    ExitKind::Crash,
                );
>>>>>>> 5002336f
            } else {
                // This is not worth saving
            }
        }

        if is_crash {
            log::info!("Exiting!");
            ExitProcess(1);
        }
        // log::info!("Not Exiting!");
    }
}<|MERGE_RESOLUTION|>--- conflicted
+++ resolved
@@ -412,11 +412,10 @@
 
             // Make sure we don't crash in the crash handler forever.
             if is_crash {
-<<<<<<< HEAD
                 log::warn!("Running observers and exiting!");
                 // // I want to disable the hooks before doing anything, especially before taking a stack dump
-                let input = data.take_current_input::<<S::Corpus as Corpus>::Input>(); // log::set_max_level(log::LevelFilter::Trace);
-                run_observers_and_save_state::<E, EM, OF, S, Z>(
+                let input = data.take_current_input::<I>(); // log::set_max_level(log::LevelFilter::Trace);
+                run_observers_and_save_state::<E, EM, I, OF, S, Z>(
                     executor,
                     state,
                     input,
@@ -424,9 +423,6 @@
                     event_mgr,
                     ExitKind::Crash,
                 );
-=======
-                let input = data.take_current_input::<I>();
->>>>>>> 5002336f
                 {
                     let mut bsod = Vec::new();
                     {
@@ -438,17 +434,6 @@
                     }
                     log::error!("{}", std::str::from_utf8(&bsod).unwrap());
                 }
-<<<<<<< HEAD
-=======
-                run_observers_and_save_state::<E, EM, I, OF, S, Z>(
-                    executor,
-                    state,
-                    input,
-                    fuzzer,
-                    event_mgr,
-                    ExitKind::Crash,
-                );
->>>>>>> 5002336f
             } else {
                 // This is not worth saving
             }
