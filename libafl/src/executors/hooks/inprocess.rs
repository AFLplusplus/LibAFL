--- conflicted
+++ resolved
@@ -29,13 +29,8 @@
     events::{EventFirer, EventRestarter},
     executors::{hooks::ExecutorHook, inprocess::HasInProcessHooks, Executor, HasObservers},
     feedbacks::Feedback,
-<<<<<<< HEAD
-    inputs::Input,
-    state::{HasCorpus, HasCurrentTestcase, HasExecutions, HasSolutions},
-=======
     inputs::UsesInput,
     state::{HasCorpus, HasExecutions, HasSolutions},
->>>>>>> 9f28edfe
     Error, HasObjective,
 };
 
@@ -225,22 +220,11 @@
     #[allow(unused_variables)] // for `exec_tmout` without `std`
     pub fn new<E, EM, OF, Z>(exec_tmout: Duration) -> Result<Self, Error>
     where
-<<<<<<< HEAD
-        E: Executor<EM, <S::Corpus as Corpus>::Input, S, Z> + HasObservers + HasInProcessHooks<S>,
-        E::Observers: ObserversTuple<<S::Corpus as Corpus>::Input, S>,
-        EM: EventFirer<<S::Corpus as Corpus>::Input, S> + EventRestarter<S>,
-        OF: Feedback<EM, <S::Corpus as Corpus>::Input, E::Observers, S>,
-        S: HasExecutions
-            + HasSolutions
-            + HasCorpus
-            + HasCurrentTestcase,
-=======
         E: Executor<EM, I, S, Z> + HasObservers + HasInProcessHooks<I, S>,
         E::Observers: ObserversTuple<I, S>,
         EM: EventFirer<State = S> + EventRestarter<State = S>,
         OF: Feedback<EM, I, E::Observers, S>,
         S: HasExecutions + HasSolutions + HasCorpus + HasCurrentTestcase + UsesInput<Input = I>,
->>>>>>> 9f28edfe
         Z: HasObjective<Objective = OF>,
         I: Input + Clone,
         S::Solutions: Corpus<Input = I>,
