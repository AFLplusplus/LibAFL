--- conflicted
+++ resolved
@@ -260,18 +260,6 @@
             setup_signal_handler(data)?;
         }
 
-<<<<<<< HEAD
-        #[cfg(feature = "std")]
-        unsafe {
-            let data = &raw mut GLOBAL_STATE;
-            (*data).crash_handler =
-                unix_signal_handler::inproc_crash_handler::<E, EM, F, I, OF, S, Z> as *const c_void;
-            (*data).timeout_handler =
-                unix_signal_handler::inproc_timeout_handler::<E, EM, F, I, OF, S, Z> as *const _;
-        }
-
-=======
->>>>>>> 89342b22
         compiler_fence(Ordering::SeqCst);
         Ok(Self {
             #[cfg(feature = "std")]
