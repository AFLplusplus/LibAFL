//! The hook for `InProcessExecutor`
#[cfg(all(target_os = "linux", feature = "std"))]
use core::mem::zeroed;
#[cfg(any(unix, all(windows, feature = "std")))]
use core::sync::atomic::{compiler_fence, Ordering};
use core::{
    ffi::c_void,
    marker::PhantomData,
    ptr::{self, null_mut},
    time::Duration,
};

#[cfg(all(target_os = "linux", feature = "std"))]
use libafl_bolts::current_time;
#[cfg(all(unix, feature = "std", not(miri)))]
use libafl_bolts::os::unix_signals::setup_signal_handler;
#[cfg(all(windows, feature = "std"))]
use libafl_bolts::os::windows_exceptions::setup_exception_handler;
#[cfg(all(windows, feature = "std"))]
use windows::Win32::System::Threading::{CRITICAL_SECTION, PTP_TIMER};

#[cfg(feature = "std")]
use crate::executors::hooks::timer::TimerStruct;
#[cfg(all(unix, feature = "std"))]
use crate::executors::hooks::unix::unix_signal_handler;
#[cfg(windows)]
use crate::state::State;
#[cfg(any(unix, windows))]
use crate::{corpus::Corpus, observers::ObserversTuple, state::UsesState};
use crate::{
    events::{EventFirer, EventRestarter},
    executors::{hooks::ExecutorHook, inprocess::HasInProcessHooks, Executor, HasObservers},
    feedbacks::Feedback,
    inputs::UsesInput,
    state::{HasCorpus, HasExecutions, HasSolutions},
    Error, HasObjective,
};

/// The inmem executor's handlers.
#[expect(missing_debug_implementations)]
pub struct InProcessHooks<S> {
    /// On crash C function pointer
    #[cfg(feature = "std")]
    pub crash_handler: *const c_void,
    /// On timeout C function pointer
    #[cfg(feature = "std")]
    pub timeout_handler: *const c_void,
    /// `TImer` struct
    #[cfg(feature = "std")]
    pub timer: TimerStruct,
    phantom: PhantomData<S>,
}

/// Any hooks that is about timeout
pub trait HasTimeout {
    /// Return ref to timer
    #[cfg(feature = "std")]
    fn timer(&self) -> &TimerStruct;
    /// Return mut ref to timer
    #[cfg(feature = "std")]
    fn timer_mut(&mut self) -> &mut TimerStruct;
    #[cfg(all(feature = "std", windows))]
    /// The timer object
    #[cfg(all(feature = "std", windows))]
    fn ptp_timer(&self) -> &PTP_TIMER;
    #[cfg(all(feature = "std", windows))]
    /// The critical section
    fn critical(&self) -> &CRITICAL_SECTION;
    #[cfg(all(feature = "std", windows))]
    /// The critical section (mut)
    fn critical_mut(&mut self) -> &mut CRITICAL_SECTION;
    #[cfg(all(feature = "std", windows))]
    /// The timeout in milli sec
    #[cfg(all(feature = "std", windows))]
    fn milli_sec(&self) -> i64;
    #[cfg(all(feature = "std", windows))]
    /// The timeout in milli sec (mut ref)
    fn millis_sec_mut(&mut self) -> &mut i64;
    #[cfg(not(all(unix, feature = "std")))]
    /// Handle timeout for batch mode timeout
    fn handle_timeout(&mut self) -> bool;
    #[cfg(all(unix, feature = "std"))]
    /// Handle timeout for batch mode timeout
    fn handle_timeout(&mut self, data: &mut InProcessExecutorHandlerData) -> bool;
}

impl<S> HasTimeout for InProcessHooks<S>
{
    #[cfg(feature = "std")]
    fn timer(&self) -> &TimerStruct {
        &self.timer
    }
    #[cfg(feature = "std")]
    fn timer_mut(&mut self) -> &mut TimerStruct {
        &mut self.timer
    }

    #[cfg(all(feature = "std", windows))]
    fn ptp_timer(&self) -> &PTP_TIMER {
        self.timer().ptp_timer()
    }

    #[cfg(all(feature = "std", windows))]
    fn critical(&self) -> &CRITICAL_SECTION {
        self.timer().critical()
    }

    #[cfg(all(feature = "std", windows))]
    fn critical_mut(&mut self) -> &mut CRITICAL_SECTION {
        self.timer_mut().critical_mut()
    }

    #[cfg(all(feature = "std", windows))]
    fn milli_sec(&self) -> i64 {
        self.timer().milli_sec()
    }

    #[cfg(all(feature = "std", windows))]
    fn millis_sec_mut(&mut self) -> &mut i64 {
        self.timer_mut().milli_sec_mut()
    }

    #[cfg(not(all(unix, feature = "std")))]
    fn handle_timeout(&mut self) -> bool {
        false
    }

    #[cfg(all(unix, feature = "std"))]
    #[allow(unused_variables)] // depends on the features
    fn handle_timeout(&mut self, data: &mut InProcessExecutorHandlerData) -> bool {
        #[cfg(not(target_os = "linux"))]
        {
            false
        }

        #[cfg(target_os = "linux")]
        {
            if !self.timer().batch_mode {
                return false;
            }
            //eprintln!("handle_timeout {:?} {}", self.avg_exec_time, self.avg_mul_k);
            let cur_time = current_time();
            if !data.is_valid() {
                // outside the target
                unsafe {
                    let disarmed: libc::itimerspec = zeroed();
                    libc::timer_settime(
                        self.timer_mut().timerid,
                        0,
                        &raw const disarmed,
                        null_mut(),
                    );
                }
                let elapsed = cur_time - self.timer().tmout_start_time;
                // set timer the next exec
                if self.timer().executions > 0 {
                    self.timer_mut().avg_exec_time = elapsed / self.timer().executions;
                    self.timer_mut().executions = 0;
                }
                self.timer_mut().avg_mul_k += 1;
                self.timer_mut().last_signal_time = cur_time;
                return true;
            }

            let elapsed_run = cur_time - self.timer_mut().start_time;
            if elapsed_run < self.timer_mut().exec_tmout {
                // fp, reset timeout
                unsafe {
                    libc::timer_settime(
                        self.timer_mut().timerid,
                        0,
                        &raw const self.timer_mut().itimerspec,
                        null_mut(),
                    );
                }
                if self.timer().executions > 0 {
                    let elapsed = cur_time - self.timer_mut().tmout_start_time;
                    self.timer_mut().avg_exec_time = elapsed / self.timer().executions;
                    self.timer_mut().executions = 0; // It will be 1 when the exec finish
                }
                self.timer_mut().tmout_start_time = current_time();
                self.timer_mut().avg_mul_k += 1;
                self.timer_mut().last_signal_time = cur_time;
                true
            } else {
                false
            }
        }
    }
}

impl<S> ExecutorHook<<S::Corpus as Corpus>::Input, S> for InProcessHooks<S>
where 
    S: HasCorpus
{
    fn init<E: HasObservers>(&mut self, _state: &mut S) {}
    /// Call before running a target.
<<<<<<< HEAD
    #[allow(clippy::unused_self)]
    #[allow(unused_variables)]
    fn pre_exec(&mut self, state: &mut S, input: &<S::Corpus as Corpus>::Input) {
=======
    #[expect(unused_variables)]
    fn pre_exec(&mut self, state: &mut S, input: &S::Input) {
>>>>>>> ca647f0c
        #[cfg(feature = "std")]
        unsafe {
            let data = &raw mut GLOBAL_STATE;
            (*data).crash_handler = self.crash_handler;
            (*data).timeout_handler = self.timeout_handler;
        }

        #[cfg(all(feature = "std", not(all(miri, target_vendor = "apple"))))]
        self.timer_mut().set_timer();
    }

    /// Call after running a target.
<<<<<<< HEAD
    #[allow(clippy::unused_self)]
    fn post_exec(&mut self, _state: &mut S, _input: &<S::Corpus as Corpus>::Input) {
=======
    fn post_exec(&mut self, _state: &mut S, _input: &S::Input) {
>>>>>>> ca647f0c
        // timeout stuff
        // # Safety
        // We're calling this only once per execution, in a single thread.
        #[cfg(all(feature = "std", not(all(miri, target_vendor = "apple"))))]
        self.timer_mut().unset_timer();
    }
}

impl<S> InProcessHooks<S>
{
    /// Create new [`InProcessHooks`].
    #[cfg(unix)]
    #[allow(unused_variables)] // for `exec_tmout` without `std`
    pub fn new<E, EM, OF, Z>(exec_tmout: Duration) -> Result<Self, Error>
    where
        E: Executor<EM, Z> + HasObservers + HasInProcessHooks<E::State>,
        E::Observers: ObserversTuple<<E::State as UsesInput>::Input, E::State>,
        EM: EventFirer<State = E::State> + EventRestarter<State = E::State>,
        OF: Feedback<EM, E::Input, E::Observers, E::State>,
        E::State: HasExecutions + HasSolutions + HasCorpus,
        Z: HasObjective<Objective = OF>,
        <<E as UsesState>::State as HasSolutions>::Solutions: Corpus<Input = E::Input>, //delete me
        <<<E as UsesState>::State as HasCorpus>::Corpus as Corpus>::Input: Clone,       //delete me
    {
        // # Safety
        // We get a pointer to `GLOBAL_STATE` that will be initialized at this point in time.
        // This unsafe is needed in stable but not in nightly. Remove in the future(?)
        #[expect(unused_unsafe)]
        #[cfg(all(not(miri), unix, feature = "std"))]
        let data = unsafe { &raw mut GLOBAL_STATE };
        #[cfg(feature = "std")]
        unix_signal_handler::setup_panic_hook::<E, EM, OF, Z>();
        // # Safety
        // Setting up the signal handlers with a pointer to the `GLOBAL_STATE` which should not be NULL at this point.
        // We are the sole users of `GLOBAL_STATE` right now, and only dereference it in case of Segfault/Panic.
        // In that case we get the mutable borrow. Otherwise we don't use it.
        #[cfg(all(not(miri), unix, feature = "std"))]
        unsafe {
            setup_signal_handler(data)?;
        }
        compiler_fence(Ordering::SeqCst);
        Ok(Self {
            #[cfg(feature = "std")]
            crash_handler: unix_signal_handler::inproc_crash_handler::<E, EM, OF, Z>
                as *const c_void,
            #[cfg(feature = "std")]
            timeout_handler: unix_signal_handler::inproc_timeout_handler::<E, EM, OF, Z>
                as *const _,
            #[cfg(feature = "std")]
            timer: TimerStruct::new(exec_tmout),
            phantom: PhantomData,
        })
    }

    /// Create new [`InProcessHooks`].
    #[cfg(windows)]
    #[allow(unused_variables)] // for `exec_tmout` without `std`
    pub fn new<E, EM, OF, Z>(exec_tmout: Duration) -> Result<Self, Error>
    where
        E: Executor<EM, Z> + HasObservers + HasInProcessHooks<E::State>,
        E::Observers: ObserversTuple<<E::State as UsesInput>::Input, E::State>,
        EM: EventFirer<State = E::State> + EventRestarter<State = E::State>,
        OF: Feedback<EM, E::Input, E::Observers, E::State>,
        E::State: State + HasExecutions + HasSolutions + HasCorpus,
        Z: HasObjective<Objective = OF>,
        <<E as UsesState>::State as HasSolutions>::Solutions: Corpus<Input = E::Input>, //delete me
        <<<E as UsesState>::State as HasCorpus>::Corpus as Corpus>::Input: Clone,       //delete me
    {
        let ret;
        #[cfg(feature = "std")]
        unsafe {
            let data = &raw mut GLOBAL_STATE;
            crate::executors::hooks::windows::windows_exception_handler::setup_panic_hook::<
                E,
                EM,
                OF,
                Z,
            >();
            setup_exception_handler(data)?;
            compiler_fence(Ordering::SeqCst);
            let crash_handler =
                crate::executors::hooks::windows::windows_exception_handler::inproc_crash_handler::<
                    E,
                    EM,
                    OF,
                    Z,
                > as *const _;
            let timeout_handler =
                crate::executors::hooks::windows::windows_exception_handler::inproc_timeout_handler::<
                    E,
                    EM,
                    OF,
                    Z,
                > as *const c_void;
            let timer = TimerStruct::new(exec_tmout, timeout_handler);
            ret = Ok(Self {
                crash_handler,
                timeout_handler,
                timer,
                phantom: PhantomData,
            });
        }
        #[cfg(not(feature = "std"))]
        {
            ret = Ok(Self {
                phantom: PhantomData,
            });
        }

        ret
    }

    /// Create a new [`InProcessHooks`]
    #[cfg(all(not(unix), not(windows)))]
    #[expect(unused_variables)]
    pub fn new<E, EM, OF, Z>(exec_tmout: Duration) -> Result<Self, Error>
    where
        E: Executor<EM, Z> + HasObservers + HasInProcessHooks<E::State>,
        EM: EventFirer<State = E::State> + EventRestarter<State = E::State>,
        OF: Feedback<EM, E::Input, E::Observers, E::State>,
        E::State: HasExecutions + HasSolutions + HasCorpus,
        Z: HasObjective<Objective = OF>,
    {
        #[cfg_attr(miri, allow(unused_variables))]
        let ret = Self {
            phantom: PhantomData,
        };
        Ok(ret)
    }

    /// Replace the handlers with `nop` handlers, deactivating the handlers
    #[must_use]
    #[cfg(not(windows))]
    pub fn nop() -> Self {
        Self {
            #[cfg(feature = "std")]
            crash_handler: ptr::null(),
            #[cfg(feature = "std")]
            timeout_handler: ptr::null(),
            #[cfg(feature = "std")]
            timer: TimerStruct::new(Duration::from_millis(5000)),
            phantom: PhantomData,
        }
    }
}

/// The global state of the in-process harness.
#[derive(Debug)]
pub struct InProcessExecutorHandlerData {
    /// the pointer to the state
    pub state_ptr: *mut c_void,
    /// the pointer to the event mgr
    pub event_mgr_ptr: *mut c_void,
    /// the pointer to the fuzzer
    pub fuzzer_ptr: *mut c_void,
    /// the pointer to the executor
    pub executor_ptr: *const c_void,
    pub(crate) current_input_ptr: *const c_void,
    pub(crate) in_handler: bool,

    /// The timeout handler
    #[cfg(feature = "std")]
    pub(crate) crash_handler: *const c_void,
    /// The timeout handler
    #[cfg(feature = "std")]
    pub(crate) timeout_handler: *const c_void,

    #[cfg(all(windows, feature = "std"))]
    pub(crate) ptp_timer: Option<PTP_TIMER>,
    #[cfg(all(windows, feature = "std"))]
    pub(crate) in_target: u64,
    #[cfg(all(windows, feature = "std"))]
    pub(crate) critical: *mut c_void,
}

unsafe impl Send for InProcessExecutorHandlerData {}
unsafe impl Sync for InProcessExecutorHandlerData {}

impl InProcessExecutorHandlerData {
    /// # Safety
    /// Only safe if not called twice and if the executor is not used from another borrow after this.
    #[cfg(any(unix, feature = "std"))]
    pub(crate) unsafe fn executor_mut<'a, E>(&self) -> &'a mut E {
        unsafe { (self.executor_ptr as *mut E).as_mut().unwrap() }
    }

    /// # Safety
    /// Only safe if not called twice and if the state is not used from another borrow after this.
    #[cfg(any(unix, feature = "std"))]
    pub(crate) unsafe fn state_mut<'a, S>(&self) -> &'a mut S {
        unsafe { (self.state_ptr as *mut S).as_mut().unwrap() }
    }

    /// # Safety
    /// Only safe if not called twice and if the event manager is not used from another borrow after this.
    #[cfg(any(unix, feature = "std"))]
    pub(crate) unsafe fn event_mgr_mut<'a, EM>(&self) -> &'a mut EM {
        unsafe { (self.event_mgr_ptr as *mut EM).as_mut().unwrap() }
    }

    /// # Safety
    /// Only safe if not called twice and if the fuzzer is not used from another borrow after this.
    #[cfg(any(unix, feature = "std"))]
    pub(crate) unsafe fn fuzzer_mut<'a, Z>(&self) -> &'a mut Z {
        unsafe { (self.fuzzer_ptr as *mut Z).as_mut().unwrap() }
    }

    /// # Safety
    /// Only safe if not called concurrently.
    #[cfg(any(unix, feature = "std"))]
    pub(crate) unsafe fn take_current_input<'a, I>(&mut self) -> &'a I {
        let r = unsafe { (self.current_input_ptr as *const I).as_ref().unwrap() };
        self.current_input_ptr = ptr::null();
        r
    }

    #[cfg(any(unix, feature = "std"))]
    pub(crate) fn is_valid(&self) -> bool {
        !self.current_input_ptr.is_null()
    }

    #[cfg(any(unix, feature = "std"))]
    pub(crate) fn set_in_handler(&mut self, v: bool) -> bool {
        let old = self.in_handler;
        self.in_handler = v;
        old
    }
}

/// Exception handling needs some nasty unsafe.
pub(crate) static mut GLOBAL_STATE: InProcessExecutorHandlerData = InProcessExecutorHandlerData {
    // The state ptr for signal handling
    state_ptr: null_mut(),
    // The event manager ptr for signal handling
    event_mgr_ptr: null_mut(),
    // The fuzzer ptr for signal handling
    fuzzer_ptr: null_mut(),
    // The executor ptr for signal handling
    executor_ptr: ptr::null(),
    // The current input for signal handling
    current_input_ptr: ptr::null(),

    in_handler: false,

    // The crash handler fn
    #[cfg(feature = "std")]
    crash_handler: ptr::null(),
    // The timeout handler fn
    #[cfg(feature = "std")]
    timeout_handler: ptr::null(),
    #[cfg(all(windows, feature = "std"))]
    ptp_timer: None,
    #[cfg(all(windows, feature = "std"))]
    in_target: 0,
    #[cfg(all(windows, feature = "std"))]
    critical: null_mut(),
};

/// Get the inprocess [`crate::state::State`]
///
/// # Safety
/// Only safe if not called twice and if the state is not accessed from another borrow while this one is alive.
#[must_use]
pub unsafe fn inprocess_get_state<'a, S>() -> Option<&'a mut S> {
    unsafe { (GLOBAL_STATE.state_ptr as *mut S).as_mut() }
}

/// Get the [`crate::events::EventManager`]
///
/// # Safety
/// Only safe if not called twice and if the event manager is not accessed from another borrow while this one is alive.
#[must_use]
pub unsafe fn inprocess_get_event_manager<'a, EM>() -> Option<&'a mut EM> {
    unsafe { (GLOBAL_STATE.event_mgr_ptr as *mut EM).as_mut() }
}

/// Gets the inprocess [`crate::fuzzer::Fuzzer`]
///
/// # Safety
/// Only safe if not called twice and if the fuzzer is not accessed from another borrow while this one is alive.
#[must_use]
pub unsafe fn inprocess_get_fuzzer<'a, F>() -> Option<&'a mut F> {
    unsafe { (GLOBAL_STATE.fuzzer_ptr as *mut F).as_mut() }
}

/// Gets the inprocess [`Executor`]
///
/// # Safety
/// Only safe if not called twice and if the executor is not accessed from another borrow while this one is alive.
#[must_use]
pub unsafe fn inprocess_get_executor<'a, E>() -> Option<&'a mut E> {
    unsafe { (GLOBAL_STATE.executor_ptr as *mut E).as_mut() }
}

/// Gets the inprocess input
///
/// # Safety
/// Only safe if not called concurrently and if the input is not used mutably while this reference is alive.
#[must_use]
pub unsafe fn inprocess_get_input<'a, I>() -> Option<&'a I> {
    unsafe { (GLOBAL_STATE.current_input_ptr as *const I).as_ref() }
}

/// Returns if we are executing in a crash/timeout handler
#[must_use]
pub fn inprocess_in_handler() -> bool {
    // # Safety
    // Safe because the state is set up and the handler is a single bool. Worst case we read an old value.
    unsafe { GLOBAL_STATE.in_handler }
}<|MERGE_RESOLUTION|>--- conflicted
+++ resolved
@@ -195,14 +195,8 @@
 {
     fn init<E: HasObservers>(&mut self, _state: &mut S) {}
     /// Call before running a target.
-<<<<<<< HEAD
-    #[allow(clippy::unused_self)]
-    #[allow(unused_variables)]
-    fn pre_exec(&mut self, state: &mut S, input: &<S::Corpus as Corpus>::Input) {
-=======
     #[expect(unused_variables)]
     fn pre_exec(&mut self, state: &mut S, input: &S::Input) {
->>>>>>> ca647f0c
         #[cfg(feature = "std")]
         unsafe {
             let data = &raw mut GLOBAL_STATE;
@@ -215,12 +209,7 @@
     }
 
     /// Call after running a target.
-<<<<<<< HEAD
-    #[allow(clippy::unused_self)]
-    fn post_exec(&mut self, _state: &mut S, _input: &<S::Corpus as Corpus>::Input) {
-=======
     fn post_exec(&mut self, _state: &mut S, _input: &S::Input) {
->>>>>>> ca647f0c
         // timeout stuff
         // # Safety
         // We're calling this only once per execution, in a single thread.
