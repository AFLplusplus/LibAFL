/// The inprocess executor singal handling code for unix
#[cfg(unix)]
pub mod unix_signal_handler {
    use alloc::{boxed::Box, string::String, vec::Vec};
    use core::{mem::transmute, ptr::addr_of_mut};
    use std::{io::Write, panic};

    use libafl_bolts::os::unix_signals::{ucontext_t, Handler, Signal};
    use libc::siginfo_t;

    use crate::{
        corpus::Corpus,
        events::{EventFirer, EventRestarter},
        executors::{
            common_signals,
            hooks::inprocess::{HasTimeout, InProcessExecutorHandlerData, GLOBAL_STATE},
            inprocess::{run_observers_and_save_state, HasInProcessHooks},
            Executor, ExitKind, HasObservers,
        },
        feedbacks::Feedback,
        fuzzer::HasObjective,
        inputs::{Input, UsesInput},
<<<<<<< HEAD
        observers::ObserversTuple,
        state::{HasCorpus, HasExecutions, HasSolutions},
=======
        state::{HasCorpus, HasExecutions, HasSolutions, UsesState},
>>>>>>> 23168af0
    };

    pub(crate) type HandlerFuncPtr = unsafe fn(
        Signal,
        &mut siginfo_t,
        Option<&mut ucontext_t>,
        data: *mut InProcessExecutorHandlerData,
    );

    // A handler that does nothing.
    /*pub fn nop_handler(
        _signal: Signal,
        _info: &mut siginfo_t,
        _context: Option<&mut ucontext_t>,
        _data: &mut InProcessExecutorHandlerData,
    ) {
    }*/

    #[cfg(unix)]
    impl Handler for InProcessExecutorHandlerData {
        fn handle(
            &mut self,
            signal: Signal,
            info: &mut siginfo_t,
            context: Option<&mut ucontext_t>,
        ) {
            unsafe {
                let data = addr_of_mut!(GLOBAL_STATE);
                let in_handler = (*data).set_in_handler(true);
                match signal {
                    Signal::SigUser2 | Signal::SigAlarm => {
                        if !(*data).timeout_handler.is_null() {
                            let func: HandlerFuncPtr = transmute((*data).timeout_handler);
                            (func)(signal, info, context, data);
                        }
                    }
                    _ => {
                        if !(*data).crash_handler.is_null() {
                            let func: HandlerFuncPtr = transmute((*data).crash_handler);
                            (func)(signal, info, context, data);
                        }
                    }
                }
                (*data).set_in_handler(in_handler);
            }
        }

        fn signals(&self) -> Vec<Signal> {
            common_signals()
        }
    }

    /// invokes the `post_exec` hook on all observer in case of panic
    pub fn setup_panic_hook<E, EM, OF, Z>()
    where
        E: Executor<EM, Z> + HasObservers,
        E::Observers: ObserversTuple<<E::State as UsesInput>::Input, E::State>,
        EM: EventFirer<State = E::State> + EventRestarter<State = E::State>,
        OF: Feedback<E::State>,
        E::State: HasExecutions + HasSolutions + HasCorpus,
        Z: HasObjective<Objective = OF, State = E::State>,
        <<E as UsesState>::State as HasSolutions>::Solutions: Corpus<Input = E::Input>, //delete me
        <<<E as UsesState>::State as HasCorpus>::Corpus as Corpus>::Input: Clone,       //delete me
    {
        let old_hook = panic::take_hook();
        panic::set_hook(Box::new(move |panic_info| unsafe {
            old_hook(panic_info);
            let data = addr_of_mut!(GLOBAL_STATE);
            let in_handler = (*data).set_in_handler(true);
            if (*data).is_valid() {
                // We are fuzzing!
                let executor = (*data).executor_mut::<E>();
                let state = (*data).state_mut::<E::State>();
                let input = (*data).take_current_input::<<E::State as UsesInput>::Input>();
                let fuzzer = (*data).fuzzer_mut::<Z>();
                let event_mgr = (*data).event_mgr_mut::<EM>();

                run_observers_and_save_state::<E, EM, OF, Z>(
                    executor,
                    state,
                    input,
                    fuzzer,
                    event_mgr,
                    ExitKind::Crash,
                );

                libc::_exit(128 + 6); // SIGABRT exit code
            }
            (*data).set_in_handler(in_handler);
        }));
    }

    /// Timeout-Handler for in-process fuzzing.
    /// It will store the current State to shmem, then exit.
    ///
    /// # Safety
    /// Well, signal handling is not safe
    #[cfg(unix)]
    #[allow(clippy::needless_pass_by_value)]
    pub unsafe fn inproc_timeout_handler<E, EM, OF, Z>(
        _signal: Signal,
        _info: &mut siginfo_t,
        _context: Option<&mut ucontext_t>,
        data: &mut InProcessExecutorHandlerData,
    ) where
        E: Executor<EM, Z> + HasInProcessHooks<E::State> + HasObservers,
        E::Observers: ObserversTuple<<E::State as UsesInput>::Input, E::State>,
        EM: EventFirer<State = E::State> + EventRestarter<State = E::State>,
        OF: Feedback<E::State>,
        E::State: HasExecutions + HasSolutions + HasCorpus,
        Z: HasObjective<Objective = OF, State = E::State>,
        <<E as UsesState>::State as HasSolutions>::Solutions: Corpus<Input = E::Input>, //delete me
        <<<E as UsesState>::State as HasCorpus>::Corpus as Corpus>::Input: Clone,       //delete me
    {
        // this stuff is for batch timeout
        if !data.executor_ptr.is_null()
            && data
                .executor_mut::<E>()
                .inprocess_hooks_mut()
                .handle_timeout(data)
        {
            return;
        }

        if !data.is_valid() {
            log::warn!("TIMEOUT or SIGUSR2 happened, but currently not fuzzing.");
            return;
        }

        let executor = data.executor_mut::<E>();
        let state = data.state_mut::<E::State>();
        let event_mgr = data.event_mgr_mut::<EM>();
        let fuzzer = data.fuzzer_mut::<Z>();
        let input = data.take_current_input::<<E::State as UsesInput>::Input>();

        log::error!("Timeout in fuzz run.");

        run_observers_and_save_state::<E, EM, OF, Z>(
            executor,
            state,
            input,
            fuzzer,
            event_mgr,
            ExitKind::Timeout,
        );
        log::info!("Exiting");
        libc::_exit(55);
    }

    /// Crash-Handler for in-process fuzzing.
    /// Will be used for signal handling.
    /// It will store the current State to shmem, then exit.
    ///
    /// # Safety
    /// Well, signal handling is not safe
    #[allow(clippy::too_many_lines)]
    #[allow(clippy::needless_pass_by_value)]
    pub unsafe fn inproc_crash_handler<E, EM, OF, Z>(
        signal: Signal,
        _info: &mut siginfo_t,
        _context: Option<&mut ucontext_t>,
        data: &mut InProcessExecutorHandlerData,
    ) where
        E: Executor<EM, Z> + HasObservers,
        E::Observers: ObserversTuple<<E::State as UsesInput>::Input, E::State>,
        EM: EventFirer<State = E::State> + EventRestarter<State = E::State>,
        OF: Feedback<E::State>,
        E::State: HasExecutions + HasSolutions + HasCorpus,
        Z: HasObjective<Objective = OF, State = E::State>,
        <<E as UsesState>::State as HasSolutions>::Solutions: Corpus<Input = E::Input>, //delete me
        <<<E as UsesState>::State as HasCorpus>::Corpus as Corpus>::Input: Clone,       //delete me
    {
        #[cfg(all(target_os = "android", target_arch = "aarch64"))]
        let _context = _context.map(|p| {
            &mut *(((core::ptr::from_mut(p) as *mut libc::c_void as usize) + 128)
                as *mut libc::c_void as *mut ucontext_t)
        });

        log::error!("Crashed with {signal}");
        if data.is_valid() {
            let executor = data.executor_mut::<E>();
            // disarms timeout in case of timeout
            let state = data.state_mut::<E::State>();
            let event_mgr = data.event_mgr_mut::<EM>();
            let fuzzer = data.fuzzer_mut::<Z>();
            let input = data.take_current_input::<<E::State as UsesInput>::Input>();

            log::error!("Child crashed!");

            {
                let mut bsod = Vec::new();
                {
                    let mut writer = std::io::BufWriter::new(&mut bsod);
                    let _ = writeln!(writer, "input: {:?}", input.generate_name(None));
                    let bsod = libafl_bolts::minibsod::generate_minibsod(
                        &mut writer,
                        signal,
                        _info,
                        _context.as_deref(),
                    );
                    if bsod.is_err() {
                        log::error!("generate_minibsod failed");
                    }
                    let _ = writer.flush();
                }
                if let Ok(r) = std::str::from_utf8(&bsod) {
                    log::error!("{}", r);
                }
            }

            run_observers_and_save_state::<E, EM, OF, Z>(
                executor,
                state,
                input,
                fuzzer,
                event_mgr,
                ExitKind::Crash,
            );
        } else {
            {
                log::error!("Double crash\n");
                #[cfg(target_os = "android")]
                let si_addr = (_info._pad[0] as i64) | ((_info._pad[1] as i64) << 32);
                #[cfg(not(target_os = "android"))]
                let si_addr = { _info.si_addr() as usize };

                log::error!(
                    "We crashed at addr 0x{si_addr:x}, but are not in the target... Bug in the fuzzer? Exiting."
                );

                {
                    let mut bsod = Vec::new();
                    {
                        let mut writer = std::io::BufWriter::new(&mut bsod);
                        let bsod = libafl_bolts::minibsod::generate_minibsod(
                            &mut writer,
                            signal,
                            _info,
                            _context.as_deref(),
                        );
                        if bsod.is_err() {
                            log::error!("generate_minibsod failed");
                        }
                        let _ = writer.flush();
                    }
                    if let Ok(r) = std::str::from_utf8(&bsod) {
                        log::error!("{}", r);
                    }
                }
            }

            {
                log::error!("Type QUIT to restart the child");
                let mut line = String::new();
                while line.trim() != "QUIT" {
                    let _ = std::io::stdin().read_line(&mut line);
                }
            }

            // TODO tell the parent to not restart
        }

        libc::_exit(128 + (signal as i32));
    }
}<|MERGE_RESOLUTION|>--- conflicted
+++ resolved
@@ -20,12 +20,8 @@
         feedbacks::Feedback,
         fuzzer::HasObjective,
         inputs::{Input, UsesInput},
-<<<<<<< HEAD
         observers::ObserversTuple,
         state::{HasCorpus, HasExecutions, HasSolutions},
-=======
-        state::{HasCorpus, HasExecutions, HasSolutions, UsesState},
->>>>>>> 23168af0
     };
 
     pub(crate) type HandlerFuncPtr = unsafe fn(
