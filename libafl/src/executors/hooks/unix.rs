--- conflicted
+++ resolved
@@ -204,52 +204,12 @@
         Z: HasObjective<Objective = OF>,
         I: Input + Clone,
     {
-<<<<<<< HEAD
-        #[cfg(all(target_os = "android", target_arch = "aarch64"))]
-        let _context = _context.map(|p| {
-            &mut *(((core::ptr::from_mut(p) as *mut libc::c_void as usize) + 128)
-                as *mut libc::c_void as *mut ucontext_t)
-        });
-
-        log::error!("Crashed with {signal}");
-        if data.is_valid() {
-            let executor = data.executor_mut::<E>();
-            // disarms timeout in case of timeout
-            let state = data.state_mut::<S>();
-            let event_mgr = data.event_mgr_mut::<EM>();
-            let fuzzer = data.fuzzer_mut::<Z>();
-            let input = data.take_current_input::<I>();
-
-            log::error!("Child crashed!");
-
-            {
-                let mut bsod = Vec::new();
-                {
-                    let mut writer = std::io::BufWriter::new(&mut bsod);
-                    let _ = writeln!(writer, "input: {:?}", input.generate_name(None));
-                    let bsod = libafl_bolts::minibsod::generate_minibsod(
-                        &mut writer,
-                        signal,
-                        _info,
-                        _context.as_deref(),
-                    );
-                    if bsod.is_err() {
-                        log::error!("generate_minibsod failed");
-                    }
-                    let _ = writer.flush();
-                }
-                if let Ok(r) = core::str::from_utf8(&bsod) {
-                    log::error!("{}", r);
-                }
-            }
-=======
         unsafe {
             #[cfg(all(target_os = "android", target_arch = "aarch64"))]
             let _context = _context.map(|p| {
                 &mut *(((core::ptr::from_mut(p) as *mut libc::c_void as usize) + 128)
                     as *mut libc::c_void as *mut ucontext_t)
             });
->>>>>>> c7207dce
 
             log::error!("Crashed with {signal}");
             if data.is_valid() {
@@ -318,7 +278,7 @@
                             }
                             let _ = writer.flush();
                         }
-                        if let Ok(r) = std::str::from_utf8(&bsod) {
+                        if let Ok(r) = core::str::from_utf8(&bsod) {
                             log::error!("{}", r);
                         }
                     }
