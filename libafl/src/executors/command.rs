--- conflicted
+++ resolved
@@ -28,8 +28,7 @@
 };
 #[cfg(target_os = "linux")]
 use libc::STDIN_FILENO;
-<<<<<<< HEAD
-#[cfg(all(feature = "std", target_os = "linux"))]
+#[cfg(target_os = "linux")]
 use nix::{
     errno::Errno,
     sys::{
@@ -43,12 +42,7 @@
     },
     unistd::Pid,
 };
-#[cfg(all(feature = "std", target_os = "linux"))]
-=======
 #[cfg(target_os = "linux")]
-use nix::unistd::Pid;
-#[cfg(target_os = "linux")]
->>>>>>> 2102ae13
 use typed_builder::TypedBuilder;
 
 use super::HasTimeout;
