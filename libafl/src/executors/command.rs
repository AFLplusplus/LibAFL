--- conflicted
+++ resolved
@@ -26,16 +26,11 @@
         tuples::MatchName,
         AsSlice,
     },
-<<<<<<< HEAD
     inputs::{HasTargetBytes, UsesInput},
     observers::{
-        ASANBacktraceObserver, ObserversTuple, StdErrObserver, StdOutObserver, UsesObservers,
+        ObserversTuple, UsesObservers,
     },
     state::UsesState,
-=======
-    inputs::HasTargetBytes,
-    observers::ObserversTuple,
->>>>>>> 9695ce00
     std::borrow::ToOwned,
 };
 #[cfg(feature = "std")]
@@ -157,35 +152,13 @@
 
 /// A `CommandExecutor` is a wrapper around [`std::process::Command`] to execute a target as a child process.
 /// Construct a `CommandExecutor` by implementing [`CommandConfigurator`] for a type of your choice and calling [`CommandConfigurator::into_executor`] on it.
-<<<<<<< HEAD
 /// Instead, you can use [`CommandExecutor::builder()`] to construct a [`CommandExecutor`] backed by a [`StdCommandConfigurator`].
 pub struct CommandExecutor<EM, OT, S, T, Z> {
     /// The wrapped comand configurer
-=======
-/// Instead, you can also use [`CommandExecutor::builder()`] to construct a [`CommandExecutor`] backed by a [`StdCommandConfigurator`].
-pub struct CommandExecutor<EM, I, OT, S, T, Z>
-where
-    T: Debug,
-    OT: Debug,
-{
-    /// The wrapped command configurer
->>>>>>> 9695ce00
     configurer: T,
-    /// The obsevers used by this executor
+    /// The observers used by this executor
     observers: OT,
-<<<<<<< HEAD
-    /// cache if the AsanBacktraceObserver is present
-    has_asan_observer: Option<String>,
-    /// If set, we found a [`StdErrObserver`] in the observer list.
-    /// Pipe the child's `stderr` instead of closing it.
-    has_stdout_observer: Option<String>,
-    /// If set, we found a [`StdOutObserver`] in the observer list
-    /// Pipe the child's `stdout` instead of closing it.
-    has_stderr_observer: Option<String>,
     phantom: PhantomData<(EM, S, Z)>,
-=======
-    phantom: PhantomData<(EM, I, S, Z)>,
->>>>>>> 9695ce00
 }
 
 impl CommandExecutor<(), (), (), (), ()> {
@@ -233,7 +206,7 @@
 
 impl<EM, OT, S, Z> CommandExecutor<EM, OT, S, StdCommandConfigurator, Z>
 where
-    OT: MatchName + Debug + ObserversTuple<I, S>,
+    OT: MatchName + Debug + ObserversTuple<S>, S: UsesState,
 {
     /// Creates a new `CommandExecutor`.
     /// Instead of parsing the Command for `@@`, it will
@@ -323,19 +296,12 @@
 #[cfg(all(feature = "std", unix))]
 impl<EM, OT, S, T, Z> Executor<EM, Z> for CommandExecutor<EM, OT, S, T, Z>
 where
-<<<<<<< HEAD
     EM: UsesState<State = S>,
     S: UsesInput,
     S::Input: HasTargetBytes,
     T: CommandConfigurator + Debug,
-    OT: Debug + MatchName,
+    OT: Debug + MatchName + ObserversTuple<S>,
     Z: UsesState<State = S>,
-=======
-    I: Input + HasTargetBytes,
-    T: CommandConfigurator,
-    OT: Debug + MatchName + ObserversTuple<I, S>,
-    T: Debug,
->>>>>>> 9695ce00
 {
     fn run_target(
         &mut self,
@@ -561,21 +527,13 @@
         self
     }
 
-<<<<<<< HEAD
     /// Builds the `ComandExecutor`
     pub fn build<EM, OT, S, Z>(
         &self,
-        observers: OT,
+        mut observers: OT,
     ) -> Result<CommandExecutor<EM, OT, S, StdCommandConfigurator, Z>, Error>
-=======
-    /// Builds the `CommandExecutor`.
-    pub fn build<EM, I, OT, S, Z>(
-        &self,
-        mut observers: OT,
-    ) -> Result<CommandExecutor<EM, I, OT, S, StdCommandConfigurator, Z>, Error>
->>>>>>> 9695ce00
-    where
-        OT: Debug + MatchName + ObserversTuple<I, S>,
+    where
+        OT: Debug + MatchName + ObserversTuple<S>, S: UsesState,
     {
         let program = if let Some(program) = &self.program {
             program
@@ -621,16 +579,9 @@
             input_location: self.input_location.clone(),
             command,
         };
-<<<<<<< HEAD
         Ok(configurator.into_executor::<EM, OT, S, Z>(
             observers,
-            self.has_stdout_observer.clone(),
-            self.has_stderr_observer.clone(),
-            self.has_asan_observer.clone(),
         ))
-=======
-        Ok(configurator.into_executor::<EM, I, OT, S, Z>(observers))
->>>>>>> 9695ce00
     }
 }
 
@@ -661,7 +612,6 @@
 ///     }
 /// }
 ///
-<<<<<<< HEAD
 /// fn make_executor<EM, Z>() -> impl Executor<EM, Z>
 /// where
 ///     EM: UsesState,
@@ -670,10 +620,6 @@
 ///     EM::Input: HasTargetBytes
 /// {
 ///     MyExecutor.into_executor((), None, None, None)
-=======
-/// fn make_executor<EM, I: Input + HasTargetBytes, S, Z>() -> impl Executor<EM, I, S, Z> {
-///     MyExecutor.into_executor(())
->>>>>>> 9695ce00
 /// }
 /// ```
 
@@ -685,18 +631,10 @@
         I: Input + HasTargetBytes;
 
     /// Create an `Executor` from this `CommandConfigurator`.
-<<<<<<< HEAD
     fn into_executor<EM, OT, S, Z>(
         self,
         observers: OT,
-        has_stdout_observer: Option<String>,
-        has_stderr_observer: Option<String>,
-        has_asan_observer: Option<String>,
     ) -> CommandExecutor<EM, OT, S, Self, Z>
-=======
-    /// It will observe the outputs with the respective given observer name.
-    fn into_executor<EM, I, OT, S, Z>(self, observers: OT) -> CommandExecutor<EM, I, OT, S, Self, Z>
->>>>>>> 9695ce00
     where
         OT: Debug + MatchName,
     {
