use core::{
    ffi::c_void,
    fmt::{self, Debug, Formatter},
    ptr::{self, null, write_volatile},
    sync::atomic::{compiler_fence, Ordering},
    time::Duration,
};

use libafl_bolts::tuples::{tuple_list, Merge, RefIndexable};
#[cfg(windows)]
use windows::Win32::System::Threading::SetThreadStackGuarantee;

#[cfg(all(feature = "std", target_os = "linux"))]
use crate::executors::hooks::inprocess::HasTimeout;
#[cfg(all(windows, feature = "std"))]
use crate::executors::hooks::inprocess::HasTimeout;
use crate::{
    corpus::Corpus,
    events::{EventFirer, EventRestarter},
    executors::{
        hooks::{
            inprocess::{InProcessHooks, GLOBAL_STATE},
            ExecutorHooksTuple,
        },
        inprocess::HasInProcessHooks,
        Executor, HasObservers,
    },
    feedbacks::Feedback,
    fuzzer::HasObjective,
    inputs::Input,
    observers::ObserversTuple,
    state::{HasCorpus, HasCurrentTestcase, HasExecutions, HasSolutions},
    Error,
};

/// The internal state of `GenericInProcessExecutor`.
pub struct GenericInProcessExecutorInner<HT, I, OT, S> {
    /// The observers, observing each run
    pub(super) observers: OT,
    // Crash and timeout hah
    pub(super) hooks: (InProcessHooks<I, S>, HT),
}

impl<HT, I, OT, S> Debug for GenericInProcessExecutorInner<HT, I, OT, S>
where
    OT: Debug,
{
    fn fmt(&self, f: &mut Formatter<'_>) -> fmt::Result {
        f.debug_struct("GenericInProcessExecutorState")
            .field("observers", &self.observers)
            .finish_non_exhaustive()
    }
}

impl<HT, I, OT, S> HasObservers for GenericInProcessExecutorInner<HT, I, OT, S> {
    type Observers = OT;

    #[inline]
    fn observers(&self) -> RefIndexable<&Self::Observers, Self::Observers> {
        RefIndexable::from(&self.observers)
    }

    #[inline]
    fn observers_mut(&mut self) -> RefIndexable<&mut Self::Observers, Self::Observers> {
        RefIndexable::from(&mut self.observers)
    }
}

impl<HT, I, OT, S> GenericInProcessExecutorInner<HT, I, OT, S>
where
    OT: ObserversTuple<I, S>,
    S: HasCorpus,
{
    /// This function marks the boundary between the fuzzer and the target
    ///
    /// # Safety
    /// This function sets a bunch of raw pointers in global variables, reused in other parts of
    /// the code.
    #[inline]
    pub unsafe fn enter_target<EM, Z>(
        &mut self,
        fuzzer: &mut Z,
        state: &mut S,
        mgr: &mut EM,
        input: &I,
        executor_ptr: *const c_void,
    ) {
        unsafe {
            let data = &raw mut GLOBAL_STATE;
            write_volatile(
                &raw mut (*data).current_input_ptr,
                ptr::from_ref(input) as *const c_void,
            );
            write_volatile(&raw mut (*data).executor_ptr, executor_ptr);
            // Direct raw pointers access /aliasing is pretty undefined behavior.
            // Since the state and event may have moved in memory, refresh them right before the signal may happen
            write_volatile(
                &raw mut ((*data).state_ptr),
                ptr::from_mut(state) as *mut c_void,
            );
            write_volatile(
                &raw mut (*data).event_mgr_ptr,
                ptr::from_mut(mgr) as *mut c_void,
            );
            write_volatile(
                &raw mut (*data).fuzzer_ptr,
                ptr::from_mut(fuzzer) as *mut c_void,
            );
            compiler_fence(Ordering::SeqCst);
        }
    }

    /// This function marks the boundary between the fuzzer and the target
    #[inline]
    pub fn leave_target<EM, Z>(
        &mut self,
        _fuzzer: &mut Z,
        _state: &mut S,
        _mgr: &mut EM,
        _input: &I,
    ) {
        unsafe {
            let data = &raw mut GLOBAL_STATE;

            write_volatile(&raw mut (*data).current_input_ptr, null());
            compiler_fence(Ordering::SeqCst);
        }
    }
}

impl<HT, I, OT, S> GenericInProcessExecutorInner<HT, I, OT, S>
where
    HT: ExecutorHooksTuple<I, S>,
    OT: ObserversTuple<I, S>,
    S: HasCorpus + HasExecutions + HasSolutions,
{
    /// Create a new in mem executor with the default timeout (5 sec)
    pub fn generic<E, EM, OF, Z>(
        user_hooks: HT,
        observers: OT,
        fuzzer: &mut Z,
        state: &mut S,
        event_mgr: &mut EM,
    ) -> Result<Self, Error>
    where
<<<<<<< HEAD
        E: Executor<EM, <S::Corpus as Corpus>::Input, S, Z> + HasObservers + HasInProcessHooks<S>,
        E::Observers: ObserversTuple<<S::Corpus as Corpus>::Input, S>,
        EM: EventFirer<<S::Corpus as Corpus>::Input, S> + EventRestarter<S>,
        OF: Feedback<EM, <S::Corpus as Corpus>::Input, E::Observers, S>,
        S: HasCurrentTestcase
            + HasCorpus
            + HasSolutions,
=======
        E: Executor<EM, I, S, Z> + HasObservers + HasInProcessHooks<I, S>,
        E::Observers: ObserversTuple<I, S>,
        EM: EventFirer<State = S> + EventRestarter,
        I: Input + Clone,
        OF: Feedback<EM, I, E::Observers, S>,
        S: HasCurrentTestcase + HasCorpus + HasSolutions + UsesInput<Input = I>,
        S::Solutions: Corpus<Input = I>,
>>>>>>> 9f28edfe
        Z: HasObjective<Objective = OF>,
    {
        Self::with_timeout_generic::<E, EM, OF, Z>(
            user_hooks,
            observers,
            fuzzer,
            state,
            event_mgr,
            Duration::from_millis(5000),
        )
    }

    /// Create a new in mem executor with the default timeout and use batch mode(5 sec)
    #[cfg(all(feature = "std", target_os = "linux"))]
    pub fn batched_timeout_generic<E, EM, OF, Z>(
        user_hooks: HT,
        observers: OT,
        fuzzer: &mut Z,
        state: &mut S,
        event_mgr: &mut EM,
        exec_tmout: Duration,
    ) -> Result<Self, Error>
    where
<<<<<<< HEAD
        E: Executor<EM, <S::Corpus as Corpus>::Input, S, Z> + HasObservers + HasInProcessHooks<S>,
        E::Observers: ObserversTuple<<S::Corpus as Corpus>::Input, S>,
        EM: EventFirer<<S::Corpus as Corpus>::Input, S> + EventRestarter<S>,
        OF: Feedback<EM, <S::Corpus as Corpus>::Input, E::Observers, S>,
        S: HasCurrentTestcase
            + HasCorpus
            + HasSolutions,
=======
        E: Executor<EM, I, S, Z> + HasObservers + HasInProcessHooks<I, S>,
        E::Observers: ObserversTuple<I, S>,
        EM: EventFirer<State = S> + EventRestarter,
        I: Input + Clone,
        OF: Feedback<EM, I, E::Observers, S>,
        S: HasCurrentTestcase + HasCorpus + HasSolutions + UsesInput<Input = I>,
        S::Solutions: Corpus<Input = I>,
>>>>>>> 9f28edfe
        Z: HasObjective<Objective = OF>,
    {
        let mut me = Self::with_timeout_generic::<E, EM, OF, Z>(
            user_hooks, observers, fuzzer, state, event_mgr, exec_tmout,
        )?;
        me.hooks_mut().0.timer_mut().batch_mode = true;
        Ok(me)
    }

    /// Create a new in mem executor.
    /// Caution: crash and restart in one of them will lead to odd behavior if multiple are used,
    /// depending on different corpus or state.
    /// * `user_hooks` - the hooks run before and after the harness's execution
    /// * `harness_fn` - the harness, executing the function
    /// * `observers` - the observers observing the target during execution
    ///
    /// This may return an error on unix, if signal handler setup fails
    pub fn with_timeout_generic<E, EM, OF, Z>(
        user_hooks: HT,
        observers: OT,
        _fuzzer: &mut Z,
        state: &mut S,
        _event_mgr: &mut EM,
        timeout: Duration,
    ) -> Result<Self, Error>
    where
<<<<<<< HEAD
        E: Executor<EM, <S::Corpus as Corpus>::Input, S, Z> + HasObservers + HasInProcessHooks<S>,
        E::Observers: ObserversTuple<<S::Corpus as Corpus>::Input, S>,
        EM: EventFirer<<S::Corpus as Corpus>::Input, S> + EventRestarter<S>,
        OF: Feedback<EM, <S::Corpus as Corpus>::Input, E::Observers, S>,
        S: HasCurrentTestcase
            + HasCorpus
            + HasSolutions,
=======
        E: Executor<EM, I, S, Z> + HasObservers + HasInProcessHooks<I, S>,
        E::Observers: ObserversTuple<I, S>,
        EM: EventFirer<State = S> + EventRestarter,
        OF: Feedback<EM, I, E::Observers, S>,
        S: HasCurrentTestcase + HasCorpus + HasSolutions + UsesInput<Input = I>,
>>>>>>> 9f28edfe
        Z: HasObjective<Objective = OF>,
        S::Solutions: Corpus<Input = I>,
        I: Input + Clone,
    {
        let default = InProcessHooks::new::<E, EM, OF, Z>(timeout)?;
        let mut hooks = tuple_list!(default).merge(user_hooks);
        hooks.init_all(state);

        #[cfg(windows)]
        // Some initialization necessary for windows.
        unsafe {
            /*
                See https://github.com/AFLplusplus/LibAFL/pull/403
                This one reserves certain amount of memory for the stack.
                If stack overflow happens during fuzzing on windows, the program is transferred to our exception handler for windows.
                However, if we run out of the stack memory again in this exception handler, we'll crash with STATUS_ACCESS_VIOLATION.
                We need this API call because with the llmp_compression
                feature enabled, the exception handler uses a lot of stack memory (in the compression lib code) on release build.
                As far as I have observed, the compression uses around 0x10000 bytes, but for safety let's just reserve 0x20000 bytes for our exception handlers.
                This number 0x20000 could vary depending on the compilers optimization for future compression library changes.
            */
            let mut stack_reserved = 0x20000;
            SetThreadStackGuarantee(&mut stack_reserved)?;
        }

        #[cfg(all(feature = "std", windows))]
        {
            // set timeout for the handler
            *hooks.0.millis_sec_mut() = timeout.as_millis() as i64;
        }

        Ok(Self { observers, hooks })
    }

    /// The inprocess handlers
    #[inline]
    pub fn hooks(&self) -> &(InProcessHooks<I, S>, HT) {
        &self.hooks
    }

    /// The inprocess handlers (mutable)
    #[inline]
    pub fn hooks_mut(&mut self) -> &mut (InProcessHooks<I, S>, HT) {
        &mut self.hooks
    }
}

impl<HT, I, OT, S> HasInProcessHooks<I, S> for GenericInProcessExecutorInner<HT, I, OT, S> {
    /// the timeout handler
    #[inline]
    fn inprocess_hooks(&self) -> &InProcessHooks<I, S> {
        &self.hooks.0
    }

    /// the timeout handler
    #[inline]
    fn inprocess_hooks_mut(&mut self) -> &mut InProcessHooks<I, S> {
        &mut self.hooks.0
    }
}<|MERGE_RESOLUTION|>--- conflicted
+++ resolved
@@ -143,15 +143,6 @@
         event_mgr: &mut EM,
     ) -> Result<Self, Error>
     where
-<<<<<<< HEAD
-        E: Executor<EM, <S::Corpus as Corpus>::Input, S, Z> + HasObservers + HasInProcessHooks<S>,
-        E::Observers: ObserversTuple<<S::Corpus as Corpus>::Input, S>,
-        EM: EventFirer<<S::Corpus as Corpus>::Input, S> + EventRestarter<S>,
-        OF: Feedback<EM, <S::Corpus as Corpus>::Input, E::Observers, S>,
-        S: HasCurrentTestcase
-            + HasCorpus
-            + HasSolutions,
-=======
         E: Executor<EM, I, S, Z> + HasObservers + HasInProcessHooks<I, S>,
         E::Observers: ObserversTuple<I, S>,
         EM: EventFirer<State = S> + EventRestarter,
@@ -159,7 +150,6 @@
         OF: Feedback<EM, I, E::Observers, S>,
         S: HasCurrentTestcase + HasCorpus + HasSolutions + UsesInput<Input = I>,
         S::Solutions: Corpus<Input = I>,
->>>>>>> 9f28edfe
         Z: HasObjective<Objective = OF>,
     {
         Self::with_timeout_generic::<E, EM, OF, Z>(
@@ -183,15 +173,6 @@
         exec_tmout: Duration,
     ) -> Result<Self, Error>
     where
-<<<<<<< HEAD
-        E: Executor<EM, <S::Corpus as Corpus>::Input, S, Z> + HasObservers + HasInProcessHooks<S>,
-        E::Observers: ObserversTuple<<S::Corpus as Corpus>::Input, S>,
-        EM: EventFirer<<S::Corpus as Corpus>::Input, S> + EventRestarter<S>,
-        OF: Feedback<EM, <S::Corpus as Corpus>::Input, E::Observers, S>,
-        S: HasCurrentTestcase
-            + HasCorpus
-            + HasSolutions,
-=======
         E: Executor<EM, I, S, Z> + HasObservers + HasInProcessHooks<I, S>,
         E::Observers: ObserversTuple<I, S>,
         EM: EventFirer<State = S> + EventRestarter,
@@ -199,7 +180,6 @@
         OF: Feedback<EM, I, E::Observers, S>,
         S: HasCurrentTestcase + HasCorpus + HasSolutions + UsesInput<Input = I>,
         S::Solutions: Corpus<Input = I>,
->>>>>>> 9f28edfe
         Z: HasObjective<Objective = OF>,
     {
         let mut me = Self::with_timeout_generic::<E, EM, OF, Z>(
@@ -226,21 +206,11 @@
         timeout: Duration,
     ) -> Result<Self, Error>
     where
-<<<<<<< HEAD
-        E: Executor<EM, <S::Corpus as Corpus>::Input, S, Z> + HasObservers + HasInProcessHooks<S>,
-        E::Observers: ObserversTuple<<S::Corpus as Corpus>::Input, S>,
-        EM: EventFirer<<S::Corpus as Corpus>::Input, S> + EventRestarter<S>,
-        OF: Feedback<EM, <S::Corpus as Corpus>::Input, E::Observers, S>,
-        S: HasCurrentTestcase
-            + HasCorpus
-            + HasSolutions,
-=======
         E: Executor<EM, I, S, Z> + HasObservers + HasInProcessHooks<I, S>,
         E::Observers: ObserversTuple<I, S>,
         EM: EventFirer<State = S> + EventRestarter,
         OF: Feedback<EM, I, E::Observers, S>,
         S: HasCurrentTestcase + HasCorpus + HasSolutions + UsesInput<Input = I>,
->>>>>>> 9f28edfe
         Z: HasObjective<Objective = OF>,
         S::Solutions: Corpus<Input = I>,
         I: Input + Clone,
