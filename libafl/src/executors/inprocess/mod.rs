--- conflicted
+++ resolved
@@ -43,10 +43,6 @@
 pub type InProcessExecutor<'a, H, I, OT, S> = GenericInProcessExecutor<H, &'a mut H, (), I, OT, S>;
 
 /// The inprocess executor that allows hooks
-<<<<<<< HEAD
-pub type HookableInProcessExecutor<'a, H, HT, OT, S> =
-    GenericInProcessExecutor<H, &'a mut H, HT, OT, S>;
-=======
 pub type HookableInProcessExecutor<'a, H, HT, I, OT, S> =
     GenericInProcessExecutor<H, &'a mut H, HT, I, OT, S>;
 /// The process executor simply calls a target function, as boxed `FnMut` trait object
@@ -58,7 +54,6 @@
     OT,
     S,
 >;
->>>>>>> 9f28edfe
 
 /// The inmem executor simply calls a target function, then returns afterwards.
 pub struct GenericInProcessExecutor<H, HB, HT, I, OT, S> {
@@ -127,22 +122,11 @@
 
 impl<'a, H, I, OT, S> InProcessExecutor<'a, H, I, OT, S>
 where
-<<<<<<< HEAD
-    H: FnMut(&<S::Corpus as Corpus>::Input) -> ExitKind + Sized,
-    OT: ObserversTuple<<S::Corpus as Corpus>::Input, S>,
-    S: HasCorpus
-        + HasCurrentTestcase
-        + HasExecutions
-        + HasSolutions,
-    S::Solutions: Corpus<Input = <S::Corpus as Corpus>::Input>,
-    <S::Corpus as Corpus>::Input: Input,
-=======
     H: FnMut(&I) -> ExitKind + Sized,
     OT: ObserversTuple<I, S>,
     S: HasCorpus + HasCurrentTestcase + UsesInput<Input = I> + HasExecutions + HasSolutions,
     S::Solutions: Corpus<Input = I>,
     I: Input,
->>>>>>> 9f28edfe
 {
     /// Create a new in mem executor with the default timeout (5 sec)
     pub fn new<EM, OF, Z>(
@@ -153,13 +137,8 @@
         event_mgr: &mut EM,
     ) -> Result<Self, Error>
     where
-<<<<<<< HEAD
-        EM: EventFirer<<S::Corpus as Corpus>::Input, S> + EventRestarter<S>,
-        OF: Feedback<EM, <S::Corpus as Corpus>::Input, OT, S>,
-=======
         EM: EventFirer<State = S> + EventRestarter,
         OF: Feedback<EM, I, OT, S>,
->>>>>>> 9f28edfe
         Z: HasObjective<Objective = OF>,
     {
         Self::with_timeout_generic::<EM, OF, Z>(
@@ -184,13 +163,8 @@
         exec_tmout: Duration,
     ) -> Result<Self, Error>
     where
-<<<<<<< HEAD
-        EM: EventFirer<<S::Corpus as Corpus>::Input, S> + EventRestarter<S>,
-        OF: Feedback<EM, <S::Corpus as Corpus>::Input, OT, S>,
-=======
         EM: EventFirer<State = S> + EventRestarter,
         OF: Feedback<EM, I, OT, S>,
->>>>>>> 9f28edfe
         Z: HasObjective<Objective = OF>,
     {
         let inner = GenericInProcessExecutorInner::batched_timeout_generic::<Self, EM, OF, Z>(
@@ -226,13 +200,8 @@
         timeout: Duration,
     ) -> Result<Self, Error>
     where
-<<<<<<< HEAD
-        EM: EventFirer<<S::Corpus as Corpus>::Input, S> + EventRestarter<S>,
-        OF: Feedback<EM, <S::Corpus as Corpus>::Input, OT, S>,
-=======
         EM: EventFirer<State = S> + EventRestarter,
         OF: Feedback<EM, I, OT, S>,
->>>>>>> 9f28edfe
         Z: HasObjective<Objective = OF>,
     {
         let inner = GenericInProcessExecutorInner::with_timeout_generic::<Self, EM, OF, Z>(
@@ -256,22 +225,11 @@
 where
     H: FnMut(&I) -> ExitKind + Sized,
     HB: BorrowMut<H>,
-<<<<<<< HEAD
-    HT: ExecutorHooksTuple<<S::Corpus as Corpus>::Input, S>,
-    OT: ObserversTuple<<S::Corpus as Corpus>::Input, S>,
-    S: HasCorpus
-        + HasCurrentTestcase
-        + HasExecutions
-        + HasSolutions,
-    S::Solutions: Corpus<Input = <S::Corpus as Corpus>::Input>,
-    <S::Corpus as Corpus>::Input: Input,
-=======
     HT: ExecutorHooksTuple<I, S>,
     OT: ObserversTuple<I, S>,
     S: HasCorpus + HasCurrentTestcase + UsesInput<Input = I> + HasExecutions + HasSolutions,
     S::Solutions: Corpus<Input = I>,
     I: Input,
->>>>>>> 9f28edfe
 {
     /// Create a new in mem executor with the default timeout (5 sec)
     pub fn generic<EM, OF, Z>(
@@ -283,13 +241,8 @@
         event_mgr: &mut EM,
     ) -> Result<Self, Error>
     where
-<<<<<<< HEAD
-        EM: EventFirer<<S::Corpus as Corpus>::Input, S> + EventRestarter<S>,
-        OF: Feedback<EM, <S::Corpus as Corpus>::Input, OT, S>,
-=======
         EM: EventFirer<State = S> + EventRestarter,
         OF: Feedback<EM, I, OT, S>,
->>>>>>> 9f28edfe
         Z: HasObjective<Objective = OF>,
     {
         Self::with_timeout_generic::<EM, OF, Z>(
@@ -315,13 +268,8 @@
         exec_tmout: Duration,
     ) -> Result<Self, Error>
     where
-<<<<<<< HEAD
-        EM: EventFirer<<S::Corpus as Corpus>::Input, S> + EventRestarter<S>,
-        OF: Feedback<EM, <S::Corpus as Corpus>::Input, OT, S>,
-=======
         EM: EventFirer<State = S> + EventRestarter,
         OF: Feedback<EM, I, OT, S>,
->>>>>>> 9f28edfe
         Z: HasObjective<Objective = OF>,
     {
         let inner = GenericInProcessExecutorInner::batched_timeout_generic::<Self, EM, OF, Z>(
@@ -353,13 +301,8 @@
         timeout: Duration,
     ) -> Result<Self, Error>
     where
-<<<<<<< HEAD
-        EM: EventFirer<<S::Corpus as Corpus>::Input, S> + EventRestarter<S>,
-        OF: Feedback<EM, <S::Corpus as Corpus>::Input, OT, S>,
-=======
         EM: EventFirer<State = S> + EventRestarter,
         OF: Feedback<EM, I, OT, S>,
->>>>>>> 9f28edfe
         Z: HasObjective<Objective = OF>,
     {
         let inner = GenericInProcessExecutorInner::with_timeout_generic::<Self, EM, OF, Z>(
@@ -433,22 +376,11 @@
     event_mgr: &mut EM,
     exitkind: ExitKind,
 ) where
-<<<<<<< HEAD
-    E: Executor<EM, <S::Corpus as Corpus>::Input, S, Z> + HasObservers,
-    E::Observers: ObserversTuple<<S::Corpus as Corpus>::Input, S>,
-    EM: EventFirer<<S::Corpus as Corpus>::Input, S> + EventRestarter<S>,
-    OF: Feedback<EM, <S::Corpus as Corpus>::Input, E::Observers, S>,
-    S: HasExecutions
-        + HasSolutions
-        + HasCorpus
-        + HasCurrentTestcase,
-=======
     E: Executor<EM, I, S, Z> + HasObservers,
     E::Observers: ObserversTuple<I, S>,
     EM: EventFirer<State = S> + EventRestarter<State = S>,
     OF: Feedback<EM, I, E::Observers, S>,
     S: HasExecutions + HasSolutions + HasCorpus + HasCurrentTestcase + UsesInput<Input = I>,
->>>>>>> 9f28edfe
     Z: HasObjective<Objective = OF>,
     I: Input + Clone,
     S::Solutions: Corpus<Input = I>,
@@ -506,20 +438,6 @@
 #[cfg(any(unix, feature = "std"))]
 pub unsafe fn generic_inproc_crash_handler<E, EM, I, OF, S, Z>()
 where
-<<<<<<< HEAD
-    E: Executor<EM, <S::Corpus as Corpus>::Input, S, Z> + HasObservers,
-    E::Observers: ObserversTuple<<S::Corpus as Corpus>::Input, S>,
-    EM: EventFirer<<S::Corpus as Corpus>::Input, S> + EventRestarter<S>,
-    OF: Feedback<EM, <S::Corpus as Corpus>::Input, E::Observers, S>,
-    S: HasExecutions
-        + HasSolutions
-        + HasCorpus
-        + HasCurrentTestcase,
-    <S::Corpus as Corpus>::Input: Input + Clone,
-    S::Solutions: Corpus<Input = <S::Corpus as Corpus>::Input>,
-    Z: HasObjective<Objective = OF>
-        + ExecutionProcessor<EM, <S::Corpus as Corpus>::Input, E::Observers, S>,
-=======
     E: Executor<EM, I, S, Z> + HasObservers,
     E::Observers: ObserversTuple<I, S>,
     EM: EventFirer<State = S> + EventRestarter<State = S>,
@@ -528,7 +446,6 @@
     I: Input + Clone,
     S::Solutions: Corpus<Input = I>,
     Z: HasObjective<Objective = OF> + ExecutionProcessor<EM, I, E::Observers, S>,
->>>>>>> 9f28edfe
 {
     let data = &raw mut GLOBAL_STATE;
     let in_handler = (*data).set_in_handler(true);
