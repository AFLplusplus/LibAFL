--- conflicted
+++ resolved
@@ -33,12 +33,9 @@
     ffi::c_void,
     ptr::{write, write_volatile},
 };
-<<<<<<< HEAD
-=======
 
 #[cfg(windows)]
 use core::sync::atomic::{compiler_fence, Ordering};
->>>>>>> 3fbe1be1
 
 #[repr(C)]
 #[cfg(unix)]
@@ -213,30 +210,18 @@
             ft.dwLowDateTime = (tm & 0xffffffff) as u32;
             ft.dwHighDateTime = (tm >> 32) as u32;
 
-<<<<<<< HEAD
+            compiler_fence(Ordering::SeqCst);
             EnterCriticalSection(&mut self.critical);
-            write(&mut data.in_target, 1);
+            compiler_fence(Ordering::SeqCst);
+            data.in_target = 1;
+            compiler_fence(Ordering::SeqCst);
             LeaveCriticalSection(&mut self.critical);
-=======
-            compiler_fence(Ordering::SeqCst);
-            EnterCriticalSection(&mut self.critical);
-            compiler_fence(Ordering::SeqCst);
-            data.in_target = 1;
-            compiler_fence(Ordering::SeqCst);
-            LeaveCriticalSection(&mut self.critical);
-            compiler_fence(Ordering::SeqCst);
->>>>>>> 3fbe1be1
+            compiler_fence(Ordering::SeqCst);
 
             SetThreadpoolTimer(self.tp_timer, &ft, 0, 0);
 
             let ret = self.executor.run_target(fuzzer, state, mgr, input);
 
-<<<<<<< HEAD
-            EnterCriticalSection(&mut self.critical);
-            // Timeout handler will do nothing after we increment in_target value.
-            write(&mut data.in_target, 0);
-            LeaveCriticalSection(&mut self.critical);
-=======
             compiler_fence(Ordering::SeqCst);
             EnterCriticalSection(&mut self.critical);
             compiler_fence(Ordering::SeqCst);
@@ -245,7 +230,6 @@
             compiler_fence(Ordering::SeqCst);
             LeaveCriticalSection(&mut self.critical);
             compiler_fence(Ordering::SeqCst);
->>>>>>> 3fbe1be1
 
             write_volatile(&mut data.timeout_input_ptr, core::ptr::null_mut());
 
