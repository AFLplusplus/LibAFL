//! A `TimeoutExecutor` sets a timeout before each target run

#[cfg(target_os = "linux")]
use core::ptr::{addr_of, addr_of_mut};
#[cfg(any(windows, target_os = "linux"))]
use core::{ffi::c_void, ptr::write_volatile};
#[cfg(any(windows, unix))]
use core::{
    fmt::{self, Debug, Formatter},
    time::Duration,
};
#[cfg(unix)]
use core::{mem::zeroed, ptr::null_mut};
#[cfg(windows)]
use core::{
    ptr::addr_of_mut,
    sync::atomic::{compiler_fence, Ordering},
};

#[cfg(all(unix, not(target_os = "linux")))]
use libc::c_int;
#[cfg(all(windows, feature = "std"))]
use windows::Win32::{
    Foundation::FILETIME,
    System::Threading::{
        CreateThreadpoolTimer, EnterCriticalSection, InitializeCriticalSection,
        LeaveCriticalSection, SetThreadpoolTimer, RTL_CRITICAL_SECTION, TP_CALLBACK_ENVIRON_V3,
        TP_CALLBACK_INSTANCE, TP_TIMER,
    },
};

#[cfg(target_os = "linux")]
use crate::bolts::current_time;
#[cfg(all(windows, feature = "std"))]
use crate::executors::inprocess::HasInProcessHandlers;
#[cfg(any(windows, target_os = "linux"))]
use crate::executors::inprocess::GLOBAL_STATE;
use crate::{
    executors::{inprocess::InProcessExecutorHandlerData, Executor, ExitKind, HasObservers},
    observers::UsesObservers,
    state::UsesState,
    Error,
};

#[repr(C)]
#[cfg(all(unix, not(target_os = "linux")))]
pub(crate) struct Timeval {
    pub tv_sec: i64,
    pub tv_usec: i64,
}

#[cfg(all(unix, not(target_os = "linux")))]
impl Debug for Timeval {
    #[allow(clippy::cast_sign_loss)]
    fn fmt(&self, f: &mut Formatter<'_>) -> fmt::Result {
        write!(
            f,
            "Timeval {{ tv_sec: {:?}, tv_usec: {:?} (tv: {:?}) }}",
            self.tv_sec,
            self.tv_usec,
            Duration::new(self.tv_sec as _, (self.tv_usec * 1000) as _)
        )
    }
}

#[repr(C)]
#[cfg(all(unix, not(target_os = "linux")))]
#[derive(Debug)]
pub(crate) struct Itimerval {
    pub it_interval: Timeval,
    pub it_value: Timeval,
}

#[cfg(all(unix, not(target_os = "linux")))]
extern "C" {
    fn setitimer(which: c_int, new_value: *mut Itimerval, old_value: *mut Itimerval) -> c_int;
}

#[cfg(all(unix, not(target_os = "linux")))]
const ITIMER_REAL: c_int = 0;

/// The timeout executor is a wrapper that sets a timeout before each run
pub struct TimeoutExecutor<E> {
    /// The wrapped [`Executor`]
    executor: E,
    #[cfg(target_os = "linux")]
    itimerspec: libc::itimerspec,
    #[cfg(target_os = "linux")]
    timerid: libc::timer_t,
    #[cfg(all(unix, not(target_os = "linux")))]
    itimerval: Itimerval,
    #[cfg(windows)]
    milli_sec: i64,
    #[cfg(windows)]
    tp_timer: *mut TP_TIMER,
    #[cfg(windows)]
    critical: RTL_CRITICAL_SECTION,

    exec_tmout: Duration,

    // for batch mode (linux only atm)
    #[allow(unused)]
    batch_mode: bool,
    #[allow(unused)]
    executions: u32,
    #[allow(unused)]
    avg_mul_k: u32,
    #[allow(unused)]
    last_signal_time: Duration,
    #[allow(unused)]
    avg_exec_time: Duration,
    #[allow(unused)]
    start_time: Duration,
    #[allow(unused)]
    tmout_start_time: Duration,
}

impl<E: Debug> Debug for TimeoutExecutor<E> {
    #[cfg(windows)]
    fn fmt(&self, f: &mut Formatter<'_>) -> fmt::Result {
        f.debug_struct("TimeoutExecutor")
            .field("executor", &self.executor)
            .field("milli_sec", &self.milli_sec)
            .finish_non_exhaustive()
    }

    #[cfg(target_os = "linux")]
    fn fmt(&self, f: &mut Formatter<'_>) -> fmt::Result {
        f.debug_struct("TimeoutExecutor")
            .field("executor", &self.executor)
            .field(
                "milli_sec",
                &(&self.itimerspec.it_value.tv_sec * 1000
                    + &self.itimerspec.it_value.tv_nsec / 1000 / 1000),
            )
            .finish_non_exhaustive()
    }

    #[cfg(all(unix, not(target_os = "linux")))]
    fn fmt(&self, f: &mut Formatter<'_>) -> fmt::Result {
        f.debug_struct("TimeoutExecutor")
            .field("executor", &self.executor)
            .field("itimerval", &self.itimerval)
            .finish_non_exhaustive()
    }
}

#[cfg(windows)]
#[allow(non_camel_case_types)]
type PTP_TIMER_CALLBACK = unsafe extern "system" fn(
    param0: *mut TP_CALLBACK_INSTANCE,
    param1: *mut c_void,
    param2: *mut TP_TIMER,
);

#[cfg(target_os = "linux")]
impl<E> TimeoutExecutor<E> {
    /// Create a new [`TimeoutExecutor`], wrapping the given `executor` and checking for timeouts.
    /// This should usually be used for `InProcess` fuzzing.
    pub fn new(executor: E, exec_tmout: Duration) -> Self {
        let milli_sec = exec_tmout.as_millis();
        let it_value = libc::timespec {
            tv_sec: (milli_sec / 1000) as _,
            tv_nsec: ((milli_sec % 1000) * 1000 * 1000) as _,
        };
        let it_interval = libc::timespec {
            tv_sec: 0,
            tv_nsec: 0,
        };
        let itimerspec = libc::itimerspec {
            it_interval,
            it_value,
        };
        let mut timerid: libc::timer_t = null_mut();
        unsafe {
            // creates a new per-process interval timer
            libc::timer_create(libc::CLOCK_MONOTONIC, null_mut(), addr_of_mut!(timerid));
        }
        Self {
            executor,
            itimerspec,
            timerid,
            exec_tmout,
            batch_mode: false,
            executions: 0,
            avg_mul_k: 1,
            last_signal_time: Duration::ZERO,
            avg_exec_time: Duration::ZERO,
            start_time: Duration::ZERO,
            tmout_start_time: Duration::ZERO,
        }
    }

    /// Create a new [`TimeoutExecutor`], wrapping the given `executor` and checking for timeouts.
    /// With this method batch mode is enabled.
    pub fn batch_mode(executor: E, exec_tmout: Duration) -> Self {
        let mut me = Self::new(executor, exec_tmout);
        me.batch_mode = true;
        me
    }

    /// Set the timeout for this executor
    pub fn set_timeout(&mut self, exec_tmout: Duration) {
        let milli_sec = exec_tmout.as_millis();
        let it_value = libc::timespec {
            tv_sec: (milli_sec / 1000) as _,
            tv_nsec: ((milli_sec % 1000) * 1000 * 1000) as _,
        };
        let it_interval = libc::timespec {
            tv_sec: 0,
            tv_nsec: 0,
        };
        let itimerspec = libc::itimerspec {
            it_interval,
            it_value,
        };
        self.itimerspec = itimerspec;
        self.exec_tmout = exec_tmout;
    }

    pub(crate) fn handle_timeout(&mut self, data: &mut InProcessExecutorHandlerData) -> bool {
        if !self.batch_mode {
            return false;
        }
        //eprintln!("handle_timeout {:?} {}", self.avg_exec_time, self.avg_mul_k);
        let cur_time = current_time();
        if !data.is_valid() {
            // outside the target
            unsafe {
                let disarmed: libc::itimerspec = zeroed();
                libc::timer_settime(self.timerid, 0, addr_of!(disarmed), null_mut());
            }
            let elapsed = cur_time - self.tmout_start_time;
            // set timer the next exec
            if self.executions > 0 {
                self.avg_exec_time = elapsed / self.executions;
                self.executions = 0;
            }
            self.avg_mul_k += 1;
            self.last_signal_time = cur_time;
            return true;
        }

        let elapsed_run = cur_time - self.start_time;
        if elapsed_run < self.exec_tmout {
            // fp, reset timeout
            unsafe {
                libc::timer_settime(self.timerid, 0, addr_of!(self.itimerspec), null_mut());
            }
            if self.executions > 0 {
                let elapsed = cur_time - self.tmout_start_time;
                self.avg_exec_time = elapsed / self.executions;
                self.executions = 0; // It will be 1 when the exec finish
            }
            self.tmout_start_time = current_time();
            self.avg_mul_k += 1;
            self.last_signal_time = cur_time;
            true
        } else {
            false
        }
    }

    fn reset_timer(&mut self) {
        if self.batch_mode {
            unsafe {
                let elapsed = current_time() - self.tmout_start_time;
                // elapsed may be > than tmout in case of reveived but ingored signal
                if elapsed > self.exec_tmout
                    || self.exec_tmout - elapsed < self.avg_exec_time * self.avg_mul_k
                {
                    let disarmed: libc::itimerspec = zeroed();
                    libc::timer_settime(self.timerid, 0, addr_of!(disarmed), null_mut());
                    // set timer the next exec
                    if self.executions > 0 {
                        self.avg_exec_time = elapsed / self.executions;
                        self.executions = 0;
                    }
                    // readjust K
                    if self.last_signal_time > self.exec_tmout * self.avg_mul_k
                        && self.avg_mul_k > 1
                    {
                        self.avg_mul_k -= 1;
                    }
                } else {
                    self.executions += 1;
                }
            }
        } else {
            unsafe {
                let disarmed: libc::itimerspec = zeroed();
                libc::timer_settime(self.timerid, 0, addr_of!(disarmed), null_mut());
            }
        }
    }
}

#[cfg(all(unix, not(target_os = "linux")))]
impl<E> TimeoutExecutor<E> {
    /// Create a new [`TimeoutExecutor`], wrapping the given `executor` and checking for timeouts.
    /// This should usually be used for `InProcess` fuzzing.
    pub fn new(executor: E, exec_tmout: Duration) -> Self {
        let milli_sec = exec_tmout.as_millis();
        let it_value = Timeval {
            tv_sec: (milli_sec / 1000) as i64,
            tv_usec: (milli_sec % 1000) as i64,
        };
        let it_interval = Timeval {
            tv_sec: 0,
            tv_usec: 0,
        };
        let itimerval = Itimerval {
            it_interval,
            it_value,
        };
        Self {
            executor,
            itimerval,
            exec_tmout,
            batch_mode: false,
            executions: 0,
            avg_mul_k: 1,
            last_signal_time: Duration::ZERO,
            avg_exec_time: Duration::ZERO,
            start_time: Duration::ZERO,
            tmout_start_time: Duration::ZERO,
        }
    }

    /// Set the timeout for this executor
    pub fn set_timeout(&mut self, exec_tmout: Duration) {
        let milli_sec = exec_tmout.as_millis();
        let it_value = Timeval {
            tv_sec: (milli_sec / 1000) as i64,
            tv_usec: (milli_sec % 1000) as i64,
        };
        let it_interval = Timeval {
            tv_sec: 0,
            tv_usec: 0,
        };
        let itimerval = Itimerval {
            it_interval,
            it_value,
        };
        self.itimerval = itimerval;
        self.exec_tmout = exec_tmout;
    }

    #[allow(clippy::unused_self)]
    pub(crate) fn handle_timeout(&mut self, _data: &mut InProcessExecutorHandlerData) -> bool {
        false // TODO
    }
}

#[cfg(windows)]
impl<E: HasInProcessHandlers> TimeoutExecutor<E> {
    /// Create a new [`TimeoutExecutor`], wrapping the given `executor` and checking for timeouts.
    pub fn new(executor: E, exec_tmout: Duration) -> Self {
        let milli_sec = exec_tmout.as_millis() as i64;
        let timeout_handler: PTP_TIMER_CALLBACK =
            unsafe { std::mem::transmute(executor.inprocess_handlers().timeout_handler) };
        let tp_timer = unsafe {
            CreateThreadpoolTimer(
                Some(timeout_handler),
                Some(addr_of_mut!(GLOBAL_STATE) as *mut c_void),
                Some(&TP_CALLBACK_ENVIRON_V3::default()),
            )
        };
        let mut critical = RTL_CRITICAL_SECTION::default();

        unsafe {
            InitializeCriticalSection(&mut critical);
        }

        Self {
            executor,
            milli_sec,
            tp_timer,
            critical,
            exec_tmout,
            batch_mode: false,
            executions: 0,
            avg_mul_k: 1,
            last_signal_time: Duration::ZERO,
            avg_exec_time: Duration::ZERO,
            start_time: Duration::ZERO,
            tmout_start_time: Duration::ZERO,
        }
    }

    /// Set the timeout for this executor
    pub fn set_timeout(&mut self, exec_tmout: Duration) {
        self.milli_sec = exec_tmout.as_millis() as i64;
        self.exec_tmout = exec_tmout;
    }

    #[allow(clippy::unused_self)]
    pub(crate) fn handle_timeout(&mut self, _data: &mut InProcessExecutorHandlerData) -> bool {
        false // TODO
    }

    /// Retrieve the inner `Executor` that is wrapped by this `TimeoutExecutor`.
    pub fn inner(&mut self) -> &mut E {
        &mut self.executor
    }
}

#[cfg(windows)]
impl<E, EM, Z> Executor<EM, Z> for TimeoutExecutor<E>
where
    E: Executor<EM, Z> + HasInProcessHandlers,
    EM: UsesState<State = E::State>,
    Z: UsesState<State = E::State>,
{
    #[inline]
    fn pre_exec(
        &mut self,
        fuzzer: &mut Z,
        state: &mut Self::State,
        mgr: &mut EM,
        input: &Self::Input,
    ) -> Result<ExitKind, Error> {
        self.executor.pre_exec(fuzzer, state, mgr, input)?;
        Ok(ExitKind::Ok)
    }

    /// Deletes this timer queue
    /// # Safety
    /// Will dereference the given `tp_timer` pointer, unchecked.
    #[inline]
    fn post_exec(
        &mut self,
        fuzzer: &mut Z,
        state: &mut Self::State,
        mgr: &mut EM,
        input: &Self::Input,
    ) -> Result<ExitKind, Error> {
        unsafe {
            SetThreadpoolTimer(self.tp_timer, None, 0, 0);
        }
        self.executor.post_exec(fuzzer, state, mgr, input)?;
        Ok(ExitKind::Ok)
    }

    #[inline]
    #[allow(clippy::cast_sign_loss)]
    fn run_target(
        &mut self,
        fuzzer: &mut Z,
        state: &mut Self::State,
        mgr: &mut EM,
        input: &Self::Input,
    ) -> Result<ExitKind, Error> {
        unsafe {
            let data = &mut GLOBAL_STATE;
            write_volatile(
                &mut data.timeout_executor_ptr,
                self as *mut _ as *mut c_void,
            );

            write_volatile(&mut data.tp_timer, self.tp_timer as *mut _ as *mut c_void);
            write_volatile(
                &mut data.critical,
                addr_of_mut!(self.critical) as *mut c_void,
            );
            write_volatile(
                &mut data.timeout_input_ptr,
                addr_of_mut!(data.current_input_ptr) as *mut c_void,
            );
            let tm: i64 = -self.milli_sec * 10 * 1000;
            let ft = FILETIME {
                dwLowDateTime: (tm & 0xffffffff) as u32,
                dwHighDateTime: (tm >> 32) as u32,
            };

            compiler_fence(Ordering::SeqCst);
            EnterCriticalSection(&mut self.critical);
            compiler_fence(Ordering::SeqCst);
            data.in_target = 1;
            compiler_fence(Ordering::SeqCst);
            LeaveCriticalSection(&mut self.critical);
            compiler_fence(Ordering::SeqCst);

            SetThreadpoolTimer(self.tp_timer, Some(&ft), 0, 0);

            let ret = self.executor.run_target(fuzzer, state, mgr, input);

            compiler_fence(Ordering::SeqCst);
            EnterCriticalSection(&mut self.critical);
            compiler_fence(Ordering::SeqCst);
            // Timeout handler will do nothing after we increment in_target value.
            data.in_target = 0;
            compiler_fence(Ordering::SeqCst);
            LeaveCriticalSection(&mut self.critical);
            compiler_fence(Ordering::SeqCst);

            write_volatile(&mut data.timeout_input_ptr, core::ptr::null_mut());

            ret
        }
    }
}

#[cfg(target_os = "linux")]
impl<E, EM, Z> Executor<EM, Z> for TimeoutExecutor<E>
where
    E: Executor<EM, Z>,
    EM: UsesState<State = E::State>,
    Z: UsesState<State = E::State>,
{
    #[inline]
    fn pre_exec(
        &mut self,
        fuzzer: &mut Z,
        state: &mut Self::State,
        mgr: &mut EM,
        input: &Self::Input,
    ) -> Result<ExitKind, Error> {
        self.executor.pre_exec(fuzzer, state, mgr, input)?;
        unsafe {
            if self.batch_mode {
                let data = &mut GLOBAL_STATE;
                write_volatile(
                    &mut data.timeout_executor_ptr,
                    self as *mut _ as *mut c_void,
                );

                if self.executions == 0 {
                    libc::timer_settime(self.timerid, 0, addr_of_mut!(self.itimerspec), null_mut());
                    self.tmout_start_time = current_time();
                }
                self.start_time = current_time();
            } else {
                libc::timer_settime(self.timerid, 0, addr_of_mut!(self.itimerspec), null_mut());
            }
        }
        Ok(ExitKind::Ok)
    }

<<<<<<< HEAD
    #[inline]
    fn post_exec(
        &mut self,
        fuzzer: &mut Z,
        state: &mut Self::State,
        mgr: &mut EM,
        input: &Self::Input,
    ) -> Result<ExitKind, Error> {
        // reset timer
        self.reset_timer();
        self.executor.post_exec(fuzzer, state, mgr, input)
    }

    fn run_target(
        &mut self,
        fuzzer: &mut Z,
        state: &mut Self::State,
        mgr: &mut EM,
        input: &Self::Input,
    ) -> Result<ExitKind, Error> {
        let ret = self.executor.run_target(fuzzer, state, mgr, input);
        ret
=======
    fn post_run_reset(&mut self) {
        if self.batch_mode {
            unsafe {
                let elapsed = current_time() - self.tmout_start_time;
                // elapsed may be > than tmout in case of received but ingored signal
                if elapsed > self.exec_tmout
                    || self.exec_tmout - elapsed < self.avg_exec_time * self.avg_mul_k
                {
                    let disarmed: libc::itimerspec = zeroed();
                    libc::timer_settime(self.timerid, 0, addr_of!(disarmed), null_mut());
                    // set timer the next exec
                    if self.executions > 0 {
                        self.avg_exec_time = elapsed / self.executions;
                        self.executions = 0;
                    }
                    // readjust K
                    if self.last_signal_time > self.exec_tmout * self.avg_mul_k
                        && self.avg_mul_k > 1
                    {
                        self.avg_mul_k -= 1;
                    }
                } else {
                    self.executions += 1;
                }
            }
        } else {
            unsafe {
                let disarmed: libc::itimerspec = zeroed();
                libc::timer_settime(self.timerid, 0, addr_of!(disarmed), null_mut());
            }
        }
        self.executor.post_run_reset();
>>>>>>> 10975520
    }
}

#[cfg(all(unix, not(target_os = "linux")))]
impl<E, EM, Z> Executor<EM, Z> for TimeoutExecutor<E>
where
    E: Executor<EM, Z>,
    EM: UsesState<State = E::State>,
    Z: UsesState<State = E::State>,
{
    #[inline]
    fn pre_exec(
        &mut self,
        fuzzer: &mut Z,
        state: &mut Self::State,
        mgr: &mut EM,
        input: &Self::Input,
    ) -> Result<ExitKind, Error> {
        self.executor.pre_exec(fuzzer, state, mgr, input)?;
        unsafe {
            setitimer(ITIMER_REAL, &mut self.itimerval, null_mut());
        }
        Ok(ExitKind::Ok)
    }

    #[inline]
    fn post_exec(
        &mut self,
        fuzzer: &mut Z,
        state: &mut Self::State,
        mgr: &mut EM,
        input: &Self::Input,
    ) -> Result<ExitKind, Error> {
        unsafe {
            let mut itimerval_zero: Itimerval = zeroed();
            setitimer(ITIMER_REAL, &mut itimerval_zero, null_mut());
        }
        self.executor.post_exec(fuzzer, state, mgr, input)?;
        Ok(ExitKind::Ok)
    }

    fn run_target(
        &mut self,
        fuzzer: &mut Z,
        state: &mut Self::State,
        mgr: &mut EM,
        input: &Self::Input,
    ) -> Result<ExitKind, Error> {
        let ret = self.executor.run_target(fuzzer, state, mgr, input);
        ret
    }
}

impl<E> UsesState for TimeoutExecutor<E>
where
    E: UsesState,
{
    type State = E::State;
}

impl<E> UsesObservers for TimeoutExecutor<E>
where
    E: UsesObservers,
{
    type Observers = E::Observers;
}

impl<E> HasObservers for TimeoutExecutor<E>
where
    E: HasObservers,
{
    #[inline]
    fn observers(&self) -> &Self::Observers {
        self.executor.observers()
    }

    #[inline]
    fn observers_mut(&mut self) -> &mut Self::Observers {
        self.executor.observers_mut()
    }
}<|MERGE_RESOLUTION|>--- conflicted
+++ resolved
@@ -262,306 +262,6 @@
     }
 
     fn reset_timer(&mut self) {
-        if self.batch_mode {
-            unsafe {
-                let elapsed = current_time() - self.tmout_start_time;
-                // elapsed may be > than tmout in case of reveived but ingored signal
-                if elapsed > self.exec_tmout
-                    || self.exec_tmout - elapsed < self.avg_exec_time * self.avg_mul_k
-                {
-                    let disarmed: libc::itimerspec = zeroed();
-                    libc::timer_settime(self.timerid, 0, addr_of!(disarmed), null_mut());
-                    // set timer the next exec
-                    if self.executions > 0 {
-                        self.avg_exec_time = elapsed / self.executions;
-                        self.executions = 0;
-                    }
-                    // readjust K
-                    if self.last_signal_time > self.exec_tmout * self.avg_mul_k
-                        && self.avg_mul_k > 1
-                    {
-                        self.avg_mul_k -= 1;
-                    }
-                } else {
-                    self.executions += 1;
-                }
-            }
-        } else {
-            unsafe {
-                let disarmed: libc::itimerspec = zeroed();
-                libc::timer_settime(self.timerid, 0, addr_of!(disarmed), null_mut());
-            }
-        }
-    }
-}
-
-#[cfg(all(unix, not(target_os = "linux")))]
-impl<E> TimeoutExecutor<E> {
-    /// Create a new [`TimeoutExecutor`], wrapping the given `executor` and checking for timeouts.
-    /// This should usually be used for `InProcess` fuzzing.
-    pub fn new(executor: E, exec_tmout: Duration) -> Self {
-        let milli_sec = exec_tmout.as_millis();
-        let it_value = Timeval {
-            tv_sec: (milli_sec / 1000) as i64,
-            tv_usec: (milli_sec % 1000) as i64,
-        };
-        let it_interval = Timeval {
-            tv_sec: 0,
-            tv_usec: 0,
-        };
-        let itimerval = Itimerval {
-            it_interval,
-            it_value,
-        };
-        Self {
-            executor,
-            itimerval,
-            exec_tmout,
-            batch_mode: false,
-            executions: 0,
-            avg_mul_k: 1,
-            last_signal_time: Duration::ZERO,
-            avg_exec_time: Duration::ZERO,
-            start_time: Duration::ZERO,
-            tmout_start_time: Duration::ZERO,
-        }
-    }
-
-    /// Set the timeout for this executor
-    pub fn set_timeout(&mut self, exec_tmout: Duration) {
-        let milli_sec = exec_tmout.as_millis();
-        let it_value = Timeval {
-            tv_sec: (milli_sec / 1000) as i64,
-            tv_usec: (milli_sec % 1000) as i64,
-        };
-        let it_interval = Timeval {
-            tv_sec: 0,
-            tv_usec: 0,
-        };
-        let itimerval = Itimerval {
-            it_interval,
-            it_value,
-        };
-        self.itimerval = itimerval;
-        self.exec_tmout = exec_tmout;
-    }
-
-    #[allow(clippy::unused_self)]
-    pub(crate) fn handle_timeout(&mut self, _data: &mut InProcessExecutorHandlerData) -> bool {
-        false // TODO
-    }
-}
-
-#[cfg(windows)]
-impl<E: HasInProcessHandlers> TimeoutExecutor<E> {
-    /// Create a new [`TimeoutExecutor`], wrapping the given `executor` and checking for timeouts.
-    pub fn new(executor: E, exec_tmout: Duration) -> Self {
-        let milli_sec = exec_tmout.as_millis() as i64;
-        let timeout_handler: PTP_TIMER_CALLBACK =
-            unsafe { std::mem::transmute(executor.inprocess_handlers().timeout_handler) };
-        let tp_timer = unsafe {
-            CreateThreadpoolTimer(
-                Some(timeout_handler),
-                Some(addr_of_mut!(GLOBAL_STATE) as *mut c_void),
-                Some(&TP_CALLBACK_ENVIRON_V3::default()),
-            )
-        };
-        let mut critical = RTL_CRITICAL_SECTION::default();
-
-        unsafe {
-            InitializeCriticalSection(&mut critical);
-        }
-
-        Self {
-            executor,
-            milli_sec,
-            tp_timer,
-            critical,
-            exec_tmout,
-            batch_mode: false,
-            executions: 0,
-            avg_mul_k: 1,
-            last_signal_time: Duration::ZERO,
-            avg_exec_time: Duration::ZERO,
-            start_time: Duration::ZERO,
-            tmout_start_time: Duration::ZERO,
-        }
-    }
-
-    /// Set the timeout for this executor
-    pub fn set_timeout(&mut self, exec_tmout: Duration) {
-        self.milli_sec = exec_tmout.as_millis() as i64;
-        self.exec_tmout = exec_tmout;
-    }
-
-    #[allow(clippy::unused_self)]
-    pub(crate) fn handle_timeout(&mut self, _data: &mut InProcessExecutorHandlerData) -> bool {
-        false // TODO
-    }
-
-    /// Retrieve the inner `Executor` that is wrapped by this `TimeoutExecutor`.
-    pub fn inner(&mut self) -> &mut E {
-        &mut self.executor
-    }
-}
-
-#[cfg(windows)]
-impl<E, EM, Z> Executor<EM, Z> for TimeoutExecutor<E>
-where
-    E: Executor<EM, Z> + HasInProcessHandlers,
-    EM: UsesState<State = E::State>,
-    Z: UsesState<State = E::State>,
-{
-    #[inline]
-    fn pre_exec(
-        &mut self,
-        fuzzer: &mut Z,
-        state: &mut Self::State,
-        mgr: &mut EM,
-        input: &Self::Input,
-    ) -> Result<ExitKind, Error> {
-        self.executor.pre_exec(fuzzer, state, mgr, input)?;
-        Ok(ExitKind::Ok)
-    }
-
-    /// Deletes this timer queue
-    /// # Safety
-    /// Will dereference the given `tp_timer` pointer, unchecked.
-    #[inline]
-    fn post_exec(
-        &mut self,
-        fuzzer: &mut Z,
-        state: &mut Self::State,
-        mgr: &mut EM,
-        input: &Self::Input,
-    ) -> Result<ExitKind, Error> {
-        unsafe {
-            SetThreadpoolTimer(self.tp_timer, None, 0, 0);
-        }
-        self.executor.post_exec(fuzzer, state, mgr, input)?;
-        Ok(ExitKind::Ok)
-    }
-
-    #[inline]
-    #[allow(clippy::cast_sign_loss)]
-    fn run_target(
-        &mut self,
-        fuzzer: &mut Z,
-        state: &mut Self::State,
-        mgr: &mut EM,
-        input: &Self::Input,
-    ) -> Result<ExitKind, Error> {
-        unsafe {
-            let data = &mut GLOBAL_STATE;
-            write_volatile(
-                &mut data.timeout_executor_ptr,
-                self as *mut _ as *mut c_void,
-            );
-
-            write_volatile(&mut data.tp_timer, self.tp_timer as *mut _ as *mut c_void);
-            write_volatile(
-                &mut data.critical,
-                addr_of_mut!(self.critical) as *mut c_void,
-            );
-            write_volatile(
-                &mut data.timeout_input_ptr,
-                addr_of_mut!(data.current_input_ptr) as *mut c_void,
-            );
-            let tm: i64 = -self.milli_sec * 10 * 1000;
-            let ft = FILETIME {
-                dwLowDateTime: (tm & 0xffffffff) as u32,
-                dwHighDateTime: (tm >> 32) as u32,
-            };
-
-            compiler_fence(Ordering::SeqCst);
-            EnterCriticalSection(&mut self.critical);
-            compiler_fence(Ordering::SeqCst);
-            data.in_target = 1;
-            compiler_fence(Ordering::SeqCst);
-            LeaveCriticalSection(&mut self.critical);
-            compiler_fence(Ordering::SeqCst);
-
-            SetThreadpoolTimer(self.tp_timer, Some(&ft), 0, 0);
-
-            let ret = self.executor.run_target(fuzzer, state, mgr, input);
-
-            compiler_fence(Ordering::SeqCst);
-            EnterCriticalSection(&mut self.critical);
-            compiler_fence(Ordering::SeqCst);
-            // Timeout handler will do nothing after we increment in_target value.
-            data.in_target = 0;
-            compiler_fence(Ordering::SeqCst);
-            LeaveCriticalSection(&mut self.critical);
-            compiler_fence(Ordering::SeqCst);
-
-            write_volatile(&mut data.timeout_input_ptr, core::ptr::null_mut());
-
-            ret
-        }
-    }
-}
-
-#[cfg(target_os = "linux")]
-impl<E, EM, Z> Executor<EM, Z> for TimeoutExecutor<E>
-where
-    E: Executor<EM, Z>,
-    EM: UsesState<State = E::State>,
-    Z: UsesState<State = E::State>,
-{
-    #[inline]
-    fn pre_exec(
-        &mut self,
-        fuzzer: &mut Z,
-        state: &mut Self::State,
-        mgr: &mut EM,
-        input: &Self::Input,
-    ) -> Result<ExitKind, Error> {
-        self.executor.pre_exec(fuzzer, state, mgr, input)?;
-        unsafe {
-            if self.batch_mode {
-                let data = &mut GLOBAL_STATE;
-                write_volatile(
-                    &mut data.timeout_executor_ptr,
-                    self as *mut _ as *mut c_void,
-                );
-
-                if self.executions == 0 {
-                    libc::timer_settime(self.timerid, 0, addr_of_mut!(self.itimerspec), null_mut());
-                    self.tmout_start_time = current_time();
-                }
-                self.start_time = current_time();
-            } else {
-                libc::timer_settime(self.timerid, 0, addr_of_mut!(self.itimerspec), null_mut());
-            }
-        }
-        Ok(ExitKind::Ok)
-    }
-
-<<<<<<< HEAD
-    #[inline]
-    fn post_exec(
-        &mut self,
-        fuzzer: &mut Z,
-        state: &mut Self::State,
-        mgr: &mut EM,
-        input: &Self::Input,
-    ) -> Result<ExitKind, Error> {
-        // reset timer
-        self.reset_timer();
-        self.executor.post_exec(fuzzer, state, mgr, input)
-    }
-
-    fn run_target(
-        &mut self,
-        fuzzer: &mut Z,
-        state: &mut Self::State,
-        mgr: &mut EM,
-        input: &Self::Input,
-    ) -> Result<ExitKind, Error> {
-        let ret = self.executor.run_target(fuzzer, state, mgr, input);
-        ret
-=======
-    fn post_run_reset(&mut self) {
         if self.batch_mode {
             unsafe {
                 let elapsed = current_time() - self.tmout_start_time;
@@ -592,12 +292,216 @@
                 libc::timer_settime(self.timerid, 0, addr_of!(disarmed), null_mut());
             }
         }
-        self.executor.post_run_reset();
->>>>>>> 10975520
-    }
-}
-
-#[cfg(all(unix, not(target_os = "linux")))]
+    }
+}
+
+#[cfg(all(unix, not(target_os = "linux")))]
+impl<E> TimeoutExecutor<E> {
+    /// Create a new [`TimeoutExecutor`], wrapping the given `executor` and checking for timeouts.
+    /// This should usually be used for `InProcess` fuzzing.
+    pub fn new(executor: E, exec_tmout: Duration) -> Self {
+        let milli_sec = exec_tmout.as_millis();
+        let it_value = Timeval {
+            tv_sec: (milli_sec / 1000) as i64,
+            tv_usec: (milli_sec % 1000) as i64,
+        };
+        let it_interval = Timeval {
+            tv_sec: 0,
+            tv_usec: 0,
+        };
+        let itimerval = Itimerval {
+            it_interval,
+            it_value,
+        };
+        Self {
+            executor,
+            itimerval,
+            exec_tmout,
+            batch_mode: false,
+            executions: 0,
+            avg_mul_k: 1,
+            last_signal_time: Duration::ZERO,
+            avg_exec_time: Duration::ZERO,
+            start_time: Duration::ZERO,
+            tmout_start_time: Duration::ZERO,
+        }
+    }
+
+    /// Set the timeout for this executor
+    pub fn set_timeout(&mut self, exec_tmout: Duration) {
+        let milli_sec = exec_tmout.as_millis();
+        let it_value = Timeval {
+            tv_sec: (milli_sec / 1000) as i64,
+            tv_usec: (milli_sec % 1000) as i64,
+        };
+        let it_interval = Timeval {
+            tv_sec: 0,
+            tv_usec: 0,
+        };
+        let itimerval = Itimerval {
+            it_interval,
+            it_value,
+        };
+        self.itimerval = itimerval;
+        self.exec_tmout = exec_tmout;
+    }
+
+    #[allow(clippy::unused_self)]
+    pub(crate) fn handle_timeout(&mut self, _data: &mut InProcessExecutorHandlerData) -> bool {
+        false // TODO
+    }
+}
+
+#[cfg(windows)]
+impl<E: HasInProcessHandlers> TimeoutExecutor<E> {
+    /// Create a new [`TimeoutExecutor`], wrapping the given `executor` and checking for timeouts.
+    pub fn new(executor: E, exec_tmout: Duration) -> Self {
+        let milli_sec = exec_tmout.as_millis() as i64;
+        let timeout_handler: PTP_TIMER_CALLBACK =
+            unsafe { std::mem::transmute(executor.inprocess_handlers().timeout_handler) };
+        let tp_timer = unsafe {
+            CreateThreadpoolTimer(
+                Some(timeout_handler),
+                Some(addr_of_mut!(GLOBAL_STATE) as *mut c_void),
+                Some(&TP_CALLBACK_ENVIRON_V3::default()),
+            )
+        };
+        let mut critical = RTL_CRITICAL_SECTION::default();
+
+        unsafe {
+            InitializeCriticalSection(&mut critical);
+        }
+
+        Self {
+            executor,
+            milli_sec,
+            tp_timer,
+            critical,
+            exec_tmout,
+            batch_mode: false,
+            executions: 0,
+            avg_mul_k: 1,
+            last_signal_time: Duration::ZERO,
+            avg_exec_time: Duration::ZERO,
+            start_time: Duration::ZERO,
+            tmout_start_time: Duration::ZERO,
+        }
+    }
+
+    /// Set the timeout for this executor
+    pub fn set_timeout(&mut self, exec_tmout: Duration) {
+        self.milli_sec = exec_tmout.as_millis() as i64;
+        self.exec_tmout = exec_tmout;
+    }
+
+    #[allow(clippy::unused_self)]
+    pub(crate) fn handle_timeout(&mut self, _data: &mut InProcessExecutorHandlerData) -> bool {
+        false // TODO
+    }
+
+    /// Retrieve the inner `Executor` that is wrapped by this `TimeoutExecutor`.
+    pub fn inner(&mut self) -> &mut E {
+        &mut self.executor
+    }
+}
+
+#[cfg(windows)]
+impl<E, EM, Z> Executor<EM, Z> for TimeoutExecutor<E>
+where
+    E: Executor<EM, Z> + HasInProcessHandlers,
+    EM: UsesState<State = E::State>,
+    Z: UsesState<State = E::State>,
+{
+    #[inline]
+    fn pre_exec(
+        &mut self,
+        fuzzer: &mut Z,
+        state: &mut Self::State,
+        mgr: &mut EM,
+        input: &Self::Input,
+    ) -> Result<ExitKind, Error> {
+        self.executor.pre_exec(fuzzer, state, mgr, input)?;
+        Ok(ExitKind::Ok)
+    }
+
+    /// Deletes this timer queue
+    /// # Safety
+    /// Will dereference the given `tp_timer` pointer, unchecked.
+    #[inline]
+    fn post_exec(
+        &mut self,
+        fuzzer: &mut Z,
+        state: &mut Self::State,
+        mgr: &mut EM,
+        input: &Self::Input,
+    ) -> Result<ExitKind, Error> {
+        unsafe {
+            SetThreadpoolTimer(self.tp_timer, None, 0, 0);
+        }
+        self.executor.post_exec(fuzzer, state, mgr, input)?;
+        Ok(ExitKind::Ok)
+    }
+
+    #[inline]
+    #[allow(clippy::cast_sign_loss)]
+    fn run_target(
+        &mut self,
+        fuzzer: &mut Z,
+        state: &mut Self::State,
+        mgr: &mut EM,
+        input: &Self::Input,
+    ) -> Result<ExitKind, Error> {
+        unsafe {
+            let data = &mut GLOBAL_STATE;
+            write_volatile(
+                &mut data.timeout_executor_ptr,
+                self as *mut _ as *mut c_void,
+            );
+
+            write_volatile(&mut data.tp_timer, self.tp_timer as *mut _ as *mut c_void);
+            write_volatile(
+                &mut data.critical,
+                addr_of_mut!(self.critical) as *mut c_void,
+            );
+            write_volatile(
+                &mut data.timeout_input_ptr,
+                addr_of_mut!(data.current_input_ptr) as *mut c_void,
+            );
+            let tm: i64 = -self.milli_sec * 10 * 1000;
+            let ft = FILETIME {
+                dwLowDateTime: (tm & 0xffffffff) as u32,
+                dwHighDateTime: (tm >> 32) as u32,
+            };
+
+            compiler_fence(Ordering::SeqCst);
+            EnterCriticalSection(&mut self.critical);
+            compiler_fence(Ordering::SeqCst);
+            data.in_target = 1;
+            compiler_fence(Ordering::SeqCst);
+            LeaveCriticalSection(&mut self.critical);
+            compiler_fence(Ordering::SeqCst);
+
+            SetThreadpoolTimer(self.tp_timer, Some(&ft), 0, 0);
+
+            let ret = self.executor.run_target(fuzzer, state, mgr, input);
+
+            compiler_fence(Ordering::SeqCst);
+            EnterCriticalSection(&mut self.critical);
+            compiler_fence(Ordering::SeqCst);
+            // Timeout handler will do nothing after we increment in_target value.
+            data.in_target = 0;
+            compiler_fence(Ordering::SeqCst);
+            LeaveCriticalSection(&mut self.critical);
+            compiler_fence(Ordering::SeqCst);
+
+            write_volatile(&mut data.timeout_input_ptr, core::ptr::null_mut());
+
+            ret
+        }
+    }
+}
+
+#[cfg(target_os = "linux")]
 impl<E, EM, Z> Executor<EM, Z> for TimeoutExecutor<E>
 where
     E: Executor<EM, Z>,
@@ -614,6 +518,67 @@
     ) -> Result<ExitKind, Error> {
         self.executor.pre_exec(fuzzer, state, mgr, input)?;
         unsafe {
+            if self.batch_mode {
+                let data = &mut GLOBAL_STATE;
+                write_volatile(
+                    &mut data.timeout_executor_ptr,
+                    self as *mut _ as *mut c_void,
+                );
+
+                if self.executions == 0 {
+                    libc::timer_settime(self.timerid, 0, addr_of_mut!(self.itimerspec), null_mut());
+                    self.tmout_start_time = current_time();
+                }
+                self.start_time = current_time();
+            } else {
+                libc::timer_settime(self.timerid, 0, addr_of_mut!(self.itimerspec), null_mut());
+            }
+        }
+        Ok(ExitKind::Ok)
+    }
+
+    #[inline]
+    fn post_exec(
+        &mut self,
+        fuzzer: &mut Z,
+        state: &mut Self::State,
+        mgr: &mut EM,
+        input: &Self::Input,
+    ) -> Result<ExitKind, Error> {
+        // reset timer
+        self.reset_timer();
+        self.executor.post_exec(fuzzer, state, mgr, input)
+    }
+
+    fn run_target(
+        &mut self,
+        fuzzer: &mut Z,
+        state: &mut Self::State,
+        mgr: &mut EM,
+        input: &Self::Input,
+    ) -> Result<ExitKind, Error> {
+        let ret = self.executor.run_target(fuzzer, state, mgr, input);
+        ret
+    }
+}
+
+#[cfg(all(unix, not(target_os = "linux")))]
+impl<E, EM, Z> Executor<EM, Z> for TimeoutExecutor<E>
+where
+    E: Executor<EM, Z>,
+    EM: UsesState<State = E::State>,
+    Z: UsesState<State = E::State>,
+{
+    #[inline]
+    fn pre_exec(
+        &mut self,
+        fuzzer: &mut Z,
+        state: &mut Self::State,
+        mgr: &mut EM,
+        input: &Self::Input,
+    ) -> Result<ExitKind, Error> {
+        self.executor.pre_exec(fuzzer, state, mgr, input)?;
+        unsafe {
             setitimer(ITIMER_REAL, &mut self.itimerval, null_mut());
         }
         Ok(ExitKind::Ok)
