--- conflicted
+++ resolved
@@ -392,19 +392,13 @@
             client.executions(),
             exec_sec
         );
-<<<<<<< HEAD
 
         // Display "Current Testcase Index" if available
         if let Some(stat) = client.get_user_stats("Current Testcase Index") {
             write!(fmt, ", Testcase Index: {}", stat.value()).unwrap();
-        } else {
-            write!(fmt, ", Testcase Index: N/A").unwrap();
-        }
-
-        for (key, val) in &client.user_monitor {
-=======
+        }
+
         for (key, val) in client.user_stats() {
->>>>>>> a30cce1d
             write!(fmt, ", {key}: {val}").unwrap();
         }
         for (key, val) in client_stats_manager.aggregated() {
