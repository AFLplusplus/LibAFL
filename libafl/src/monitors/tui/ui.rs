--- conflicted
+++ resolved
@@ -194,13 +194,8 @@
                 "corpus",
                 Style::default().fg(Color::LightGreen),
             )),
-<<<<<<< HEAD
-            Spans::from(Span::styled(
+            Line::from(Span::styled(
                 "objectives (`g` switch)",
-=======
-            Line::from(Span::styled(
-                "objectives",
->>>>>>> 00033426
                 Style::default().fg(Color::LightGreen),
             )),
         ];
