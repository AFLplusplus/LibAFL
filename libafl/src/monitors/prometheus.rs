--- conflicted
+++ resolved
@@ -28,9 +28,9 @@
 //! When using docker, you may need to point `prometheus.yml` to the `docker0` interface or `host.docker.internal`
 
 use alloc::{
-    string::ToString, sync::Arc,
     borrow::Cow,
-    string::String,
+    string::{String, ToString},
+    sync::Arc,
 };
 use core::{
     fmt,
@@ -38,14 +38,8 @@
     time::Duration,
 };
 use std::{
-<<<<<<< HEAD
-sync::{core::sync::atomic,
-=======
-    string::ToString,
-    sync::{Arc, atomic::AtomicU64},
->>>>>>> c7207dce
+    sync::{atomic::AtomicU64, sync::atomic},
     thread,
-    sync::atomic::AtomicU64,
 };
 
 // using thread in order to start the HTTP server in a separate thread
