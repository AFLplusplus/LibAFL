--- conflicted
+++ resolved
@@ -385,13 +385,10 @@
 
                 // Add the input to the main corpus
                 let mut testcase = Testcase::with_executions(input.clone(), *state.executions());
-<<<<<<< HEAD
                 testcase.set_parent_id_optional(state.fuzzed_corpus_id());
                 self.feedback_mut().append_metadata(state, &mut testcase)?;
-=======
                 self.feedback_mut()
                     .append_metadata(state, observers, &mut testcase)?;
->>>>>>> bdac876d
                 let idx = state.corpus_mut().add(testcase)?;
                 self.scheduler_mut().on_add(state, idx)?;
 
@@ -423,13 +420,9 @@
 
                 // The input is a solution, add it to the respective corpus
                 let mut testcase = Testcase::with_executions(input, *state.executions());
-<<<<<<< HEAD
                 testcase.set_parent_id_optional(state.fuzzed_corpus_id());
-                self.objective_mut().append_metadata(state, &mut testcase)?;
-=======
                 self.objective_mut()
                     .append_metadata(state, observers, &mut testcase)?;
->>>>>>> bdac876d
                 state.solutions_mut().add(testcase)?;
 
                 if send_events {
@@ -521,13 +514,9 @@
 
         // Add the input to the main corpus
         let mut testcase = Testcase::with_executions(input.clone(), *state.executions());
-<<<<<<< HEAD
         testcase.set_parent_id_optional(state.fuzzed_corpus_id());
-        self.feedback_mut().append_metadata(state, &mut testcase)?;
-=======
         self.feedback_mut()
             .append_metadata(state, observers, &mut testcase)?;
->>>>>>> bdac876d
         let idx = state.corpus_mut().add(testcase)?;
         self.scheduler_mut().on_add(state, idx)?;
 
