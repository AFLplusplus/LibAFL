--- conflicted
+++ resolved
@@ -612,7 +612,65 @@
     }
 }
 
-<<<<<<< HEAD
+pub trait ExecutesInput<I, OT, S, Z>
+where
+    I: Input,
+    OT: ObserversTuple<I, S>,
+{
+    /// Runs the input and triggers observers and feedback
+    fn execute_input<E, EM>(
+        &mut self,
+        state: &mut S,
+        executor: &mut E,
+        event_mgr: &mut EM,
+        input: &I,
+    ) -> Result<ExitKind, Error>
+    where
+        E: Executor<EM, I, S, Z> + HasObservers<I, OT, S>,
+        OT: ObserversTuple<I, S>;
+}
+
+impl<C, CS, F, I, OF, OT, S, SC> ExecutesInput<I, OT, S, Self>
+    for StdFuzzer<C, CS, F, I, OF, OT, S, SC>
+where
+    CS: CorpusScheduler<I, S>,
+    F: Feedback<I, S>,
+    I: Input,
+    OT: ObserversTuple<I, S>,
+    OF: Feedback<I, S>,
+    S: HasExecutions + HasClientPerfMonitor,
+{
+    /// Runs the input and triggers observers and feedback
+    fn execute_input<E, EM>(
+        &mut self,
+        state: &mut S,
+        executor: &mut E,
+        event_mgr: &mut EM,
+        input: &I,
+    ) -> Result<ExitKind, Error>
+    where
+        E: Executor<EM, I, S, Self> + HasObservers<I, OT, S>,
+        OT: ObserversTuple<I, S>,
+    {
+        start_timer!(state);
+        executor.observers_mut().pre_exec_all(state, input)?;
+        mark_feature_time!(state, PerfFeature::PreExecObservers);
+
+        start_timer!(state);
+        let exit_kind = executor.run_target(self, state, event_mgr, input)?;
+        mark_feature_time!(state, PerfFeature::TargetExecution);
+
+        *state.executions_mut() += 1;
+
+        start_timer!(state);
+        executor.observers_mut().post_exec_all(state, input)?;
+        mark_feature_time!(state, PerfFeature::PostExecObservers);
+
+        Ok(exit_kind)
+    }
+}
+
+
 #[cfg(feature = "python")]
 pub mod pybind {
     use pyo3::prelude::*;
@@ -695,62 +753,5 @@
     pub fn register(_py: Python, m: &PyModule) -> PyResult<()> {
         m.add_class::<PythonStdFuzzerI32>()?;
         Ok(())
-=======
-pub trait ExecutesInput<I, OT, S, Z>
-where
-    I: Input,
-    OT: ObserversTuple<I, S>,
-{
-    /// Runs the input and triggers observers and feedback
-    fn execute_input<E, EM>(
-        &mut self,
-        state: &mut S,
-        executor: &mut E,
-        event_mgr: &mut EM,
-        input: &I,
-    ) -> Result<ExitKind, Error>
-    where
-        E: Executor<EM, I, S, Z> + HasObservers<I, OT, S>,
-        OT: ObserversTuple<I, S>;
-}
-
-impl<C, CS, F, I, OF, OT, S, SC> ExecutesInput<I, OT, S, Self>
-    for StdFuzzer<C, CS, F, I, OF, OT, S, SC>
-where
-    CS: CorpusScheduler<I, S>,
-    F: Feedback<I, S>,
-    I: Input,
-    OT: ObserversTuple<I, S>,
-    OF: Feedback<I, S>,
-    S: HasExecutions + HasClientPerfMonitor,
-{
-    /// Runs the input and triggers observers and feedback
-    fn execute_input<E, EM>(
-        &mut self,
-        state: &mut S,
-        executor: &mut E,
-        event_mgr: &mut EM,
-        input: &I,
-    ) -> Result<ExitKind, Error>
-    where
-        E: Executor<EM, I, S, Self> + HasObservers<I, OT, S>,
-        OT: ObserversTuple<I, S>,
-    {
-        start_timer!(state);
-        executor.observers_mut().pre_exec_all(state, input)?;
-        mark_feature_time!(state, PerfFeature::PreExecObservers);
-
-        start_timer!(state);
-        let exit_kind = executor.run_target(self, state, event_mgr, input)?;
-        mark_feature_time!(state, PerfFeature::TargetExecution);
-
-        *state.executions_mut() += 1;
-
-        start_timer!(state);
-        executor.observers_mut().post_exec_all(state, input)?;
-        mark_feature_time!(state, PerfFeature::PostExecObservers);
-
-        Ok(exit_kind)
->>>>>>> 1f24ad0b
     }
 }