--- conflicted
+++ resolved
@@ -613,7 +613,7 @@
 
         self.scheduler.on_evaluation(state, &input, &*observers)?;
 
-        self.execute_and_process(state, manager, input, &*observers, &exit_kind, true)
+        self.evaluate_execution(state, manager, input, &*observers, &exit_kind, true)
     }
 
     /// Adds an input, even if it's not considered `interesting` by any of the executors
@@ -629,33 +629,11 @@
 
         self.scheduler.on_evaluation(state, &input, &*observers)?;
 
-<<<<<<< HEAD
         // Remap the uninteresting result to a normal corups result, because this function should cause the input
         // to be added in any case.
-        let mut result =
-            self.execute_no_process(state, manager, &input, &*observers, &exit_kind)?;
+        let mut result = self.check_results(state, manager, &input, &*observers, &exit_kind)?;
         if result == ExecuteInputResult::None {
             result = ExecuteInputResult::Corpus;
-=======
-        if is_solution {
-            #[cfg(feature = "track_hit_feedbacks")]
-            self.objective_mut()
-                .append_hit_feedbacks(testcase.hit_objectives_mut())?;
-            self.objective_mut()
-                .append_metadata(state, manager, &*observers, &mut testcase)?;
-            let id = state.solutions_mut().add(testcase)?;
-
-            let executions = *state.executions();
-            manager.fire(
-                state,
-                Event::Objective {
-                    objective_size: state.solutions().count(),
-                    executions,
-                    time: current_time(),
-                },
-            )?;
-            return Ok(id);
->>>>>>> 7c95afc4
         }
 
         self.process_execution(
@@ -665,44 +643,9 @@
             &result,
             &*observers,
             &exit_kind,
-<<<<<<< HEAD
             true,
         )
         .map(|x| x.expect("Corpus ID is missing after process execution"))
-=======
-        )?;
-
-        #[cfg(feature = "track_hit_feedbacks")]
-        self.feedback_mut()
-            .append_hit_feedbacks(testcase.hit_feedbacks_mut())?;
-        // Add the input to the main corpus
-        self.feedback_mut()
-            .append_metadata(state, manager, &*observers, &mut testcase)?;
-        let id = state.corpus_mut().add(testcase)?;
-        self.scheduler_mut().on_add(state, id)?;
-
-        let observers_buf = if manager.configuration() == EventConfig::AlwaysUnique {
-            None
-        } else {
-            manager.serialize_observers::<OT>(&*observers)?
-        };
-        manager.fire(
-            state,
-            Event::NewTestcase {
-                input,
-                observers_buf,
-                exit_kind,
-                corpus_size: state.corpus().count(),
-                client_config: manager.configuration(),
-                time: current_time(),
-                executions: *state.executions(),
-                forward_id: None,
-                #[cfg(all(unix, feature = "std", feature = "multi_machine"))]
-                node_id: None,
-            },
-        )?;
-        Ok(id)
->>>>>>> 7c95afc4
     }
 }
 
