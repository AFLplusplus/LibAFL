--- conflicted
+++ resolved
@@ -516,11 +516,18 @@
         // Always consider this to be "interesting"
         let mut testcase = Testcase::with_executions(input.clone(), *state.executions());
 
-<<<<<<< HEAD
         // Maybe a solution
-        if self
+        #[cfg(not(feature = "introspection"))]
+        let is_solution = self
             .objective_mut()
-            .is_interesting(state, manager, &input, observers, &exit_kind)?
+            .is_interesting(state, manager, &input, observers, &exit_kind)?;
+
+        #[cfg(feature = "introspection")]
+        let is_solution = self
+            .objective_mut()
+            .is_interesting_introspection(state, manager, &input, observers, &exit_kind)?;
+
+        if is_solution
         {
             self.objective_mut()
                 .append_metadata(state, observers, &mut testcase)?;
@@ -534,18 +541,12 @@
             )?;
             return Ok(idx);
         }
-=======
-        // However, we still want to trigger the side effects of objectives and feedbacks.
-        #[cfg(not(feature = "introspection"))]
-        let _is_solution = self
-            .objective_mut()
-            .is_interesting(state, manager, &input, observers, &exit_kind)?;
-
-        #[cfg(feature = "introspection")]
-        let _is_solution = self
-            .objective_mut()
-            .is_interesting_introspection(state, manager, &input, observers, &exit_kind)?;
-
+
+        // Not a solution
+        self.objective_mut().discard_metadata(state, &input)?;
+
+        // several is_interesting implementations collect some data about the run, later used in
+        // append_metadata; we *must* invoke is_interesting here to collect it
         #[cfg(not(feature = "introspection"))]
         let _is_corpus = self
             .feedback_mut()
@@ -555,16 +556,6 @@
         let _is_corpus = self
             .feedback_mut()
             .is_interesting_introspection(state, manager, &input, observers, &exit_kind)?;
-
-        // Not a solution
-        self.objective_mut().discard_metadata(state, &input)?;
->>>>>>> 52ab8c02
-
-        // several is_interesting implementations collect some data about the run, later used in
-        // append_metadata; we *must* invoke is_interesting here to collect it
-        let _: bool = self
-            .feedback_mut()
-            .is_interesting(state, manager, &input, observers, &exit_kind)?;
 
         // Add the input to the main corpus
         self.feedback_mut()
