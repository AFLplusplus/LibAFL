--- conflicted
+++ resolved
@@ -496,32 +496,15 @@
                     },
                 )?;
             }
-<<<<<<< HEAD
-            ExecuteInputResult::Solution => {
-                if manager.should_send() {
-                    manager.fire(
-                        state,
-                        Event::Objective {
-                            input: self.share_objectives.then(|| input.clone()),
-                            objective_size: state.solutions().count(),
-                            time: current_time(),
-                        },
-                    )?;
-                }
-=======
-
             if exec_res.is_solution() {
                 manager.fire(
                     state,
                     Event::Objective {
-                        #[cfg(feature = "share_objectives")]
-                        input: input.clone(),
-
+                        input: self.share_objectives.then_some(input.clone()),
                         objective_size: state.solutions().count(),
                         time: current_time(),
                     },
                 )?;
->>>>>>> 7b0a3b86
             }
         }
 
@@ -707,13 +690,7 @@
             manager.fire(
                 state,
                 Event::Objective {
-<<<<<<< HEAD
-                    input: self.share_objectives.then_some(input),
-=======
-                    #[cfg(feature = "share_objectives")]
-                    input: input.clone(),
-
->>>>>>> 7b0a3b86
+                    input: self.share_objectives.then_some(input.clone()),
                     objective_size: state.solutions().count(),
                     time: current_time(),
                 },
