--- conflicted
+++ resolved
@@ -810,114 +810,4 @@
             unimplemented!()
         }
     }
-<<<<<<< HEAD
-}
-
-#[cfg(feature = "python")]
-#[allow(missing_docs, clippy::missing_transmute_annotations)]
-/// `Fuzzer` Python bindings
-pub mod pybind {
-    use alloc::{boxed::Box, vec::Vec};
-
-    use libafl_bolts::ownedref::OwnedMutPtr;
-    use pyo3::prelude::*;
-
-    use crate::{
-        events::pybind::PythonEventManager,
-        executors::pybind::PythonExecutor,
-        feedbacks::pybind::PythonFeedback,
-        fuzzer::{Evaluator, Fuzzer, StdFuzzer},
-        inputs::BytesInput,
-        observers::pybind::PythonObserversTuple,
-        schedulers::QueueScheduler,
-        stages::pybind::PythonStagesTuple,
-        state::pybind::{PythonStdState, PythonStdStateWrapper},
-    };
-
-    /// `StdFuzzer` with fixed generics
-    pub type PythonStdFuzzer = StdFuzzer<
-        QueueScheduler<PythonStdState>,
-        PythonFeedback,
-        PythonFeedback,
-        PythonObserversTuple,
-    >;
-
-    /// Python class for StdFuzzer
-    #[pyclass(unsendable, name = "StdFuzzer")]
-    #[derive(Debug)]
-    pub struct PythonStdFuzzerWrapper {
-        /// Rust wrapped StdFuzzer object
-        pub inner: OwnedMutPtr<PythonStdFuzzer>,
-    }
-
-    impl PythonStdFuzzerWrapper {
-        pub fn wrap(r: &mut PythonStdFuzzer) -> Self {
-            Self {
-                inner: OwnedMutPtr::Ptr(r),
-            }
-        }
-
-        #[must_use]
-        pub fn unwrap(&self) -> &PythonStdFuzzer {
-            self.inner.as_ref()
-        }
-
-        pub fn unwrap_mut(&mut self) -> &mut PythonStdFuzzer {
-            self.inner.as_mut()
-        }
-    }
-
-    #[pymethods]
-    impl PythonStdFuzzerWrapper {
-        #[new]
-        fn new(py_feedback: PythonFeedback, py_objective: PythonFeedback) -> Self {
-            Self {
-                inner: OwnedMutPtr::Owned(Box::new(StdFuzzer::new(
-                    QueueScheduler::new(),
-                    py_feedback,
-                    py_objective,
-                ))),
-            }
-        }
-
-        fn add_input(
-            &mut self,
-            py_state: &mut PythonStdStateWrapper,
-            py_executor: &mut PythonExecutor,
-            py_mgr: &mut PythonEventManager,
-            input: Vec<u8>,
-        ) -> usize {
-            self.inner
-                .as_mut()
-                .add_input(
-                    py_state.unwrap_mut(),
-                    py_executor,
-                    py_mgr,
-                    BytesInput::new(input),
-                )
-                .expect("Failed to add input")
-                .0
-        }
-
-        fn fuzz_loop(
-            &mut self,
-            py_executor: &mut PythonExecutor,
-            py_state: &mut PythonStdStateWrapper,
-            py_mgr: &mut PythonEventManager,
-            stages_tuple: &mut PythonStagesTuple,
-        ) {
-            self.inner
-                .as_mut()
-                .fuzz_loop(stages_tuple, py_executor, py_state.unwrap_mut(), py_mgr)
-                .expect("Failed to generate the initial corpus");
-        }
-    }
-
-    /// Register the classes to the python module
-    pub fn register(_py: Python, m: &PyModule) -> PyResult<()> {
-        m.add_class::<PythonStdFuzzerWrapper>()?;
-        Ok(())
-    }
-=======
->>>>>>> e29897dd
 }