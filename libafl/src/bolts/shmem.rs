//! A generic sharememory region to be used by any functions (queues or feedbacks
// too.)

#[cfg(all(feature = "std", unix))]
pub use unix_shmem::{UnixShMem, UnixShMemProvider};
/// The default [`ShMemProvider`] for this os.
#[cfg(all(feature = "std", unix))]
pub type OsShMemProvider = UnixShMemProvider;
/// The default [`ShMem`] for this os.
#[cfg(all(feature = "std", unix))]
pub type OsShMem = UnixShMem;

#[cfg(all(windows, feature = "std"))]
pub use win32_shmem::{Win32ShMem, Win32ShMemProvider};
#[cfg(all(windows, feature = "std"))]
pub type OsShMemProvider = Win32ShMemProvider;
#[cfg(all(windows, feature = "std"))]
pub type OsShMem = Win32ShMem;

#[cfg(target_os = "android")]
use crate::bolts::os::ashmem_server::ServedShMemProvider;
#[cfg(target_os = "android")]
pub type StdShMemProvider = RcShMemProvider<ServedShMemProvider>;
#[cfg(target_os = "android")]
pub type StdShMem = RcShMem<ServedShMemProvider>;

/// The default [`ShMemProvider`] for this os.
#[cfg(all(feature = "std", not(target_os = "android")))]
pub type StdShMemProvider = OsShMemProvider;
/// The default [`ShMem`] for this os.
#[cfg(all(feature = "std", not(target_os = "android")))]
pub type StdShMem = OsShMem;

use core::fmt::Debug;
use serde::{Deserialize, Serialize};
#[cfg(feature = "std")]
use std::env;

use alloc::{rc::Rc, string::ToString};
use core::cell::RefCell;
use core::mem::ManuallyDrop;

use crate::Error;

/// Description of a shared map.
/// May be used to restore the map by id.
#[derive(Copy, Clone, Debug, Serialize, Deserialize)]
pub struct ShMemDescription {
    /// Size of this map
    pub size: usize,
    /// Id of this map
    pub id: ShMemId,
}

impl ShMemDescription {
    /// Create a description from a `id_str` and a `size`.
    #[must_use]
    pub fn from_string_and_size(id_str: &str, size: usize) -> Self {
        Self {
            size,
            id: ShMemId::from_string(id_str),
        }
    }
}

/// An id associated with a given shared memory mapping ([`ShMem`]), which can be used to
/// establish shared-mappings between proccesses.
#[derive(Copy, Clone, Debug, Serialize, Deserialize, PartialEq, Eq, Hash, Default)]
pub struct ShMemId {
    id: [u8; 20],
}

impl ShMemId {
    /// Create a new id from a fixed-size string
    #[must_use]
    pub fn from_slice(slice: &[u8; 20]) -> Self {
        Self { id: *slice }
    }

    /// Create a new id from an int
    #[must_use]
    pub fn from_int(val: i32) -> Self {
        Self::from_string(&val.to_string())
    }

    /// Create a new id from a string
    #[must_use]
    pub fn from_string(val: &str) -> Self {
        let mut slice: [u8; 20] = [0; 20];
        for (i, val) in val.as_bytes().iter().enumerate() {
            slice[i] = *val;
        }
        Self { id: slice }
    }

    /// Get the id as a fixed-length slice
    #[must_use]
    pub fn as_slice(&self) -> &[u8; 20] {
        &self.id
    }

    /// Get a string representation of this id
    #[must_use]
    pub fn to_string(&self) -> &str {
        let eof_pos = self.id.iter().position(|&c| c == 0).unwrap();
        alloc::str::from_utf8(&self.id[..eof_pos]).unwrap()
    }

    /// Get an integer representation of this id
    #[must_use]
    pub fn to_int(&self) -> i32 {
        let id: i32 = self.to_string().parse().unwrap();
        id
    }
}

/// A [`ShMem`] is an interface to shared maps.
/// They are the backbone of [`crate::bolts::llmp`] for inter-process communication.
/// All you need for scaling on a new target is to implement this interface, as well as the respective [`ShMemProvider`].
pub trait ShMem: Sized + Debug + Clone {
    /// Get the id of this shared memory mapping
    fn id(&self) -> ShMemId;

    /// Get the size of this mapping
    fn len(&self) -> usize;

    /// Check if the mapping is empty
    fn is_empty(&self) -> bool {
        self.len() == 0
    }

    /// Get the description of the shared memory mapping
    fn description(&self) -> ShMemDescription {
        ShMemDescription {
            size: self.len(),
            id: self.id(),
        }
    }

    /// The actual shared map, in memory
    fn map(&self) -> &[u8];

    /// The actual shared map, mutable
    fn map_mut(&mut self) -> &mut [u8];
    ///
    /// Write this map's config to env
    #[cfg(feature = "std")]
    fn write_to_env(&self, env_name: &str) -> Result<(), Error> {
        let map_size = self.len();
        let map_size_env = format!("{}_SIZE", env_name);
        env::set_var(env_name, self.id().to_string());
        env::set_var(map_size_env, format!("{}", map_size));
        Ok(())
    }
}

/// A [`ShMemProvider`] provides access to shared maps.
/// They are the backbone of [`crate::bolts::llmp`] for inter-process communication.
/// All you need for scaling on a new target is to implement this interface, as well as the respective [`ShMem`].
pub trait ShMemProvider: Send + Clone + Default + Debug {
    /// The actual shared map handed out by this [`ShMemProvider`].
    type Mem: ShMem;

    /// Create a new instance of the provider
    fn new() -> Result<Self, Error>;

    /// Create a new shared memory mapping
    fn new_map(&mut self, map_size: usize) -> Result<Self::Mem, Error>;

    /// Get a mapping given its id and size
    fn from_id_and_size(&mut self, id: ShMemId, size: usize) -> Result<Self::Mem, Error>;

    /// Get a mapping given a description
    fn from_description(&mut self, description: ShMemDescription) -> Result<Self::Mem, Error> {
        self.from_id_and_size(description.id, description.size)
    }

    /// Create a new sharedmap reference from an existing `id` and `len`
    fn clone_ref(&mut self, mapping: &Self::Mem) -> Result<Self::Mem, Error> {
        self.from_id_and_size(mapping.id(), mapping.len())
    }

    /// Reads an existing map config from env vars, then maps it
    #[cfg(feature = "std")]
    fn existing_from_env(&mut self, env_name: &str) -> Result<Self::Mem, Error> {
        let map_shm_str = env::var(env_name)?;
        let map_size = str::parse::<usize>(&env::var(format!("{}_SIZE", env_name))?)?;
        self.from_description(ShMemDescription::from_string_and_size(
            &map_shm_str,
            map_size,
        ))
    }

<<<<<<< HEAD
    /// This method should be called after a fork or after cloning/a thread creation event, allowing the ShMem to
=======
    /// This method should be called after a fork or after cloning/a thread creation event, allowing the [`ShMem`] to
>>>>>>> 33e918f2
    /// reset thread specific info, and potentially reconnect.
    fn post_fork(&mut self) {
        // do nothing
    }

    /// Release the resources associated with the given [`ShMem`]
    fn release_map(&mut self, _map: &mut Self::Mem) {
        // do nothing
    }
}

/// A Refernce Counted shared map,
/// that can use internal mutability.
/// Useful if the `ShMemProvider` needs to keep local state.
#[derive(Debug, Clone)]
pub struct RcShMem<T: ShMemProvider> {
    internal: ManuallyDrop<T::Mem>,
    provider: Rc<RefCell<T>>,
}

impl<T> ShMem for RcShMem<T>
where
    T: ShMemProvider + alloc::fmt::Debug,
{
    fn id(&self) -> ShMemId {
        self.internal.id()
    }

    fn len(&self) -> usize {
        self.internal.len()
    }

    fn map(&self) -> &[u8] {
        self.internal.map()
    }

    fn map_mut(&mut self) -> &mut [u8] {
        self.internal.map_mut()
    }
}

impl<T: ShMemProvider> Drop for RcShMem<T> {
    fn drop(&mut self) {
        self.provider.borrow_mut().release_map(&mut self.internal)
    }
}

/// A Refernce Counted `ShMemProvider`,
/// that can use internal mutability.
/// Useful if the `ShMemProvider` needs to keep local state.
#[derive(Debug, Clone)]
pub struct RcShMemProvider<T: ShMemProvider> {
    internal: Rc<RefCell<T>>,
}

unsafe impl<T: ShMemProvider> Send for RcShMemProvider<T> {}

impl<T> ShMemProvider for RcShMemProvider<T>
where
    T: ShMemProvider + alloc::fmt::Debug,
{
    type Mem = RcShMem<T>;

    fn new() -> Result<Self, Error> {
        Ok(Self {
            internal: Rc::new(RefCell::new(T::new()?)),
        })
    }

    fn new_map(&mut self, map_size: usize) -> Result<Self::Mem, Error> {
        Ok(Self::Mem {
            internal: ManuallyDrop::new(self.internal.borrow_mut().new_map(map_size)?),
            provider: self.internal.clone(),
        })
    }

    fn from_id_and_size(&mut self, id: ShMemId, size: usize) -> Result<Self::Mem, Error> {
        Ok(Self::Mem {
            internal: ManuallyDrop::new(self.internal.borrow_mut().from_id_and_size(id, size)?),
            provider: self.internal.clone(),
        })
    }

    fn release_map(&mut self, map: &mut Self::Mem) {
        self.internal.borrow_mut().release_map(&mut map.internal)
    }

    fn clone_ref(&mut self, mapping: &Self::Mem) -> Result<Self::Mem, Error> {
        Ok(Self::Mem {
            internal: ManuallyDrop::new(self.internal.borrow_mut().clone_ref(&mapping.internal)?),
            provider: self.internal.clone(),
        })
    }

    fn post_fork(&mut self) {
        self.internal.borrow_mut().post_fork()
    }
}

impl<T> Default for RcShMemProvider<T>
where
    T: ShMemProvider + alloc::fmt::Debug,
{
    fn default() -> Self {
        Self::new().unwrap()
    }
}

/// A Unix sharedmem implementation.
///
<<<<<<< HEAD
/// On Android, this is partially reused to wrap `Ashmem`,
/// Although for an `AshmemShMemProvider using a unix domain socket
=======
/// On Android, this is partially reused to wrap [`unix_shmem::ashmem::AshmemShMem`],
/// Although for an [`unix_shmem::ashmem::AshmemShMemProvider`] using a unix domain socket
>>>>>>> 33e918f2
/// Is needed on top.
#[cfg(all(unix, feature = "std"))]
pub mod unix_shmem {

    /// Shared memory provider for Android, allocating and forwarding maps over unix domain sockets.
    #[cfg(target_os = "android")]
    pub type UnixShMemProvider = ashmem::AshmemShMemProvider;
    /// Shared memory for Android
    #[cfg(target_os = "android")]
    pub type UnixShMem = ashmem::AshmemShMem;
    /// Shared memory Provider for Unix
    #[cfg(not(target_os = "android"))]
    pub type UnixShMemProvider = default::CommonUnixShMemProvider;
    /// Shared memory for Unix
    #[cfg(not(target_os = "android"))]
    pub type UnixShMem = ashmem::AshmemShMem;

    #[cfg(all(unix, feature = "std", not(target_os = "android")))]
    mod default {
        use core::{ptr, slice};
        use libc::{c_int, c_long, c_uchar, c_uint, c_ulong, c_ushort, c_void};

        use crate::Error;

        use super::super::{ShMem, ShMemId, ShMemProvider};

        #[cfg(unix)]
        #[derive(Copy, Clone)]
        #[repr(C)]
        struct ipc_perm {
            pub __key: c_int,
            pub uid: c_uint,
            pub gid: c_uint,
            pub cuid: c_uint,
            pub cgid: c_uint,
            pub mode: c_ushort,
            pub __pad1: c_ushort,
            pub __seq: c_ushort,
            pub __pad2: c_ushort,
            pub __glibc_reserved1: c_ulong,
            pub __glibc_reserved2: c_ulong,
        }

        #[cfg(unix)]
        #[derive(Copy, Clone)]
        #[repr(C)]
        struct shmid_ds {
            pub shm_perm: ipc_perm,
            pub shm_segsz: c_ulong,
            pub shm_atime: c_long,
            pub shm_dtime: c_long,
            pub shm_ctime: c_long,
            pub shm_cpid: c_int,
            pub shm_lpid: c_int,
            pub shm_nattch: c_ulong,
            pub __glibc_reserved4: c_ulong,
            pub __glibc_reserved5: c_ulong,
        }

        extern "C" {
            fn shmctl(__shmid: c_int, __cmd: c_int, __buf: *mut shmid_ds) -> c_int;
            fn shmget(__key: c_int, __size: c_ulong, __shmflg: c_int) -> c_int;
            fn shmat(__shmid: c_int, __shmaddr: *const c_void, __shmflg: c_int) -> *mut c_void;
        }

        /// The default sharedmap impl for unix using shmctl & shmget
        #[derive(Clone, Debug)]
        pub struct CommonUnixShMem {
            id: ShMemId,
            map: *mut u8,
            map_size: usize,
        }

        impl CommonUnixShMem {
            /// Create a new shared memory mapping, using shmget/shmat
            pub fn new(map_size: usize) -> Result<Self, Error> {
                unsafe {
                    let os_id = shmget(0, map_size as c_ulong, 0o1000 | 0o2000 | 0o600);

                    if os_id < 0_i32 {
                        return Err(Error::Unknown(format!("Failed to allocate a shared mapping of size {} - check OS limits (i.e shmall, shmmax)", map_size)));
                    }

                    let map = shmat(os_id, ptr::null(), 0) as *mut c_uchar;

                    if map as c_int == -1 || map.is_null() {
                        shmctl(os_id, 0, ptr::null_mut());
                        return Err(Error::Unknown(
                            "Failed to map the shared mapping".to_string(),
                        ));
                    }

                    Ok(Self {
                        id: ShMemId::from_int(os_id),
                        map,
                        map_size,
                    })
                }
            }

            /// Get a [`UnixShMem`] of the existing shared memory mapping identified by id
            pub fn from_id_and_size(id: ShMemId, map_size: usize) -> Result<Self, Error> {
                unsafe {
                    let map = shmat(id.to_int(), ptr::null(), 0) as *mut c_uchar;

                    if map == usize::MAX as *mut c_void as *mut c_uchar || map.is_null() {
                        return Err(Error::Unknown(
                            "Failed to map the shared mapping".to_string(),
                        ));
                    }

                    Ok(Self { id, map, map_size })
                }
            }
        }

        #[cfg(unix)]
        impl ShMem for CommonUnixShMem {
            fn id(&self) -> ShMemId {
                self.id
            }

            fn len(&self) -> usize {
                self.map_size
            }

            fn map(&self) -> &[u8] {
                unsafe { slice::from_raw_parts(self.map, self.map_size) }
            }

            fn map_mut(&mut self) -> &mut [u8] {
                unsafe { slice::from_raw_parts_mut(self.map, self.map_size) }
            }
        }

        /// [`Drop`] implementation for [`UnixShMem`], which cleans up the mapping.
        #[cfg(unix)]
        impl Drop for CommonUnixShMem {
            fn drop(&mut self) {
                unsafe {
                    shmctl(self.id.to_int(), 0, ptr::null_mut());
                }
            }
        }

        /// A [`ShMemProvider`] which uses `shmget`/`shmat`/`shmctl` to provide shared memory mappings.
        #[cfg(unix)]
        #[derive(Clone, Debug)]
        pub struct CommonUnixShMemProvider {}

        unsafe impl Send for CommonUnixShMemProvider {}

        #[cfg(unix)]
        impl Default for CommonUnixShMemProvider {
            fn default() -> Self {
                Self::new().unwrap()
            }
        }

        /// Implement [`ShMemProvider`] for [`UnixShMemProvider`].
        #[cfg(unix)]
        impl ShMemProvider for CommonUnixShMemProvider {
            type Mem = CommonUnixShMem;

            fn new() -> Result<Self, Error> {
                Ok(Self {})
            }
            fn new_map(&mut self, map_size: usize) -> Result<Self::Mem, Error> {
                CommonUnixShMem::new(map_size)
            }

            fn from_id_and_size(&mut self, id: ShMemId, size: usize) -> Result<Self::Mem, Error> {
                CommonUnixShMem::from_id_and_size(id, size)
            }
        }
    }

    /// Module containing `ashmem` shared memory support, commonly used on Android.
    #[cfg(all(unix, feature = "std"))]
    pub mod ashmem {
        use core::slice;
        use libc::{
            c_char, c_int, c_long, c_uint, c_void, off_t, size_t, MAP_SHARED, O_RDWR, PROT_READ,
            PROT_WRITE,
        };
        use std::ffi::CString;

        use crate::Error;

        use super::super::{ShMem, ShMemId, ShMemProvider};

        extern "C" {
            fn ioctl(fd: c_int, request: c_long, ...) -> c_int;
            fn open(path: *const c_char, oflag: c_int, ...) -> c_int;
            fn close(fd: c_int) -> c_int;
            fn mmap(
                addr: *mut c_void,
                len: size_t,
                prot: c_int,
                flags: c_int,
                fd: c_int,
                offset: off_t,
            ) -> *mut c_void;

        }

        /// An ashmem based impl for linux/android
        #[cfg(unix)]
        #[derive(Clone, Debug)]
        pub struct AshmemShMem {
            id: ShMemId,
            map: *mut u8,
            map_size: usize,
        }

        #[derive(Copy, Clone)]
        #[repr(C)]
        struct ashmem_pin {
            pub offset: c_uint,
            pub len: c_uint,
        }

        const ASHMEM_GET_SIZE: c_long = 0x00007704;
        const ASHMEM_UNPIN: c_long = 0x40087708;
        //const ASHMEM_SET_NAME: c_long = 0x41007701;
        const ASHMEM_SET_SIZE: c_long = 0x40087703;

        impl AshmemShMem {
            /// Create a new shared memory mapping, using shmget/shmat
            pub fn new(map_size: usize) -> Result<Self, Error> {
                unsafe {
                    let device_path = CString::new(
                        if let Ok(boot_id) =
                            std::fs::read_to_string("/proc/sys/kernel/random/boot_id")
                        {
                            format!("{}{}", "/dev/ashmem", boot_id).trim().to_string()
                        } else {
                            "/dev/ashmem".to_string()
                        },
                    )
                    .unwrap();

                    let fd = open(device_path.as_ptr(), O_RDWR);
                    if fd == -1 {
                        return Err(Error::Unknown(format!(
                            "Failed to open the ashmem device at {:?}",
                            device_path
                        )));
                    }

                    //if ioctl(fd, ASHMEM_SET_NAME, name) != 0 {
                    //close(fd);
                    //return Err(Error::Unknown("Failed to set the ashmem mapping's name".to_string()));
                    //};

                    if ioctl(fd, ASHMEM_SET_SIZE, map_size) != 0 {
                        close(fd);
                        return Err(Error::Unknown(
                            "Failed to set the ashmem mapping's size".to_string(),
                        ));
                    };

                    let map = mmap(
                        std::ptr::null_mut(),
                        map_size,
                        PROT_READ | PROT_WRITE,
                        MAP_SHARED,
                        fd,
                        0,
                    );
                    if map == usize::MAX as *mut c_void {
                        close(fd);
                        return Err(Error::Unknown(
                            "Failed to map the ashmem mapping".to_string(),
                        ));
                    }

                    Ok(Self {
                        id: ShMemId::from_string(&format!("{}", fd)),
                        map: map as *mut u8,
                        map_size,
                    })
                }
            }

            /// Get a [`crate::bolts::shmem::unix_shmem::UnixShMem`] of the existing [`ShMem`] mapping identified by id.
            pub fn from_id_and_size(id: ShMemId, map_size: usize) -> Result<Self, Error> {
                unsafe {
                    let fd: i32 = id.to_string().parse().unwrap();
                    #[allow(clippy::cast_sign_loss)]
                    if ioctl(fd, ASHMEM_GET_SIZE) as u32 as usize != map_size {
                        return Err(Error::Unknown(
                            "The mapping's size differs from the requested size".to_string(),
                        ));
                    };

                    let map = mmap(
                        std::ptr::null_mut(),
                        map_size,
                        PROT_READ | PROT_WRITE,
                        MAP_SHARED,
                        fd,
                        0,
                    );
                    if map == usize::MAX as *mut c_void {
                        close(fd);
                        return Err(Error::Unknown(
                            "Failed to map the ashmem mapping".to_string(),
                        ));
                    }

                    Ok(Self {
                        id,
                        map: map as *mut u8,
                        map_size,
                    })
                }
            }
        }

        #[cfg(unix)]
        impl ShMem for AshmemShMem {
            fn id(&self) -> ShMemId {
                self.id
            }

            fn len(&self) -> usize {
                self.map_size
            }

            fn map(&self) -> &[u8] {
                unsafe { slice::from_raw_parts(self.map, self.map_size) }
            }

            fn map_mut(&mut self) -> &mut [u8] {
                unsafe { slice::from_raw_parts_mut(self.map, self.map_size) }
            }
        }

        /// [`Drop`] implementation for [`AshmemShMem`], which cleans up the mapping.
        #[cfg(unix)]
        impl Drop for AshmemShMem {
            fn drop(&mut self) {
                unsafe {
                    let fd: i32 = self.id.to_string().parse().unwrap();

                    #[allow(clippy::cast_sign_loss)]
                    let length = ioctl(fd, ASHMEM_GET_SIZE) as u32;

                    let ap = ashmem_pin {
                        offset: 0,
                        len: length,
                    };

                    ioctl(fd, ASHMEM_UNPIN, &ap);
                    close(fd);
                }
            }
        }

        /// A [`ShMemProvider`] which uses ashmem to provide shared memory mappings.
        #[cfg(unix)]
        #[derive(Clone, Debug)]
        pub struct AshmemShMemProvider {}

        unsafe impl Send for AshmemShMemProvider {}

        #[cfg(unix)]
        impl Default for AshmemShMemProvider {
            fn default() -> Self {
                Self::new().unwrap()
            }
        }

        /// Implement [`ShMemProvider`] for [`AshmemShMemProvider`], for the Android `ShMem`.
        #[cfg(unix)]
        impl ShMemProvider for AshmemShMemProvider {
            type Mem = AshmemShMem;

            fn new() -> Result<Self, Error> {
                Ok(Self {})
            }

            fn new_map(&mut self, map_size: usize) -> Result<Self::Mem, Error> {
                let mapping = AshmemShMem::new(map_size)?;
                Ok(mapping)
            }

            fn from_id_and_size(&mut self, id: ShMemId, size: usize) -> Result<Self::Mem, Error> {
                AshmemShMem::from_id_and_size(id, size)
            }
        }
    }
}

#[cfg(all(feature = "std", windows))]
pub mod win32_shmem {

    use super::{ShMem, ShMemId, ShMemProvider};
    use crate::{
        bolts::bindings::{
            windows::win32::system_services::{
                CreateFileMappingA, MapViewOfFile, OpenFileMappingA, UnmapViewOfFile,
            },
            windows::win32::system_services::{BOOL, HANDLE, PAGE_TYPE, PSTR},
            windows::win32::windows_programming::CloseHandle,
        },
        Error,
    };

    use core::{ffi::c_void, ptr, slice};
    use std::convert::TryInto;
    use uuid::Uuid;

    const INVALID_HANDLE_VALUE: isize = -1;
    const FILE_MAP_ALL_ACCESS: u32 = 0xf001f;

    /// The default Sharedmap impl for windows using shmctl & shmget
    #[derive(Clone, Debug)]
    pub struct Win32ShMem {
        id: ShMemId,
        handle: HANDLE,
        map: *mut u8,
        map_size: usize,
    }

    impl Win32ShMem {
        fn new_map(map_size: usize) -> Result<Self, Error> {
            unsafe {
                let uuid = Uuid::new_v4();
                let mut map_str = format!("libafl_{}", uuid.to_simple());
                let map_str_bytes = map_str.as_mut_vec();
                map_str_bytes[19] = 0; // Trucate to size 20
                let handle = CreateFileMappingA(
                    HANDLE(INVALID_HANDLE_VALUE),
                    ptr::null_mut(),
                    PAGE_TYPE::PAGE_READWRITE,
                    0,
                    map_size as u32,
                    PSTR(map_str_bytes.as_mut_ptr()),
                );
                if handle == HANDLE(0) {
                    return Err(Error::Unknown(format!(
                        "Cannot create shared memory {}",
                        String::from_utf8_lossy(map_str_bytes)
                    )));
                }
                let map = MapViewOfFile(handle, FILE_MAP_ALL_ACCESS, 0, 0, map_size) as *mut u8;
                if map == ptr::null_mut() {
                    return Err(Error::Unknown(format!(
                        "Cannot map shared memory {}",
                        String::from_utf8_lossy(map_str_bytes)
                    )));
                }

                Ok(Self {
                    id: ShMemId::from_slice(&map_str_bytes[0..20].try_into().unwrap()),
                    handle,
                    map,
                    map_size,
                })
            }
        }

        fn from_id_and_size(id: ShMemId, map_size: usize) -> Result<Self, Error> {
            unsafe {
                let map_str_bytes = id.id;

                let handle = OpenFileMappingA(
                    FILE_MAP_ALL_ACCESS,
                    BOOL(0),
                    PSTR(&map_str_bytes as *const u8 as *mut u8),
                );
                if handle == HANDLE(0) {
                    return Err(Error::Unknown(format!(
                        "Cannot open shared memory {}",
                        String::from_utf8_lossy(&map_str_bytes)
                    )));
                }
                let map = MapViewOfFile(handle, FILE_MAP_ALL_ACCESS, 0, 0, map_size) as *mut u8;
                if map.is_null() {
                    return Err(Error::Unknown(format!(
                        "Cannot map shared memory {}",
                        String::from_utf8_lossy(&map_str_bytes)
                    )));
                }
                Ok(Self {
                    id,
                    handle,
                    map,
                    map_size,
                })
            }
        }
    }

    impl ShMem for Win32ShMem {
        fn id(&self) -> ShMemId {
            self.id
        }

        fn len(&self) -> usize {
            self.map_size
        }

        fn map(&self) -> &[u8] {
            unsafe { slice::from_raw_parts(self.map, self.map_size) }
        }

        fn map_mut(&mut self) -> &mut [u8] {
            unsafe { slice::from_raw_parts_mut(self.map, self.map_size) }
        }
    }

    /// Deinit sharedmaps on drop
    impl Drop for Win32ShMem {
        fn drop(&mut self) {
            unsafe {
                UnmapViewOfFile(self.map as *mut c_void);
                CloseHandle(self.handle);
            }
        }
    }

    /// A ShMemProvider which uses win32 functions to provide shared memory mappings.
    #[derive(Clone, Debug)]
    pub struct Win32ShMemProvider {}

    impl Default for Win32ShMemProvider {
        fn default() -> Self {
            Self::new().unwrap()
        }
    }

    /// Implement ShMemProvider for Win32ShMemProvider
    impl ShMemProvider for Win32ShMemProvider {
        type Mem = Win32ShMem;

        fn new() -> Result<Self, Error> {
            Ok(Self {})
        }
        fn new_map(&mut self, map_size: usize) -> Result<Self::Mem, Error> {
            Win32ShMem::new_map(map_size)
        }

        fn from_id_and_size(&mut self, id: ShMemId, size: usize) -> Result<Self::Mem, Error> {
            Win32ShMem::from_id_and_size(id, size)
        }
    }
}<|MERGE_RESOLUTION|>--- conflicted
+++ resolved
@@ -191,11 +191,7 @@
         ))
     }
 
-<<<<<<< HEAD
-    /// This method should be called after a fork or after cloning/a thread creation event, allowing the ShMem to
-=======
     /// This method should be called after a fork or after cloning/a thread creation event, allowing the [`ShMem`] to
->>>>>>> 33e918f2
     /// reset thread specific info, and potentially reconnect.
     fn post_fork(&mut self) {
         // do nothing
@@ -306,13 +302,8 @@
 
 /// A Unix sharedmem implementation.
 ///
-<<<<<<< HEAD
-/// On Android, this is partially reused to wrap `Ashmem`,
-/// Although for an `AshmemShMemProvider using a unix domain socket
-=======
 /// On Android, this is partially reused to wrap [`unix_shmem::ashmem::AshmemShMem`],
 /// Although for an [`unix_shmem::ashmem::AshmemShMemProvider`] using a unix domain socket
->>>>>>> 33e918f2
 /// Is needed on top.
 #[cfg(all(unix, feature = "std"))]
 pub mod unix_shmem {
