--- conflicted
+++ resolved
@@ -1,11 +1,8 @@
 //! Bolts are no conceptual fuzzing elements, but they keep libafl-based fuzzers together.
 
-<<<<<<< HEAD
 #[cfg(any(feature = "cli", feature = "frida_cli", feature = "qemu_cli"))]
 pub mod cli;
-=======
 pub mod anymap;
->>>>>>> 21668b09
 #[cfg(feature = "llmp_compression")]
 pub mod compress;
 pub mod cpu;
