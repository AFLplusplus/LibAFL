--- conflicted
+++ resolved
@@ -219,13 +219,6 @@
     format!("{}h-{}m-{}s", (secs / 60) / 60, (secs / 60) % 60, secs % 60)
 }
 
-<<<<<<< HEAD
-/// Stderr logger
-pub static LIBAFL_STDERR_LOGGER: SimpleStderrLogger = SimpleStderrLogger::new();
-
-/// Stdout logger
-pub static LIBAFL_STDOUT_LOGGER: SimpleStdoutLogger = SimpleStdoutLogger::new();
-=======
 /// Calculates the cumulative sum for a slice, in-place.
 /// The values are useful for example for cumulative probabilities.
 ///
@@ -248,7 +241,12 @@
         *val = acc;
     }
 }
->>>>>>> 31357aa7
+
+/// Stderr logger
+pub static LIBAFL_STDERR_LOGGER: SimpleStderrLogger = SimpleStderrLogger::new();
+
+/// Stdout logger
+pub static LIBAFL_STDOUT_LOGGER: SimpleStdoutLogger = SimpleStdoutLogger::new();
 
 /// A simple logger struct that logs to stderr when used with [`log::set_logger`].
 #[derive(Debug)]
