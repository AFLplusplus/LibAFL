--- conflicted
+++ resolved
@@ -2,13 +2,8 @@
 A library for low level message passing
 
 To send new messages, the clients place a new message at the end of their
-<<<<<<< HEAD
-client_out_map. If the current map is filled up, they place a
-LLMP_AGE_END_OF_PAGE_V1 msg and alloc a new shmap.
-=======
 `client_out_map`. If the current map is filled up, they place an end of page (`EOP`)
 msg and alloc a new [`ShMem`].
->>>>>>> 33e918f2
 Once the broker mapped this same page, it flags it as safe for unmapping.
 
 ```text
@@ -46,15 +41,9 @@
 [client0]        [client1]    ...    [clientN]
 ```
 
-<<<<<<< HEAD
-In the future, if we would need zero copy, the current_broadcast_map could instead
-list the client_out_map ID an offset for each message. In that case, the clients
-also need to create new shmaps once their bufs are filled up.
-=======
 In the future, if we would need zero copy, the `current_broadcast_map` could instead
 list the `client_out_map` ID an offset for each message. In that case, the clients
 also need to create a new [`ShMem`] each time their bufs are filled up.
->>>>>>> 33e918f2
 
 
 To use, you will have to create a broker using [`LlmpBroker::new()`].
@@ -178,11 +167,6 @@
 #[derive(Serialize, Deserialize, Debug, Clone)]
 pub enum TcpRequest {
     /// We would like to be a local client.
-<<<<<<< HEAD
-    LocalClientHello { shmem_description: ShMemDescription },
-    /// We would like to establish a b2b connection.
-    RemoteBrokerHello { hostname: String },
-=======
     LocalClientHello {
         /// The sharedmem description of the connecting client.
         shmem_description: ShMemDescription,
@@ -192,7 +176,6 @@
         /// The hostname of our broker, trying to connect.
         hostname: String,
     },
->>>>>>> 33e918f2
 }
 
 impl TryFrom<&Vec<u8>> for TcpRequest {
@@ -234,10 +217,7 @@
         /// This broker's hostname
         hostname: String,
     },
-<<<<<<< HEAD
-=======
     /// Notify the client on the other side that it has been accepted.
->>>>>>> 33e918f2
     LocalClientAccepted {
         /// The ClientId this client should send messages as
         /// Mainly used for client-side deduplication of incoming messages
@@ -247,28 +227,12 @@
     RemoteBrokerAccepted {
         /// The broker id of this element
         broker_id: BrokerId,
-<<<<<<< HEAD
-    },
-    /// Something went wrong when processing the request.
-    Error {
-        /// Error description
-        description: String,
-=======
->>>>>>> 33e918f2
     },
     /// Something went wrong when processing the request.
     Error {
         /// Error description
         description: String,
     },
-}
-
-impl TryFrom<&Vec<u8>> for TcpResponse {
-    type Error = crate::Error;
-
-    fn try_from(bytes: &Vec<u8>) -> Result<Self, Error> {
-        Ok(postcard::from_bytes(bytes)?)
-    }
 }
 
 impl TryFrom<&Vec<u8>> for TcpResponse {
@@ -646,10 +610,7 @@
         }
     }
 
-<<<<<<< HEAD
-=======
     /// Send the `buf` with given `flags`.
->>>>>>> 33e918f2
     pub fn send_buf_with_flags(&mut self, tag: Tag, buf: &[u8], flags: Flags) -> Result<(), Error> {
         match self {
             LlmpConnection::IsBroker { broker } => broker.send_buf_with_flags(tag, flags, buf),
@@ -1125,10 +1086,7 @@
         }
     }
 
-<<<<<<< HEAD
-=======
     /// Send a `buf` with the given `flags`.
->>>>>>> 33e918f2
     pub fn send_buf_with_flags(&mut self, tag: Tag, flags: Flags, buf: &[u8]) -> Result<(), Error> {
         // Make sure we don't reuse already allocated tags
         if tag == LLMP_TAG_NEW_SHM_CLIENT
@@ -1373,10 +1331,7 @@
     }
 
     /// Receive the buffer, also reading the LLMP internal message flags
-<<<<<<< HEAD
-=======
     #[allow(clippy::type_complexity)]
->>>>>>> 33e918f2
     #[inline]
     pub fn recv_buf_with_flags(&mut self) -> Result<Option<(ClientId, Tag, Flags, &[u8])>, Error> {
         unsafe {
@@ -1823,10 +1778,7 @@
         self.llmp_out.send_buf(tag, buf)
     }
 
-<<<<<<< HEAD
-=======
     /// Sends a `buf` with the given `flags`.
->>>>>>> 33e918f2
     pub fn send_buf_with_flags(&mut self, tag: Tag, flags: Flags, buf: &[u8]) -> Result<(), Error> {
         self.llmp_out.send_buf_with_flags(tag, flags, buf)
     }
@@ -1864,16 +1816,10 @@
     /// For broker to broker connections:
     /// Launches a proxy thread.
     /// It will read outgoing messages from the given broker map (and handle EOP by mapping a new page).
-<<<<<<< HEAD
-    /// This function returns the ShMemDescription the client uses to place incoming messages.
-    /// The thread exits, when the remote broker disconnects.
-    #[cfg(feature = "std")]
-=======
     /// This function returns the [`ShMemDescription`] the client uses to place incoming messages.
     /// The thread exits, when the remote broker disconnects.
     #[cfg(feature = "std")]
     #[allow(clippy::let_and_return)]
->>>>>>> 33e918f2
     fn b2b_thread_on(
         mut stream: TcpStream,
         shmem_provider: &SP,
@@ -2385,10 +2331,7 @@
         self.sender.send_buf(tag, buf)
     }
 
-<<<<<<< HEAD
-=======
     /// Send a `buf` with the given `flags`.
->>>>>>> 33e918f2
     pub fn send_buf_with_flags(&mut self, tag: Tag, flags: Flags, buf: &[u8]) -> Result<(), Error> {
         self.sender.send_buf_with_flags(tag, flags, buf)
     }
@@ -2452,11 +2395,8 @@
         self.receiver.recv_buf_blocking()
     }
 
-<<<<<<< HEAD
-=======
     /// Receive a `buf` from the broker, including the `flags` used during transmission.
     #[allow(clippy::type_complexity)]
->>>>>>> 33e918f2
     pub fn recv_buf_with_flags(&mut self) -> Result<Option<(ClientId, Tag, Flags, &[u8])>, Error> {
         self.receiver.recv_buf_with_flags()
     }
