/*!
A library for low level message passing

To send new messages, the clients place a new message at the end of their
client_out_map. If the ringbuf is filled up, they start place a
LLMP_AGE_END_OF_PAGE_V1 msg and alloc a new shmap.
Once the broker mapped a page, it flags it save for unmapping.

```text
[client0]        [client1]    ...    [clientN]
  |                  |                 /
[client0_out] [client1_out] ... [clientN_out]
  |                 /                /
  |________________/                /
  |________________________________/
 \|/
[broker]
```

After the broker received a new message for clientN, (clientN_out->current_id
!= last_message->message_id) the broker will copy the message content to its
own, centralized page.

The clients periodically check (current_broadcast_map->current_id !=
last_message->message_id) for new incoming messages. If the page is filled up,
the broker instead creates a new page and places a LLMP_TAG_END_OF_PAGE_V1
message in its queue. The LLMP_TAG_END_PAGE_V1 buf contains the new string to
access the shared map. The clients then switch over to read from that new
current map.

```text
[broker]
  |
[current_broadcast_map]
  |
  |___________________________________
  |_________________                  \
  |                 \                  \
  |                  |                  |
 \|/                \|/                \|/
[client0]        [client1]    ...    [clientN]
```

In the future, if we need zero copy, the current_broadcast_map could instead
list the client_out_map ID an offset for each message. In that case, the clients
also need to create new shmaps once their bufs are filled up.


To use, you will have to create a broker using llmp_broker_new().
Then register some clientloops using llmp_broker_register_threaded_clientloop
(or launch them as seperate processes) and call llmp_broker_run();

*/

use alloc::{string::String, vec::Vec};
use core::{
    cmp::max,
    fmt::Debug,
    mem::size_of,
    ptr, slice,
    sync::atomic::{compiler_fence, Ordering},
    time::Duration,
};
use serde::{Deserialize, Serialize};
#[cfg(feature = "std")]
use std::{
    env,
    io::{Read, Write},
    net::{SocketAddr, TcpListener, TcpStream},
    thread,
};

#[cfg(all(feature = "llmp_debug", feature = "std"))]
use backtrace::Backtrace;

#[cfg(unix)]
use crate::bolts::os::unix_signals::{setup_signal_handler, siginfo_t, Handler, Signal};
use crate::{
    bolts::shmem::{ShMem, ShMemDescription, ShMemId, ShMemProvider},
    Error,
};
#[cfg(unix)]
use libc::ucontext_t;

/// We'll start off with 256 megabyte maps per fuzzer client
#[cfg(not(feature = "llmp_small_maps"))]
const LLMP_CFG_INITIAL_MAP_SIZE: usize = 1 << 28;
/// If llmp_small_maps is set, we start off with 1 meg.
#[cfg(feature = "llmp_small_maps")]
const LLMP_CFG_INITIAL_MAP_SIZE: usize = 1 << 20;
/// What byte count to align messages to
/// LlmpMsg sizes (including header) will always be rounded up to be a multiple of this value
const LLMP_CFG_ALIGNNMENT: usize = 64;

/// A msg fresh from the press: No tag got sent by the user yet
const LLMP_TAG_UNSET: Tag = 0xDEADAF;
/// This message should not exist yet. Some bug in unsafe code!
const LLMP_TAG_UNINITIALIZED: Tag = 0xA143AF11;
/// The end of page message
/// When receiving this, a new sharedmap needs to be allocated.
const LLMP_TAG_END_OF_PAGE: Tag = 0xAF1E0F1;
/// A new client for this broker got added.
const LLMP_TAG_NEW_SHM_CLIENT: Tag = 0xC11E471;
/// The sender on this map is exiting (if broker exits, clients should exit gracefully);
const LLMP_TAG_EXITING: Tag = 0x13C5171;

/// An env var of this value indicates that the set value was a NULL PTR
const _NULL_ENV_STR: &str = "_NULL";

/// Magic indicating that a got initialized correctly
const PAGE_INITIALIZED_MAGIC: u64 = 0x1A1A1A1A1A1A1AF1;

/// Size of a new page message, header, payload, and alignment
const EOP_MSG_SIZE: usize =
    llmp_align(size_of::<LlmpMsg>() + size_of::<LlmpPayloadSharedMapInfo>());
/// The header length of a llmp page in a shared map (until messages start)
const LLMP_PAGE_HEADER_LEN: usize = size_of::<LlmpPage>();

/// The llmp broker registers a signal handler for cleanups on `SIGINT`.
#[cfg(unix)]
static mut GLOBAL_SIGHANDLER_STATE: LlmpBrokerSignalHandler = LlmpBrokerSignalHandler {
    shutting_down: false,
};

/// TAGs used thorughout llmp
pub type Tag = u32;

/// Abstraction for listeners
#[cfg(feature = "std")]
pub enum Listener {
    Tcp(TcpListener),
}

#[cfg(feature = "std")]
pub enum ListenerStream {
    Tcp(TcpStream, SocketAddr),
    Empty(),
}

#[cfg(feature = "std")]
impl Listener {
    fn accept(&self) -> ListenerStream {
        match self {
            Listener::Tcp(inner) => match inner.accept() {
                Ok(res) => ListenerStream::Tcp(res.0, res.1),
                Err(err) => {
                    dbg!("Ignoring failed accept", err);
                    ListenerStream::Empty()
                }
            },
        }
    }
}

/// Get sharedmem from a page
#[inline]
unsafe fn shmem2page_mut<SHM: ShMem>(afl_shmem: &mut SHM) -> *mut LlmpPage {
    afl_shmem.map_mut().as_mut_ptr() as *mut LlmpPage
}

/// Get sharedmem from a page
#[inline]
unsafe fn shmem2page<SHM: ShMem>(afl_shmem: &SHM) -> *const LlmpPage {
    afl_shmem.map().as_ptr() as *const LlmpPage
}

/// Return, if a msg is contained in the current page
#[inline]
unsafe fn llmp_msg_in_page(page: *const LlmpPage, msg: *const LlmpMsg) -> bool {
    /* DBG("llmp_msg_in_page %p within %p-%p\n", msg, page, page + page->size_total); */
    (page as *const u8) < msg as *const u8
        && (page as *const u8).add((*page).size_total) > msg as *const u8
}

/// allign to LLMP_CFG_ALIGNNMENT=64 bytes
#[inline]
const fn llmp_align(to_align: usize) -> usize {
    // check if we need to align first
    if LLMP_CFG_ALIGNNMENT == 0 {
        return to_align;
    }
    // Then do the alignment
    let modulo = to_align % LLMP_CFG_ALIGNNMENT;
    if modulo == 0 {
        to_align
    } else {
        to_align + LLMP_CFG_ALIGNNMENT - modulo
    }
}

/// Reads the stored message offset for the given env_name (by appending _OFFSET)
/// If the content of the env is _NULL, returns None
#[cfg(feature = "std")]
#[inline]
fn msg_offset_from_env(env_name: &str) -> Result<Option<u64>, Error> {
    let msg_offset_str = env::var(&format!("{}_OFFSET", env_name))?;
    Ok(if msg_offset_str == _NULL_ENV_STR {
        None
    } else {
        Some(msg_offset_str.parse()?)
    })
}

/// In case we don't have enough space, make sure the next page will be large
/// enough. For now, we want to have at least enough space to store 2 of the
/// largest messages we encountered (plus message one new_page message).
#[inline]
fn new_map_size(max_alloc: usize) -> usize {
    max(
        max_alloc * 2 + EOP_MSG_SIZE + LLMP_PAGE_HEADER_LEN,
        LLMP_CFG_INITIAL_MAP_SIZE - 1,
    )
    .next_power_of_two()
}

/// Initialize a new llmp_page. size should be relative to
/// llmp_page->messages
unsafe fn _llmp_page_init<SHM: ShMem>(shmem: &mut SHM, sender: u32, allow_reinit: bool) {
    #[cfg(all(feature = "llmp_debug", feature = "std"))]
    dbg!("_llmp_page_init: shmem {}", &shmem);
    let map_size = shmem.len();
    let page = shmem2page_mut(shmem);
    #[cfg(all(feature = "llmp_debug", feature = "std"))]
    dbg!("_llmp_page_init: page {}", *page);
    if (*page).magic == PAGE_INITIALIZED_MAGIC && !allow_reinit {
        panic!(
            "Tried to initialize page {:?} twice (for shmem {:?})",
            page, shmem
        );
    };
    (*page).magic = PAGE_INITIALIZED_MAGIC;
    (*page).sender = sender;
    ptr::write_volatile(&mut (*page).current_msg_id, 0);
    (*page).max_alloc_size = 0;
    // Don't forget to subtract our own header size
    (*page).size_total = map_size - LLMP_PAGE_HEADER_LEN;
    (*page).size_used = 0;
    (*(*page).messages.as_mut_ptr()).message_id = 0;
    (*(*page).messages.as_mut_ptr()).tag = LLMP_TAG_UNSET;
    ptr::write_volatile(&mut (*page).save_to_unmap, 0);
    ptr::write_volatile(&mut (*page).sender_dead, 0);
    assert!((*page).size_total != 0);
}

/// Get the next pointer and make sure it's in the current page, and has enough space.
#[inline]
unsafe fn llmp_next_msg_ptr_checked<SHM: ShMem>(
    map: &mut LlmpSharedMap<SHM>,
    last_msg: *const LlmpMsg,
    alloc_size: usize,
) -> Result<*mut LlmpMsg, Error> {
    let page = map.page_mut();
    let map_size = map.shmem.map().len();
    let msg_begin_min = (page as *const u8).add(size_of::<LlmpPage>());
    // We still need space for this msg (alloc_size).
    let msg_begin_max = (page as *const u8).add(map_size - alloc_size);
    let next = _llmp_next_msg_ptr(last_msg);
    let next_ptr = next as *const u8;
    if next_ptr >= msg_begin_min && next_ptr <= msg_begin_max {
        Ok(next)
    } else {
        Err(Error::IllegalState(format!(
            "Inconsistent data on sharedmap, or Bug (next_ptr was {:x}, sharedmap page was {:x})",
            next_ptr as usize, page as usize
        )))
    }
}

/// Pointer to the message behind the last message
#[inline]
unsafe fn _llmp_next_msg_ptr(last_msg: *const LlmpMsg) -> *mut LlmpMsg {
    /* DBG("_llmp_next_msg_ptr %p %lu + %lu\n", last_msg, last_msg->buf_len_padded, sizeof(llmp_message)); */
    (last_msg as *mut u8)
        .add(size_of::<LlmpMsg>())
        .add((*last_msg).buf_len_padded as usize) as *mut LlmpMsg
}

/// Description of a shared map.
/// May be used to restore the map by id.
#[derive(Copy, Clone, Debug, Serialize, Deserialize)]
pub struct LlmpDescription {
    /// Info about the SharedMap in use
    shmem: ShMemDescription,
    /// The last message sent or received, depnding on page type
    last_message_offset: Option<u64>,
}

#[derive(Copy, Clone, Debug)]
/// Result of an LLMP Mesasge hook
pub enum LlmpMsgHookResult {
    /// This has been handled in the broker. No need to forward.
    Handled,
    /// Forward this to the clients. We are not done here.
    ForwardToClients,
}

/// Message sent over the "wire"
#[derive(Copy, Clone, Debug)]
#[repr(C, packed)]
pub struct LlmpMsg {
    /// A tag
    pub tag: Tag,
    /// Sender of this messge
    pub sender: u32,
    /// The message ID, unique per page
    pub message_id: u64,
    /// Buffer length as specified by the user
    pub buf_len: u64,
    /// (Actual) buffer length after padding
    pub buf_len_padded: u64,
    /// The buf
    pub buf: [u8; 0],
}

/// The message we receive
impl LlmpMsg {
    /// Gets the buffer from this message as slice, with the corrent length.
    /// # Safety
    /// This is unsafe if somebody has access to shared mem pages on the system.
    pub unsafe fn as_slice_unsafe(&self) -> &[u8] {
        slice::from_raw_parts(self.buf.as_ptr(), self.buf_len as usize)
    }

    /// Gets the buffer from this message as slice, with the corrent length.
    #[inline]
    pub fn as_slice<SHM: ShMem>(&self, map: &mut LlmpSharedMap<SHM>) -> Result<&[u8], Error> {
        unsafe {
            if self.in_map(map) {
                Ok(self.as_slice_unsafe())
            } else {
                Err(Error::IllegalState("Current message not in page. The sharedmap get tampered with or we have a BUG.".into()))
            }
        }
    }

    /// Returns true, if the pointer is, indeed, in the page of this shared map.
    #[inline]
    pub fn in_map<SHM: ShMem>(&self, map: &mut LlmpSharedMap<SHM>) -> bool {
        unsafe {
            let map_size = map.shmem.map().len();
            let buf_ptr = self.buf.as_ptr();
            if buf_ptr > (map.page_mut() as *const u8).add(size_of::<LlmpPage>())
                && buf_ptr
                    <= (map.page_mut() as *const u8).add(map_size - size_of::<LlmpMsg>() as usize)
            {
                // The message header is in the page. Continue with checking the body.
                let len = self.buf_len_padded as usize + size_of::<LlmpMsg>();
                buf_ptr <= (map.page_mut() as *const u8).add(map_size - len)
            } else {
                false
            }
        }
    }
}

/// An Llmp instance
#[derive(Debug)]
pub enum LlmpConnection<SP>
where
    SP: ShMemProvider + 'static,
{
    /// A broker and a thread using this tcp background thread
    IsBroker { broker: LlmpBroker<SP> },
    /// A client, connected to the port
    IsClient { client: LlmpClient<SP> },
}

impl<SP> LlmpConnection<SP>
where
    SP: ShMemProvider,
{
    #[cfg(feature = "std")]
    /// Creates either a broker, if the tcp port is not bound, or a client, connected to this port.
    pub fn on_port(shmem_provider: SP, port: u16) -> Result<Self, Error> {
        match TcpListener::bind(format!("127.0.0.1:{}", port)) {
            Ok(listener) => {
                // We got the port. We are the broker! :)
                dbg!("We're the broker");
                let mut broker = LlmpBroker::new(shmem_provider)?;
                let _listener_thread = broker.launch_listener(Listener::Tcp(listener))?;
                Ok(LlmpConnection::IsBroker { broker })
            }
            Err(e) => {
                println!("error: {:?}", e);
                match e.kind() {
                    std::io::ErrorKind::AddrInUse => {
                        // We are the client :)
                        dbg!("We're the client", e);
                        Ok(LlmpConnection::IsClient {
                            client: LlmpClient::create_attach_to_tcp(shmem_provider, port)?,
                        })
                    }
                    _ => Err(Error::File(e)),
                }
            }
        }
    }

    /// Creates a new broker on the given port
    #[cfg(feature = "std")]
    pub fn broker_on_port(port: u16) -> Result<Self, Error> {
        match TcpListener::bind(format!("127.0.0.1:{}", port)) {
            Ok(listener) => {
                let mut broker = LlmpBroker::new()?;
                let _listener_thread = broker.launch_listener(Listener::Tcp(listener))?;
                Ok(LlmpConnection::IsBroker { broker })
            }
            Err(e) => Err(Error::File(e)),
        }
    }

    /// Creates a new client on the given port
    #[cfg(feature = "std")]
    pub fn client_on_port(port: u16) -> Result<Self, Error> {
        Ok(LlmpConnection::IsClient {
            client: LlmpClient::create_attach_to_tcp(port)?,
        })
    }

    /// Describe this in a reproducable fashion, if it's a client
    pub fn describe(&self) -> Result<LlmpClientDescription, Error> {
        Ok(match self {
            LlmpConnection::IsClient { client } => client.describe()?,
            _ => todo!("Only client can be described atm."),
        })
    }

    /// Recreate an existing client from the stored description
    pub fn existing_client_from_description(
        shmem_provider: SP,
        description: &LlmpClientDescription,
    ) -> Result<LlmpConnection<SP>, Error> {
        Ok(LlmpConnection::IsClient {
            client: LlmpClient::existing_client_from_description(shmem_provider, description)?,
        })
    }

    /// Sends the given buffer over this connection, no matter if client or broker.
    pub fn send_buf(&mut self, tag: Tag, buf: &[u8]) -> Result<(), Error> {
        match self {
            LlmpConnection::IsBroker { broker } => broker.send_buf(tag, buf),
            LlmpConnection::IsClient { client } => client.send_buf(tag, buf),
        }
    }
}

<<<<<<< HEAD
#[cfg(all(unix, feature = "std"))]
impl<SH> LlmpConnection<SH>
where
    SH: ShMem,
{
    #[cfg(all(feature = "std", unix))]
    pub fn on_domain_socket(filename: &str) -> Result<Self, Error> {
        match UnixListener::bind_unix_addr(&UnixSocketAddr::new(filename)?) {
            Ok(listener) => {
                dbg!("We're the broker");
                let mut broker = LlmpBroker::new()?;
                broker.socket_name = Some(filename.to_string());
                let _listener_thread = broker.launch_listener(Listener::Unix(listener))?;
                Ok(LlmpConnection::IsBroker { broker })
            }
            Err(e) => {
                match e.kind() {
                    std::io::ErrorKind::AddrInUse => {
                        // We are the client :)
                        dbg!("We're the client", e);
                        Ok(LlmpConnection::IsClient {
                            client: LlmpClient::create_attach_to_unix(filename)?,
                        })
                    }
                    _ => Err(Error::File(e)),
                }
            }
        }
    }

    #[cfg(all(feature = "std", unix))]
    pub fn broker_on_domain_socket(filename: &str) -> Result<Self, Error> {
        match UnixListener::bind_unix_addr(&UnixSocketAddr::new(filename).unwrap()) {
            Ok(listener) => {
                dbg!("We're the broker");
                let mut broker = LlmpBroker::new()?;
                broker.socket_name = Some(filename.to_string());
                let _listener_thread = broker.launch_listener(Listener::Unix(listener))?;
                Ok(LlmpConnection::IsBroker { broker })
            }
            Err(e) => Err(Error::File(e)),
        }
    }

    pub fn client_on_domain_socket(filename: &str) -> Result<Self, Error> {
        dbg!("We're the client");
        Ok(LlmpConnection::IsClient {
            client: LlmpClient::create_attach_to_unix(filename)?,
        })
    }
}

=======
>>>>>>> 5c856ccc
/// Contents of the share mem pages, used by llmp internally
#[derive(Copy, Clone, Debug)]
#[repr(C, packed)]
pub struct LlmpPage {
    /// to check if this page got initialized properly
    pub magic: u64,
    /// The id of the sender
    pub sender: u32,
    /// Set to != 1 by the receiver, once it got mapped
    /// It's not safe for the sender to unmap this page before
    /// (The os may have tidied up the memory when the receiver starts to map)
    pub save_to_unmap: u16,
    /// Not used at the moment (would indicate that the sender is no longer there)
    pub sender_dead: u16,
    /// The current message ID
    pub current_msg_id: u64,
    /// How much space is available on this page in bytes
    pub size_total: usize,
    /// How much space is used on this page in bytes
    pub size_used: usize,
    /// The maximum amount of bytes that ever got allocated on this page in one go
    /// An inidactor of what to use as size for future pages
    pub max_alloc_size: usize,
    /// Pointer to the messages, from here on.
    pub messages: [LlmpMsg; 0],
}

/// Message payload when a client got added LLMP_TAG_CLIENT_ADDED_V1 */
/// This is an internal message!
/// LLMP_TAG_END_OF_PAGE_V1
#[derive(Copy, Clone, Debug)]
#[repr(C, packed)]
struct LlmpPayloadSharedMapInfo {
    /// The map size
    pub map_size: usize,
    /// The id of this map, as 0-terminated c string of at most 19 chars
    pub shm_str: [u8; 20],
}

/// Sending end on a (unidirectional) sharedmap channel
#[derive(Debug)]
pub struct LlmpSender<SP>
where
    SP: ShMemProvider,
{
    /// ID of this sender. Only used in the broker.
    pub id: u32,
    /// Ref to the last message this sender sent on the last page.
    /// If null, a new page (just) started.
    pub last_msg_sent: *const LlmpMsg,
    /// A vec of page wrappers, each containing an intialized AfShmem
    pub out_maps: Vec<LlmpSharedMap<SP::Mem>>,
    /// If true, pages will never be pruned.
    /// The broker uses this feature.
    /// By keeping the message history around,
    /// new clients may join at any time in the future.
    pub keep_pages_forever: bool,
    shmem_provider: SP,
}

/// An actor on the sending part of the shared map
impl<SP> LlmpSender<SP>
where
    SP: ShMemProvider,
{
    pub fn new(mut shmem_provider: SP, id: u32, keep_pages_forever: bool) -> Result<Self, Error> {
        Ok(Self {
            id,
            last_msg_sent: ptr::null_mut(),
            out_maps: vec![LlmpSharedMap::new(
                0,
                shmem_provider.new_map(LLMP_CFG_INITIAL_MAP_SIZE)?,
            )],
            // drop pages to the broker if it already read them
            keep_pages_forever,
            shmem_provider,
        })
    }

    /// Completely reset the current sender map.
    /// Afterwards, no receiver should read from it at a different location.
    /// This is only useful if all connected llmp parties start over, for example after a crash.
    /// # Safety
    /// Only safe if you really really restart the page on everything connected
    pub unsafe fn reset(&mut self) {
        _llmp_page_init(&mut self.out_maps.last_mut().unwrap().shmem, self.id, true);
        self.last_msg_sent = ptr::null_mut();
    }

    /// Reattach to a vacant out_map, to with a previous sender stored the information in an env before.
    #[cfg(feature = "std")]
    pub fn on_existing_from_env(mut shmem_provider: SP, env_name: &str) -> Result<Self, Error> {
        let msg_sent_offset = msg_offset_from_env(env_name)?;
        Self::on_existing_map(
            shmem_provider.clone(),
            shmem_provider.existing_from_env(env_name)?,
            msg_sent_offset,
        )
    }

    /// Store the info to this sender to env.
    /// A new client can reattach to it using on_existing_from_env
    #[cfg(feature = "std")]
    pub fn to_env(&self, env_name: &str) -> Result<(), Error> {
        let current_out_map = self.out_maps.last().unwrap();
        current_out_map.shmem.write_to_env(env_name)?;
        unsafe { current_out_map.msg_to_env(self.last_msg_sent, env_name) }
    }

    /// Waits for this sender to be save to unmap.
    /// If a receiver is involved, this function should always be called.
    pub fn await_save_to_unmap_blocking(&self) {
        loop {
            if self.save_to_unmap() {
                return;
            }
        }
    }

    /// If we are allowed to unmap this client
    pub fn save_to_unmap(&self) -> bool {
        let current_out_map = self.out_maps.last().unwrap();
        unsafe {
            compiler_fence(Ordering::SeqCst);
            // println!("Reading save_to_unmap from {:?}", current_out_map.page() as *const _);
            ptr::read_volatile(&(*current_out_map.page()).save_to_unmap) != 0
        }
    }

    /// Reattach to a vacant out_map.
    /// It is essential, that the receiver (or someone else) keeps a pointer to this map
    /// else reattach will get a new, empty page, from the OS, or fail.
    pub fn on_existing_map(
        shmem_provider: SP,
        current_out_map: SP::Mem,
        last_msg_sent_offset: Option<u64>,
    ) -> Result<Self, Error> {
        let mut out_map = LlmpSharedMap::existing(current_out_map);
        let last_msg_sent = match last_msg_sent_offset {
            Some(offset) => out_map.msg_from_offset(offset)?,
            None => ptr::null_mut(),
        };

        Ok(Self {
            id: 0,
            last_msg_sent,
            out_maps: vec![out_map],
            // drop pages to the broker if it already read them
            keep_pages_forever: false,
            shmem_provider,
        })
    }

    /// For non zero-copy, we want to get rid of old pages with duplicate messages in the client
    /// eventually. This function This funtion sees if we can unallocate older pages.
    /// The broker would have informed us by setting the save_to_unmap-flag.
    unsafe fn prune_old_pages(&mut self) {
        // Exclude the current page by splitting of the last element for this iter
        let mut unmap_until_excl = 0;
        for map in self.out_maps.split_last_mut().unwrap().1 {
            if (*map.page_mut()).save_to_unmap == 0 {
                // The broker didn't read this page yet, no more pages to unmap.
                break;
            }
            unmap_until_excl += 1;
        }
        // Remove all maps that the broker already mapped
        // simply removing them from the vec should then call drop and unmap them.
        self.out_maps.drain(0..unmap_until_excl);
    }

    /// Intern: Special allocation function for EOP messages (and nothing else!)
    /// The normal alloc will fail if there is not enough space for buf_len_padded + EOP
    /// So if alloc_next fails, create new page if necessary, use this function,
    /// place EOP, commit EOP, reset, alloc again on the new space.
    unsafe fn alloc_eop(&mut self) -> Result<*mut LlmpMsg, Error> {
        let mut map = self.out_maps.last_mut().unwrap();
        let page = map.page_mut();
        let last_msg = self.last_msg_sent;
        if (*page).size_used + EOP_MSG_SIZE > (*page).size_total {
            panic!("PROGRAM ABORT : BUG: EOP does not fit in page! page {:?}, size_current {:?}, size_total {:?}", page,
                (*page).size_used, (*page).size_total);
        }
        let mut ret: *mut LlmpMsg = if !last_msg.is_null() {
            llmp_next_msg_ptr_checked(&mut map, last_msg, EOP_MSG_SIZE)?
        } else {
            (*page).messages.as_mut_ptr()
        };
        if (*ret).tag == LLMP_TAG_UNINITIALIZED {
            panic!("Did not call send() on last message!");
        }
        (*ret).buf_len = size_of::<LlmpPayloadSharedMapInfo>() as u64;

        // We don't need to pad the EOP message: it'll always be the last in this page.
        (*ret).buf_len_padded = (*ret).buf_len;
        (*ret).message_id = if !last_msg.is_null() {
            (*last_msg).message_id + 1
        } else {
            1
        };
        (*ret).tag = LLMP_TAG_END_OF_PAGE;
        (*page).size_used += EOP_MSG_SIZE;
        Ok(ret)
    }

    /// Intern: Will return a ptr to the next msg buf, or None if map is full.
    /// Never call alloc_next without either sending or cancelling the last allocated message for this page!
    /// There can only ever be up to one message allocated per page at each given time.
    unsafe fn alloc_next_if_space(&mut self, buf_len: usize) -> Option<*mut LlmpMsg> {
        let buf_len_padded;
        let mut complete_msg_size = llmp_align(size_of::<LlmpMsg>() + buf_len);
        let map = self.out_maps.last_mut().unwrap();
        let page = map.page_mut();
        let last_msg = self.last_msg_sent;
        #[cfg(all(feature = "llmp_debug", feature = "std"))]
        println!(
            "Allocating {} (>={}) bytes on page {:?} / map {:?} (last msg: {:?})",
            complete_msg_size, buf_len, page, &map, last_msg
        );
        /* DBG("XXX complete_msg_size %lu (h: %lu)\n", complete_msg_size, sizeof(llmp_message)); */
        /* In case we don't have enough space, make sure the next page will be large
         * enough */
        // For future allocs, keep track of the maximum (aligned) alloc size we used
        (*page).max_alloc_size = max((*page).max_alloc_size, complete_msg_size);

        let mut ret: *mut LlmpMsg;
        /* DBG("last_msg %p %d (%d)\n", last_msg, last_msg ? (int)last_msg->tag : -1, (int)LLMP_TAG_END_OF_PAGE_V1); */
        if last_msg.is_null() || (*last_msg).tag == LLMP_TAG_END_OF_PAGE {
            /* We start fresh, on a new page */
            ret = (*page).messages.as_mut_ptr();
            /* The initial message may not be alligned, so we at least align the end of
            it. Technically, c_ulong can be smaller than a pointer, then who knows what
            happens */
            let base_addr = ret as usize;
            buf_len_padded =
                llmp_align(base_addr + complete_msg_size) - base_addr - size_of::<LlmpMsg>();
            complete_msg_size = buf_len_padded + size_of::<LlmpMsg>();
            /* Still space for the new message plus the additional "we're full" message?
             */

            #[cfg(all(feature = "llmp_debug", feature = "std"))]
            dbg!(
                page,
                (*page),
                (*page).size_used,
                complete_msg_size,
                EOP_MSG_SIZE,
                (*page).size_total
            );
            if (*page).size_used + complete_msg_size + EOP_MSG_SIZE > (*page).size_total {
                /* We're full. */
                return None;
            }
            /* We need to start with 1 for ids, as current message id is initialized
             * with 0... */
            (*ret).message_id = if last_msg.is_null() {
                1
            } else {
                (*last_msg).message_id + 1
            }
        } else if (*page).current_msg_id != (*last_msg).message_id {
            /* Oops, wrong usage! */
            panic!("BUG: The current message never got commited using send! (page->current_msg_id {:?}, last_msg->message_id: {})", (*page).current_msg_id, (*last_msg).message_id);
        } else {
            buf_len_padded = complete_msg_size - size_of::<LlmpMsg>();
            /* DBG("XXX ret %p id %u buf_len_padded %lu complete_msg_size %lu\n", ret, ret->message_id, buf_len_padded,
             * complete_msg_size); */

            /* Still space for the new message plus the additional "we're full" message? */
            if (*page).size_used + complete_msg_size + EOP_MSG_SIZE > (*page).size_total {
                /* We're full. */
                return None;
            }
            ret = match llmp_next_msg_ptr_checked(map, last_msg, complete_msg_size) {
                Ok(msg) => msg,
                Err(e) => {
                    #[cfg(feature = "std")]
                    dbg!("Unexpected error allocing new msg", e);
                    #[cfg(feature = "std")]
                    return None;
                    #[cfg(not(feature = "std"))]
                    panic!("Unexpected error allocing new msg {:?}", e);
                }
            };
            (*ret).message_id = (*last_msg).message_id + 1
        }

        /* The beginning of our message should be messages + size_used, else nobody
         * sent the last msg! */
        /* DBG("XXX ret %p - page->messages %p = %lu != %lu, will add %lu -> %p\n", ret, page->messages,
        (c_ulong)((u8 *)ret - (u8 *)page->messages), page->size_used, complete_msg_size, ((u8 *)ret) + complete_msg_size);
        */

        if last_msg.is_null() && (*page).size_used != 0
            || ((ret as usize) - (*page).messages.as_mut_ptr() as usize) != (*page).size_used
        {
            panic!("Allocated new message without calling send() inbetween. ret: {:?}, page: {:?}, complete_msg_size: {:?}, size_used: {:?}, last_msg: {:?}", ret, page,
                buf_len_padded, (*page).size_used, last_msg);
        }
        (*page).size_used += complete_msg_size;
        (*ret).buf_len_padded = buf_len_padded as u64;
        (*ret).buf_len = buf_len as u64;
        /* DBG("Returning new message at %p with len %ld, TAG was %x", ret, ret->buf_len_padded, ret->tag); */
        /* Maybe catch some bugs... */
        (*_llmp_next_msg_ptr(ret)).tag = LLMP_TAG_UNSET;
        (*ret).tag = LLMP_TAG_UNINITIALIZED;
        Some(ret)
    }

    /// Commit the message last allocated by alloc_next to the queue.
    /// After commiting, the msg shall no longer be altered!
    /// It will be read by the consuming threads (broker->clients or client->broker)
    #[inline(never)] // Not inlined to make cpu-level reodering (hopefully?) improbable
    unsafe fn send(&mut self, msg: *mut LlmpMsg) -> Result<(), Error> {
        // dbg!("Sending msg {:?}", msg);

        if self.last_msg_sent == msg {
            panic!("Message sent twice!");
        }
        if (*msg).tag == LLMP_TAG_UNSET {
            panic!("No tag set on message with id {}", (*msg).message_id);
        }
        let page = self.out_maps.last_mut().unwrap().page_mut();
        if msg.is_null() || !llmp_msg_in_page(page, msg) {
            return Err(Error::Unknown(format!(
                "Llmp Message {:?} is null or not in current page",
                msg
            )));
        }
        (*msg).message_id = (*page).current_msg_id + 1;
        compiler_fence(Ordering::SeqCst);
        ptr::write_volatile(&mut (*page).current_msg_id, (*msg).message_id);
        compiler_fence(Ordering::SeqCst);
        self.last_msg_sent = msg;
        Ok(())
    }

    /// listener about it using a EOP message.
    unsafe fn handle_out_eop(&mut self) -> Result<(), Error> {
        #[cfg(all(feature = "llmp_debug", feature = "std"))]
        {
            #[cfg(debug_assertions)]
            let bt = Backtrace::new();
            #[cfg(not(debug_assertions))]
            let bt = "<n/a (release)>";
            let shm = self.out_maps.last().unwrap();
            println!(
                "LLMP_DEBUG: End of page reached for map {} with len {}, sending EOP, bt: {:?}",
                shm.shmem.id().to_string(),
                shm.shmem.len(),
                bt
            );
        }

        let old_map = self.out_maps.last_mut().unwrap().page_mut();

        #[cfg(all(feature = "llmp_debug", feature = "std"))]
        println!("New Map Size {}", new_map_size((*old_map).max_alloc_size));

        // Create a new shard page.
        let mut new_map_shmem = LlmpSharedMap::new(
            (*old_map).sender,
            self.shmem_provider
                .new_map(new_map_size((*old_map).max_alloc_size))?,
        );
        let mut new_map = new_map_shmem.page_mut();

        #[cfg(all(feature = "llmp_debug", feature = "std"))]
        println!("got new map at: {:?}", new_map);

        ptr::write_volatile(&mut (*new_map).current_msg_id, (*old_map).current_msg_id);

        #[cfg(all(feature = "llmp_debug", feature = "std"))]
        println!("Setting max alloc size: {:?}", (*old_map).max_alloc_size);

        (*new_map).max_alloc_size = (*old_map).max_alloc_size;
        /* On the old map, place a last message linking to the new map for the clients
         * to consume */
        let mut out: *mut LlmpMsg = self.alloc_eop()?;
        (*out).sender = (*old_map).sender;

        let mut end_of_page_msg = (*out).buf.as_mut_ptr() as *mut LlmpPayloadSharedMapInfo;
        (*end_of_page_msg).map_size = new_map_shmem.shmem.len();
        (*end_of_page_msg).shm_str = *new_map_shmem.shmem.id().as_slice();

        /* Send the last msg on the old buf */
        self.send(out)?;

        // Set the new page as current page.
        self.out_maps.push(new_map_shmem);
        // We never sent a msg on the new buf */
        self.last_msg_sent = ptr::null_mut();

        // If we want to get red if old pages, (client to broker), do that now
        if !self.keep_pages_forever {
            #[cfg(all(feature = "llmp_debug", feature = "std"))]
            println!("pruning");
            self.prune_old_pages();
        }

        Ok(())
    }

    /// Allocates the next space on this sender page
    pub fn alloc_next(&mut self, buf_len: usize) -> Result<*mut LlmpMsg, Error> {
        if let Some(msg) = unsafe { self.alloc_next_if_space(buf_len) } {
            return Ok(msg);
        };

        /* no more space left! We'll have to start a new page */
        unsafe {
            self.handle_out_eop()?;
        }

        #[cfg(all(feature = "llmp_debug", feature = "std"))]
        println!("Handled out eop");

        match unsafe { self.alloc_next_if_space(buf_len) } {
            Some(msg) => Ok(msg),
            None => Err(Error::Unknown(format!(
                "Error allocating {} bytes in shmap",
                buf_len
            ))),
        }
    }

    /// Cancel send of the next message, this allows us to allocate a new message without sending this one.
    /// # Safety
    /// They msg pointer may no longer be used after `cancel_send`
    pub unsafe fn cancel_send(&mut self, msg: *mut LlmpMsg) {
        /* DBG("Client %d cancels send of msg at %p with tag 0x%X and size %ld", client->id, msg, msg->tag,
         * msg->buf_len_padded); */
        let page = self.out_maps.last_mut().unwrap().page_mut();
        (*msg).tag = LLMP_TAG_UNSET;
        (*page).size_used -= (*msg).buf_len_padded as usize + size_of::<LlmpMsg>();
    }

    /// Allocates a message of the given size, tags it, and sends it off.
    pub fn send_buf(&mut self, tag: Tag, buf: &[u8]) -> Result<(), Error> {
        // Make sure we don't reuse already allocated tags
        if tag == LLMP_TAG_NEW_SHM_CLIENT
            || tag == LLMP_TAG_END_OF_PAGE
            || tag == LLMP_TAG_UNINITIALIZED
            || tag == LLMP_TAG_UNSET
        {
            return Err(Error::Unknown(format!(
                "Reserved tag supplied to send_buf ({:#X})",
                tag
            )));
        }

        unsafe {
            let msg = self.alloc_next(buf.len())?;
            (*msg).tag = tag;
            buf.as_ptr()
                .copy_to_nonoverlapping((*msg).buf.as_mut_ptr(), buf.len());
            self.send(msg)
        }
    }

    // Describe this cient in a way, that it can be restored later with `Self::on_existing_from_description`
    pub fn describe(&self) -> Result<LlmpDescription, Error> {
        let map = self.out_maps.last().unwrap();
        let last_message_offset = if self.last_msg_sent.is_null() {
            None
        } else {
            Some(unsafe { map.msg_to_offset(self.last_msg_sent) }?)
        };
        Ok(LlmpDescription {
            shmem: map.shmem.description(),
            last_message_offset,
        })
    }

    // Create this client on an existing map from the given description. acquired with `self.describe`
    pub fn on_existing_from_description(
        mut shmem_provider: SP,
        description: &LlmpDescription,
    ) -> Result<Self, Error> {
        Self::on_existing_map(
            shmem_provider.clone(),
            shmem_provider.from_description(description.shmem)?,
            description.last_message_offset,
        )
    }
}

/// Receiving end on a (unidirectional) sharedmap channel
#[derive(Debug)]
pub struct LlmpReceiver<SP>
where
    SP: ShMemProvider,
{
    pub id: u32,
    /// Pointer to the last meg this received
    pub last_msg_recvd: *const LlmpMsg,
    /// The shmem provider
    pub shmem_provider: SP,
    /// current page. After EOP, this gets replaced with the new one
    pub current_recv_map: LlmpSharedMap<SP::Mem>,
}

/// Receiving end of an llmp channel
impl<SP> LlmpReceiver<SP>
where
    SP: ShMemProvider,
{
    /// Reattach to a vacant recv_map, to with a previous sender stored the information in an env before.
    #[cfg(feature = "std")]
    pub fn on_existing_from_env(mut shmem_provider: SP, env_name: &str) -> Result<Self, Error> {
        Self::on_existing_map(
            shmem_provider.clone(),
            shmem_provider.existing_from_env(env_name)?,
            msg_offset_from_env(env_name)?,
        )
    }

    /// Store the info to this receiver to env.
    /// A new client can reattach to it using on_existing_from_env
    #[cfg(feature = "std")]
    pub fn to_env(&self, env_name: &str) -> Result<(), Error> {
        let current_out_map = &self.current_recv_map;
        current_out_map.shmem.write_to_env(env_name)?;
        unsafe { current_out_map.msg_to_env(self.last_msg_recvd, env_name) }
    }

    /// Create a Receiver, reattaching to an existing sender map.
    /// It is essential, that the sender (or someone else) keeps a pointer to the sender_map
    /// else reattach will get a new, empty page, from the OS, or fail.
    pub fn on_existing_map(
        shmem_provider: SP,
        current_sender_map: SP::Mem,
        last_msg_recvd_offset: Option<u64>,
    ) -> Result<Self, Error> {
        let mut current_recv_map = LlmpSharedMap::existing(current_sender_map);
        let last_msg_recvd = match last_msg_recvd_offset {
            Some(offset) => current_recv_map.msg_from_offset(offset)?,
            None => ptr::null_mut(),
        };

        Ok(Self {
            id: 0,
            current_recv_map,
            last_msg_recvd,
            shmem_provider,
        })
    }

    // Never inline, to not get some strange effects
    /// Read next message.
    #[inline(never)]
    unsafe fn recv(&mut self) -> Result<Option<*mut LlmpMsg>, Error> {
        /* DBG("recv %p %p\n", page, last_msg); */
        compiler_fence(Ordering::SeqCst);
        let mut page = self.current_recv_map.page_mut();
        let last_msg = self.last_msg_recvd;
        let current_msg_id = ptr::read_volatile(&(*page).current_msg_id);

        // Read the message from the page
        let ret = if current_msg_id == 0 {
            /* No messages yet */
            None
        } else if last_msg.is_null() {
            /* We never read a message from this queue. Return first. */
            Some((*page).messages.as_mut_ptr())
        } else if (*last_msg).message_id == current_msg_id {
            /* Oops! No new message! */
            None
        } else {
            // We don't know how big the msg wants to be, assert at least the header has space.
            Some(llmp_next_msg_ptr_checked(
                &mut self.current_recv_map,
                last_msg,
                size_of::<LlmpMsg>(),
            )?)
        };

        // Let's see what we go here.
        if let Some(msg) = ret {
            if !(*msg).in_map(&mut self.current_recv_map) {
                return Err(Error::IllegalState("Unexpected message in map (out of map bounds) - bugy client or tampered shared map detedted!".into()));
            }
            // Handle special, LLMP internal, messages.
            match (*msg).tag {
                LLMP_TAG_UNSET => panic!("BUG: Read unallocated msg"),
                LLMP_TAG_EXITING => {
                    // The other side is done.
                    assert_eq!((*msg).buf_len, 0);
                    return Err(Error::ShuttingDown);
                }
                LLMP_TAG_END_OF_PAGE => {
                    #[cfg(feature = "std")]
                    println!("Received end of page, allocating next");
                    // Handle end of page
                    if (*msg).buf_len < size_of::<LlmpPayloadSharedMapInfo>() as u64 {
                        panic!(
                            "Illegal message length for EOP (is {}/{}, expected {})",
                            (*msg).buf_len,
                            (*msg).buf_len_padded,
                            size_of::<LlmpPayloadSharedMapInfo>()
                        );
                    }
                    let pageinfo = (*msg).buf.as_mut_ptr() as *mut LlmpPayloadSharedMapInfo;

                    /* The pageinfo points to the map we're about to unmap.
                    Copy the contents first to be safe (probably fine in rust either way). */
                    let pageinfo_cpy = *pageinfo;

                    // Set last msg we received to null (as the map may no longer exist)
                    self.last_msg_recvd = ptr::null();

                    // Mark the old page save to unmap, in case we didn't so earlier.
                    ptr::write_volatile(&mut (*page).save_to_unmap, 1);

                    // Map the new page. The old one should be unmapped by Drop
                    self.current_recv_map =
                        LlmpSharedMap::existing(self.shmem_provider.from_id_and_size(
                            ShMemId::from_slice(&pageinfo_cpy.shm_str),
                            pageinfo_cpy.map_size,
                        )?);
                    page = self.current_recv_map.page_mut();
                    // Mark the new page save to unmap also (it's mapped by us, the broker now)
                    ptr::write_volatile(&mut (*page).save_to_unmap, 1);

                    #[cfg(all(feature = "llmp_debug", feature = "std"))]
                    println!(
                        "LLMP_DEBUG: Got a new recv map {} with len {:?}",
                        self.current_recv_map.shmem.id().to_string(),
                        self.current_recv_map.shmem.len()
                    );
                    // After we mapped the new page, return the next message, if available
                    return self.recv();
                }
                _ => (),
            }

            // Store the last msg for next time
            self.last_msg_recvd = msg;
        };
        Ok(ret)
    }

    /// Blocks/spins until the next message gets posted to the page,
    /// then returns that message.
    /// # Safety
    /// Returns a raw ptr, on the recv map. Should be safe in general
    pub unsafe fn recv_blocking(&mut self) -> Result<*mut LlmpMsg, Error> {
        let mut current_msg_id = 0;
        let page = self.current_recv_map.page_mut();
        let last_msg = self.last_msg_recvd;
        if !last_msg.is_null() {
            if (*last_msg).tag == LLMP_TAG_END_OF_PAGE && !llmp_msg_in_page(page, last_msg) {
                panic!("BUG: full page passed to await_message_blocking or reset failed");
            }
            current_msg_id = (*last_msg).message_id
        }
        loop {
            compiler_fence(Ordering::SeqCst);
            if ptr::read_volatile(&(*page).current_msg_id) != current_msg_id {
                return match self.recv()? {
                    Some(msg) => Ok(msg),
                    None => panic!("BUG: blocking llmp message should never be NULL"),
                };
            }
        }
    }

    /// Returns the next message, tag, buf, if avaliable, else None
    #[allow(clippy::type_complexity)]
    #[inline]
    pub fn recv_buf(&mut self) -> Result<Option<(u32, u32, &[u8])>, Error> {
        unsafe {
            Ok(match self.recv()? {
                Some(msg) => Some((
                    (*msg).sender,
                    (*msg).tag,
                    (*msg).as_slice(&mut self.current_recv_map)?,
                )),
                None => None,
            })
        }
    }

    /// Returns the next sender, tag, buf, looping until it becomes available
    #[inline]
    pub fn recv_buf_blocking(&mut self) -> Result<(u32, u32, &[u8]), Error> {
        unsafe {
            let msg = self.recv_blocking()?;
            Ok((
                (*msg).sender,
                (*msg).tag,
                (*msg).as_slice(&mut self.current_recv_map)?,
            ))
        }
    }

    // Describe this cient in a way, that it can be restored later with `Self::on_existing_from_description`
    pub fn describe(&self) -> Result<LlmpDescription, Error> {
        let map = &self.current_recv_map;
        let last_message_offset = if self.last_msg_recvd.is_null() {
            None
        } else {
            Some(unsafe { map.msg_to_offset(self.last_msg_recvd) }?)
        };
        Ok(LlmpDescription {
            shmem: map.shmem.description(),
            last_message_offset,
        })
    }

    // Create this client on an existing map from the given description. acquired with `self.describe`
    pub fn on_existing_from_description(
        mut shmem_provider: SP,
        description: &LlmpDescription,
    ) -> Result<Self, Error> {
        Self::on_existing_map(
            shmem_provider.clone(),
            shmem_provider.from_description(description.shmem)?,
            description.last_message_offset,
        )
    }
}

/// A page wrapper
#[derive(Clone, Debug)]
pub struct LlmpSharedMap<SHM>
where
    SHM: ShMem,
{
    /// Shmem containg the actual (unsafe) page,
    /// shared between one LlmpSender and one LlmpReceiver
    pub shmem: SHM,
}

// TODO: May be obsolete
/// The page struct, placed on a shared mem instance.
/// A thin wrapper around a ShMem implementation, with special Llmp funcs
impl<SHM> LlmpSharedMap<SHM>
where
    SHM: ShMem,
{
    /// Creates a new page, initializing the passed shared mem struct
    pub fn new(sender: u32, mut new_map: SHM) -> Self {
        #[cfg(all(feature = "llmp_debug", feature = "std"))]
        println!(
            "LLMP_DEBUG: Initializing map on {} with size {}",
            new_map.id().to_string(),
            new_map.len()
        );

        unsafe {
            _llmp_page_init(&mut new_map, sender, false);
        }
        Self { shmem: new_map }
    }

    /// Maps and wraps an existing
    pub fn existing(existing_map: SHM) -> Self {
        #[cfg(all(feature = "llmp_debug", feature = "std"))]
        //{
        //#[cfg(debug_assertions)]
        //let bt = Backtrace::new();
        //#[cfg(not(debug_assertions))]
        //let bt = "<n/a (release)>";
        dbg!(
            "LLMP_DEBUG: Using existing map {} with size {}",
            existing_map.id().to_string(),
            existing_map.len(),
            //bt
        );
        //}

        let ret = Self {
            shmem: existing_map,
        };
        unsafe {
            if (*ret.page()).magic != PAGE_INITIALIZED_MAGIC {
                panic!("Map was not priviously initialized at {:?}", &ret.shmem);
            }
            #[cfg(all(feature = "llmp_debug", feature = "std"))]
            dbg!("PAGE: {}", *ret.page());
        }
        ret
    }

    /// Marks the containing page as `save_to_unmap`.
    /// This indicates, that the page may safely be unmapped by the sender.
    pub fn mark_save_to_unmap(&mut self) {
        unsafe {
            ptr::write_volatile(&mut (*self.page_mut()).save_to_unmap, 1);
        }
    }

    /// Get the unsafe ptr to this page, situated on the shared map
    /// # Safety
    /// The unsafe page pointer is obviously unsafe.
    pub unsafe fn page_mut(&mut self) -> *mut LlmpPage {
        shmem2page_mut(&mut self.shmem)
    }

    /// Get the unsafe ptr to this page, situated on the shared map
    /// # Safety
    /// The unsafe page pointer is obviously unsafe.
    pub unsafe fn page(&self) -> *const LlmpPage {
        shmem2page(&self.shmem)
    }

    /// Gets the offset of a message on this here page.
    /// Will return IllegalArgument error if msg is not on page.
    /// # Safety
    /// This dereferences msg, make sure to pass a proper pointer to it.
    #[allow(clippy::cast_sign_loss)]
    pub unsafe fn msg_to_offset(&self, msg: *const LlmpMsg) -> Result<u64, Error> {
        let page = self.page();
        if llmp_msg_in_page(page, msg) {
            // Cast both sides to u8 arrays, get the offset, then cast the return isize to u64
            Ok((msg as *const u8).offset_from((*page).messages.as_ptr() as *const u8) as u64)
        } else {
            Err(Error::IllegalArgument(format!(
                "Message (0x{:X}) not in page (0x{:X})",
                page as u64, msg as u64
            )))
        }
    }

    /// Retrieve the stored msg from env_name + _OFFSET.
    /// It will restore the stored offset by env_name and return the message.
    #[cfg(feature = "std")]
    pub fn msg_from_env(&mut self, map_env_name: &str) -> Result<*mut LlmpMsg, Error> {
        match msg_offset_from_env(map_env_name)? {
            Some(offset) => self.msg_from_offset(offset),
            None => Ok(ptr::null_mut()),
        }
    }

    /// Store this msg offset to env_name + _OFFSET env variable.
    /// It can be restored using msg_from_env with the same env_name later.
    /// # Safety
    /// This function will dereference the msg ptr, make sure it's valid.
    #[cfg(feature = "std")]
    pub unsafe fn msg_to_env(&self, msg: *const LlmpMsg, map_env_name: &str) -> Result<(), Error> {
        if msg.is_null() {
            env::set_var(&format!("{}_OFFSET", map_env_name), _NULL_ENV_STR)
        } else {
            env::set_var(
                &format!("{}_OFFSET", map_env_name),
                format!("{}", self.msg_to_offset(msg)?),
            )
        };
        Ok(())
    }

    /// Gets this message from this page, at the indicated offset.
    /// Will return IllegalArgument error if the offset is out of bounds.
    pub fn msg_from_offset(&mut self, offset: u64) -> Result<*mut LlmpMsg, Error> {
        let offset = offset as usize;
        unsafe {
            let page = self.page_mut();
            let page_size = self.shmem.map().len() - size_of::<LlmpPage>();
            if offset > page_size {
                Err(Error::IllegalArgument(format!(
                    "Msg offset out of bounds (size: {}, requested offset: {})",
                    page_size, offset
                )))
            } else {
                Ok(((*page).messages.as_mut_ptr() as *mut u8).add(offset) as *mut LlmpMsg)
            }
        }
    }
}

/// The broker (node 0)
#[derive(Debug)]
pub struct LlmpBroker<SP>
where
    SP: ShMemProvider + 'static,
{
    /// Broadcast map from broker to all clients
    pub llmp_out: LlmpSender<SP>,
    /// Users of Llmp can add message handlers in the broker.
    /// This allows us to intercept messages right in the broker
    /// This keeps the out map clean.
    pub llmp_clients: Vec<LlmpReceiver<SP>>,
    /// This is the socket name, when unix domain sockets are used.
    socket_name: Option<String>,
    /// This flag is used to indicate that shutdown has been requested by the SIGINT and SIGTERM
    /// handlers
    shutting_down: bool,
    /// The ShMemProvider to use
    shmem_provider: SP,
}

#[cfg(unix)]
pub struct LlmpBrokerSignalHandler {
    shutting_down: bool,
}

#[cfg(unix)]
impl Handler for LlmpBrokerSignalHandler {
    fn handle(&mut self, _signal: Signal, _info: siginfo_t, _context: &mut ucontext_t) {
        unsafe { ptr::write_volatile(&mut self.shutting_down, true) };
    }

    fn signals(&self) -> Vec<Signal> {
        vec![Signal::SigTerm, Signal::SigInterrupt, Signal::SigQuit]
    }
}

/// The broker forwards all messages to its own bus-like broadcast map.
/// It may intercept messages passing through.
impl<SP> LlmpBroker<SP>
where
    SP: ShMemProvider,
{
    /// Create and initialize a new llmp_broker
    pub fn new(mut shmem_provider: SP) -> Result<Self, Error> {
        Ok(LlmpBroker {
            llmp_out: LlmpSender {
                id: 0,
                last_msg_sent: ptr::null_mut(),
                out_maps: vec![LlmpSharedMap::new(
                    0,
                    shmem_provider.new_map(new_map_size(0))?,
                )],
                // Broker never cleans up the pages so that new
                // clients may join at any time
                keep_pages_forever: true,
                shmem_provider: shmem_provider.clone(),
            },
            llmp_clients: vec![],
            socket_name: None,
            shutting_down: false,
            shmem_provider,
        })
    }

    /// Allocate the next message on the outgoing map
    unsafe fn alloc_next(&mut self, buf_len: usize) -> Result<*mut LlmpMsg, Error> {
        self.llmp_out.alloc_next(buf_len)
    }

    /// Registers a new client for the given sharedmap str and size.
    /// Returns the id of the new client in broker.client_map
    pub fn register_client(&mut self, mut client_page: LlmpSharedMap<SP::Mem>) {
        // Tell the client it may unmap this page now.
        client_page.mark_save_to_unmap();

        let id = self.llmp_clients.len() as u32;
        self.llmp_clients.push(LlmpReceiver {
            id,
            current_recv_map: client_page,
            last_msg_recvd: ptr::null_mut(),
            shmem_provider: self.shmem_provider.clone(),
        });
    }

    /// For internal use: Forward the current message to the out map.
    unsafe fn forward_msg(&mut self, msg: *mut LlmpMsg) -> Result<(), Error> {
        let mut out: *mut LlmpMsg = self.alloc_next((*msg).buf_len_padded as usize)?;

        /* Copy over the whole message.
        If we should need zero copy, we could instead post a link to the
        original msg with the map_id and offset. */
        let actual_size = (*out).buf_len_padded;
        let complete_size = actual_size as usize + size_of::<LlmpMsg>();
        (msg as *const u8).copy_to_nonoverlapping(out as *mut u8, complete_size);
        (*out).buf_len_padded = actual_size;
        /* We need to replace the message ID with our own */
        if let Err(e) = self.llmp_out.send(out) {
            panic!("Error sending msg: {:?}", e)
        };
        self.llmp_out.last_msg_sent = out;
        Ok(())
    }

    /// The broker walks all pages and looks for changes, then broadcasts them on
    /// its own shared page, once.
    #[inline]
    pub fn once<F>(&mut self, on_new_msg: &mut F) -> Result<(), Error>
    where
        F: FnMut(u32, Tag, &[u8]) -> Result<LlmpMsgHookResult, Error>,
    {
        compiler_fence(Ordering::SeqCst);
        for i in 0..self.llmp_clients.len() {
            unsafe {
                self.handle_new_msgs(i as u32, on_new_msg)?;
            }
        }
        Ok(())
    }

    /// Internal function, returns true when shuttdown is requested by a `SIGINT` signal
    #[inline]
    #[cfg(unix)]
    #[allow(clippy::unused_self)]
    fn is_shutting_down(&self) -> bool {
        unsafe { ptr::read_volatile(&GLOBAL_SIGHANDLER_STATE.shutting_down) }
    }

    /// Always returns true on platforms, where no shutdown signal handlers are supported
    #[inline]
    #[cfg(not(unix))]
    fn is_shutting_down(&self) -> bool {
        false
    }

    /// Loops infinitely, forwarding and handling all incoming messages from clients.
    /// Never returns. Panics on error.
    /// 5 millis of sleep can't hurt to keep busywait not at 100%
    pub fn loop_forever<F>(&mut self, on_new_msg: &mut F, sleep_time: Option<Duration>)
    where
        F: FnMut(u32, Tag, &[u8]) -> Result<LlmpMsgHookResult, Error>,
    {
        #[cfg(unix)]
        if let Err(_e) = unsafe { setup_signal_handler(&mut GLOBAL_SIGHANDLER_STATE) } {
            // We can live without a proper ctrl+c signal handler. Print and ignore.
            #[cfg(feature = "std")]
            println!("Failed to setup signal handlers: {}", _e);
        }

        while !self.is_shutting_down() {
            compiler_fence(Ordering::SeqCst);
            self.once(on_new_msg)
                .expect("An error occurred when brokering. Exiting.");

            #[cfg(feature = "std")]
            if let Some(time) = sleep_time {
                thread::sleep(time)
            };

            #[cfg(not(feature = "std"))]
            match sleep_time {
                Some(_) => {
                    panic!("Cannot sleep on no_std platform");
                }
                None => (),
            }
        }
        self.llmp_out
            .send_buf(LLMP_TAG_EXITING, &[])
            .expect("Error when shutting down broker: Could not send LLMP_TAG_EXITING msg.");
    }

    /// Broadcasts the given buf to all lients
    pub fn send_buf(&mut self, tag: Tag, buf: &[u8]) -> Result<(), Error> {
        self.llmp_out.send_buf(tag, buf)
    }

    #[cfg(feature = "std")]
    /// Launches a thread using a tcp listener socket, on which new clients may connect to this broker
    /// Does so on the given port.
    pub fn launch_tcp_listener_on(&mut self, port: u16) -> Result<thread::JoinHandle<()>, Error> {
        let listener = TcpListener::bind(format!("127.0.0.1:{}", port))?;
        // accept connections and process them, spawning a new thread for each one
        println!("Server listening on port {}", port);
        self.launch_listener(Listener::Tcp(listener))
    }

    #[cfg(feature = "std")]
    /// Launches a thread using a listener socket, on which new clients may connect to this broker
    pub fn launch_listener(&mut self, listener: Listener) -> Result<thread::JoinHandle<()>, Error> {
        // Later in the execution, after the initial map filled up,
        // the current broacast map will will point to a different map.
        // However, the original map is (as of now) never freed, new clients will start
        // to read from the initial map id.

        let client_out_map_mem = &self.llmp_out.out_maps.first().unwrap().shmem;
        let broadcast_map_description = postcard::to_allocvec(&client_out_map_mem.description())?;

        let mut incoming_map_description_serialized = vec![0u8; broadcast_map_description.len()];

        let llmp_tcp_id = self.llmp_clients.len() as u32;

        // Tcp out map sends messages from background thread tcp server to foreground client
        let tcp_out_map = LlmpSharedMap::new(
            llmp_tcp_id,
            self.shmem_provider.new_map(LLMP_CFG_INITIAL_MAP_SIZE)?,
        );
        let shmem_id = tcp_out_map.shmem.id();
        let tcp_out_map_str = *shmem_id.as_slice();
        let tcp_out_map_size = tcp_out_map.shmem.len();
        self.register_client(tcp_out_map);

        let mut shmem_provider_clone = self.shmem_provider.clone();

        Ok(thread::spawn(move || {
            shmem_provider_clone.post_fork();
            // Clone so we get a new connection to the AshmemServer if we are using
            // ServedShMemProvider
            let mut new_client_sender = LlmpSender {
                id: 0,
                last_msg_sent: ptr::null_mut(),
                out_maps: vec![LlmpSharedMap::existing(
                    shmem_provider_clone
                        .from_id_and_size(ShMemId::from_slice(&tcp_out_map_str), tcp_out_map_size)
                        .unwrap(),
                )],
                // drop pages to the broker if it already read them
                keep_pages_forever: false,
                shmem_provider: shmem_provider_clone.clone(),
            };

            loop {
                match listener.accept() {
                    ListenerStream::Tcp(mut stream, addr) => {
                        dbg!("New connection", addr, stream.peer_addr().unwrap());
                        match stream.write(&broadcast_map_description) {
                            Ok(_) => {} // fire & forget
                            Err(e) => {
                                dbg!("Could not send to shmap to client", e);
                                continue;
                            }
                        };
                        match stream.read_exact(&mut incoming_map_description_serialized) {
                            Ok(()) => (),
                            Err(e) => {
                                dbg!("Ignoring failed read from client", e);
                                continue;
                            }
                        };
                        if let Ok(incoming_map_description) = postcard::from_bytes::<ShMemDescription>(
                            &incoming_map_description_serialized,
                        ) {
                            unsafe {
                                let msg = new_client_sender
                                    .alloc_next(size_of::<LlmpPayloadSharedMapInfo>())
                                    .expect("Could not allocate a new message in shared map.");
                                (*msg).tag = LLMP_TAG_NEW_SHM_CLIENT;
                                let pageinfo =
                                    (*msg).buf.as_mut_ptr() as *mut LlmpPayloadSharedMapInfo;
                                (*pageinfo).shm_str = *incoming_map_description.id.as_slice();
                                (*pageinfo).map_size = incoming_map_description.size;
                                match new_client_sender.send(msg) {
                                    Ok(()) => (),
                                    Err(e) => println!("Error forwarding client on map: {:?}", e),
                                };
                            }
                        }
                    }
                    ListenerStream::Empty() => {
                        continue;
                    }
                };
            }
        }))
    }

    /// broker broadcast to its own page for all others to read */
    #[inline]
    unsafe fn handle_new_msgs<F>(&mut self, client_id: u32, on_new_msg: &mut F) -> Result<(), Error>
    where
        F: FnMut(u32, Tag, &[u8]) -> Result<LlmpMsgHookResult, Error>,
    {
        let mut next_id = self.llmp_clients.len() as u32;

        // TODO: We could memcpy a range of pending messages, instead of one by one.
        loop {
            let msg = {
                let client = &mut self.llmp_clients[client_id as usize];
                match client.recv()? {
                    None => {
                        // We're done handling this client
                        return Ok(());
                    }
                    Some(msg) => msg,
                }
            };

            if (*msg).tag == LLMP_TAG_NEW_SHM_CLIENT {
                /* This client informs us about yet another new client
                add it to the list! Also, no need to forward this msg. */
                if (*msg).buf_len < size_of::<LlmpPayloadSharedMapInfo>() as u64 {
                    #[cfg(feature = "std")]
                    println!("Ignoring broken CLIENT_ADDED msg due to incorrect size. Expected {} but got {}",
                        (*msg).buf_len_padded,
                        size_of::<LlmpPayloadSharedMapInfo>()
                    );
                    #[cfg(not(feature = "std"))]
                    return Err(Error::Unknown(format!("Broken CLIENT_ADDED msg with incorrect size received. Expected {} but got {}",
                       (*msg).buf_len_padded,
                        size_of::<LlmpPayloadSharedMapInfo>()
                    )));
                } else {
                    let pageinfo = (*msg).buf.as_mut_ptr() as *mut LlmpPayloadSharedMapInfo;

                    match self.shmem_provider.from_id_and_size(
                        ShMemId::from_slice(&(*pageinfo).shm_str),
                        (*pageinfo).map_size,
                    ) {
                        Ok(new_map) => {
                            let mut new_page = LlmpSharedMap::existing(new_map);
                            let id = next_id;
                            next_id += 1;
                            new_page.mark_save_to_unmap();
                            self.llmp_clients.push(LlmpReceiver {
                                id,
                                current_recv_map: new_page,
                                last_msg_recvd: ptr::null_mut(),
                                shmem_provider: self.shmem_provider.clone(),
                            });
                        }
                        Err(e) => {
                            #[cfg(feature = "std")]
                            println!("Error adding client! Ignoring: {:?}", e);
                            #[cfg(not(feature = "std"))]
                            return Err(Error::Unknown(format!(
                                "Error adding client! PANIC! {:?}",
                                e
                            )));
                        }
                    };
                }
            } else {
                // The message is not specifically for use. Let the user handle it, then forward it to the clients, if necessary.
                let mut should_forward_msg = true;

                let map = &mut self.llmp_clients[client_id as usize].current_recv_map;
                let msg_buf = (*msg).as_slice(map)?;
                if let LlmpMsgHookResult::Handled = (on_new_msg)(client_id, (*msg).tag, msg_buf)? {
                    should_forward_msg = false
                };
                if should_forward_msg {
                    self.forward_msg(msg)?;
                }
            }
        }
    }
}

/// A restorable client description
#[derive(Clone, Copy, Debug, Serialize, Deserialize)]
pub struct LlmpClientDescription {
    /// Description of the sender
    sender: LlmpDescription,
    /// Description of the receiver
    receiver: LlmpDescription,
}

/// Client side of LLMP
#[derive(Debug)]
pub struct LlmpClient<SP>
where
    SP: ShMemProvider,
{
    shmem_provider: SP,
    /// Outgoing channel to the broker
    pub sender: LlmpSender<SP>,
    /// Incoming (broker) broadcast map
    pub receiver: LlmpReceiver<SP>,
}

/// `n` clients connect to a broker. They share an outgoing map with the broker,
/// and get incoming messages from the shared broker bus
impl<SP> LlmpClient<SP>
where
    SP: ShMemProvider,
{
    /// Reattach to a vacant client map.
    /// It is essential, that the broker (or someone else) kept a pointer to the out_map
    /// else reattach will get a new, empty page, from the OS, or fail
    pub fn on_existing_map(
        shmem_provider: SP,
        _current_out_map: SP::Mem,
        _last_msg_sent_offset: Option<u64>,
        current_broker_map: SP::Mem,
        last_msg_recvd_offset: Option<u64>,
    ) -> Result<Self, Error> {
        Ok(Self {
            receiver: LlmpReceiver::on_existing_map(
                shmem_provider.clone(),
                current_broker_map.clone(),
                last_msg_recvd_offset,
            )?,
            sender: LlmpSender::on_existing_map(
                shmem_provider.clone(),
                current_broker_map,
                last_msg_recvd_offset,
            )?,
            shmem_provider,
        })
    }

    /// Recreate this client from a previous client.to_env
    #[cfg(feature = "std")]
    pub fn on_existing_from_env(shmem_provider: SP, env_name: &str) -> Result<Self, Error> {
        Ok(Self {
            sender: LlmpSender::on_existing_from_env(
                shmem_provider.clone(),
                &format!("{}_SENDER", env_name),
            )?,
            receiver: LlmpReceiver::on_existing_from_env(
                shmem_provider.clone(),
                &format!("{}_RECEIVER", env_name),
            )?,
            shmem_provider,
        })
    }

    /// Write the current state to env.
    /// A new client can attach to exactly the same state by calling on_existing_map.
    #[cfg(feature = "std")]
    pub fn to_env(&self, env_name: &str) -> Result<(), Error> {
        self.sender.to_env(&format!("{}_SENDER", env_name))?;
        self.receiver.to_env(&format!("{}_RECEIVER", env_name))
    }

    /// Describe this client in a way that it can be recreated, for example after crash
    fn describe(&self) -> Result<LlmpClientDescription, Error> {
        Ok(LlmpClientDescription {
            sender: self.sender.describe()?,
            receiver: self.receiver.describe()?,
        })
    }

    /// Create an existing client from description
    fn existing_client_from_description(
        shmem_provider: SP,
        description: &LlmpClientDescription,
    ) -> Result<Self, Error> {
        Ok(Self {
            sender: LlmpSender::on_existing_from_description(
                shmem_provider.clone(),
                &description.sender,
            )?,
            receiver: LlmpReceiver::on_existing_from_description(
                shmem_provider.clone(),
                &description.receiver,
            )?,
            shmem_provider,
        })
    }

    /// Waits for the sender to be save to unmap.
    /// If a receiver is involved on the other side, this function should always be called.
    pub fn await_save_to_unmap_blocking(&self) {
        self.sender.await_save_to_unmap_blocking();
    }

    /// If we are allowed to unmap this client
    pub fn save_to_unmap(&self) -> bool {
        self.sender.save_to_unmap()
    }

    /// Creates a new LlmpClient
    pub fn new(
        mut shmem_provider: SP,
        initial_broker_map: LlmpSharedMap<SP::Mem>,
    ) -> Result<Self, Error> {
        Ok(Self {
            sender: LlmpSender {
                id: 0,
                last_msg_sent: ptr::null_mut(),
                out_maps: vec![LlmpSharedMap::new(0, {
                    shmem_provider.new_map(LLMP_CFG_INITIAL_MAP_SIZE)?
                })],
                // drop pages to the broker if it already read them
                keep_pages_forever: false,
                shmem_provider: shmem_provider.clone(),
            },

            receiver: LlmpReceiver {
                id: 0,
                current_recv_map: initial_broker_map,
                last_msg_recvd: ptr::null_mut(),
                shmem_provider: shmem_provider.clone(),
            },
            shmem_provider,
        })
    }

    /// Commits a msg to the client's out map
    /// # Safety
    /// Needs to be called with a proper msg pointer
    pub unsafe fn send(&mut self, msg: *mut LlmpMsg) -> Result<(), Error> {
        self.sender.send(msg)
    }

    /// Allocates a message of the given size, tags it, and sends it off.
    pub fn send_buf(&mut self, tag: Tag, buf: &[u8]) -> Result<(), Error> {
        self.sender.send_buf(tag, buf)
    }

    /// Informs the broker about a new client in town, with the given map id
    pub fn send_client_added_msg(
        &mut self,
        shm_str: &[u8; 20],
        shm_id: usize,
    ) -> Result<(), Error> {
        // We write this by hand to get around checks in send_buf
        unsafe {
            let msg = self
                .alloc_next(size_of::<LlmpPayloadSharedMapInfo>())
                .expect("Could not allocate a new message in shared map.");
            (*msg).tag = LLMP_TAG_NEW_SHM_CLIENT;
            let pageinfo = (*msg).buf.as_mut_ptr() as *mut LlmpPayloadSharedMapInfo;
            (*pageinfo).shm_str = *shm_str;
            (*pageinfo).map_size = shm_id;
            self.send(msg)
        }
    }

    /// A client receives a broadcast message.
    /// Returns null if no message is availiable
    /// # Safety
    /// Should be save, unless the internal state is corrupt. Returns raw ptr.
    #[inline]
    pub unsafe fn recv(&mut self) -> Result<Option<*mut LlmpMsg>, Error> {
        self.receiver.recv()
    }

    /// A client blocks/spins until the next message gets posted to the page,
    /// then returns that message.
    /// # Safety
    /// Should be save, unless the internal state is corrupt. Returns raw ptr.
    #[inline]
    pub unsafe fn recv_blocking(&mut self) -> Result<*mut LlmpMsg, Error> {
        self.receiver.recv_blocking()
    }

    /// The current page could have changed in recv (EOP)
    /// Alloc the next message, internally handling end of page by allocating a new one.
    /// # Safety
    /// Should be safe, but returns an unsafe ptr
    #[inline]
    pub unsafe fn alloc_next(&mut self, buf_len: usize) -> Result<*mut LlmpMsg, Error> {
        self.sender.alloc_next(buf_len)
    }

    /// Returns the next message, tag, buf, if avaliable, else None
    #[allow(clippy::type_complexity)]
    #[inline]
    pub fn recv_buf(&mut self) -> Result<Option<(u32, u32, &[u8])>, Error> {
        self.receiver.recv_buf()
    }

    /// Receives a buf from the broker, looping until a messages becomes avaliable
    #[inline]
    pub fn recv_buf_blocking(&mut self) -> Result<(u32, u32, &[u8]), Error> {
        self.receiver.recv_buf_blocking()
    }

    #[cfg(feature = "std")]
    /// Creates a new LlmpClient, reading the map id and len from env
    pub fn create_using_env(mut shmem_provider: SP, env_var: &str) -> Result<Self, Error> {
        let map = LlmpSharedMap::existing(shmem_provider.existing_from_env(env_var)?);
        Self::new(shmem_provider, map)
    }

    #[cfg(feature = "std")]
    /// Create a LlmpClient, getting the ID from a given port
<<<<<<< HEAD
    pub fn create_attach_to_tcp(port: u16) -> Result<Self, Error> {
        let mut stream = match TcpStream::connect(format!("127.0.0.1:{}", port)) {
            Ok(stream) => stream,
            Err(e) => {
                match e.kind() {
                    std::io::ErrorKind::ConnectionRefused => {
                        //connection refused. loop till the broker is up
                        loop {
                            match TcpStream::connect(format!("127.0.0.1:{}", port)) {
                                Ok(stream) => break stream,
                                _ => {
                                    dbg!("Connection Refused.. Retrying");
                                }
                            }
                        }
                    }
                    _ => return Err(Error::IllegalState(e.to_string())),
                }
            }
        };
=======
    pub fn create_attach_to_tcp(mut shmem_provider: SP, port: u16) -> Result<Self, Error> {
        let mut stream = TcpStream::connect(format!("127.0.0.1:{}", port))?;
>>>>>>> 5c856ccc
        println!("Connected to port {}", port);

        // First, get the serialized description size by serializing a dummy.
        let dummy_description = ShMemDescription {
            size: 0,
            id: ShMemId::default(),
        };
        let mut new_broker_map_str = postcard::to_allocvec(&dummy_description)?;

        stream.read_exact(&mut new_broker_map_str)?;

        let broker_map_description: ShMemDescription = postcard::from_bytes(&new_broker_map_str)?;

        let map = LlmpSharedMap::existing(shmem_provider.from_description(broker_map_description)?);
        let ret = Self::new(shmem_provider, map)?;

        let own_map_description_bytes =
            postcard::to_allocvec(&ret.sender.out_maps.first().unwrap().shmem.description())?;
        stream.write_all(&own_map_description_bytes)?;
        Ok(ret)
    }
}

#[cfg(test)]
#[cfg(all(unix, feature = "std"))]
mod tests {

    use std::{thread::sleep, time::Duration};

    use super::{
        LlmpClient,
        LlmpConnection::{self, IsBroker, IsClient},
        LlmpMsgHookResult::ForwardToClients,
        Tag,
    };

    use crate::bolts::shmem::{ShMemProvider, StdShMemProvider};

    #[test]
    pub fn llmp_connection() {
        let shmem_provider = StdShMemProvider::new().unwrap();
        let mut broker = match LlmpConnection::on_port(shmem_provider.clone(), 1337).unwrap() {
            IsClient { client: _ } => panic!("Could not bind to port as broker"),
            IsBroker { broker } => broker,
        };

        // Add the first client (2nd, actually, because of the tcp listener client)
        let mut client = match LlmpConnection::on_port(shmem_provider.clone(), 1337).unwrap() {
            IsBroker { broker: _ } => panic!("Second connect should be a client!"),
            IsClient { client } => client,
        };

        // Give the (background) tcp thread a few millis to post the message
        sleep(Duration::from_millis(100));
        broker
            .once(&mut |_sender_id, _tag, _msg| Ok(ForwardToClients))
            .unwrap();

        let tag: Tag = 0x1337;
        let arr: [u8; 1] = [1u8];
        // Send stuff
        client.send_buf(tag, &arr).unwrap();

        client.to_env("_ENV_TEST").unwrap();
        #[cfg(all(feature = "llmp_debug", feature = "std"))]
        dbg!(std::env::vars());

        for (key, value) in std::env::vars_os() {
            println!("{:?}: {:?}", key, value);
        }

        /* recreate the client from env, check if it still works */
        client = LlmpClient::on_existing_from_env(shmem_provider, "_ENV_TEST").unwrap();

        client.send_buf(tag, &arr).unwrap();

        // Forward stuff to clients
        broker
            .once(&mut |_sender_id, _tag, _msg| Ok(ForwardToClients))
            .unwrap();
        let (_sender_id, tag2, arr2) = client.recv_buf_blocking().unwrap();
        assert_eq!(tag, tag2);
        assert_eq!(arr[0], arr2[0]);

        // We want at least the tcp and sender clients.
        assert_eq!(broker.llmp_clients.len(), 2);
    }
}<|MERGE_RESOLUTION|>--- conflicted
+++ resolved
@@ -444,61 +444,6 @@
     }
 }
 
-<<<<<<< HEAD
-#[cfg(all(unix, feature = "std"))]
-impl<SH> LlmpConnection<SH>
-where
-    SH: ShMem,
-{
-    #[cfg(all(feature = "std", unix))]
-    pub fn on_domain_socket(filename: &str) -> Result<Self, Error> {
-        match UnixListener::bind_unix_addr(&UnixSocketAddr::new(filename)?) {
-            Ok(listener) => {
-                dbg!("We're the broker");
-                let mut broker = LlmpBroker::new()?;
-                broker.socket_name = Some(filename.to_string());
-                let _listener_thread = broker.launch_listener(Listener::Unix(listener))?;
-                Ok(LlmpConnection::IsBroker { broker })
-            }
-            Err(e) => {
-                match e.kind() {
-                    std::io::ErrorKind::AddrInUse => {
-                        // We are the client :)
-                        dbg!("We're the client", e);
-                        Ok(LlmpConnection::IsClient {
-                            client: LlmpClient::create_attach_to_unix(filename)?,
-                        })
-                    }
-                    _ => Err(Error::File(e)),
-                }
-            }
-        }
-    }
-
-    #[cfg(all(feature = "std", unix))]
-    pub fn broker_on_domain_socket(filename: &str) -> Result<Self, Error> {
-        match UnixListener::bind_unix_addr(&UnixSocketAddr::new(filename).unwrap()) {
-            Ok(listener) => {
-                dbg!("We're the broker");
-                let mut broker = LlmpBroker::new()?;
-                broker.socket_name = Some(filename.to_string());
-                let _listener_thread = broker.launch_listener(Listener::Unix(listener))?;
-                Ok(LlmpConnection::IsBroker { broker })
-            }
-            Err(e) => Err(Error::File(e)),
-        }
-    }
-
-    pub fn client_on_domain_socket(filename: &str) -> Result<Self, Error> {
-        dbg!("We're the client");
-        Ok(LlmpConnection::IsClient {
-            client: LlmpClient::create_attach_to_unix(filename)?,
-        })
-    }
-}
-
-=======
->>>>>>> 5c856ccc
 /// Contents of the share mem pages, used by llmp internally
 #[derive(Copy, Clone, Debug)]
 #[repr(C, packed)]
@@ -1949,7 +1894,6 @@
 
     #[cfg(feature = "std")]
     /// Create a LlmpClient, getting the ID from a given port
-<<<<<<< HEAD
     pub fn create_attach_to_tcp(port: u16) -> Result<Self, Error> {
         let mut stream = match TcpStream::connect(format!("127.0.0.1:{}", port)) {
             Ok(stream) => stream,
@@ -1970,10 +1914,6 @@
                 }
             }
         };
-=======
-    pub fn create_attach_to_tcp(mut shmem_provider: SP, port: u16) -> Result<Self, Error> {
-        let mut stream = TcpStream::connect(format!("127.0.0.1:{}", port))?;
->>>>>>> 5c856ccc
         println!("Connected to port {}", port);
 
         // First, get the serialized description size by serializing a dummy.
