/*!
A library for low level message passing

To send new messages, the clients place a new message at the end of their
`client_out_mem`. If the current map is filled up, they place an end of page (`EOP`)
msg and alloc a new [`ShMem`].
Once the broker mapped this same page, it flags it as safe for unmapping.

```text
[client0]        [client1]    ...    [clientN]
  |                  |                 /
[client0_out] [client1_out] ... [clientN_out]
  |                 /                /
  |________________/                /
  |________________________________/
 \|/
[broker]
```

After the broker received a new message for clientN, (`clientN_out->current_id
!= last_message->message_id`) the broker will copy the message content to its
own, centralized page.

The clients periodically check (`current_broadcast_shmem->current_id !=
last_message->message_id`) for new incoming messages. If the page is filled up,
the broker instead creates a new page and places an end of page (`EOP`)
message in its queue. The `EOP` buf contains the new description to
access the shared map. The clients then switch over to read from that new
current map.

```text
[broker]
  |
[current_broadcast_shmem]
  |
  |___________________________________
  |_________________                  \
  |                 \                  \
  |                  |                  |
 \|/                \|/                \|/
[client0]        [client1]    ...    [clientN]
```

In the future, if we would need zero copy, the `current_broadcast_shmem` could instead
list the `client_out_shmem` ID an offset for each message. In that case, the clients
also need to create a new [`ShMem`] each time their bufs are filled up.


To use, you will have to create a broker using [`LlmpBroker::new()`].
Then, create some [`LlmpClient`]`s` in other threads and register them
with the main thread using [`LlmpBroker::register_client`].
Finally, call [`LlmpBroker::loop_forever()`].

For broker2broker communication, all messages are forwarded via network sockets.

Check out the `llmp_test` example in ./examples, or build it with `cargo run --example llmp_test`.

*/

#[cfg(feature = "std")]
use alloc::string::ToString;
use alloc::{string::String, vec::Vec};
#[cfg(not(target_pointer_width = "64"))]
use core::sync::atomic::AtomicU32;
#[cfg(target_pointer_width = "64")]
use core::sync::atomic::AtomicU64;
use core::{
    cmp::max,
    fmt::Debug,
    hint,
    mem::size_of,
    num::NonZeroUsize,
    ops::{BitAnd, BitOr, Not},
    ptr, slice,
    sync::atomic::{fence, AtomicU16, Ordering},
    time::Duration,
};
#[cfg(all(unix, feature = "std"))]
#[cfg(not(any(target_os = "solaris", target_os = "illumos")))]
use std::os::unix::io::AsRawFd;
#[cfg(feature = "std")]
use std::{
    env,
    io::{ErrorKind, Read, Write},
    net::{SocketAddr, TcpListener, TcpStream, ToSocketAddrs},
    sync::mpsc::channel,
    thread,
};

#[cfg(all(debug_assertions, feature = "llmp_debug", feature = "std"))]
use backtrace::Backtrace;
#[cfg(all(unix, feature = "std"))]
#[cfg(not(any(target_os = "solaris", target_os = "illumos")))]
use nix::sys::socket::{self, sockopt::ReusePort};
use serde::{Deserialize, Serialize};

#[cfg(feature = "std")]
use crate::bolts::current_time;
#[cfg(unix)]
use crate::bolts::os::unix_signals::{
    setup_signal_handler, siginfo_t, ucontext_t, Handler, Signal,
};
use crate::{
    bolts::{
        shmem::{ShMem, ShMemDescription, ShMemId, ShMemProvider},
        ClientId,
    },
    Error,
};

/// The timeout after which a client will be considered stale, and removed.
#[cfg(feature = "std")]
const CLIENT_TIMEOUT: Duration = Duration::from_secs(60);

/// The max number of pages a [`client`] may have mapped that were not yet read by the [`broker`]
/// Usually, this value should not exceed `1`, else the broker cannot keep up with the amount of incoming messages.
/// Instead of increasing this value, you may consider sending new messages at a lower rate, else your Sender will eventually `OOM`.
const LLMP_CFG_MAX_PENDING_UNREAD_PAGES: usize = 3;
/// We'll start off with 256 megabyte maps per fuzzer client
#[cfg(not(feature = "llmp_small_maps"))]
const LLMP_CFG_INITIAL_MAP_SIZE: usize = 1 << 28;
/// If the `llmp_small_maps` feature is set, we start off with 1 meg.
#[cfg(feature = "llmp_small_maps")]
const LLMP_CFG_INITIAL_MAP_SIZE: usize = 1 << 20;
/// What byte count to align messages to
/// [`LlmpMsg`] sizes (including header) will always be rounded up to be a multiple of this value.
const LLMP_CFG_ALIGNNMENT: usize = 64;

/// A msg fresh from the press: No tag got sent by the user yet
const LLMP_TAG_UNSET: Tag = Tag(0xDEADAF);
/// This message should not exist yet. Some bug in unsafe code!
const LLMP_TAG_UNINITIALIZED: Tag = Tag(0xA143AF11);
/// The end of page message
/// When receiving this, a new sharedmap needs to be allocated.
const LLMP_TAG_END_OF_PAGE: Tag = Tag(0xAF1E0F1);
/// A new client for this broker got added.
const LLMP_TAG_NEW_SHM_CLIENT: Tag = Tag(0xC11E471);
/// The sender on this map is exiting (if broker exits, clients should exit gracefully);
const LLMP_TAG_EXITING: Tag = Tag(0x13C5171);
/// Client gave up as the receiver/broker was too slow
const LLMP_SLOW_RECEIVER_PANIC: Tag = Tag(0x70051041);

/// Unused...
pub const LLMP_FLAG_INITIALIZED: Flags = Flags(0x0);
/// This message was compressed in transit
pub const LLMP_FLAG_COMPRESSED: Flags = Flags(0x1);
/// From another broker.
pub const LLMP_FLAG_FROM_B2B: Flags = Flags(0x2);

/// Timt the broker 2 broker connection waits for incoming data,
/// before checking for own data to forward again.
const _LLMP_B2B_BLOCK_TIME: Duration = Duration::from_millis(3_000);

/// If broker2broker is enabled, bind to public IP
#[cfg(feature = "llmp_bind_public")]
const _LLMP_BIND_ADDR: &str = "0.0.0.0";

/// If broker2broker is disabled, bind to localhost
#[cfg(not(feature = "llmp_bind_public"))]
const _LLMP_BIND_ADDR: &str = "127.0.0.1";

/// LLMP Client connects to this address
const _LLMP_CONNECT_ADDR: &str = "127.0.0.1";

/// An env var of this value indicates that the set value was a NULL PTR
const _NULL_ENV_STR: &str = "_NULL";

/// Magic indicating that a got initialized correctly
const PAGE_INITIALIZED_MAGIC: u64 = 0x1A1A1A1A1A1A1AF1;

/// Size of a new page message, header, payload, and alignment
const EOP_MSG_SIZE: usize =
    llmp_align(size_of::<LlmpMsg>() + size_of::<LlmpPayloadSharedMapInfo>());
/// The header length of a llmp page in a shared map (until messages start)
const LLMP_PAGE_HEADER_LEN: usize = size_of::<LlmpPage>();

/// The llmp broker registers a signal handler for cleanups on `SIGINT`.
#[cfg(unix)]
static mut LLMP_SIGHANDLER_STATE: LlmpShutdownSignalHandler = LlmpShutdownSignalHandler {
    shutting_down: false,
};

/// TAGs used throughout llmp
#[repr(transparent)]
#[derive(Copy, Clone, PartialEq, Eq, Hash, PartialOrd, Ord, Serialize, Deserialize)]
pub struct Tag(pub u32);

impl Debug for Tag {
    fn fmt(&self, f: &mut core::fmt::Formatter<'_>) -> core::fmt::Result {
        f.write_fmt(format_args!("Tag({:X})", self.0))
    }
}

/// The broker ID, for broker 2 broker communication.
#[repr(transparent)]
#[derive(
    Debug, Default, Copy, Clone, PartialEq, Eq, Hash, PartialOrd, Ord, Serialize, Deserialize,
)]
pub struct BrokerId(pub u32);
/// The flags, indicating, for example, enabled compression.
#[repr(transparent)]
#[derive(Copy, Clone, PartialEq, Eq, Hash, Serialize, Deserialize)]
pub struct Flags(u32);

impl Debug for Flags {
    fn fmt(&self, f: &mut core::fmt::Formatter<'_>) -> core::fmt::Result {
        f.write_fmt(format_args!("Flags{:x}( ", self.0))?;
        // Initialized is the default value, no need to print.
        if *self & LLMP_FLAG_COMPRESSED == LLMP_FLAG_COMPRESSED {
            f.write_str("COMPRESSED")?;
        }
        if *self & LLMP_FLAG_FROM_B2B == LLMP_FLAG_FROM_B2B {
            f.write_str("FROM_B2B")?;
        }
        f.write_str(" )")
    }
}

impl BitAnd for Flags {
    type Output = Self;

    fn bitand(self, rhs: Self) -> Self::Output {
        Self(self.0 & rhs.0)
    }
}

impl BitOr for Flags {
    type Output = Self;

    fn bitor(self, rhs: Self) -> Self::Output {
        Self(self.0 | rhs.0)
    }
}

impl Not for Flags {
    type Output = Self;

    fn not(self) -> Self::Output {
        Self(!self.0)
    }
}

/// The message ID, an ever-increasing number, unique only to a sharedmap/page.
#[cfg(target_pointer_width = "64")]
#[repr(transparent)]
#[derive(Debug, Copy, Clone, PartialEq, Eq, Hash, PartialOrd, Ord, Serialize, Deserialize)]
pub struct MessageId(u64);
/// The message ID, an ever-increasing number, unique only to a sharedmap/page.
#[cfg(not(target_pointer_width = "64"))]
#[repr(transparent)]
#[derive(Debug, Copy, Clone, PartialEq, Eq, Hash, PartialOrd, Ord, Serialize, Deserialize)]
pub struct MessageId(u32);

/// This is for the server the broker will spawn.
/// If an llmp connection is local - use sharedmaps
/// or remote (broker2broker) - forwarded via tcp
#[derive(Serialize, Deserialize, Debug, Clone)]
pub enum TcpRequest {
    /// We would like to be a local client.
    LocalClientHello {
        /// The sharedmem description of the connecting client.
        shmem_description: ShMemDescription,
    },
    /// We would like to establish a b2b connection.
    RemoteBrokerHello {
        /// The hostname of our broker, trying to connect.
        hostname: String,
    },
}

impl TryFrom<&Vec<u8>> for TcpRequest {
    type Error = Error;

    fn try_from(bytes: &Vec<u8>) -> Result<Self, Error> {
        Ok(postcard::from_bytes(bytes)?)
    }
}

impl TryFrom<Vec<u8>> for TcpRequest {
    type Error = Error;

    fn try_from(bytes: Vec<u8>) -> Result<Self, Error> {
        Ok(postcard::from_bytes(&bytes)?)
    }
}

/// Messages for broker 2 broker connection.
#[derive(Serialize, Deserialize, Debug, Clone)]
pub struct TcpRemoteNewMessage {
    // The client ID of the original broker
    client_id: ClientId,
    // The message tag
    tag: Tag,
    // The flags
    flags: Flags,
    // The actual content of the message
    payload: Vec<u8>,
}

impl TryFrom<&Vec<u8>> for TcpRemoteNewMessage {
    type Error = Error;

    fn try_from(bytes: &Vec<u8>) -> Result<Self, Error> {
        Ok(postcard::from_bytes(bytes)?)
    }
}

impl TryFrom<Vec<u8>> for TcpRemoteNewMessage {
    type Error = Error;

    fn try_from(bytes: Vec<u8>) -> Result<Self, Error> {
        Ok(postcard::from_bytes(&bytes)?)
    }
}

/// Responses for requests to the server.
#[derive(Serialize, Deserialize, Debug, Clone)]
pub enum TcpResponse {
    /// After receiving a new connection, the broker immediately sends a Hello.
    BrokerConnectHello {
        /// The broker page a new local client can listen on
        broker_shmem_description: ShMemDescription,
        /// This broker's hostname
        hostname: String,
    },
    /// Notify the client on the other side that it has been accepted.
    LocalClientAccepted {
        /// The ClientId this client should send messages as.
        /// Mainly used for client-side deduplication of incoming messages
        client_id: ClientId,
    },
    /// Notify the remote broker has been accepted.
    RemoteBrokerAccepted {
        /// The broker id of this element
        broker_id: BrokerId,
    },
    /// Something went wrong when processing the request.
    Error {
        /// Error description
        description: String,
    },
}

impl TryFrom<&Vec<u8>> for TcpResponse {
    type Error = Error;

    fn try_from(bytes: &Vec<u8>) -> Result<Self, Error> {
        Ok(postcard::from_bytes(bytes)?)
    }
}

impl TryFrom<Vec<u8>> for TcpResponse {
    type Error = Error;

    fn try_from(bytes: Vec<u8>) -> Result<Self, Error> {
        Ok(postcard::from_bytes(&bytes)?)
    }
}

/// Abstraction for listeners
#[cfg(feature = "std")]
#[derive(Debug)]
pub enum Listener {
    /// Listener listening on `tcp`.
    Tcp(TcpListener),
}

/// A listener stream abstraction
#[cfg(feature = "std")]
#[derive(Debug)]
pub enum ListenerStream {
    /// Listener listening on `tcp`.
    Tcp(TcpStream, SocketAddr),
    /// No listener provided.
    Empty(),
}

#[cfg(feature = "std")]
impl Listener {
    fn accept(&self) -> ListenerStream {
        match self {
            Listener::Tcp(inner) => match inner.accept() {
                Ok(res) => ListenerStream::Tcp(res.0, res.1),
                Err(err) => {
                    log::warn!("Ignoring failed accept: {err:?}");
                    ListenerStream::Empty()
                }
            },
        }
    }
}

/// Get sharedmem from a page
#[inline]
#[allow(clippy::cast_ptr_alignment)]
unsafe fn shmem2page_mut<SHM: ShMem>(afl_shmem: &mut SHM) -> *mut LlmpPage {
    afl_shmem.as_mut_slice().as_mut_ptr() as *mut LlmpPage
}

/// Get sharedmem from a page
#[inline]
#[allow(clippy::cast_ptr_alignment)]
unsafe fn shmem2page<SHM: ShMem>(afl_shmem: &SHM) -> *const LlmpPage {
    afl_shmem.as_slice().as_ptr() as *const LlmpPage
}

/// Return, if a msg is contained in the current page
#[inline]
unsafe fn llmp_msg_in_page(page: *const LlmpPage, msg: *const LlmpMsg) -> bool {
    /* DBG("llmp_msg_in_page %p within %p-%p\n", msg, page, page + page->size_total); */
    (page as *const u8) < msg as *const u8
        && (page as *const u8).add((*page).size_total) > msg as *const u8
}

/// Align the page to `LLMP_CFG_ALIGNNMENT=64` bytes
#[inline]
const fn llmp_align(to_align: usize) -> usize {
    // check if we need to align first
    if LLMP_CFG_ALIGNNMENT == 0 {
        return to_align;
    }
    // Then do the alignment
    let modulo = to_align % LLMP_CFG_ALIGNNMENT;
    if modulo == 0 {
        to_align
    } else {
        to_align + LLMP_CFG_ALIGNNMENT - modulo
    }
}

/// Reads the stored message offset for the given `env_name` (by appending `_OFFSET`).
/// If the content of the env is `_NULL`, returns [`Option::None`].
#[cfg(feature = "std")]
#[inline]
fn msg_offset_from_env(env_name: &str) -> Result<Option<u64>, Error> {
    let msg_offset_str = env::var(format!("{env_name}_OFFSET"))?;
    Ok(if msg_offset_str == _NULL_ENV_STR {
        None
    } else {
        Some(msg_offset_str.parse()?)
    })
}

/// Bind to a tcp port on the [`_LLMP_BIND_ADDR`] (local, or global)
/// on a given `port`.
/// Will set `SO_REUSEPORT` on unix.
#[cfg(feature = "std")]
fn tcp_bind(port: u16) -> Result<TcpListener, Error> {
    let listener = TcpListener::bind((_LLMP_BIND_ADDR, port))?;

    #[cfg(unix)]
    #[cfg(not(any(target_os = "solaris", target_os = "illumos")))]
    socket::setsockopt(listener.as_raw_fd(), ReusePort, &true)?;

    Ok(listener)
}

/// Send one message as `u32` len and `[u8;len]` bytes
#[cfg(feature = "std")]
fn send_tcp_msg<T>(stream: &mut TcpStream, msg: &T) -> Result<(), Error>
where
    T: Serialize,
{
    let msg = postcard::to_allocvec(msg)?;
    if msg.len() > u32::MAX as usize {
        return Err(Error::illegal_state(format!(
            "Trying to send message a tcp message > u32! (size: {})",
            msg.len()
        )));
    }

    #[cfg(feature = "llmp_debug")]
    log::trace!("LLMP TCP: Sending {} bytes", msg.len());

    let size_bytes = (msg.len() as u32).to_be_bytes();
    stream.write_all(&size_bytes)?;
    stream.write_all(&msg)?;

    #[cfg(feature = "llmp_debug")]
    log::trace!("LLMP TCP: Sending {} bytes finished.", msg.len());

    Ok(())
}

/// Receive one message of `u32` len and `[u8; len]` bytes
#[cfg(feature = "std")]
fn recv_tcp_msg(stream: &mut TcpStream) -> Result<Vec<u8>, Error> {
    // Always receive one be u32 of size, then the command.

    #[cfg(feature = "llmp_debug")]
    log::trace!(
        "LLMP TCP: Waiting for packet... (Timeout: {:?})",
        stream.read_timeout().unwrap_or(None)
    );

    let mut size_bytes = [0_u8; 4];
    stream.read_exact(&mut size_bytes)?;
    let size = u32::from_be_bytes(size_bytes);
    let mut bytes = vec![];
    bytes.resize(size as usize, 0_u8);

    #[cfg(feature = "llmp_debug")]
    log::trace!("LLMP TCP: Receiving payload of size {size}");

    stream
        .read_exact(&mut bytes)
        .expect("Failed to read message body");
    Ok(bytes)
}

/// In case we don't have enough space, make sure the next page will be large
/// enough. For now, we want to have at least enough space to store 2 of the
/// largest messages we encountered (plus message one `new_page` message).
#[inline]
fn next_shmem_size(max_alloc: usize) -> usize {
    max(
        max_alloc * 2 + EOP_MSG_SIZE + LLMP_PAGE_HEADER_LEN,
        LLMP_CFG_INITIAL_MAP_SIZE - 1,
    )
    .next_power_of_two()
}

/// Initialize a new `llmp_page`. The size should be relative to
/// `llmp_page->messages`
unsafe fn llmp_page_init<SHM: ShMem>(shmem: &mut SHM, sender_id: ClientId, allow_reinit: bool) {
    #[cfg(feature = "llmp_debug")]
    log::trace!("llmp_page_init: shmem {:?}", &shmem);
    let map_size = shmem.len();
    let page = shmem2page_mut(shmem);
    #[cfg(feature = "llmp_debug")]
    log::trace!("llmp_page_init: page {:?}", &(*page));

    if !allow_reinit {
        assert!(
            (*page).magic != PAGE_INITIALIZED_MAGIC,
            "Tried to initialize page {page:?} twice (for shmem {shmem:?})"
        );
    }

    (*page).magic = PAGE_INITIALIZED_MAGIC;
    (*page).sender_id = sender_id;
    (*page).current_msg_id.store(0, Ordering::Relaxed);
    (*page).max_alloc_size = 0;
    // Don't forget to subtract our own header size
    (*page).size_total = map_size - LLMP_PAGE_HEADER_LEN;
    (*page).size_used = 0;
    (*(*page).messages.as_mut_ptr()).message_id = MessageId(0);
    (*(*page).messages.as_mut_ptr()).tag = LLMP_TAG_UNSET;
    (*page).safe_to_unmap.store(0, Ordering::Relaxed);
    (*page).sender_dead.store(0, Ordering::Relaxed);
    assert!((*page).size_total != 0);
}

/// Get the next pointer and make sure it's in the current page, and has enough space.
#[inline]
unsafe fn llmp_next_msg_ptr_checked<SHM: ShMem>(
    map: &mut LlmpSharedMap<SHM>,
    last_msg: *const LlmpMsg,
    alloc_size: usize,
) -> Result<*mut LlmpMsg, Error> {
    let page = map.page_mut();
    let map_size = map.shmem.as_slice().len();
    let msg_begin_min = (page as *const u8).add(size_of::<LlmpPage>());
    // We still need space for this msg (alloc_size).
    let msg_begin_max = (page as *const u8).add(map_size - alloc_size);
    let next = _llmp_next_msg_ptr(last_msg);
    let next_ptr = next as *const u8;
    if next_ptr >= msg_begin_min && next_ptr <= msg_begin_max {
        Ok(next)
    } else {
        Err(Error::illegal_state(format!(
            "Inconsistent data on sharedmap, or Bug (next_ptr was {:x}, sharedmap page was {:x})",
            next_ptr as usize, page as usize
        )))
    }
}

/// Pointer to the message behind the last message
/// The messages are padded, so accesses will be aligned properly.
#[inline]
#[allow(clippy::cast_ptr_alignment)]
unsafe fn _llmp_next_msg_ptr(last_msg: *const LlmpMsg) -> *mut LlmpMsg {
    /* DBG("_llmp_next_msg_ptr %p %lu + %lu\n", last_msg, last_msg->buf_len_padded, sizeof(llmp_message)); */
    (last_msg as *mut u8)
        .add(size_of::<LlmpMsg>())
        .add((*last_msg).buf_len_padded as usize) as *mut LlmpMsg
}

/// Description of a shared map.
/// May be used to restore the map by id.
#[derive(Copy, Clone, Debug, Serialize, Deserialize)]
pub struct LlmpDescription {
    /// Info about the [`ShMem`] in use
    shmem: ShMemDescription,
    /// The last message sent or received, depnding on page type
    last_message_offset: Option<u64>,
}

#[derive(Copy, Clone, Debug)]
/// Result of an LLMP Message hook
pub enum LlmpMsgHookResult {
    /// This has been handled in the broker. No need to forward.
    Handled,
    /// Forward this to the clients. We are not done here.
    ForwardToClients,
}

/// Message sent over the "wire"
#[derive(Copy, Clone, Debug)]
#[repr(C)]
pub struct LlmpMsg {
    /// A tag
    pub tag: Tag, //u32
    /// Sender of this message
    pub sender: ClientId, //u32
    /// ID of another Broker, for b2b messages
    pub broker: BrokerId, //u32
    /// flags, currently only used for indicating compression
    pub flags: Flags, //u32
    /// The message ID, unique per page
    pub message_id: MessageId, //u64 on 64 bit, else u32
    /// Buffer length as specified by the user
    pub buf_len: u64,
    /// (Actual) buffer length after padding
    // Padding makes sure the next msg is aligned.
    pub buf_len_padded: u64,
    /// The actual payload buf
    // We try to keep the start of buf 64-bit aligned!
    pub buf: [u8; 0],
}

/// The message we receive
impl LlmpMsg {
    /// Gets the buffer from this message as slice, with the corrent length.
    /// # Safety
    /// This is unsafe if somebody has access to shared mem pages on the system.
    #[must_use]
    pub unsafe fn as_slice_unsafe(&self) -> &[u8] {
        slice::from_raw_parts(self.buf.as_ptr(), self.buf_len as usize)
    }

    /// Gets the buffer from this message as slice, with the correct length.
    #[inline]
    pub fn try_as_slice<SHM: ShMem>(&self, map: &mut LlmpSharedMap<SHM>) -> Result<&[u8], Error> {
        unsafe {
            if self.in_shmem(map) {
                Ok(self.as_slice_unsafe())
            } else {
                Err(Error::illegal_state("Current message not in page. The sharedmap get tampered with or we have a BUG."))
            }
        }
    }

    /// Returns `true`, if the pointer is, indeed, in the page of this shared map.
    #[inline]
    pub fn in_shmem<SHM: ShMem>(&self, map: &mut LlmpSharedMap<SHM>) -> bool {
        let map_size = map.shmem.as_slice().len();
        let buf_ptr = self.buf.as_ptr();
        unsafe {
            if buf_ptr > (map.page_mut() as *const u8).add(size_of::<LlmpPage>())
                && buf_ptr <= (map.page_mut() as *const u8).add(map_size - size_of::<LlmpMsg>())
            {
                // The message header is in the page. Continue with checking the body.
                let len = self.buf_len_padded as usize + size_of::<LlmpMsg>();
                buf_ptr <= (map.page_mut() as *const u8).add(map_size - len)
            } else {
                false
            }
        }
    }
}

/// An Llmp instance
#[derive(Debug)]
pub enum LlmpConnection<SP>
where
    SP: ShMemProvider + 'static,
{
    /// A broker and a thread using this tcp background thread
    IsBroker {
        /// The [`LlmpBroker`] of this [`LlmpConnection`].
        broker: LlmpBroker<SP>,
    },
    /// A client, connected to the port
    IsClient {
        /// The [`LlmpClient`] of this [`LlmpConnection`].
        client: LlmpClient<SP>,
    },
}

impl<SP> LlmpConnection<SP>
where
    SP: ShMemProvider,
{
    #[cfg(feature = "std")]
    /// Creates either a broker, if the tcp port is not bound, or a client, connected to this port.
    pub fn on_port(shmem_provider: SP, port: u16) -> Result<Self, Error> {
        match tcp_bind(port) {
            Ok(listener) => {
                // We got the port. We are the broker! :)
                log::info!("We're the broker");

                let mut broker = LlmpBroker::new(shmem_provider)?;
                let _listener_thread = broker.launch_listener(Listener::Tcp(listener))?;
                Ok(LlmpConnection::IsBroker { broker })
            }
            Err(Error::File(e, _)) if e.kind() == ErrorKind::AddrInUse => {
                // We are the client :)
                log::info!("We're the client (internal port already bound by broker, {e:#?})");
                Ok(LlmpConnection::IsClient {
                    client: LlmpClient::create_attach_to_tcp(shmem_provider, port)?,
                })
            }
            Err(e) => {
                log::error!("{e:?}");
                Err(e)
            }
        }
    }

    /// Creates a new broker on the given port
    #[cfg(feature = "std")]
    pub fn broker_on_port(shmem_provider: SP, port: u16) -> Result<Self, Error> {
        Ok(LlmpConnection::IsBroker {
            broker: LlmpBroker::create_attach_to_tcp(shmem_provider, port)?,
        })
    }

    /// Creates a new client on the given port
    #[cfg(feature = "std")]
    pub fn client_on_port(shmem_provider: SP, port: u16) -> Result<Self, Error> {
        Ok(LlmpConnection::IsClient {
            client: LlmpClient::create_attach_to_tcp(shmem_provider, port)?,
        })
    }

    /// Describe this in a reproducable fashion, if it's a client
    pub fn describe(&self) -> Result<LlmpClientDescription, Error> {
        Ok(match self {
            LlmpConnection::IsClient { client } => client.describe()?,
            LlmpConnection::IsBroker { .. } => todo!("Only client can be described atm."),
        })
    }

    /// Recreate an existing client from the stored description
    pub fn existing_client_from_description(
        shmem_provider: SP,
        description: &LlmpClientDescription,
    ) -> Result<LlmpConnection<SP>, Error> {
        Ok(LlmpConnection::IsClient {
            client: LlmpClient::existing_client_from_description(shmem_provider, description)?,
        })
    }

    /// Sends the given buffer over this connection, no matter if client or broker.
    pub fn send_buf(&mut self, tag: Tag, buf: &[u8]) -> Result<(), Error> {
        match self {
            LlmpConnection::IsBroker { broker } => broker.send_buf(tag, buf),
            LlmpConnection::IsClient { client } => client.send_buf(tag, buf),
        }
    }

    /// Send the `buf` with given `flags`.
    pub fn send_buf_with_flags(&mut self, tag: Tag, buf: &[u8], flags: Flags) -> Result<(), Error> {
        match self {
            LlmpConnection::IsBroker { broker } => broker.send_buf_with_flags(tag, flags, buf),
            LlmpConnection::IsClient { client } => client.send_buf_with_flags(tag, flags, buf),
        }
    }
}

/// Contents of the share mem pages, used by llmp internally
#[derive(Debug)]
#[repr(C)]
pub struct LlmpPage {
    /// to check if this page got initialized properly
    pub magic: u64,
    /// The id of the sender
    pub sender_id: ClientId,
    /// Set to != 1 by the receiver, once it got mapped.
    /// It's not safe for the sender to unmap this page before
    /// (The os may have tidied up the memory when the receiver starts to map)
    pub safe_to_unmap: AtomicU16,
    /// Not used at the moment (would indicate that the sender is no longer there)
    pub sender_dead: AtomicU16,
    #[cfg(target_pointer_width = "64")]
    /// The current message ID
    pub current_msg_id: AtomicU64,
    #[cfg(not(target_pointer_width = "64"))]
    /// The current message ID
    pub current_msg_id: AtomicU32,
    /// How much space is available on this page in bytes
    pub size_total: usize,
    /// How much space is used on this page in bytes
    pub size_used: usize,
    /// The maximum amount of bytes that ever got allocated on this page in one go.
    /// An inidactor of what to use as size for future pages
    pub max_alloc_size: usize,
    /// Pointer to the messages, from here on.
    pub messages: [LlmpMsg; 0],
}

/// Message payload when a client got added */
/// This is an internal message!
/// [`LLMP_TAG_END_OF_PAGE_V1`]
#[derive(Copy, Clone, Debug)]
#[repr(C)]
struct LlmpPayloadSharedMapInfo {
    /// The map size
    pub map_size: usize,
    /// The id of this map, as 0-terminated c string of at most 19 chars
    pub shm_str: [u8; 20],
}

/// Sending end on a (unidirectional) sharedmap channel
#[derive(Debug)]
pub struct LlmpSender<SP>
where
    SP: ShMemProvider,
{
    /// ID of this sender.
    pub id: ClientId,
    /// Ref to the last message this sender sent on the last page.
    /// If null, a new page (just) started.
    pub last_msg_sent: *const LlmpMsg,
    /// A vec of page wrappers, each containing an initialized [`ShMem`]
    pub out_shmems: Vec<LlmpSharedMap<SP::ShMem>>,
    /// A vec of pages that we previously used, but that have served its purpose
    /// (no potential readers are left).
    /// Instead of freeing them, we keep them around to potentially reuse them later,
    /// if they are still large enough.
    /// This way, the OS doesn't have to spend time zeroing pages, and getting rid of our old pages
    unused_shmem_cache: Vec<LlmpSharedMap<SP::ShMem>>,
    /// If true, pages will never be pruned.
    /// The broker uses this feature.
    /// By keeping the message history around,
    /// new clients may join at any time in the future.
    pub keep_pages_forever: bool,
    /// True, if we allocatd a message, but didn't call [`Self::send()`] yet
    has_unsent_message: bool,
    /// The sharedmem provider to get new sharaed maps if we're full
    shmem_provider: SP,
}

/// An actor on the sending part of the shared map
impl<SP> LlmpSender<SP>
where
    SP: ShMemProvider,
{
    /// Create a new [`LlmpSender`] using a given [`ShMemProvider`], and `id`.
    /// If `keep_pages_forever` is `true`, `ShMem` will never be freed.
    /// If it is `false`, the pages will be unmapped once they are full, and have been mapped by at least one `LlmpReceiver`.
    pub fn new(
        mut shmem_provider: SP,
        id: ClientId,
        keep_pages_forever: bool,
    ) -> Result<Self, Error> {
        Ok(Self {
            id,
            last_msg_sent: ptr::null_mut(),
            out_shmems: vec![LlmpSharedMap::new(
                id,
                shmem_provider.new_shmem(LLMP_CFG_INITIAL_MAP_SIZE)?,
            )],
            // drop pages to the broker if it already read them
            keep_pages_forever,
            has_unsent_message: false,
            shmem_provider,
            unused_shmem_cache: vec![],
        })
    }

    /// Completely reset the current sender map.
    /// Afterwards, no receiver should read from it at a different location.
    /// This is only useful if all connected llmp parties start over, for example after a crash.
    /// # Safety
    /// Only safe if you really really restart the page on everything connected
    /// No receiver should read from this page at a different location.
    pub unsafe fn reset(&mut self) {
        llmp_page_init(
            &mut self.out_shmems.last_mut().unwrap().shmem,
            self.id,
            true,
        );
        self.last_msg_sent = ptr::null_mut();
    }

    /// Reads the stored sender / client id for the given `env_name` (by appending `_CLIENT_ID`).
    /// If the content of the env is `_NULL`, returns [`Option::None`].
    #[cfg(feature = "std")]
    #[inline]
    fn client_id_from_env(env_name: &str) -> Result<Option<ClientId>, Error> {
        let client_id_str = env::var(format!("{env_name}_CLIENT_ID"))?;
        Ok(if client_id_str == _NULL_ENV_STR {
            None
        } else {
            Some(ClientId(client_id_str.parse()?))
        })
    }

    /// Writes the `id` to an env var
    #[cfg(feature = "std")]
    fn client_id_to_env(env_name: &str, id: ClientId) {
        env::set_var(format!("{env_name}_CLIENT_ID"), format!("{}", id.0));
    }

    /// Reattach to a vacant `out_shmem`, to with a previous sender stored the information in an env before.
    #[cfg(feature = "std")]
    pub fn on_existing_from_env(mut shmem_provider: SP, env_name: &str) -> Result<Self, Error> {
        let msg_sent_offset = msg_offset_from_env(env_name)?;
        let mut ret = Self::on_existing_shmem(
            shmem_provider.clone(),
            shmem_provider.existing_from_env(env_name)?,
            msg_sent_offset,
        )?;
        ret.id = Self::client_id_from_env(env_name)?.unwrap_or_default();
        Ok(ret)
    }

    /// Store the info to this sender to env.
    /// A new client can reattach to it using [`LlmpSender::on_existing_from_env()`].
    #[cfg(feature = "std")]
    pub fn to_env(&self, env_name: &str) -> Result<(), Error> {
        let current_out_shmem = self.out_shmems.last().unwrap();
        current_out_shmem.shmem.write_to_env(env_name)?;
        Self::client_id_to_env(env_name, self.id);
        unsafe { current_out_shmem.msg_to_env(self.last_msg_sent, env_name) }
    }

    /// Waits for this sender to be save to unmap.
    /// If a receiver is involved, this function should always be called.
    pub fn await_safe_to_unmap_blocking(&self) {
        #[cfg(feature = "std")]
        let mut ctr = 0_u16;
        loop {
            if self.safe_to_unmap() {
                return;
            }
            hint::spin_loop();
            // We log that we're looping -> see when we're blocking.
            #[cfg(feature = "std")]
            {
                ctr = ctr.wrapping_add(1);
                if ctr == 0 {
                    log::info!("Awaiting safe_to_unmap_blocking");
                }
            }
        }
    }

    /// If we are allowed to unmap this client
    pub fn safe_to_unmap(&self) -> bool {
        let current_out_shmem = self.out_shmems.last().unwrap();
        unsafe {
            // log::info!("Reading safe_to_unmap from {:?}", current_out_shmem.page() as *const _);
            (*current_out_shmem.page())
                .safe_to_unmap
                .load(Ordering::Relaxed)
                != 0
        }
    }

    /// For debug purposes: Mark save to unmap, even though it might not have been read by a receiver yet.
    /// # Safety
    /// If this method is called, the page may be unmapped before it is read by any receiver.
    pub unsafe fn mark_safe_to_unmap(&mut self) {
        (*self.out_shmems.last_mut().unwrap().page_mut())
            .safe_to_unmap
            .store(1, Ordering::Relaxed);
    }

    /// Reattach to a vacant `out_shmem`.
    /// It is essential, that the receiver (or someone else) keeps a pointer to this map
    /// else reattach will get a new, empty page, from the OS, or fail.
    pub fn on_existing_shmem(
        shmem_provider: SP,
        current_out_shmem: SP::ShMem,
        last_msg_sent_offset: Option<u64>,
    ) -> Result<Self, Error> {
        let mut out_shmem = LlmpSharedMap::existing(current_out_shmem);
        let last_msg_sent = match last_msg_sent_offset {
            Some(offset) => out_shmem.msg_from_offset(offset)?,
            None => ptr::null_mut(),
        };

        Ok(Self {
            id: unsafe { (*out_shmem.page()).sender_id },
            last_msg_sent,
            out_shmems: vec![out_shmem],
            // drop pages to the broker if it already read them
            keep_pages_forever: false,
            has_unsent_message: false,
            shmem_provider,
            unused_shmem_cache: vec![],
        })
    }

    /// For non zero-copy, we want to get rid of old pages with duplicate messages in the client
    /// eventually. This function This function sees if we can deallocate older pages.
    /// The broker would have informed us by setting the safe_to_unmap-flag.
    unsafe fn prune_old_pages(&mut self) {
        // Exclude the current page by splitting of the last element for this iter
        let mut unmap_until_excl = 0;
        for map in self.out_shmems.split_last_mut().unwrap().1 {
            if (*map.page()).safe_to_unmap.load(Ordering::Relaxed) == 0 {
                // The broker didn't read this page yet, no more pages to unmap.
                break;
            }
            unmap_until_excl += 1;
        }

        if unmap_until_excl == 0 && self.out_shmems.len() > LLMP_CFG_MAX_PENDING_UNREAD_PAGES {
            // We send one last information to the broker before quitting.
            self.send_buf(LLMP_SLOW_RECEIVER_PANIC, &[]).unwrap();
            panic!("The receiver/broker could not process our sent llmp messages in time. Either we're sending too many messages too fast, the broker got stuck, or it crashed. Giving up.");
        }

        // Remove all maps that the broker already mapped, move them to our unused pages cache
        self.out_shmems.reserve(unmap_until_excl);
        for _ in 0..unmap_until_excl {
            let shmem = self.out_shmems.remove(0);
            #[cfg(feature = "llmp_debug")]
            log::debug!("Moving unused map to cache: {shmem:?}");
            self.unused_shmem_cache
                .insert(self.unused_shmem_cache.len(), shmem);
        }
    }

    /// Intern: Special allocation function for `EOP` messages (and nothing else!)
    /// The normal alloc will fail if there is not enough space for `buf_len_padded + EOP`
    /// So if [`alloc_next`] fails, create new page if necessary, use this function,
    /// place `EOP`, commit `EOP`, reset, alloc again on the new space.
    unsafe fn alloc_eop(&mut self) -> Result<*mut LlmpMsg, Error> {
        let map = self.out_shmems.last_mut().unwrap();
        let page = map.page_mut();
        let last_msg = self.last_msg_sent;
        assert!((*page).size_used + EOP_MSG_SIZE <= (*page).size_total,
                "PROGRAM ABORT : BUG: EOP does not fit in page! page {page:?}, size_current {:?}, size_total {:?}",
                ptr::addr_of!((*page).size_used), ptr::addr_of!((*page).size_total));

        let mut ret: *mut LlmpMsg = if last_msg.is_null() {
            (*page).messages.as_mut_ptr()
        } else {
            llmp_next_msg_ptr_checked(map, last_msg, EOP_MSG_SIZE)?
        };
        assert!(
            (*ret).tag != LLMP_TAG_UNINITIALIZED,
            "Did not call send() on last message!"
        );

        (*ret).buf_len = size_of::<LlmpPayloadSharedMapInfo>() as u64;

        // We don't need to pad the EOP message: it'll always be the last in this page.
        (*ret).buf_len_padded = (*ret).buf_len;
        (*ret).message_id = if last_msg.is_null() {
            MessageId(1)
        } else {
            MessageId((*last_msg).message_id.0 + 1)
        };
        (*ret).tag = LLMP_TAG_END_OF_PAGE;
        (*page).size_used += EOP_MSG_SIZE;
        Ok(ret)
    }

    /// Intern: Will return a ptr to the next msg buf, or None if map is full.
    /// Never call [`alloc_next`] without either sending or cancelling the last allocated message for this page!
    /// There can only ever be up to one message allocated per page at each given time.
    unsafe fn alloc_next_if_space(&mut self, buf_len: usize) -> Option<*mut LlmpMsg> {
        let map = self.out_shmems.last_mut().unwrap();
        let page = map.page_mut();
        let last_msg = self.last_msg_sent;

        assert!(
            !self.has_unsent_message,
            "Called alloc without calling send inbetween"
        );

        #[cfg(feature = "llmp_debug")]
        log::info!(
            "Allocating {} bytes on page {:?} / map {:?} (last msg: {:?})",
            buf_len,
            page,
            &map,
            last_msg
        );

        let msg_start = (*page).messages.as_mut_ptr() as usize + (*page).size_used;

        // Make sure the end of our msg is aligned.
        let buf_len_padded = llmp_align(msg_start + buf_len + size_of::<LlmpMsg>())
            - msg_start
            - size_of::<LlmpMsg>();

        #[cfg(feature = "llmp_debug")]
        log::trace!(
            "{page:?} {:?} size_used={:x} buf_len_padded={:x} EOP_MSG_SIZE={:x} size_total={}",
            &(*page),
            (*page).size_used,
            buf_len_padded,
            EOP_MSG_SIZE,
            (*page).size_total
        );

        // We need enough space for the current page size_used + payload + padding
        if (*page).size_used + size_of::<LlmpMsg>() + buf_len_padded + EOP_MSG_SIZE
            > (*page).size_total
        {
            #[cfg(feature = "llmp_debug")]
            log::info!("LLMP: Page full.");

            /* We're full. */
            return None;
        }

        let ret = msg_start as *mut LlmpMsg;

        /* We need to start with 1 for ids, as current message id is initialized
         * with 0... */
        (*ret).message_id = if last_msg.is_null() {
            MessageId(1)
        } else if (*page).current_msg_id.load(Ordering::Relaxed) == (*last_msg).message_id.0 {
            MessageId((*last_msg).message_id.0 + 1)
        } else {
            /* Oops, wrong usage! */
            panic!("BUG: The current message never got committed using send! (page->current_msg_id {:?}, last_msg->message_id: {:?})", ptr::addr_of!((*page).current_msg_id), (*last_msg).message_id);
        };

        (*ret).buf_len = buf_len as u64;
        (*ret).buf_len_padded = buf_len_padded as u64;
        (*page).size_used += size_of::<LlmpMsg>() + buf_len_padded;

        (*_llmp_next_msg_ptr(ret)).tag = LLMP_TAG_UNSET;
        (*ret).tag = LLMP_TAG_UNINITIALIZED;

        // For future allocs, keep track of the maximum (aligned) alloc size we used
        (*page).max_alloc_size = max(
            (*page).max_alloc_size,
            size_of::<LlmpMsg>() + buf_len_padded,
        );

        self.has_unsent_message = true;

        Some(ret)
    }

    /// Commit the message last allocated by [`alloc_next`] to the queue.
    /// After commiting, the msg shall no longer be altered!
    /// It will be read by the consuming threads (`broker->clients` or `client->broker`)
    /// If `overwrite_client_id` is `false`, the message's `sender` won't be touched (for broker forwarding)
    #[inline(never)] // Not inlined to make cpu-level reodering (hopefully?) improbable
    unsafe fn send(&mut self, msg: *mut LlmpMsg, overwrite_client_id: bool) -> Result<(), Error> {
        // log::info!("Sending msg {:?}", msg);

        assert!(self.last_msg_sent != msg, "Message sent twice!");
        assert!(
            (*msg).tag != LLMP_TAG_UNSET,
            "No tag set on message with id {:?}",
            (*msg).message_id
        );
        // A client gets the sender id assigned to by the broker during the initial handshake.
        if overwrite_client_id {
            (*msg).sender = self.id;
        }
        let page = self.out_shmems.last_mut().unwrap().page_mut();
        if msg.is_null() || !llmp_msg_in_page(page, msg) {
            return Err(Error::unknown(format!(
                "Llmp Message {msg:?} is null or not in current page"
            )));
        }

        (*msg).message_id.0 = (*page).current_msg_id.load(Ordering::Relaxed) + 1;

        // Make sure all things have been written to the page, and commit the message to the page
        (*page)
            .current_msg_id
            .store((*msg).message_id.0, Ordering::Release);

        self.last_msg_sent = msg;
        self.has_unsent_message = false;
        Ok(())
    }

    /// Grab an unused `LlmpSharedMap` from `unused_shmem_cache` or allocate a new map,
    /// if no suitable maps could be found.
    unsafe fn new_or_unused_shmem(
        &mut self,
        sender_id: ClientId,
        next_min_shmem_size: usize,
    ) -> Result<LlmpSharedMap<<SP>::ShMem>, Error> {
        if self.unused_shmem_cache.is_empty() {
            // No cached maps that fit our need, let's allocate a new one.
            Ok(LlmpSharedMap::new(
                sender_id,
                self.shmem_provider.new_shmem(next_min_shmem_size)?,
            ))
        } else {
            // We got cached shmems laying around, hand it out, if they are large enough.
            let mut cached_shmem = self
                .unused_shmem_cache
                .remove(self.unused_shmem_cache.len() - 1);

            if cached_shmem.shmem.len() < next_min_shmem_size {
                // This map is too small, we will never need it again (llmp allocation sizes always increase). Drop it, then call this function again..
                #[cfg(feature = "llmp_debug")]
                log::info!("Dropping too small shmem {cached_shmem:?}");
                drop(cached_shmem);
                self.new_or_unused_shmem(sender_id, next_min_shmem_size)
            } else {
                #[cfg(feature = "llmp_debug")]
                log::info!("Returning cached shmem {cached_shmem:?}");
                unsafe {
                    llmp_page_init(&mut cached_shmem.shmem, sender_id, true);
                }
                Ok(cached_shmem)
            }
        }
    }

    /// listener about it using a EOP message.
    unsafe fn handle_out_eop(&mut self) -> Result<(), Error> {
        #[cfg(all(feature = "llmp_debug", feature = "std"))]
        {
            #[cfg(debug_assertions)]
            let bt = Backtrace::new();
            #[cfg(not(debug_assertions))]
            let bt = "<n/a (release)>";
            let shm = self.out_shmems.last().unwrap();
            log::info!(
                "LLMP_DEBUG: End of page reached for map {} with len {}, sending EOP, bt: {:?}",
                shm.shmem.id(),
                shm.shmem.len(),
                bt
            );
        }

        // If we want to get red if old pages, (client to broker), do that now
        if !self.keep_pages_forever {
            #[cfg(feature = "llmp_debug")]
            log::info!("pruning");
            self.prune_old_pages();
        }

        let old_map = self.out_shmems.last_mut().unwrap().page_mut();

        let next_min_shmem_size = next_shmem_size((*old_map).max_alloc_size);

        #[cfg(feature = "llmp_debug")]
        log::info!("Next min ShMem Size {next_min_shmem_size}",);

        // Get a new shared page, or reuse an old one, if available.
        let mut new_map_shmem =
            self.new_or_unused_shmem((*old_map).sender_id, next_min_shmem_size)?;

        let mut new_map = new_map_shmem.page_mut();

        #[cfg(feature = "llmp_debug")]
        log::info!("got new map at: {new_map:?}");

        // New maps always start with 0 as message id -> No messages yet.
        (*new_map).current_msg_id.store(0, Ordering::Relaxed);

        #[cfg(feature = "llmp_debug")]
        log::info!("Setting max alloc size: {:?}", (*old_map).max_alloc_size);

        // Allocations may never shrink:
        // keep track of the max message size we allocated across maps.
        (*new_map).max_alloc_size = (*old_map).max_alloc_size;

        /* On the old map, place a last message linking to the new map for the clients
         * to consume */
        let out = self.alloc_eop()?;

        #[allow(clippy::cast_ptr_alignment)]
        let mut end_of_page_msg = (*out).buf.as_mut_ptr() as *mut LlmpPayloadSharedMapInfo;
        (*end_of_page_msg).map_size = new_map_shmem.shmem.len();
        (*end_of_page_msg).shm_str = *new_map_shmem.shmem.id().as_array();

        /* Send the last msg (the EOP message) on the old buf */
        self.send(out, true)?;

        // Set the new page as current page.
        self.out_shmems.push(new_map_shmem);
        // We never sent a msg on the new buf */
        self.last_msg_sent = ptr::null_mut();

<<<<<<< HEAD
        // If we want to get red if old pages, (client to broker), do that now
        if !self.keep_pages_forever {
            #[cfg(feature = "llmp_debug")]
            log::debug!("LLMP DEBUG: pruning old pages");
            self.prune_old_pages();
        }

=======
>>>>>>> 76c01162
        Ok(())
    }

    /// Allocates the next space on this sender page
    pub fn alloc_next(&mut self, buf_len: usize) -> Result<*mut LlmpMsg, Error> {
        if let Some(msg) = unsafe { self.alloc_next_if_space(buf_len) } {
            return Ok(msg);
        };

        /* no more space left! We'll have to start a new page */
        unsafe {
            self.handle_out_eop()?;
        }

        #[cfg(feature = "llmp_debug")]
        log::debug!("Handled out eop");

        match unsafe { self.alloc_next_if_space(buf_len) } {
            Some(msg) => Ok(msg),
            None => Err(Error::unknown(format!(
                "Error allocating {buf_len} bytes in shmap"
            ))),
        }
    }

    /// Cancel send of the next message, this allows us to allocate a new message without sending this one.
    /// # Safety
    /// They msg pointer may no longer be used after `cancel_send`
    pub unsafe fn cancel_send(&mut self, msg: *mut LlmpMsg) {
        /* DBG("Client %d cancels send of msg at %p with tag 0x%X and size %ld", client->id, msg, msg->tag,
         * msg->buf_len_padded); */
        let page = self.out_shmems.last_mut().unwrap().page_mut();
        (*msg).tag = LLMP_TAG_UNSET;
        (*page).size_used -= (*msg).buf_len_padded as usize + size_of::<LlmpMsg>();
    }

    /// Shrinks the allocated [`LlmpMsg`] to a given size.
    ///
    /// # Safety
    /// The msg pointer will be dereferenced, if it's not `null`.
    pub unsafe fn shrink_alloced(
        &mut self,
        msg: *mut LlmpMsg,
        shrinked_len: usize,
    ) -> Result<(), Error> {
        if msg.is_null() {
            return Err(Error::illegal_argument("Null msg passed to shrink_alloced"));
        } else if !self.has_unsent_message {
            return Err(Error::illegal_state(
                "Called shrink_alloced, but the msg was not unsent",
            ));
        }

        let old_len_padded = (*msg).buf_len_padded;

        let msg_start = msg as usize;
        // Make sure the end of our msg is aligned.
        let buf_len_padded = llmp_align(msg_start + shrinked_len + size_of::<LlmpMsg>())
            - msg_start
            - size_of::<LlmpMsg>();

        if buf_len_padded > old_len_padded.try_into().unwrap() {
            return Err(Error::illegal_argument(format!("Cannot shrink msg of size {} (paded: {old_len_padded}) to requested larger size of {shrinked_len} (padded: {buf_len_padded})!", (*msg).buf_len)));
        }

        (*msg).buf_len = shrinked_len as u64;
        (*msg).buf_len_padded = buf_len_padded as u64;

        let page = self.out_shmems.last_mut().unwrap().page_mut();

        // Doing this step by step will catch underflows in debug builds :)
        (*page).size_used -= old_len_padded as usize;
        (*page).size_used += buf_len_padded;

        (*_llmp_next_msg_ptr(msg)).tag = LLMP_TAG_UNSET;

        Ok(())
    }

    /// Allocates a message of the given size, tags it, and sends it off.
    pub fn send_buf(&mut self, tag: Tag, buf: &[u8]) -> Result<(), Error> {
        // Make sure we don't reuse already allocated tags
        if tag == LLMP_TAG_NEW_SHM_CLIENT
            || tag == LLMP_TAG_END_OF_PAGE
            || tag == LLMP_TAG_UNINITIALIZED
            || tag == LLMP_TAG_UNSET
        {
            return Err(Error::unknown(format!(
                "Reserved tag supplied to send_buf ({tag:?})"
            )));
        }

        unsafe {
            let msg = self.alloc_next(buf.len())?;
            (*msg).tag = tag;
            (*msg).flags = LLMP_FLAG_INITIALIZED;
            buf.as_ptr()
                .copy_to_nonoverlapping((*msg).buf.as_mut_ptr(), buf.len());
            self.send(msg, true)
        }
    }

    /// Send a `buf` with the given `flags`.
    pub fn send_buf_with_flags(&mut self, tag: Tag, flags: Flags, buf: &[u8]) -> Result<(), Error> {
        // Make sure we don't reuse already allocated tags
        if tag == LLMP_TAG_NEW_SHM_CLIENT
            || tag == LLMP_TAG_END_OF_PAGE
            || tag == LLMP_TAG_UNINITIALIZED
            || tag == LLMP_TAG_UNSET
        {
            return Err(Error::unknown(format!(
                "Reserved tag supplied to send_buf ({tag:?})"
            )));
        }

        unsafe {
            let msg = self.alloc_next(buf.len())?;
            (*msg).tag = tag;
            (*msg).flags = flags;
            buf.as_ptr()
                .copy_to_nonoverlapping((*msg).buf.as_mut_ptr(), buf.len());
            self.send(msg, true)
        }
    }

    /// Describe this [`LlmpClient`] in a way that it can be restored later, using [`Self::on_existing_from_description`].
    pub fn describe(&self) -> Result<LlmpDescription, Error> {
        let map = self.out_shmems.last().unwrap();
        let last_message_offset = if self.last_msg_sent.is_null() {
            None
        } else {
            Some(unsafe { map.msg_to_offset(self.last_msg_sent) }?)
        };
        Ok(LlmpDescription {
            shmem: map.shmem.description(),
            last_message_offset,
        })
    }

    /// Create this client on an existing map from the given description.
    /// Acquired with [`self.describe`].
    pub fn on_existing_from_description(
        mut shmem_provider: SP,
        description: &LlmpDescription,
    ) -> Result<Self, Error> {
        Self::on_existing_shmem(
            shmem_provider.clone(),
            shmem_provider.shmem_from_description(description.shmem)?,
            description.last_message_offset,
        )
    }

    /// Send information that this client is exiting.
    /// The other side may free up all allocated memory.
    /// We are no longer allowed to send anything afterwards.
    pub fn send_exiting(&mut self) -> Result<(), Error> {
        self.send_buf(LLMP_TAG_EXITING, &[])
    }
}

/// Receiving end on a (unidirectional) sharedmap channel
#[derive(Debug)]
pub struct LlmpReceiver<SP>
where
    SP: ShMemProvider,
{
    /// Client Id of this receiver
    pub id: ClientId,
    /// Pointer to the last message received
    pub last_msg_recvd: *const LlmpMsg,
    /// Time we received the last message from this receiver
    #[cfg(feature = "std")]
    last_msg_time: Duration,
    /// The shmem provider
    pub shmem_provider: SP,
    /// current page. After EOP, this gets replaced with the new one
    pub current_recv_shmem: LlmpSharedMap<SP::ShMem>,
    /// Caches the highest msg id we've seen so far
    highest_msg_id: MessageId,
}

/// Receiving end of an llmp channel
impl<SP> LlmpReceiver<SP>
where
    SP: ShMemProvider,
{
    /// Reattach to a vacant `recv_shmem`, to with a previous sender stored the information in an env before.
    #[cfg(feature = "std")]
    pub fn on_existing_from_env(mut shmem_provider: SP, env_name: &str) -> Result<Self, Error> {
        Self::on_existing_shmem(
            shmem_provider.clone(),
            shmem_provider.existing_from_env(env_name)?,
            msg_offset_from_env(env_name)?,
        )
    }

    /// Store the info to this receiver to env.
    /// A new client can reattach to it using [`LlmpReceiver::on_existing_from_env()`]
    #[cfg(feature = "std")]
    pub fn to_env(&self, env_name: &str) -> Result<(), Error> {
        let current_out_shmem = &self.current_recv_shmem;
        current_out_shmem.shmem.write_to_env(env_name)?;
        unsafe { current_out_shmem.msg_to_env(self.last_msg_recvd, env_name) }
    }

    /// Create a Receiver, reattaching to an existing sender map.
    /// It is essential, that the sender (or someone else) keeps a pointer to the `sender_shmem`
    /// else reattach will get a new, empty page, from the OS, or fail.
    pub fn on_existing_shmem(
        shmem_provider: SP,
        current_sender_shmem: SP::ShMem,
        last_msg_recvd_offset: Option<u64>,
    ) -> Result<Self, Error> {
        let mut current_recv_shmem = LlmpSharedMap::existing(current_sender_shmem);
        let last_msg_recvd = match last_msg_recvd_offset {
            Some(offset) => current_recv_shmem.msg_from_offset(offset)?,
            None => ptr::null_mut(),
        };

        Ok(Self {
            id: ClientId(0),
            current_recv_shmem,
            last_msg_recvd,
            shmem_provider,
            highest_msg_id: MessageId(0),
            // We don't know the last received time, just assume the current time.
            #[cfg(feature = "std")]
            last_msg_time: current_time(),
        })
    }

    // Never inline, to not get some strange effects
    /// Read next message.
    /// Returns a pointer to the [`LlmpMsg`], `None` of no message exists, or an [`Error`].
    ///
    /// Will *not* update `self.last_msg_time`.
    #[inline(never)]
    unsafe fn recv(&mut self) -> Result<Option<*mut LlmpMsg>, Error> {
        /* DBG("recv %p %p\n", page, last_msg); */
        let mut page = self.current_recv_shmem.page_mut();
        let last_msg = self.last_msg_recvd;

        let (current_msg_id, loaded) =
            if !last_msg.is_null() && self.highest_msg_id > (*last_msg).message_id {
                // read the msg_id from cache
                (self.highest_msg_id, false)
            } else {
                // read the msg_id from shared map
                let current_msg_id = (*page).current_msg_id.load(Ordering::Relaxed);
                self.highest_msg_id = MessageId(current_msg_id);
                (MessageId(current_msg_id), true)
            };

        // Read the message from the page
        let ret = if current_msg_id.0 == 0 {
            /* No messages yet */
            None
        } else if last_msg.is_null() {
            /* We never read a message from this queue. Return first. */
            fence(Ordering::Acquire);
            Some((*page).messages.as_mut_ptr())
        } else if (*last_msg).message_id == current_msg_id {
            /* Oops! No new message! */
            None
        } else {
            if loaded {
                // we read a higher id from this page, fetch.
                fence(Ordering::Acquire);
            }
            // We don't know how big the msg wants to be, assert at least the header has space.
            Some(llmp_next_msg_ptr_checked(
                &mut self.current_recv_shmem,
                last_msg,
                size_of::<LlmpMsg>(),
            )?)
        };

        // Let's see what we got.
        if let Some(msg) = ret {
            if !(*msg).in_shmem(&mut self.current_recv_shmem) {
                return Err(Error::illegal_state("Unexpected message in map (out of map bounds) - bugy client or tampered shared map detedted!"));
            }
            // Handle special, LLMP internal, messages.
            match (*msg).tag {
                LLMP_TAG_UNSET => panic!(
                    "BUG: Read unallocated msg (tag was {:?} - msg header: {:?}",
                    LLMP_TAG_UNSET,
                    &(*msg)
                ),
                LLMP_TAG_EXITING => {
                    // The other side is done.
                    assert_eq!((*msg).buf_len, 0);
                    return Err(Error::shutting_down());
                }
                LLMP_TAG_END_OF_PAGE => {
                    log::debug!("Received end of page, allocating next");
                    // Handle end of page
                    assert!(
                        (*msg).buf_len >= size_of::<LlmpPayloadSharedMapInfo>() as u64,
                        "Illegal message length for EOP (is {}/{}, expected {})",
                        (*msg).buf_len,
                        (*msg).buf_len_padded,
                        size_of::<LlmpPayloadSharedMapInfo>()
                    );

                    #[allow(clippy::cast_ptr_alignment)]
                    let pageinfo = (*msg).buf.as_mut_ptr() as *mut LlmpPayloadSharedMapInfo;

                    /* The pageinfo points to the map we're about to unmap.
                    Copy the contents first to be safe (probably fine in rust either way). */
                    let pageinfo_cpy = *pageinfo;

                    // Set last msg we received to null (as the map may no longer exist)
                    self.last_msg_recvd = ptr::null();
                    self.highest_msg_id = MessageId(0);

                    // Mark the old page save to unmap, in case we didn't do so earlier.
                    (*page).safe_to_unmap.store(1, Ordering::Relaxed);

                    // Map the new page. The old one should be unmapped by Drop
                    self.current_recv_shmem =
                        LlmpSharedMap::existing(self.shmem_provider.shmem_from_id_and_size(
                            ShMemId::from_array(&pageinfo_cpy.shm_str),
                            pageinfo_cpy.map_size,
                        )?);
                    page = self.current_recv_shmem.page_mut();
                    // Mark the new page save to unmap also (it's mapped by us, the broker now)
                    (*page).safe_to_unmap.store(1, Ordering::Relaxed);

                    #[cfg(feature = "llmp_debug")]
                    log::info!(
                        "LLMP_DEBUG: Got a new recv map {} with len {:?}",
                        self.current_recv_shmem.shmem.id(),
                        self.current_recv_shmem.shmem.len()
                    );
                    // After we mapped the new page, return the next message, if available
                    return self.recv();
                }
                _ => (),
            }

            // Store the last msg for next time
            self.last_msg_recvd = msg;
        };
        Ok(ret)
    }

    /// Blocks/spins until the next message gets posted to the page,
    /// then returns that message.
    /// # Safety
    /// Returns a raw ptr, on the recv map. Should be safe in general
    pub unsafe fn recv_blocking(&mut self) -> Result<*mut LlmpMsg, Error> {
        let mut current_msg_id = MessageId(0);
        let page = self.current_recv_shmem.page_mut();
        let last_msg = self.last_msg_recvd;
        if !last_msg.is_null() {
            assert!(
                (*last_msg).tag != LLMP_TAG_END_OF_PAGE || llmp_msg_in_page(page, last_msg),
                "BUG: full page passed to await_message_blocking or reset failed"
            );

            current_msg_id = (*last_msg).message_id;
        }
        loop {
            if (*page).current_msg_id.load(Ordering::Relaxed) != current_msg_id.0 {
                return match self.recv()? {
                    Some(msg) => Ok(msg),
                    None => panic!("BUG: blocking llmp message should never be NULL"),
                };
            }
            hint::spin_loop();
        }
    }

    /// Returns the next message, tag, buf, if available, else None
    #[allow(clippy::type_complexity)]
    #[inline]
    pub fn recv_buf(&mut self) -> Result<Option<(ClientId, Tag, &[u8])>, Error> {
        if let Some((sender, tag, _flags, buf)) = self.recv_buf_with_flags()? {
            Ok(Some((sender, tag, buf)))
        } else {
            Ok(None)
        }
    }

    /// Receive the buffer, also reading the LLMP internal message flags
    #[allow(clippy::type_complexity)]
    #[inline]
    pub fn recv_buf_with_flags(&mut self) -> Result<Option<(ClientId, Tag, Flags, &[u8])>, Error> {
        unsafe {
            Ok(match self.recv()? {
                Some(msg) => Some((
                    (*msg).sender,
                    (*msg).tag,
                    (*msg).flags,
                    (*msg).try_as_slice(&mut self.current_recv_shmem)?,
                )),
                None => None,
            })
        }
    }

    /// Returns the next sender, tag, buf, looping until it becomes available
    #[inline]
    pub fn recv_buf_blocking(&mut self) -> Result<(ClientId, Tag, &[u8]), Error> {
        unsafe {
            let msg = self.recv_blocking()?;
            Ok((
                (*msg).sender,
                (*msg).tag,
                (*msg).try_as_slice(&mut self.current_recv_shmem)?,
            ))
        }
    }

    /// Describe this client in a way, that it can be restored later with [`Self::on_existing_from_description`]
    pub fn describe(&self) -> Result<LlmpDescription, Error> {
        let map = &self.current_recv_shmem;
        let last_message_offset = if self.last_msg_recvd.is_null() {
            None
        } else {
            Some(unsafe { map.msg_to_offset(self.last_msg_recvd) }?)
        };
        Ok(LlmpDescription {
            shmem: map.shmem.description(),
            last_message_offset,
        })
    }

    /// Create this client on an existing map from the given description. acquired with `self.describe`
    pub fn on_existing_from_description(
        mut shmem_provider: SP,
        description: &LlmpDescription,
    ) -> Result<Self, Error> {
        Self::on_existing_shmem(
            shmem_provider.clone(),
            shmem_provider.shmem_from_description(description.shmem)?,
            description.last_message_offset,
        )
    }
}

/// A page wrapper
#[derive(Clone, Debug)]
pub struct LlmpSharedMap<SHM>
where
    SHM: ShMem,
{
    /// Shmem containg the actual (unsafe) page,
    /// shared between one LlmpSender and one LlmpReceiver
    pub shmem: SHM,
}

// TODO: May be obsolete
/// The page struct, placed on a shared mem instance.
/// A thin wrapper around a [`ShMem`] implementation, with special [`crate::bolts::llmp`] funcs
impl<SHM> LlmpSharedMap<SHM>
where
    SHM: ShMem,
{
    /// Creates a new page, initializing the passed shared mem struct
    pub fn new(sender: ClientId, mut new_shmem: SHM) -> Self {
        #[cfg(feature = "llmp_debug")]
        log::info!(
            "LLMP_DEBUG: Initializing map on {} with size {}",
            new_shmem.id(),
            new_shmem.len()
        );

        unsafe {
            llmp_page_init(&mut new_shmem, sender, false);
        }
        Self { shmem: new_shmem }
    }

    /// Maps and wraps an existing
    pub fn existing(existing_shmem: SHM) -> Self {
        #[cfg(feature = "llmp_debug")]
        //{
        //#[cfg(debug_assertions)]
        //let bt = Backtrace::new();
        //#[cfg(not(debug_assertions))]
        //let bt = "<n/a (release)>";
        log::info!(
            "LLMP_DEBUG: Using existing map {} with size {}",
            existing_shmem.id(),
            existing_shmem.len(),
            //bt
        );
        //}

        let ret = Self {
            shmem: existing_shmem,
        };
        unsafe {
            assert!(
                (*ret.page()).magic == PAGE_INITIALIZED_MAGIC,
                "Map was not priviously initialized at {:?}",
                &ret.shmem
            );
            #[cfg(feature = "llmp_debug")]
            log::info!("PAGE: {:?}", &(*ret.page()));
        }
        ret
    }

    /// Marks the containing page as `safe_to_unmap`.
    /// This indicates, that the page may safely be unmapped by the sender.
    pub fn mark_safe_to_unmap(&mut self) {
        unsafe {
            (*self.page_mut()).safe_to_unmap.store(1, Ordering::Relaxed);
        }
    }

    /// Get the unsafe ptr to this page, situated on the shared map
    /// # Safety
    /// The unsafe page pointer is obviously unsafe.
    pub unsafe fn page_mut(&mut self) -> *mut LlmpPage {
        shmem2page_mut(&mut self.shmem)
    }

    /// Get the unsafe ptr to this page, situated on the shared map
    /// # Safety
    /// The unsafe page pointer is obviously unsafe.
    pub unsafe fn page(&self) -> *const LlmpPage {
        shmem2page(&self.shmem)
    }

    /// Gets the offset of a message on this here page.
    /// Will return [`crate::Error::illegal_argument`] error if msg is not on page.
    ///
    /// # Safety
    /// This dereferences msg, make sure to pass a proper pointer to it.
    #[allow(clippy::cast_sign_loss)]
    pub unsafe fn msg_to_offset(&self, msg: *const LlmpMsg) -> Result<u64, Error> {
        let page = self.page();
        if llmp_msg_in_page(page, msg) {
            // Cast both sides to u8 arrays, get the offset, then cast the return isize to u64
            Ok((msg as *const u8).offset_from((*page).messages.as_ptr() as *const u8) as u64)
        } else {
            Err(Error::illegal_argument(format!(
                "Message (0x{:X}) not in page (0x{:X})",
                page as u64, msg as u64
            )))
        }
    }

    /// Retrieve the stored msg from `env_name` + `_OFFSET`.
    /// It will restore the stored offset by `env_name` and return the message.
    #[cfg(feature = "std")]
    pub fn msg_from_env(&mut self, map_env_name: &str) -> Result<*mut LlmpMsg, Error> {
        match msg_offset_from_env(map_env_name)? {
            Some(offset) => self.msg_from_offset(offset),
            None => Ok(ptr::null_mut()),
        }
    }

    /// Store this msg offset to `env_name` + `_OFFSET` env variable.
    /// It can be restored using [`LlmpSharedMap::msg_from_env()`] with the same `env_name` later.
    ///
    /// # Safety
    /// This function will dereference the msg ptr, make sure it's valid.
    #[cfg(feature = "std")]
    pub unsafe fn msg_to_env(&self, msg: *const LlmpMsg, map_env_name: &str) -> Result<(), Error> {
        if msg.is_null() {
            env::set_var(format!("{map_env_name}_OFFSET"), _NULL_ENV_STR);
        } else {
            env::set_var(
                format!("{map_env_name}_OFFSET"),
                format!("{}", self.msg_to_offset(msg)?),
            );
        }
        Ok(())
    }

    /// Gets this message from this page, at the indicated offset.
    /// Will return [`crate::Error::illegal_argument`] error if the offset is out of bounds.
    #[allow(clippy::cast_ptr_alignment)]
    pub fn msg_from_offset(&mut self, offset: u64) -> Result<*mut LlmpMsg, Error> {
        let offset = offset as usize;

        let page = unsafe { self.page_mut() };
        let page_size = self.shmem.as_slice().len() - size_of::<LlmpPage>();
        if offset > page_size {
            Err(Error::illegal_argument(format!(
                "Msg offset out of bounds (size: {page_size}, requested offset: {offset})"
            )))
        } else {
            unsafe { Ok(((*page).messages.as_mut_ptr() as *mut u8).add(offset) as *mut LlmpMsg) }
        }
    }
}

/// The broker (node 0)
#[derive(Debug)]
pub struct LlmpBroker<SP>
where
    SP: ShMemProvider + 'static,
{
    /// Broadcast map from broker to all clients
    pub llmp_out: LlmpSender<SP>,
    /// Users of Llmp can add message handlers in the broker.
    /// This allows us to intercept messages right in the broker.
    /// This keeps the out map clean.
    pub llmp_clients: Vec<LlmpReceiver<SP>>,
    /// The own listeners we spawned via `launch_listener` or `crate_attach_to_tcp`.
    /// Listeners will be ignored for [`exit_cleanly_after`] and they are never considered to have timed out.
    listeners: Vec<ClientId>,
    /// The total amount of clients we had, historically, including those that disconnected, and our listeners.
    num_clients_total: usize,
    /// The amount of total clients that should have connected and (and disconnected)
    /// after which the broker loop should quit gracefully.
    pub exit_cleanly_after: Option<NonZeroUsize>,
    /// Clients that should be removed soon, (offset into llmp_clients)
    clients_to_remove: Vec<u32>,
    /// The ShMemProvider to use
    shmem_provider: SP,
}

/// A signal handler for the [`LlmpBroker`].
#[cfg(unix)]
#[derive(Debug, Clone)]
pub struct LlmpShutdownSignalHandler {
    shutting_down: bool,
}

#[cfg(unix)]
impl Handler for LlmpShutdownSignalHandler {
    fn handle(&mut self, _signal: Signal, _info: siginfo_t, _context: &mut ucontext_t) {
        unsafe {
            ptr::write_volatile(&mut self.shutting_down, true);
        }
    }

    fn signals(&self) -> Vec<Signal> {
        vec![Signal::SigTerm, Signal::SigInterrupt, Signal::SigQuit]
    }
}

/// The broker forwards all messages to its own bus-like broadcast map.
/// It may intercept messages passing through.
impl<SP> LlmpBroker<SP>
where
    SP: ShMemProvider + 'static,
{
    /// Create and initialize a new [`LlmpBroker`]
    pub fn new(mut shmem_provider: SP) -> Result<Self, Error> {
        Ok(LlmpBroker {
            llmp_out: LlmpSender {
                id: ClientId(0),
                last_msg_sent: ptr::null_mut(),
                out_shmems: vec![LlmpSharedMap::new(
                    ClientId(0),
                    shmem_provider.new_shmem(next_shmem_size(0))?,
                )],
                // Broker never cleans up the pages so that new
                // clients may join at any time
                keep_pages_forever: true,
                has_unsent_message: false,
                shmem_provider: shmem_provider.clone(),
                unused_shmem_cache: vec![],
            },
            llmp_clients: vec![],
            clients_to_remove: vec![],
            shmem_provider,
            listeners: vec![],
            exit_cleanly_after: None,
            num_clients_total: 0,
        })
    }

    /// Create a new [`LlmpBroker`] sttaching to a TCP port
    #[cfg(feature = "std")]
    pub fn create_attach_to_tcp(shmem_provider: SP, port: u16) -> Result<Self, Error> {
        match tcp_bind(port) {
            Ok(listener) => {
                let mut broker = LlmpBroker::new(shmem_provider)?;
                let _listener_thread = broker.launch_listener(Listener::Tcp(listener))?;
                Ok(broker)
            }
            Err(e) => Err(e),
        }
    }

    /// Set this broker to exit after at least `count` clients attached and all client exited.
    /// Will ignore the own listener thread, if `create_attach_to_tcp`
    ///
    /// So, if the `n_client` value is `2`, the broker will not exit after client 1 connected and disconnected,
    /// but it will quit after client 2 connected and disconnected.
    pub fn set_exit_cleanly_after(&mut self, n_clients: NonZeroUsize) {
        self.exit_cleanly_after = Some(n_clients);
    }

    /// Allocate the next message on the outgoing map
    unsafe fn alloc_next(&mut self, buf_len: usize) -> Result<*mut LlmpMsg, Error> {
        self.llmp_out.alloc_next(buf_len)
    }

    /// Registers a new client for the given sharedmap str and size.
    /// Returns the id of the new client in [`broker.client_shmem`]
    pub fn register_client(&mut self, mut client_page: LlmpSharedMap<SP::ShMem>) -> ClientId {
        // Tell the client it may unmap its initial allocated shmem page now.
        // Since we now have a handle to it, it won't be umapped too early (only after we also unmap it)
        client_page.mark_safe_to_unmap();

        let id = ClientId(self.num_clients_total.try_into().unwrap());
        self.llmp_clients.push(LlmpReceiver {
            id,
            current_recv_shmem: client_page,
            last_msg_recvd: ptr::null_mut(),
            shmem_provider: self.shmem_provider.clone(),
            highest_msg_id: MessageId(0),
            // We don't know the last received time, just assume the current time.
            #[cfg(feature = "std")]
            last_msg_time: current_time(),
        });

        self.num_clients_total += 1;
        id
    }

    /// Connects to a broker running on another machine.
    /// This will spawn a new background thread, registered as client, that proxies all messages to a remote machine.
    /// Returns the description of the new page that still needs to be announced/added to the broker afterwards.
    #[cfg(feature = "std")]
    pub fn connect_b2b<A>(&mut self, addr: A) -> Result<(), Error>
    where
        A: ToSocketAddrs,
    {
        let mut stream = TcpStream::connect(addr)?;
        log::info!("B2B: Connected to {stream:?}");

        match recv_tcp_msg(&mut stream)?.try_into()? {
            TcpResponse::BrokerConnectHello {
                broker_shmem_description: _,
                hostname,
            } => log::info!("B2B: Connected to {hostname}"),
            _ => {
                return Err(Error::illegal_state(
                    "Unexpected response from B2B server received.".to_string(),
                ))
            }
        };

        let hostname = hostname::get()
            .unwrap_or_else(|_| "<unknown>".into())
            .to_string_lossy()
            .into();

        send_tcp_msg(&mut stream, &TcpRequest::RemoteBrokerHello { hostname })?;

        let broker_id = match recv_tcp_msg(&mut stream)?.try_into()? {
            TcpResponse::RemoteBrokerAccepted { broker_id } => {
                log::info!("B2B: Got Connection Ack, broker_id {broker_id:?}");
                broker_id
            }
            _ => {
                return Err(Error::illegal_state(
                    "Unexpected response from B2B server received.".to_string(),
                ));
            }
        };

        // TODO: use broker ids!
        log::info!("B2B: We are broker {broker_id:?}");

        // TODO: handle broker_ids properly/at all.
        let map_description = Self::b2b_thread_on(
            stream,
            ClientId(self.llmp_clients.len() as u32),
            &self
                .llmp_out
                .out_shmems
                .first()
                .unwrap()
                .shmem
                .description(),
        )?;

        let new_shmem = LlmpSharedMap::existing(
            self.shmem_provider
                .shmem_from_description(map_description)?,
        );

        {
            self.register_client(new_shmem);
        }

        Ok(())
    }

    /// For internal use: Forward the current message to the out map.
    unsafe fn forward_msg(&mut self, msg: *mut LlmpMsg) -> Result<(), Error> {
        let mut out: *mut LlmpMsg = self.alloc_next((*msg).buf_len_padded as usize)?;

        /* Copy over the whole message.
        If we should need zero copy, we could instead post a link to the
        original msg with the map_id and offset. */
        let actual_size = (*out).buf_len_padded;
        let complete_size = actual_size as usize + size_of::<LlmpMsg>();
        (msg as *const u8).copy_to_nonoverlapping(out as *mut u8, complete_size);
        (*out).buf_len_padded = actual_size;
        /* We need to replace the message ID with our own */
        if let Err(e) = self.llmp_out.send(out, false) {
            panic!("Error sending msg: {e:?}");
        }
        self.llmp_out.last_msg_sent = out;
        Ok(())
    }

    /// The broker walks all pages and looks for changes, then broadcasts them on
    /// its own shared page, once.
    #[inline]
    pub fn once<F>(&mut self, on_new_msg: &mut F) -> Result<bool, Error>
    where
        F: FnMut(ClientId, Tag, Flags, &[u8]) -> Result<LlmpMsgHookResult, Error>,
    {
        #[cfg(feature = "std")]
        let current_time = current_time();
        let mut new_messages = false;
        for i in 0..self.llmp_clients.len() {
            let client_id = self.llmp_clients[i].id;
            match unsafe { self.handle_new_msgs(client_id, on_new_msg) } {
                Ok(has_messages) => {
                    // See if we need to remove this client, in case no new messages got brokered, and it's not a listener
                    #[cfg(feature = "std")]
                    if !has_messages && !self.listeners.iter().any(|&x| x == client_id) {
                        let last_msg_time = self.llmp_clients[i].last_msg_time;
                        if last_msg_time < current_time
                            && current_time - last_msg_time > CLIENT_TIMEOUT
                        {
                            self.clients_to_remove.push(i as u32);
                            #[cfg(feature = "llmp_debug")]
                            println!("Client {i} timed out. Removing.");
                        }
                    }
                    new_messages = has_messages;
                }
                Err(Error::ShuttingDown) => self.clients_to_remove.push(i as u32),
                Err(err) => return Err(err),
            }
        }

        // After brokering, remove all clients we don't want to keep.
        for client_id in self.clients_to_remove.iter().rev() {
            log::debug!("Client {client_id} disconnected.");
            self.llmp_clients.remove((*client_id) as usize);
        }
        self.clients_to_remove.clear();
        Ok(new_messages)
    }

    /// Internal function, returns true when shuttdown is requested by a `SIGINT` signal
    #[inline]
    #[cfg(unix)]
    #[allow(clippy::unused_self)]
    fn is_shutting_down(&self) -> bool {
        unsafe { ptr::read_volatile(&LLMP_SIGHANDLER_STATE.shutting_down) }
    }

    /// Always returns true on platforms, where no shutdown signal handlers are supported
    #[inline]
    #[cfg(not(unix))]
    #[allow(clippy::unused_self)]
    fn is_shutting_down(&self) -> bool {
        false
    }

    /// Returns if any clients are currently connected.
    /// Ignores listener threads that belong to the broker,
    /// talking to other brokers via TCP, and accepting new clients over this port.
    #[inline]
    fn has_clients(&self) -> bool {
        self.llmp_clients.len() > self.listeners.len()
    }

    /// Loops until the last client quits,
    /// forwarding and handling all incoming messages from clients.
    /// Will call `on_timeout` roughly after `timeout`
    /// Panics on error.
    /// 5 millis of sleep can't hurt to keep busywait not at 100%
    #[cfg(feature = "std")]
    pub fn loop_with_timeouts<F>(
        &mut self,
        on_new_msg_or_timeout: &mut F,
        timeout: Duration,
        sleep_time: Option<Duration>,
    ) where
        F: FnMut(Option<(ClientId, Tag, Flags, &[u8])>) -> Result<LlmpMsgHookResult, Error>,
    {
        use super::current_milliseconds;

        #[cfg(unix)]
        if let Err(_e) = unsafe { setup_signal_handler(&mut LLMP_SIGHANDLER_STATE) } {
            // We can live without a proper ctrl+c signal handler. Print and ignore.
            log::info!("Failed to setup signal handlers: {_e}");
        }

        let timeout = timeout.as_millis() as u64;
        let mut end_time = current_milliseconds() + timeout;

        while !self.is_shutting_down() {
            if current_milliseconds() > end_time {
                on_new_msg_or_timeout(None).expect("An error occured in broker timeout. Exiting.");
                end_time = current_milliseconds() + timeout;
            }

            if self
                .once(&mut |client_id, tag, flags, buf| {
                    on_new_msg_or_timeout(Some((client_id, tag, flags, buf)))
                })
                .expect("An error occurred when brokering. Exiting.")
            {
                end_time = current_milliseconds() + timeout;
            }

            if let Some(exit_after_count) = self.exit_cleanly_after {
                /*println!(
                    "{} && > {} - {} >= {}",
                    self.has_clients(),
                    self.num_clients_total,
                    self.listeners.len(),
                    exit_after_count
                );*/
                if !self.has_clients()
                    && (self.num_clients_total - self.listeners.len()) >= exit_after_count.into()
                {
                    // No more clients connected, and the amount of clients we were waiting for was previously connected.
                    // exit cleanly.
                    break;
                }
            }

            #[cfg(feature = "std")]
            if let Some(time) = sleep_time {
                thread::sleep(time);
            }

            #[cfg(not(feature = "std"))]
            if let Some(time) = sleep_time {
                panic!("Cannot sleep on no_std platform (requested {time:?})");
            }
        }
        self.llmp_out
            .send_buf(LLMP_TAG_EXITING, &[])
            .expect("Error when shutting down broker: Could not send LLMP_TAG_EXITING msg.");
    }

    /// Loops unitl the last client quit,
    /// forwarding and handling all incoming messages from clients.
    /// 5 millis of sleep can't hurt to keep busywait not at 100%
    /// On std, if you need to run code even if no update got sent, use `Self::loop_with_timeout` (needs the `std` feature).
    pub fn loop_forever<F>(&mut self, on_new_msg: &mut F, sleep_time: Option<Duration>)
    where
        F: FnMut(ClientId, Tag, Flags, &[u8]) -> Result<LlmpMsgHookResult, Error>,
    {
        #[cfg(unix)]
        if let Err(_e) = unsafe { setup_signal_handler(&mut LLMP_SIGHANDLER_STATE) } {
            // We can live without a proper ctrl+c signal handler. Print and ignore.
            log::info!("Failed to setup signal handlers: {_e}");
        }

        while !self.is_shutting_down() {
            self.once(on_new_msg)
                .expect("An error occurred when brokering. Exiting.");

            if let Some(exit_after_count) = self.exit_cleanly_after {
                if !self.has_clients()
                    && (self.num_clients_total - self.listeners.len()) > exit_after_count.into()
                {
                    // No more clients connected, and the amount of clients we were waiting for was previously connected.
                    // exit cleanly.
                    break;
                }
            }

            #[cfg(feature = "std")]
            if let Some(time) = sleep_time {
                thread::sleep(time);
            }

            #[cfg(not(feature = "std"))]
            if let Some(time) = sleep_time {
                panic!("Cannot sleep on no_std platform (requested {time:?})");
            }
        }
        self.llmp_out
            .send_buf(LLMP_TAG_EXITING, &[])
            .expect("Error when shutting down broker: Could not send LLMP_TAG_EXITING msg.");
    }

    /// Broadcasts the given buf to all clients
    pub fn send_buf(&mut self, tag: Tag, buf: &[u8]) -> Result<(), Error> {
        self.llmp_out.send_buf(tag, buf)
    }

    /// Sends a `buf` with the given `flags`.
    pub fn send_buf_with_flags(&mut self, tag: Tag, flags: Flags, buf: &[u8]) -> Result<(), Error> {
        self.llmp_out.send_buf_with_flags(tag, flags, buf)
    }

    /// Launches a thread using a tcp listener socket, on which new clients may connect to this broker.
    /// Does so on the given port.
    #[cfg(feature = "std")]
    pub fn launch_tcp_listener_on(&mut self, port: u16) -> Result<thread::JoinHandle<()>, Error> {
        let listener = tcp_bind(port)?;
        // accept connections and process them, spawning a new thread for each one
        log::info!("Server listening on port {port}");
        self.launch_listener(Listener::Tcp(listener))
    }

    /// Announces a new client on the given shared map.
    /// Called from a background thread, typically.
    /// Upon receiving this message, the broker should map the announced page and start trckang it for new messages.
    #[allow(dead_code)]
    fn announce_new_client(
        sender: &mut LlmpSender<SP>,
        shmem_description: &ShMemDescription,
    ) -> Result<(), Error> {
        unsafe {
            let msg = sender
                .alloc_next(size_of::<LlmpPayloadSharedMapInfo>())
                .expect("Could not allocate a new message in shared map.");
            (*msg).tag = LLMP_TAG_NEW_SHM_CLIENT;
            #[allow(clippy::cast_ptr_alignment)]
            let pageinfo = (*msg).buf.as_mut_ptr() as *mut LlmpPayloadSharedMapInfo;
            (*pageinfo).shm_str = *shmem_description.id.as_array();
            (*pageinfo).map_size = shmem_description.size;
            sender.send(msg, true)
        }
    }

    /// For broker to broker connections:
    /// Launches a proxy thread.
    /// It will read outgoing messages from the given broker map (and handle EOP by mapping a new page).
    /// This function returns the [`ShMemDescription`] the client uses to place incoming messages.
    /// The thread exits, when the remote broker disconnects.
    #[cfg(feature = "std")]
    #[allow(clippy::let_and_return, clippy::too_many_lines)]
    fn b2b_thread_on(
        mut stream: TcpStream,
        b2b_client_id: ClientId,
        broker_shmem_description: &ShMemDescription,
    ) -> Result<ShMemDescription, Error> {
        let broker_shmem_description = *broker_shmem_description;

        // A channel to get the new "client's" sharedmap id from
        let (send, recv) = channel();

        // (For now) the thread remote broker 2 broker just acts like a "normal" llmp client, except it proxies all messages to the attached socket, in both directions.
        thread::spawn(move || {
            // Crete a new ShMemProvider for this background thread
            let shmem_provider_bg = SP::new().unwrap();

            #[cfg(fature = "llmp_debug")]
            log::info!("B2b: Spawned proxy thread");

            // The background thread blocks on the incoming connection for 15 seconds (if no data is available), then checks if it should forward own messages, then blocks some more.
            stream
                .set_read_timeout(Some(_LLMP_B2B_BLOCK_TIME))
                .expect("Failed to set tcp stream timeout");

            let mut new_sender =
                match LlmpSender::new(shmem_provider_bg.clone(), b2b_client_id, false) {
                    Ok(new_sender) => new_sender,
                    Err(e) => {
                        panic!("B2B: Could not map shared map: {e}");
                    }
                };

            send.send(new_sender.out_shmems.first().unwrap().shmem.description())
                .expect("B2B: Error sending map description to channel!");

            // the receiver receives from the local broker, and forwards it to the tcp stream.
            let mut local_receiver = LlmpReceiver::on_existing_from_description(
                shmem_provider_bg,
                &LlmpDescription {
                    last_message_offset: None,
                    shmem: broker_shmem_description,
                },
            )
            .expect("Failed to map local page in broker 2 broker thread!");

            #[cfg(feature = "llmp_debug")]
            log::info!("B2B: Starting proxy loop :)");

            let peer_address = stream.peer_addr().unwrap();

            loop {
                // first, forward all data we have.
                loop {
                    match local_receiver.recv_buf_with_flags() {
                        Ok(None) => break, // no more data to forward
                        Ok(Some((client_id, tag, flags, payload))) => {
                            if client_id == b2b_client_id {
                                log::info!(
                                    "Ignored message we probably sent earlier (same id), TAG: {tag:?}"
                                );
                                continue;
                            }

                            #[cfg(feature = "llmp_debug")]
                            log::info!(
                                "Fowarding message ({} bytes) via broker2broker connection",
                                payload.len()
                            );
                            // We got a new message! Forward...
                            if let Err(e) = send_tcp_msg(
                                &mut stream,
                                &TcpRemoteNewMessage {
                                    client_id,
                                    tag,
                                    flags,
                                    payload: payload.to_vec(),
                                },
                            ) {
                                log::info!("Got error {e} while trying to forward a message to broker {peer_address}, exiting thread");
                                return;
                            }
                        }
                        Err(Error::ShuttingDown) => {
                            log::info!("Local broker is shutting down, exiting thread");
                            return;
                        }
                        Err(e) => panic!("Error reading from local page! {e}"),
                    }
                }

                // Then, see if we can receive something.
                // We set a timeout on the receive earlier.
                // This makes sure we will still forward our own stuff.
                // Forwarding happens between each recv, too, as simplification.
                // We ignore errors completely as they may be timeout, or stream closings.
                // Instead, we catch stream close when/if we next try to send.
                match recv_tcp_msg(&mut stream) {
                    Ok(val) => {
                        let msg: TcpRemoteNewMessage = val.try_into().expect(
                            "Illegal message received from broker 2 broker connection - shutting down.",
                        );

                        #[cfg(feature = "llmp_debug")]
                        log::info!(
                            "Fowarding incoming message ({} bytes) from broker2broker connection",
                            msg.payload.len()
                        );

                        // TODO: Could probably optimize this somehow to forward all queued messages between locks... oh well.
                        // Todo: somehow mangle in the other broker id? ClientId?
                        new_sender
                            .send_buf_with_flags(
                                msg.tag,
                                msg.flags | LLMP_FLAG_FROM_B2B,
                                &msg.payload,
                            )
                            .expect("B2B: Error forwarding message. Exiting.");
                    }
                    Err(e) => {
                        if let Error::File(e, _) = e {
                            if e.kind() == ErrorKind::UnexpectedEof {
                                log::info!(
                                    "Broker {peer_address} seems to have disconnected, exiting"
                                );
                                return;
                            }
                        }

                        #[cfg(feature = "llmp_debug")]
                        log::info!("Received no input, timeout or closed. Looping back up :)");
                    }
                }
            }
        });

        let ret = recv.recv().map_err(|_| {
            Error::unknown("Error launching background thread for b2b communcation".to_string())
        });

        #[cfg(feature = "llmp_debug")]
        log::info!("B2B: returning from loop. Success: {}", ret.is_ok());

        ret
    }

    /// handles a single tcp request in the current context.
    #[cfg(feature = "std")]
    fn handle_tcp_request(
        mut stream: TcpStream,
        request: &TcpRequest,
        current_client_id: &mut ClientId,
        sender: &mut LlmpSender<SP>,
        broker_shmem_description: &ShMemDescription,
    ) {
        match request {
            TcpRequest::LocalClientHello { shmem_description } => {
                match Self::announce_new_client(sender, shmem_description) {
                    Ok(()) => (),
                    Err(e) => log::info!("Error forwarding client on map: {e:?}"),
                };

                if let Err(e) = send_tcp_msg(
                    &mut stream,
                    &TcpResponse::LocalClientAccepted {
                        client_id: *current_client_id,
                    },
                ) {
                    log::info!("An error occurred sending via tcp {e}");
                };
                current_client_id.0 += 1;
            }
            TcpRequest::RemoteBrokerHello { hostname } => {
                log::info!("B2B new client: {hostname}");

                // TODO: Clean up broker ids.
                if send_tcp_msg(
                    &mut stream,
                    &TcpResponse::RemoteBrokerAccepted {
                        broker_id: BrokerId(current_client_id.0),
                    },
                )
                .is_err()
                {
                    log::info!("Error accepting broker, ignoring.");
                    return;
                }

                if let Ok(shmem_description) =
                    Self::b2b_thread_on(stream, *current_client_id, broker_shmem_description)
                {
                    if Self::announce_new_client(sender, &shmem_description).is_err() {
                        log::info!("B2B: Error announcing client {shmem_description:?}");
                    };
                    current_client_id.0 += 1;
                }
            }
        };
    }

    #[cfg(feature = "std")]
    /// Launches a thread using a listener socket, on which new clients may connect to this broker
    pub fn launch_listener(&mut self, listener: Listener) -> Result<thread::JoinHandle<()>, Error> {
        // Later in the execution, after the initial map filled up,
        // the current broacast map will will point to a different map.
        // However, the original map is (as of now) never freed, new clients will start
        // to read from the initial map id.

        let client_out_shmem_mem = &self.llmp_out.out_shmems.first().unwrap().shmem;
        let broker_shmem_description = client_out_shmem_mem.description();
        let hostname = hostname::get()
            .unwrap_or_else(|_| "<unknown>".into())
            .to_string_lossy()
            .into();
        let broker_hello = TcpResponse::BrokerConnectHello {
            broker_shmem_description,
            hostname,
        };

        let llmp_tcp_id = ClientId(self.llmp_clients.len() as u32);

        // Tcp out map sends messages from background thread tcp server to foreground client
        let tcp_out_shmem = LlmpSharedMap::new(
            llmp_tcp_id,
            self.shmem_provider.new_shmem(LLMP_CFG_INITIAL_MAP_SIZE)?,
        );
        let tcp_out_shmem_description = tcp_out_shmem.shmem.description();
        let listener_id = self.register_client(tcp_out_shmem);

        let ret = thread::spawn(move || {
            // Create a new ShMemProvider for this background thread.
            let mut shmem_provider_bg = SP::new().unwrap();

            let mut current_client_id = ClientId(llmp_tcp_id.0 + 1);

            let mut tcp_incoming_sender = LlmpSender {
                id: llmp_tcp_id,
                last_msg_sent: ptr::null_mut(),
                out_shmems: vec![LlmpSharedMap::existing(
                    shmem_provider_bg
                        .shmem_from_description(tcp_out_shmem_description)
                        .unwrap(),
                )],
                // drop pages to the broker, if it already read them.
                keep_pages_forever: false,
                has_unsent_message: false,
                shmem_provider: shmem_provider_bg.clone(),
                unused_shmem_cache: vec![],
            };

            loop {
                match listener.accept() {
                    ListenerStream::Tcp(mut stream, addr) => {
                        log::info!(
                            "New connection: {:?}/{:?}",
                            addr,
                            stream.peer_addr().unwrap()
                        );

                        // Send initial information, without anyone asking.
                        // This makes it a tiny bit easier to map the  broker map for new Clients.
                        match send_tcp_msg(&mut stream, &broker_hello) {
                            Ok(()) => {}
                            Err(e) => {
                                log::error!("Error sending initial hello: {e:?}");
                                continue;
                            }
                        }

                        let buf = match recv_tcp_msg(&mut stream) {
                            Ok(buf) => buf,
                            Err(e) => {
                                log::error!("Error receving from tcp: {e:?}");
                                continue;
                            }
                        };
                        let req = match buf.try_into() {
                            Ok(req) => req,
                            Err(e) => {
                                log::error!("Could not deserialize tcp message: {e:?}");
                                continue;
                            }
                        };

                        Self::handle_tcp_request(
                            stream,
                            &req,
                            &mut current_client_id,
                            &mut tcp_incoming_sender,
                            &broker_shmem_description,
                        );
                    }
                    ListenerStream::Empty() => {
                        continue;
                    }
                };
            }
        });

        self.listeners.push(listener_id);

        Ok(ret)
    }

    /// Broker broadcast to its own page for all others to read
    /// Returns `true` if new messages were broker-ed
    #[inline]
    #[allow(clippy::cast_ptr_alignment)]
    unsafe fn handle_new_msgs<F>(
        &mut self,
        client_id: ClientId,
        on_new_msg: &mut F,
    ) -> Result<bool, Error>
    where
        F: FnMut(ClientId, Tag, Flags, &[u8]) -> Result<LlmpMsgHookResult, Error>,
    {
        let mut new_messages = false;
        let mut next_id = self.llmp_clients.len() as u32;

        // TODO: We could memcpy a range of pending messages, instead of one by one.
        loop {
            let msg = {
                let client = &mut self.llmp_clients[client_id.0 as usize];
                match client.recv()? {
                    None => {
                        // We're done handling this client
                        #[cfg(feature = "std")]
                        if new_messages {
                            // set the recv time
                            // We don't do that in recv() to keep calls to `current_time` to a minimum.
                            self.llmp_clients[client_id.0 as usize].last_msg_time = current_time();
                        }
                        return Ok(new_messages);
                    }
                    Some(msg) => msg,
                }
            };
            // We got a new message
            new_messages = true;

            match (*msg).tag {
                // first, handle the special, llmp-internal messages
                LLMP_SLOW_RECEIVER_PANIC => {
                    return Err(Error::unknown(format!("The broker was too slow to handle messages of client {client_id:?} in time, so it quit. Either the client sent messages too fast, or we (the broker) got stuck!")));
                }
                LLMP_TAG_NEW_SHM_CLIENT => {
                    /* This client informs us about yet another new client
                    add it to the list! Also, no need to forward this msg. */
                    let msg_buf_len_padded = (*msg).buf_len_padded;
                    if (*msg).buf_len < size_of::<LlmpPayloadSharedMapInfo>() as u64 {
                        log::info!("Ignoring broken CLIENT_ADDED msg due to incorrect size. Expected {} but got {}",
                            msg_buf_len_padded,
                            size_of::<LlmpPayloadSharedMapInfo>()
                        );
                        #[cfg(not(feature = "std"))]
                        return Err(Error::unknown(format!("Broken CLIENT_ADDED msg with incorrect size received. Expected {} but got {}",
                            msg_buf_len_padded,
                            size_of::<LlmpPayloadSharedMapInfo>()
                        )));
                    }
                    let pageinfo = (*msg).buf.as_mut_ptr() as *mut LlmpPayloadSharedMapInfo;

                    match self.shmem_provider.shmem_from_id_and_size(
                        ShMemId::from_array(&(*pageinfo).shm_str),
                        (*pageinfo).map_size,
                    ) {
                        Ok(new_shmem) => {
                            let mut new_page = LlmpSharedMap::existing(new_shmem);
                            let id = next_id;
                            next_id += 1;
                            new_page.mark_safe_to_unmap();
                            self.llmp_clients.push(LlmpReceiver {
                                id: ClientId(id),
                                current_recv_shmem: new_page,
                                last_msg_recvd: ptr::null_mut(),
                                shmem_provider: self.shmem_provider.clone(),
                                highest_msg_id: MessageId(0),
                                // We don't know the last received time, just assume the current time.
                                #[cfg(feature = "std")]
                                last_msg_time: current_time(),
                            });
                            self.num_clients_total += 1;
                        }
                        Err(e) => {
                            log::info!("Error adding client! Ignoring: {e:?}");
                            #[cfg(not(feature = "std"))]
                            return Err(Error::unknown(format!(
                                "Error adding client! PANIC! {e:?}"
                            )));
                        }
                    };
                }
                // handle all other messages
                _ => {
                    // The message is not specifically for use. Let the user handle it, then forward it to the clients, if necessary.
                    let mut should_forward_msg = true;

                    let map = &mut self.llmp_clients[client_id.0 as usize].current_recv_shmem;
                    let msg_buf = (*msg).try_as_slice(map)?;
                    if let LlmpMsgHookResult::Handled =
                        (on_new_msg)(client_id, (*msg).tag, (*msg).flags, msg_buf)?
                    {
                        should_forward_msg = false;
                    }
                    if should_forward_msg {
                        self.forward_msg(msg)?;
                    }
                }
            }
        }
    }
}

/// A restorable client description
#[derive(Clone, Copy, Debug, Serialize, Deserialize)]
pub struct LlmpClientDescription {
    /// Description of the sender
    sender: LlmpDescription,
    /// Description of the receiver
    receiver: LlmpDescription,
}

/// Client side of LLMP
#[derive(Debug)]
pub struct LlmpClient<SP>
where
    SP: ShMemProvider,
{
    /// Outgoing channel to the broker
    pub sender: LlmpSender<SP>,
    /// Incoming (broker) broadcast map
    pub receiver: LlmpReceiver<SP>,
}

/// `n` clients connect to a broker. They share an outgoing map with the broker,
/// and get incoming messages from the shared broker bus
impl<SP> LlmpClient<SP>
where
    SP: ShMemProvider,
{
    /// Reattach to a vacant client map.
    /// It is essential, that the broker (or someone else) kept a pointer to the `out_shmem`
    /// else reattach will get a new, empty page, from the OS, or fail
    #[allow(clippy::needless_pass_by_value)]
    pub fn on_existing_shmem(
        shmem_provider: SP,
        _current_out_shmem: SP::ShMem,
        _last_msg_sent_offset: Option<u64>,
        current_broker_shmem: SP::ShMem,
        last_msg_recvd_offset: Option<u64>,
    ) -> Result<Self, Error> {
        Ok(Self {
            receiver: LlmpReceiver::on_existing_shmem(
                shmem_provider.clone(),
                current_broker_shmem.clone(),
                last_msg_recvd_offset,
            )?,
            sender: LlmpSender::on_existing_shmem(
                shmem_provider,
                current_broker_shmem,
                last_msg_recvd_offset,
            )?,
        })
    }

    /// Recreate this client from a previous [`client.to_env()`]
    #[cfg(feature = "std")]
    pub fn on_existing_from_env(shmem_provider: SP, env_name: &str) -> Result<Self, Error> {
        Ok(Self {
            sender: LlmpSender::on_existing_from_env(
                shmem_provider.clone(),
                &format!("{env_name}_SENDER"),
            )?,
            receiver: LlmpReceiver::on_existing_from_env(
                shmem_provider,
                &format!("{env_name}_RECEIVER"),
            )?,
        })
    }

    /// Write the current state to env.
    /// A new client can attach to exactly the same state by calling [`LlmpClient::on_existing_shmem()`].
    #[cfg(feature = "std")]
    pub fn to_env(&self, env_name: &str) -> Result<(), Error> {
        self.sender.to_env(&format!("{env_name}_SENDER"))?;
        self.receiver.to_env(&format!("{env_name}_RECEIVER"))
    }

    /// Describe this client in a way that it can be recreated, for example after crash
    pub fn describe(&self) -> Result<LlmpClientDescription, Error> {
        Ok(LlmpClientDescription {
            sender: self.sender.describe()?,
            receiver: self.receiver.describe()?,
        })
    }

    /// Create an existing client from description
    pub fn existing_client_from_description(
        shmem_provider: SP,
        description: &LlmpClientDescription,
    ) -> Result<Self, Error> {
        Ok(Self {
            sender: LlmpSender::on_existing_from_description(
                shmem_provider.clone(),
                &description.sender,
            )?,
            receiver: LlmpReceiver::on_existing_from_description(
                shmem_provider,
                &description.receiver,
            )?,
        })
    }

    /// Waits for the sender to be save to unmap.
    /// If a receiver is involved on the other side, this function should always be called.
    pub fn await_safe_to_unmap_blocking(&self) {
        self.sender.await_safe_to_unmap_blocking();
    }

    /// If we are allowed to unmap this client
    pub fn safe_to_unmap(&self) -> bool {
        self.sender.safe_to_unmap()
    }

    /// For debug purposes: mark the client as save to unmap, even though it might not have been read.
    ///
    /// # Safety
    /// This should only be called in a debug scenario.
    /// Calling this in other contexts may lead to a premature page unmap and result in a crash in another process,
    /// or an unexpected read from an empty page in a receiving process.
    pub unsafe fn mark_safe_to_unmap(&mut self) {
        self.sender.mark_safe_to_unmap();
    }

    /// Creates a new [`LlmpClient`]
    pub fn new(
        mut shmem_provider: SP,
        initial_broker_shmem: LlmpSharedMap<SP::ShMem>,
        sender_id: ClientId,
    ) -> Result<Self, Error> {
        Ok(Self {
            sender: LlmpSender {
                id: sender_id,
                last_msg_sent: ptr::null_mut(),
                out_shmems: vec![LlmpSharedMap::new(sender_id, {
                    shmem_provider.new_shmem(LLMP_CFG_INITIAL_MAP_SIZE)?
                })],
                // drop pages to the broker if it already read them
                keep_pages_forever: false,
                has_unsent_message: false,
                shmem_provider: shmem_provider.clone(),
                unused_shmem_cache: vec![],
            },

            receiver: LlmpReceiver {
                id: ClientId(0),
                current_recv_shmem: initial_broker_shmem,
                last_msg_recvd: ptr::null_mut(),
                shmem_provider,
                highest_msg_id: MessageId(0),
                // We don't know the last received time, just assume the current time.
                #[cfg(feature = "std")]
                last_msg_time: current_time(),
            },
        })
    }

    /// Commits a msg to the client's out map
    /// # Safety
    /// Needs to be called with a proper msg pointer
    pub unsafe fn send(&mut self, msg: *mut LlmpMsg) -> Result<(), Error> {
        self.sender.send(msg, true)
    }

    /// Allocates a message of the given size, tags it, and sends it off.
    pub fn send_buf(&mut self, tag: Tag, buf: &[u8]) -> Result<(), Error> {
        self.sender.send_buf(tag, buf)
    }

    /// Send a `buf` with the given `flags`.
    pub fn send_buf_with_flags(&mut self, tag: Tag, flags: Flags, buf: &[u8]) -> Result<(), Error> {
        self.sender.send_buf_with_flags(tag, flags, buf)
    }

    /// Informs the broker about a new client in town, with the given map id
    pub fn send_client_added_msg(
        &mut self,
        shm_str: &[u8; 20],
        shm_id: usize,
    ) -> Result<(), Error> {
        // We write this by hand to get around checks in send_buf
        unsafe {
            let msg = self
                .alloc_next(size_of::<LlmpPayloadSharedMapInfo>())
                .expect("Could not allocate a new message in shared map.");
            (*msg).tag = LLMP_TAG_NEW_SHM_CLIENT;
            #[allow(clippy::cast_ptr_alignment)]
            let pageinfo = (*msg).buf.as_mut_ptr() as *mut LlmpPayloadSharedMapInfo;
            (*pageinfo).shm_str = *shm_str;
            (*pageinfo).map_size = shm_id;
            self.send(msg)
        }
    }

    /// A client receives a broadcast message.
    /// Returns null if no message is availiable
    /// # Safety
    /// Should be save, unless the internal state is corrupt. Returns raw ptr.
    #[inline]
    pub unsafe fn recv(&mut self) -> Result<Option<*mut LlmpMsg>, Error> {
        self.receiver.recv()
    }

    /// A client blocks/spins until the next message gets posted to the page,
    /// then returns that message.
    /// # Safety
    /// Should be save, unless the internal state is corrupt. Returns raw ptr.
    #[inline]
    pub unsafe fn recv_blocking(&mut self) -> Result<*mut LlmpMsg, Error> {
        self.receiver.recv_blocking()
    }

    /// The current page could have changed in recv (EOP).
    /// Alloc the next message, internally handling end of page by allocating a new one.
    /// # Safety
    /// Should be safe, but returns an unsafe ptr
    #[inline]
    pub unsafe fn alloc_next(&mut self, buf_len: usize) -> Result<*mut LlmpMsg, Error> {
        self.sender.alloc_next(buf_len)
    }

    /// Returns the next message, tag, buf, if available, else None
    #[allow(clippy::type_complexity)]
    #[inline]
    pub fn recv_buf(&mut self) -> Result<Option<(ClientId, Tag, &[u8])>, Error> {
        self.receiver.recv_buf()
    }

    /// Receives a buf from the broker, looping until a message becomes available
    #[inline]
    pub fn recv_buf_blocking(&mut self) -> Result<(ClientId, Tag, &[u8]), Error> {
        self.receiver.recv_buf_blocking()
    }

    /// Receive a `buf` from the broker, including the `flags` used during transmission.
    #[allow(clippy::type_complexity)]
    pub fn recv_buf_with_flags(&mut self) -> Result<Option<(ClientId, Tag, Flags, &[u8])>, Error> {
        self.receiver.recv_buf_with_flags()
    }

    #[cfg(feature = "std")]
    /// Creates a new [`LlmpClient`], reading the map id and len from env
    pub fn create_using_env(mut shmem_provider: SP, env_var: &str) -> Result<Self, Error> {
        let map = LlmpSharedMap::existing(shmem_provider.existing_from_env(env_var)?);
        let client_id = unsafe { (*map.page()).sender_id };
        Self::new(shmem_provider, map, client_id)
    }

    #[cfg(feature = "std")]
    /// Create a [`LlmpClient`], getting the ID from a given port
    pub fn create_attach_to_tcp(mut shmem_provider: SP, port: u16) -> Result<Self, Error> {
        let mut stream = match TcpStream::connect((_LLMP_CONNECT_ADDR, port)) {
            Ok(stream) => stream,
            Err(e) => {
                match e.kind() {
                    std::io::ErrorKind::ConnectionRefused => {
                        //connection refused. loop till the broker is up
                        loop {
                            match TcpStream::connect((_LLMP_CONNECT_ADDR, port)) {
                                Ok(stream) => break stream,
                                Err(_) => {
                                    log::info!("Connection Refused.. Retrying");
                                }
                            }
                        }
                    }
                    _ => return Err(Error::illegal_state(e.to_string())),
                }
            }
        };
        log::info!("Connected to port {port}");

        let TcpResponse::BrokerConnectHello {
            broker_shmem_description,
            hostname: _,
        } = recv_tcp_msg(&mut stream)?.try_into()? else {
            return Err(Error::illegal_state(
                "Received unexpected Broker Hello".to_string(),
            ));
         };

        let map = LlmpSharedMap::existing(
            shmem_provider.shmem_from_description(broker_shmem_description)?,
        );

        // We'll set `sender_id` later
        let mut ret = Self::new(shmem_provider, map, ClientId(0))?;

        let client_hello_req = TcpRequest::LocalClientHello {
            shmem_description: ret.sender.out_shmems.first().unwrap().shmem.description(),
        };

        send_tcp_msg(&mut stream, &client_hello_req)?;

        let TcpResponse::LocalClientAccepted { client_id } = recv_tcp_msg(&mut stream)?.try_into()? else {
             return Err(Error::illegal_state(
                 "Unexpected Response from Broker".to_string(),
            ));
       };

        // Set our ID to the one the broker sent us..
        // This is mainly so we can filter out our own msgs later.
        ret.sender.id = client_id;
        // Also set the sender on our initial llmp map correctly.
        unsafe {
            (*ret.sender.out_shmems.first_mut().unwrap().page_mut()).sender_id = client_id;
        }

        Ok(ret)
    }
}

#[cfg(test)]
#[cfg(all(unix, feature = "std"))]
mod tests {

    use std::{thread::sleep, time::Duration};

    use serial_test::serial;

    use super::{
        LlmpClient,
        LlmpConnection::{self, IsBroker, IsClient},
        LlmpMsgHookResult::ForwardToClients,
        Tag,
    };
    use crate::bolts::shmem::{ShMemProvider, StdShMemProvider};

    #[test]
    #[serial]
    pub fn test_llmp_connection() {
        #[allow(unused_variables)]
        let shmem_provider = StdShMemProvider::new().unwrap();
        let mut broker = match LlmpConnection::on_port(shmem_provider.clone(), 1337).unwrap() {
            IsClient { client: _ } => panic!("Could not bind to port as broker"),
            IsBroker { broker } => broker,
        };

        // Add the first client (2nd, actually, because of the tcp listener client)
        let mut client = match LlmpConnection::on_port(shmem_provider.clone(), 1337).unwrap() {
            IsBroker { broker: _ } => panic!("Second connect should be a client!"),
            IsClient { client } => client,
        };

        // Give the (background) tcp thread a few millis to post the message
        sleep(Duration::from_millis(100));
        broker
            .once(&mut |_sender_id, _tag, _flags, _msg| Ok(ForwardToClients))
            .unwrap();

        let tag: Tag = Tag(0x1337);
        let arr: [u8; 1] = [1_u8];
        // Send stuff
        client.send_buf(tag, &arr).unwrap();

        client.to_env("_ENV_TEST").unwrap();
        #[cfg(all(feature = "llmp_debug", feature = "std"))]
        log::info!("{:?}", std::env::vars());

        for (key, value) in std::env::vars_os() {
            log::info!("{key:?}: {value:?}");
        }

        /* recreate the client from env, check if it still works */
        client = LlmpClient::on_existing_from_env(shmem_provider, "_ENV_TEST").unwrap();

        client.send_buf(tag, &arr).unwrap();

        // Forward stuff to clients
        broker
            .once(&mut |_sender_id, _tag, _flags, _msg| Ok(ForwardToClients))
            .unwrap();
        let (_sender_id, tag2, arr2) = client.recv_buf_blocking().unwrap();
        assert_eq!(tag, tag2);
        assert_eq!(arr[0], arr2[0]);

        // We want at least the tcp and sender clients.
        assert_eq!(broker.llmp_clients.len(), 2);
    }
}<|MERGE_RESOLUTION|>--- conflicted
+++ resolved
@@ -1236,7 +1236,7 @@
         // If we want to get red if old pages, (client to broker), do that now
         if !self.keep_pages_forever {
             #[cfg(feature = "llmp_debug")]
-            log::info!("pruning");
+            log::debug!("LLMP DEBUG: pruning old pages");
             self.prune_old_pages();
         }
 
@@ -1283,16 +1283,6 @@
         // We never sent a msg on the new buf */
         self.last_msg_sent = ptr::null_mut();
 
-<<<<<<< HEAD
-        // If we want to get red if old pages, (client to broker), do that now
-        if !self.keep_pages_forever {
-            #[cfg(feature = "llmp_debug")]
-            log::debug!("LLMP DEBUG: pruning old pages");
-            self.prune_old_pages();
-        }
-
-=======
->>>>>>> 76c01162
         Ok(())
     }
 
