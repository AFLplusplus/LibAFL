/*!
A library for low level message passing

To send new messages, the clients place a new message at the end of their
client_out_map. If the current map is filled up, they place a
LLMP_AGE_END_OF_PAGE_V1 msg and alloc a new shmap.
Once the broker mapped this same page, it flags it as safe for unmapping.

```text
[client0]        [client1]    ...    [clientN]
  |                  |                 /
[client0_out] [client1_out] ... [clientN_out]
  |                 /                /
  |________________/                /
  |________________________________/
 \|/
[broker]
```

After the broker received a new message for clientN, (clientN_out->current_id
!= last_message->message_id) the broker will copy the message content to its
own, centralized page.

The clients periodically check (current_broadcast_map->current_id !=
last_message->message_id) for new incoming messages. If the page is filled up,
the broker instead creates a new page and places a LLMP_TAG_END_OF_PAGE_V1
message in its queue. The LLMP_TAG_END_PAGE_V1 buf contains the new string to
access the shared map. The clients then switch over to read from that new
current map.

```text
[broker]
  |
[current_broadcast_map]
  |
  |___________________________________
  |_________________                  \
  |                 \                  \
  |                  |                  |
 \|/                \|/                \|/
[client0]        [client1]    ...    [clientN]
```

In the future, if we would need zero copy, the current_broadcast_map could instead
list the client_out_map ID an offset for each message. In that case, the clients
also need to create new shmaps once their bufs are filled up.


To use, you will have to create a broker using llmp_broker_new().
Then register some clientloops using llmp_broker_register_threaded_clientloop
(or launch them as seperate processes) and call llmp_broker_run();

For broker2broker communication, all messages are forwarded via network sockets.

*/

use alloc::{string::String, vec::Vec};
use core::{
    cmp::max,
    convert::TryFrom,
    fmt::Debug,
    mem::size_of,
    ptr, slice,
    sync::atomic::{compiler_fence, Ordering},
    time::Duration,
};
use serde::{Deserialize, Serialize};
#[cfg(feature = "std")]
use std::{
    convert::TryInto,
    env,
    io::{Read, Write},
    net::{SocketAddr, TcpListener, TcpStream, ToSocketAddrs},
    sync::mpsc::channel,
    thread,
};

#[cfg(all(feature = "llmp_debug", feature = "std"))]
use backtrace::Backtrace;

#[cfg(unix)]
use crate::bolts::os::unix_signals::{setup_signal_handler, siginfo_t, Handler, Signal};
use crate::{
    bolts::shmem::{ShMem, ShMemDescription, ShMemId, ShMemProvider},
    Error,
};
#[cfg(unix)]
use libc::ucontext_t;

/// We'll start off with 256 megabyte maps per fuzzer client
#[cfg(not(feature = "llmp_small_maps"))]
const LLMP_CFG_INITIAL_MAP_SIZE: usize = 1 << 28;
/// If llmp_small_maps is set, we start off with 1 meg.
#[cfg(feature = "llmp_small_maps")]
const LLMP_CFG_INITIAL_MAP_SIZE: usize = 1 << 20;
/// What byte count to align messages to
/// LlmpMsg sizes (including header) will always be rounded up to be a multiple of this value
const LLMP_CFG_ALIGNNMENT: usize = 64;

/// A msg fresh from the press: No tag got sent by the user yet
const LLMP_TAG_UNSET: Tag = 0xDEADAF;
/// This message should not exist yet. Some bug in unsafe code!
const LLMP_TAG_UNINITIALIZED: Tag = 0xA143AF11;
/// The end of page message
/// When receiving this, a new sharedmap needs to be allocated.
const LLMP_TAG_END_OF_PAGE: Tag = 0xAF1E0F1;
/// A new client for this broker got added.
const LLMP_TAG_NEW_SHM_CLIENT: Tag = 0xC11E471;
/// The sender on this map is exiting (if broker exits, clients should exit gracefully);
const LLMP_TAG_EXITING: Tag = 0x13C5171;

/// Unused...
pub const LLMP_FLAG_INITIALIZED: Flags = 0x0;
/// This message was compressed in transit
pub const LLMP_FLAG_COMPRESSED: Flags = 0x1;
/// From another broker.
pub const LLMP_FLAG_FROM_B2B: Flags = 0x2;

/// Timt the broker 2 broker connection waits for incoming data,
/// before checking for own data to forward again.
const _LLMP_B2B_BLOCK_TIME: Duration = Duration::from_millis(3_000);

/// If broker2broker is enabled, bind to public IP
#[cfg(feature = "llmp_bind_public")]
const _LLMP_BIND_ADDR: &str = "0.0.0.0";
/// If broker2broker is disabled, bind to localhost
#[cfg(not(feature = "llmp_bind_public"))]
const _LLMP_BIND_ADDR: &str = "127.0.0.1";

/// An env var of this value indicates that the set value was a NULL PTR
const _NULL_ENV_STR: &str = "_NULL";

/// Magic indicating that a got initialized correctly
const PAGE_INITIALIZED_MAGIC: u64 = 0x1A1A1A1A1A1A1AF1;

/// Size of a new page message, header, payload, and alignment
const EOP_MSG_SIZE: usize =
    llmp_align(size_of::<LlmpMsg>() + size_of::<LlmpPayloadSharedMapInfo>());
/// The header length of a llmp page in a shared map (until messages start)
const LLMP_PAGE_HEADER_LEN: usize = size_of::<LlmpPage>();

/// The llmp broker registers a signal handler for cleanups on `SIGINT`.
#[cfg(unix)]
static mut GLOBAL_SIGHANDLER_STATE: LlmpBrokerSignalHandler = LlmpBrokerSignalHandler {
    shutting_down: false,
};

/// TAGs used thorughout llmp
pub type Tag = u32;
/// The client ID == the sender id.
pub type ClientId = u32;
/// The broker ID, for broker 2 broker communication.
pub type BrokerId = u32;
/// The flags, indicating, for example, enabled compression.
pub type Flags = u32;
/// The message ID, an ever-increasing number, unique only to a sharedmap/page.
pub type MessageId = u64;

/// This is for the server the broker will spawn.
/// If an llmp connection is local - use sharedmaps
/// or remote (broker2broker) - forwarded via tcp
#[derive(Serialize, Deserialize, Debug, Clone)]
pub enum TcpRequest {
    /// We would like to be a local client.
    LocalClientHello { shmem_description: ShMemDescription },
    /// We would like to establish a b2b connection.
    RemoteBrokerHello { hostname: String },
}

impl TryFrom<&Vec<u8>> for TcpRequest {
    type Error = crate::Error;

    fn try_from(bytes: &Vec<u8>) -> Result<Self, Error> {
        Ok(postcard::from_bytes(bytes)?)
    }
}

/// Messages for broker 2 broker connection.
#[derive(Serialize, Deserialize, Debug, Clone)]
pub struct TcpRemoteNewMessage {
    // The client ID of the original broker
    client_id: ClientId,
    // The message tag
    tag: Tag,
    // The flags
    flags: Flags,
    // The actual content of the message
    payload: Vec<u8>,
}

impl TryFrom<&Vec<u8>> for TcpRemoteNewMessage {
    type Error = crate::Error;

    fn try_from(bytes: &Vec<u8>) -> Result<Self, Error> {
        Ok(postcard::from_bytes(bytes)?)
    }
}

/// Responses for requests to the server.
#[derive(Serialize, Deserialize, Debug, Clone)]
pub enum TcpResponse {
    /// After receiving a new connection, the broker immediately sends a Hello.
    BrokerConnectHello {
        /// The broker page a new local client can listen on
        broker_map_description: ShMemDescription,
        /// This broker's hostname
        hostname: String,
    },
    LocalClientAccepted {
        /// The ClientId this client should send messages as
        /// Mainly used for client-side deduplication of incoming messages
        client_id: ClientId,
    },
    RemoteBrokerAccepted {
        /// The broker id of this element
        broker_id: BrokerId,
    },
    /// Something went wrong when processing the request.
    Error {
        /// Error description
        description: String,
    },
}

impl TryFrom<&Vec<u8>> for TcpResponse {
    type Error = crate::Error;

    fn try_from(bytes: &Vec<u8>) -> Result<Self, Error> {
        Ok(postcard::from_bytes(bytes)?)
    }
}

/// Abstraction for listeners
#[cfg(feature = "std")]
pub enum Listener {
    Tcp(TcpListener),
}

#[cfg(feature = "std")]
pub enum ListenerStream {
    Tcp(TcpStream, SocketAddr),
    Empty(),
}

#[cfg(feature = "std")]
impl Listener {
    fn accept(&self) -> ListenerStream {
        match self {
            Listener::Tcp(inner) => match inner.accept() {
                Ok(res) => ListenerStream::Tcp(res.0, res.1),
                Err(err) => {
                    dbg!("Ignoring failed accept", err);
                    ListenerStream::Empty()
                }
            },
        }
    }
}

/// Get sharedmem from a page
#[inline]
unsafe fn shmem2page_mut<SHM: ShMem>(afl_shmem: &mut SHM) -> *mut LlmpPage {
    afl_shmem.map_mut().as_mut_ptr() as *mut LlmpPage
}

/// Get sharedmem from a page
#[inline]
unsafe fn shmem2page<SHM: ShMem>(afl_shmem: &SHM) -> *const LlmpPage {
    afl_shmem.map().as_ptr() as *const LlmpPage
}

/// Return, if a msg is contained in the current page
#[inline]
unsafe fn llmp_msg_in_page(page: *const LlmpPage, msg: *const LlmpMsg) -> bool {
    /* DBG("llmp_msg_in_page %p within %p-%p\n", msg, page, page + page->size_total); */
    (page as *const u8) < msg as *const u8
        && (page as *const u8).add((*page).size_total) > msg as *const u8
}

/// allign to LLMP_CFG_ALIGNNMENT=64 bytes
#[inline]
const fn llmp_align(to_align: usize) -> usize {
    // check if we need to align first
    if LLMP_CFG_ALIGNNMENT == 0 {
        return to_align;
    }
    // Then do the alignment
    let modulo = to_align % LLMP_CFG_ALIGNNMENT;
    if modulo == 0 {
        to_align
    } else {
        to_align + LLMP_CFG_ALIGNNMENT - modulo
    }
}

/// Reads the stored message offset for the given env_name (by appending _OFFSET)
/// If the content of the env is _NULL, returns None
#[cfg(feature = "std")]
#[inline]
fn msg_offset_from_env(env_name: &str) -> Result<Option<u64>, Error> {
    let msg_offset_str = env::var(&format!("{}_OFFSET", env_name))?;
    Ok(if msg_offset_str == _NULL_ENV_STR {
        None
    } else {
        Some(msg_offset_str.parse()?)
    })
}

/// Send one message as `u32` len and `[u8;len]` bytes
#[cfg(feature = "std")]
fn send_tcp_msg<T>(stream: &mut TcpStream, msg: &T) -> Result<(), Error>
where
    T: Serialize,
{
    let msg = postcard::to_allocvec(msg)?;
    if msg.len() > u32::MAX as usize {
        return Err(Error::IllegalState(format!(
            "Trying to send message a tcp message > u32! (size: {})",
            msg.len()
        )));
    }

    #[cfg(feature = "llmp_debug")]
    println!("LLMP TCP: Sending {} bytes", msg.len());

    let size_bytes = (msg.len() as u32).to_be_bytes();
    stream.write_all(&size_bytes)?;
    stream.write_all(&msg)?;

    #[cfg(feature = "llmp_debug")]
    println!("LLMP TCP: Sending {} bytes finished.", msg.len());

    Ok(())
}

/// Receive one message of `u32` len and `[u8; len]` bytes
#[cfg(feature = "std")]
fn recv_tcp_msg(stream: &mut TcpStream) -> Result<Vec<u8>, Error> {
    // Always receive one be u32 of size, then the command.

    #[cfg(feature = "llmp_debug")]
    println!(
        "LLMP TCP: Waiting for packet... (Timeout: {:?})",
        stream.read_timeout().unwrap_or(None)
    );

    let mut size_bytes = [0u8; 4];
    stream.read_exact(&mut size_bytes)?;
    let size = u32::from_be_bytes(size_bytes);
    let mut bytes = vec![];
    bytes.resize(size as usize, 0u8);

    #[cfg(feature = "llmp_debug")]
    println!("LLMP TCP: Receiving payload of size {}", size);

    stream
        .read_exact(&mut bytes)
        .expect("Failed to read message body");
    Ok(bytes)
}

/// In case we don't have enough space, make sure the next page will be large
/// enough. For now, we want to have at least enough space to store 2 of the
/// largest messages we encountered (plus message one new_page message).
#[inline]
fn new_map_size(max_alloc: usize) -> usize {
    max(
        max_alloc * 2 + EOP_MSG_SIZE + LLMP_PAGE_HEADER_LEN,
        LLMP_CFG_INITIAL_MAP_SIZE - 1,
    )
    .next_power_of_two()
}

/// Initialize a new llmp_page. size should be relative to
/// llmp_page->messages
unsafe fn _llmp_page_init<SHM: ShMem>(shmem: &mut SHM, sender: u32, allow_reinit: bool) {
    #[cfg(all(feature = "llmp_debug", feature = "std"))]
    dbg!("_llmp_page_init: shmem {}", &shmem);
    let map_size = shmem.len();
    let page = shmem2page_mut(shmem);
    #[cfg(all(feature = "llmp_debug", feature = "std"))]
    dbg!("_llmp_page_init: page {}", *page);
    if (*page).magic == PAGE_INITIALIZED_MAGIC && !allow_reinit {
        panic!(
            "Tried to initialize page {:?} twice (for shmem {:?})",
            page, shmem
        );
    };
    (*page).magic = PAGE_INITIALIZED_MAGIC;
    (*page).sender = sender;
    ptr::write_volatile(ptr::addr_of_mut!((*page).current_msg_id), 0);
    (*page).max_alloc_size = 0;
    // Don't forget to subtract our own header size
    (*page).size_total = map_size - LLMP_PAGE_HEADER_LEN;
    (*page).size_used = 0;
    (*(*page).messages.as_mut_ptr()).message_id = 0;
    (*(*page).messages.as_mut_ptr()).tag = LLMP_TAG_UNSET;
    ptr::write_volatile(ptr::addr_of_mut!((*page).save_to_unmap), 0);
    ptr::write_volatile(ptr::addr_of_mut!((*page).sender_dead), 0);
    assert!((*page).size_total != 0);
}

/// Get the next pointer and make sure it's in the current page, and has enough space.
#[inline]
unsafe fn llmp_next_msg_ptr_checked<SHM: ShMem>(
    map: &mut LlmpSharedMap<SHM>,
    last_msg: *const LlmpMsg,
    alloc_size: usize,
) -> Result<*mut LlmpMsg, Error> {
    let page = map.page_mut();
    let map_size = map.shmem.map().len();
    let msg_begin_min = (page as *const u8).add(size_of::<LlmpPage>());
    // We still need space for this msg (alloc_size).
    let msg_begin_max = (page as *const u8).add(map_size - alloc_size);
    let next = _llmp_next_msg_ptr(last_msg);
    let next_ptr = next as *const u8;
    if next_ptr >= msg_begin_min && next_ptr <= msg_begin_max {
        Ok(next)
    } else {
        Err(Error::IllegalState(format!(
            "Inconsistent data on sharedmap, or Bug (next_ptr was {:x}, sharedmap page was {:x})",
            next_ptr as usize, page as usize
        )))
    }
}

/// Pointer to the message behind the last message
#[inline]
unsafe fn _llmp_next_msg_ptr(last_msg: *const LlmpMsg) -> *mut LlmpMsg {
    /* DBG("_llmp_next_msg_ptr %p %lu + %lu\n", last_msg, last_msg->buf_len_padded, sizeof(llmp_message)); */
    (last_msg as *mut u8)
        .add(size_of::<LlmpMsg>())
        .add((*last_msg).buf_len_padded as usize) as *mut LlmpMsg
}

/// Description of a shared map.
/// May be used to restore the map by id.
#[derive(Copy, Clone, Debug, Serialize, Deserialize)]
pub struct LlmpDescription {
    /// Info about the SharedMap in use
    shmem: ShMemDescription,
    /// The last message sent or received, depnding on page type
    last_message_offset: Option<u64>,
}

#[derive(Copy, Clone, Debug)]
/// Result of an LLMP Mesasge hook
pub enum LlmpMsgHookResult {
    /// This has been handled in the broker. No need to forward.
    Handled,
    /// Forward this to the clients. We are not done here.
    ForwardToClients,
}

/// Message sent over the "wire"
#[derive(Copy, Clone, Debug)]
#[repr(C, packed)]
pub struct LlmpMsg {
    /// A tag
    pub tag: Tag, //u32
    /// Sender of this messge
    pub sender: ClientId, //u32
    /// ID of another Broker, for b2b messages
    pub broker: BrokerId, //u32
    /// flags, currently only used for indicating compression
    pub flags: Flags, //u32
    /// The message ID, unique per page
    pub message_id: MessageId, //u64
    /// Buffer length as specified by the user
    pub buf_len: u64,
    /// (Actual) buffer length after padding
    // Padding makes sure the next msg is aligned.
    pub buf_len_padded: u64,
    /// The actual payload buf
    // We try to keep the start of buf 64-bit aligned!
    pub buf: [u8; 0],
}

/// The message we receive
impl LlmpMsg {
    /// Gets the buffer from this message as slice, with the corrent length.
    /// # Safety
    /// This is unsafe if somebody has access to shared mem pages on the system.
    pub unsafe fn as_slice_unsafe(&self) -> &[u8] {
        slice::from_raw_parts(self.buf.as_ptr(), self.buf_len as usize)
    }

    /// Gets the buffer from this message as slice, with the corrent length.
    #[inline]
    pub fn as_slice<SHM: ShMem>(&self, map: &mut LlmpSharedMap<SHM>) -> Result<&[u8], Error> {
        unsafe {
            if self.in_map(map) {
                Ok(self.as_slice_unsafe())
            } else {
                Err(Error::IllegalState("Current message not in page. The sharedmap get tampered with or we have a BUG.".into()))
            }
        }
    }

    /// Returns true, if the pointer is, indeed, in the page of this shared map.
    #[inline]
    pub fn in_map<SHM: ShMem>(&self, map: &mut LlmpSharedMap<SHM>) -> bool {
        unsafe {
            let map_size = map.shmem.map().len();
            let buf_ptr = self.buf.as_ptr();
            if buf_ptr > (map.page_mut() as *const u8).add(size_of::<LlmpPage>())
                && buf_ptr
                    <= (map.page_mut() as *const u8).add(map_size - size_of::<LlmpMsg>() as usize)
            {
                // The message header is in the page. Continue with checking the body.
                let len = self.buf_len_padded as usize + size_of::<LlmpMsg>();
                buf_ptr <= (map.page_mut() as *const u8).add(map_size - len)
            } else {
                false
            }
        }
    }
}

/// An Llmp instance
#[derive(Debug)]
pub enum LlmpConnection<SP>
where
    SP: ShMemProvider + 'static,
{
    /// A broker and a thread using this tcp background thread
    IsBroker { broker: LlmpBroker<SP> },
    /// A client, connected to the port
    IsClient { client: LlmpClient<SP> },
}

impl<SP> LlmpConnection<SP>
where
    SP: ShMemProvider,
{
    #[cfg(feature = "std")]
    /// Creates either a broker, if the tcp port is not bound, or a client, connected to this port.
    pub fn on_port(shmem_provider: SP, port: u16) -> Result<Self, Error> {
        match TcpListener::bind(format!("{}:{}", _LLMP_BIND_ADDR, port)) {
            Ok(listener) => {
                // We got the port. We are the broker! :)
                dbg!("We're the broker");
                let mut broker = LlmpBroker::new(shmem_provider)?;
                let _listener_thread = broker.launch_listener(Listener::Tcp(listener))?;
                Ok(LlmpConnection::IsBroker { broker })
            }
            Err(e) => {
                println!("error: {:?}", e);
                match e.kind() {
                    std::io::ErrorKind::AddrInUse => {
                        // We are the client :)
                        dbg!("We're the client", e);
                        Ok(LlmpConnection::IsClient {
                            client: LlmpClient::create_attach_to_tcp(shmem_provider, port)?,
                        })
                    }
                    _ => Err(Error::File(e)),
                }
            }
        }
    }

    /// Creates a new broker on the given port
    #[cfg(feature = "std")]
    pub fn broker_on_port(shmem_provider: SP, port: u16) -> Result<Self, Error> {
        match TcpListener::bind(format!("127.0.0.1:{}", port)) {
            Ok(listener) => {
                let mut broker = LlmpBroker::new(shmem_provider)?;
                let _listener_thread = broker.launch_listener(Listener::Tcp(listener))?;
                Ok(LlmpConnection::IsBroker { broker })
            }
            Err(e) => Err(Error::File(e)),
        }
    }

    /// Creates a new client on the given port
    #[cfg(feature = "std")]
    pub fn client_on_port(shmem_provider: SP, port: u16) -> Result<Self, Error> {
        Ok(LlmpConnection::IsClient {
            client: LlmpClient::create_attach_to_tcp(shmem_provider, port)?,
        })
    }

    /// Describe this in a reproducable fashion, if it's a client
    pub fn describe(&self) -> Result<LlmpClientDescription, Error> {
        Ok(match self {
            LlmpConnection::IsClient { client } => client.describe()?,
            _ => todo!("Only client can be described atm."),
        })
    }

    /// Recreate an existing client from the stored description
    pub fn existing_client_from_description(
        shmem_provider: SP,
        description: &LlmpClientDescription,
    ) -> Result<LlmpConnection<SP>, Error> {
        Ok(LlmpConnection::IsClient {
            client: LlmpClient::existing_client_from_description(shmem_provider, description)?,
        })
    }

    /// Sends the given buffer over this connection, no matter if client or broker.
    pub fn send_buf(&mut self, tag: Tag, buf: &[u8]) -> Result<(), Error> {
        match self {
            LlmpConnection::IsBroker { broker } => broker.send_buf(tag, buf),
            LlmpConnection::IsClient { client } => client.send_buf(tag, buf),
        }
    }

    pub fn send_buf_with_flags(&mut self, tag: Tag, buf: &[u8], flags: Flags) -> Result<(), Error> {
        match self {
            LlmpConnection::IsBroker { broker } => broker.send_buf_with_flags(tag, flags, buf),
            LlmpConnection::IsClient { client } => client.send_buf_with_flags(tag, flags, buf),
        }
    }
}

/// Contents of the share mem pages, used by llmp internally
#[derive(Copy, Clone, Debug)]
#[repr(C, packed)]
pub struct LlmpPage {
    /// to check if this page got initialized properly
    pub magic: u64,
    /// The id of the sender
    pub sender: u32,
    /// Set to != 1 by the receiver, once it got mapped
    /// It's not safe for the sender to unmap this page before
    /// (The os may have tidied up the memory when the receiver starts to map)
    pub save_to_unmap: u16,
    /// Not used at the moment (would indicate that the sender is no longer there)
    pub sender_dead: u16,
    /// The current message ID
    pub current_msg_id: u64,
    /// How much space is available on this page in bytes
    pub size_total: usize,
    /// How much space is used on this page in bytes
    pub size_used: usize,
    /// The maximum amount of bytes that ever got allocated on this page in one go
    /// An inidactor of what to use as size for future pages
    pub max_alloc_size: usize,
    /// Pointer to the messages, from here on.
    pub messages: [LlmpMsg; 0],
}

/// Message payload when a client got added LLMP_TAG_CLIENT_ADDED_V1 */
/// This is an internal message!
/// LLMP_TAG_END_OF_PAGE_V1
#[derive(Copy, Clone, Debug)]
#[repr(C, packed)]
struct LlmpPayloadSharedMapInfo {
    /// The map size
    pub map_size: usize,
    /// The id of this map, as 0-terminated c string of at most 19 chars
    pub shm_str: [u8; 20],
}

/// Sending end on a (unidirectional) sharedmap channel
#[derive(Debug)]
pub struct LlmpSender<SP>
where
    SP: ShMemProvider,
{
    /// ID of this sender. Only used in the broker.
    pub id: u32,
    /// Ref to the last message this sender sent on the last page.
    /// If null, a new page (just) started.
    pub last_msg_sent: *const LlmpMsg,
    /// A vec of page wrappers, each containing an intialized AfShmem
    pub out_maps: Vec<LlmpSharedMap<SP::Mem>>,
    /// If true, pages will never be pruned.
    /// The broker uses this feature.
    /// By keeping the message history around,
    /// new clients may join at any time in the future.
    pub keep_pages_forever: bool,
    shmem_provider: SP,
}

/// An actor on the sending part of the shared map
impl<SP> LlmpSender<SP>
where
    SP: ShMemProvider,
{
    pub fn new(mut shmem_provider: SP, id: u32, keep_pages_forever: bool) -> Result<Self, Error> {
        Ok(Self {
            id,
            last_msg_sent: ptr::null_mut(),
            out_maps: vec![LlmpSharedMap::new(
                0,
                shmem_provider.new_map(LLMP_CFG_INITIAL_MAP_SIZE)?,
            )],
            // drop pages to the broker if it already read them
            keep_pages_forever,
            shmem_provider,
        })
    }

    /// Completely reset the current sender map.
    /// Afterwards, no receiver should read from it at a different location.
    /// This is only useful if all connected llmp parties start over, for example after a crash.
    /// # Safety
    /// Only safe if you really really restart the page on everything connected
    pub unsafe fn reset(&mut self) {
        _llmp_page_init(&mut self.out_maps.last_mut().unwrap().shmem, self.id, true);
        self.last_msg_sent = ptr::null_mut();
    }

    /// Reattach to a vacant out_map, to with a previous sender stored the information in an env before.
    #[cfg(feature = "std")]
    pub fn on_existing_from_env(mut shmem_provider: SP, env_name: &str) -> Result<Self, Error> {
        let msg_sent_offset = msg_offset_from_env(env_name)?;
        Self::on_existing_map(
            shmem_provider.clone(),
            shmem_provider.existing_from_env(env_name)?,
            msg_sent_offset,
        )
    }

    /// Store the info to this sender to env.
    /// A new client can reattach to it using on_existing_from_env
    #[cfg(feature = "std")]
    pub fn to_env(&self, env_name: &str) -> Result<(), Error> {
        let current_out_map = self.out_maps.last().unwrap();
        current_out_map.shmem.write_to_env(env_name)?;
        unsafe { current_out_map.msg_to_env(self.last_msg_sent, env_name) }
    }

    /// Waits for this sender to be save to unmap.
    /// If a receiver is involved, this function should always be called.
    pub fn await_save_to_unmap_blocking(&self) {
        loop {
            if self.save_to_unmap() {
                return;
            }
        }
    }

    /// If we are allowed to unmap this client
    pub fn save_to_unmap(&self) -> bool {
        let current_out_map = self.out_maps.last().unwrap();
        unsafe {
            compiler_fence(Ordering::SeqCst);
            // println!("Reading save_to_unmap from {:?}", current_out_map.page() as *const _);
            ptr::read_volatile(ptr::addr_of!((*current_out_map.page()).save_to_unmap)) != 0
        }
    }

    /// Reattach to a vacant out_map.
    /// It is essential, that the receiver (or someone else) keeps a pointer to this map
    /// else reattach will get a new, empty page, from the OS, or fail.
    pub fn on_existing_map(
        shmem_provider: SP,
        current_out_map: SP::Mem,
        last_msg_sent_offset: Option<u64>,
    ) -> Result<Self, Error> {
        let mut out_map = LlmpSharedMap::existing(current_out_map);
        let last_msg_sent = match last_msg_sent_offset {
            Some(offset) => out_map.msg_from_offset(offset)?,
            None => ptr::null_mut(),
        };

        Ok(Self {
            id: 0,
            last_msg_sent,
            out_maps: vec![out_map],
            // drop pages to the broker if it already read them
            keep_pages_forever: false,
            shmem_provider,
        })
    }

    /// For non zero-copy, we want to get rid of old pages with duplicate messages in the client
    /// eventually. This function This funtion sees if we can unallocate older pages.
    /// The broker would have informed us by setting the save_to_unmap-flag.
    unsafe fn prune_old_pages(&mut self) {
        // Exclude the current page by splitting of the last element for this iter
        let mut unmap_until_excl = 0;
        for map in self.out_maps.split_last_mut().unwrap().1 {
            if (*map.page_mut()).save_to_unmap == 0 {
                // The broker didn't read this page yet, no more pages to unmap.
                break;
            }
            unmap_until_excl += 1;
        }
        // Remove all maps that the broker already mapped
        // simply removing them from the vec should then call drop and unmap them.
        self.out_maps.drain(0..unmap_until_excl);
    }

    /// Intern: Special allocation function for EOP messages (and nothing else!)
    /// The normal alloc will fail if there is not enough space for buf_len_padded + EOP
    /// So if alloc_next fails, create new page if necessary, use this function,
    /// place EOP, commit EOP, reset, alloc again on the new space.
    unsafe fn alloc_eop(&mut self) -> Result<*mut LlmpMsg, Error> {
        let mut map = self.out_maps.last_mut().unwrap();
        let page = map.page_mut();
        let last_msg = self.last_msg_sent;
        if (*page).size_used + EOP_MSG_SIZE > (*page).size_total {
            panic!("PROGRAM ABORT : BUG: EOP does not fit in page! page {:?}, size_current {:?}, size_total {:?}", page,
                ptr::addr_of!((*page).size_used), ptr::addr_of!((*page).size_total));
        }
        let mut ret: *mut LlmpMsg = if !last_msg.is_null() {
            llmp_next_msg_ptr_checked(&mut map, last_msg, EOP_MSG_SIZE)?
        } else {
            (*page).messages.as_mut_ptr()
        };
        if (*ret).tag == LLMP_TAG_UNINITIALIZED {
            panic!("Did not call send() on last message!");
        }
        (*ret).buf_len = size_of::<LlmpPayloadSharedMapInfo>() as u64;

        // We don't need to pad the EOP message: it'll always be the last in this page.
        (*ret).buf_len_padded = (*ret).buf_len;
        (*ret).message_id = if !last_msg.is_null() {
            (*last_msg).message_id + 1
        } else {
            1
        };
        (*ret).tag = LLMP_TAG_END_OF_PAGE;
        (*page).size_used += EOP_MSG_SIZE;
        Ok(ret)
    }

    /// Intern: Will return a ptr to the next msg buf, or None if map is full.
    /// Never call alloc_next without either sending or cancelling the last allocated message for this page!
    /// There can only ever be up to one message allocated per page at each given time.
    unsafe fn alloc_next_if_space(&mut self, buf_len: usize) -> Option<*mut LlmpMsg> {
        let buf_len_padded;
        let mut complete_msg_size = llmp_align(size_of::<LlmpMsg>() + buf_len);
        let map = self.out_maps.last_mut().unwrap();
        let page = map.page_mut();
        let last_msg = self.last_msg_sent;
        #[cfg(all(feature = "llmp_debug", feature = "std"))]
        println!(
            "Allocating {} (>={}) bytes on page {:?} / map {:?} (last msg: {:?})",
            complete_msg_size, buf_len, page, &map, last_msg
        );
        /* DBG("XXX complete_msg_size %lu (h: %lu)\n", complete_msg_size, sizeof(llmp_message)); */
        /* In case we don't have enough space, make sure the next page will be large
         * enough */
        // For future allocs, keep track of the maximum (aligned) alloc size we used
        (*page).max_alloc_size = max((*page).max_alloc_size, complete_msg_size);

        let mut ret: *mut LlmpMsg;
        /* DBG("last_msg %p %d (%d)\n", last_msg, last_msg ? (int)last_msg->tag : -1, (int)LLMP_TAG_END_OF_PAGE_V1); */
        if last_msg.is_null() || (*last_msg).tag == LLMP_TAG_END_OF_PAGE {
            /* We start fresh, on a new page */
            ret = (*page).messages.as_mut_ptr();
            /* The initial message may not be alligned, so we at least align the end of
            it. Technically, c_ulong can be smaller than a pointer, then who knows what
            happens */
            let base_addr = ret as usize;
            buf_len_padded =
                llmp_align(base_addr + complete_msg_size) - base_addr - size_of::<LlmpMsg>();
            complete_msg_size = buf_len_padded + size_of::<LlmpMsg>();
            /* Still space for the new message plus the additional "we're full" message?
             */

            #[cfg(all(feature = "llmp_debug", feature = "std"))]
            dbg!(
                page,
                *page,
                (*page).size_used,
                complete_msg_size,
                EOP_MSG_SIZE,
                (*page).size_total
            );
            if (*page).size_used + complete_msg_size + EOP_MSG_SIZE > (*page).size_total {
                /* We're full. */
                return None;
            }
            /* We need to start with 1 for ids, as current message id is initialized
             * with 0... */
            (*ret).message_id = if last_msg.is_null() {
                1
            } else {
                (*last_msg).message_id + 1
            }
        } else if (*page).current_msg_id != (*last_msg).message_id {
            /* Oops, wrong usage! */
            panic!("BUG: The current message never got commited using send! (page->current_msg_id {:?}, last_msg->message_id: {})", ptr::addr_of!((*page).current_msg_id), (*last_msg).message_id);
        } else {
            buf_len_padded = complete_msg_size - size_of::<LlmpMsg>();
            /* DBG("XXX ret %p id %u buf_len_padded %lu complete_msg_size %lu\n", ret, ret->message_id, buf_len_padded,
             * complete_msg_size); */

            /* Still space for the new message plus the additional "we're full" message? */
            if (*page).size_used + complete_msg_size + EOP_MSG_SIZE > (*page).size_total {
                /* We're full. */
                return None;
            }
            ret = match llmp_next_msg_ptr_checked(map, last_msg, complete_msg_size) {
                Ok(msg) => msg,
                Err(e) => {
                    #[cfg(feature = "std")]
                    dbg!("Unexpected error allocing new msg", e);
                    #[cfg(feature = "std")]
                    return None;
                    #[cfg(not(feature = "std"))]
                    panic!("Unexpected error allocing new msg {:?}", e);
                }
            };
            (*ret).message_id = (*last_msg).message_id + 1
        }

        /* The beginning of our message should be messages + size_used, else nobody
         * sent the last msg! */
        /* DBG("XXX ret %p - page->messages %p = %lu != %lu, will add %lu -> %p\n", ret, page->messages,
        (c_ulong)((u8 *)ret - (u8 *)page->messages), page->size_used, complete_msg_size, ((u8 *)ret) + complete_msg_size);
        */

        if last_msg.is_null() && (*page).size_used != 0
            || ((ret as usize) - (*page).messages.as_mut_ptr() as usize) != (*page).size_used
        {
            panic!("Allocated new message without calling send() inbetween. ret: {:?}, page: {:?}, complete_msg_size: {:?}, size_used: {:?}, last_msg: {:?}", ret, page,
                buf_len_padded, ptr::addr_of!((*page).size_used), last_msg);
        }
        (*page).size_used += complete_msg_size;
        (*ret).buf_len_padded = buf_len_padded as u64;
        (*ret).buf_len = buf_len as u64;
        /* DBG("Returning new message at %p with len %ld, TAG was %x", ret, ret->buf_len_padded, ret->tag); */
        /* Maybe catch some bugs... */
        (*_llmp_next_msg_ptr(ret)).tag = LLMP_TAG_UNSET;
        (*ret).tag = LLMP_TAG_UNINITIALIZED;
        Some(ret)
    }

    /// Commit the message last allocated by alloc_next to the queue.
    /// After commiting, the msg shall no longer be altered!
    /// It will be read by the consuming threads (broker->clients or client->broker)
    #[inline(never)] // Not inlined to make cpu-level reodering (hopefully?) improbable
    unsafe fn send(&mut self, msg: *mut LlmpMsg) -> Result<(), Error> {
        // dbg!("Sending msg {:?}", msg);

        if self.last_msg_sent == msg {
            panic!("Message sent twice!");
        }
        if (*msg).tag == LLMP_TAG_UNSET {
            panic!("No tag set on message with id {}", (*msg).message_id);
        }
        let page = self.out_maps.last_mut().unwrap().page_mut();
        if msg.is_null() || !llmp_msg_in_page(page, msg) {
            return Err(Error::Unknown(format!(
                "Llmp Message {:?} is null or not in current page",
                msg
            )));
        }
        (*msg).message_id = (*page).current_msg_id + 1;
        compiler_fence(Ordering::SeqCst);
        ptr::write_volatile(ptr::addr_of_mut!((*page).current_msg_id), (*msg).message_id);
        compiler_fence(Ordering::SeqCst);
        self.last_msg_sent = msg;
        Ok(())
    }

    /// listener about it using a EOP message.
    unsafe fn handle_out_eop(&mut self) -> Result<(), Error> {
        #[cfg(all(feature = "llmp_debug", feature = "std"))]
        {
            #[cfg(debug_assertions)]
            let bt = Backtrace::new();
            #[cfg(not(debug_assertions))]
            let bt = "<n/a (release)>";
            let shm = self.out_maps.last().unwrap();
            println!(
                "LLMP_DEBUG: End of page reached for map {} with len {}, sending EOP, bt: {:?}",
                shm.shmem.id().to_string(),
                shm.shmem.len(),
                bt
            );
        }

        let old_map = self.out_maps.last_mut().unwrap().page_mut();

        #[cfg(all(feature = "llmp_debug", feature = "std"))]
        println!("New Map Size {}", new_map_size((*old_map).max_alloc_size));

        // Create a new shard page.
        let mut new_map_shmem = LlmpSharedMap::new(
            (*old_map).sender,
            self.shmem_provider
                .new_map(new_map_size((*old_map).max_alloc_size))?,
        );
        let mut new_map = new_map_shmem.page_mut();

        #[cfg(all(feature = "llmp_debug", feature = "std"))]
        println!("got new map at: {:?}", new_map);

        ptr::write_volatile(
            ptr::addr_of_mut!((*new_map).current_msg_id),
            (*old_map).current_msg_id,
        );

        #[cfg(all(feature = "llmp_debug", feature = "std"))]
        println!("Setting max alloc size: {:?}", (*old_map).max_alloc_size);

        (*new_map).max_alloc_size = (*old_map).max_alloc_size;
        /* On the old map, place a last message linking to the new map for the clients
         * to consume */
        let mut out: *mut LlmpMsg = self.alloc_eop()?;
        (*out).sender = (*old_map).sender;

        let mut end_of_page_msg = (*out).buf.as_mut_ptr() as *mut LlmpPayloadSharedMapInfo;
        (*end_of_page_msg).map_size = new_map_shmem.shmem.len();
        (*end_of_page_msg).shm_str = *new_map_shmem.shmem.id().as_slice();

        /* Send the last msg on the old buf */
        self.send(out)?;

        // Set the new page as current page.
        self.out_maps.push(new_map_shmem);
        // We never sent a msg on the new buf */
        self.last_msg_sent = ptr::null_mut();

        // If we want to get red if old pages, (client to broker), do that now
        if !self.keep_pages_forever {
            #[cfg(all(feature = "llmp_debug", feature = "std"))]
            println!("pruning");
            self.prune_old_pages();
        }

        Ok(())
    }

    /// Allocates the next space on this sender page
    pub fn alloc_next(&mut self, buf_len: usize) -> Result<*mut LlmpMsg, Error> {
        if let Some(msg) = unsafe { self.alloc_next_if_space(buf_len) } {
            return Ok(msg);
        };

        /* no more space left! We'll have to start a new page */
        unsafe {
            self.handle_out_eop()?;
        }

        #[cfg(all(feature = "llmp_debug", feature = "std"))]
        println!("Handled out eop");

        match unsafe { self.alloc_next_if_space(buf_len) } {
            Some(msg) => Ok(msg),
            None => Err(Error::Unknown(format!(
                "Error allocating {} bytes in shmap",
                buf_len
            ))),
        }
    }

    /// Cancel send of the next message, this allows us to allocate a new message without sending this one.
    /// # Safety
    /// They msg pointer may no longer be used after `cancel_send`
    pub unsafe fn cancel_send(&mut self, msg: *mut LlmpMsg) {
        /* DBG("Client %d cancels send of msg at %p with tag 0x%X and size %ld", client->id, msg, msg->tag,
         * msg->buf_len_padded); */
        let page = self.out_maps.last_mut().unwrap().page_mut();
        (*msg).tag = LLMP_TAG_UNSET;
        (*page).size_used -= (*msg).buf_len_padded as usize + size_of::<LlmpMsg>();
    }

    /// Allocates a message of the given size, tags it, and sends it off.
    pub fn send_buf(&mut self, tag: Tag, buf: &[u8]) -> Result<(), Error> {
        // Make sure we don't reuse already allocated tags
        if tag == LLMP_TAG_NEW_SHM_CLIENT
            || tag == LLMP_TAG_END_OF_PAGE
            || tag == LLMP_TAG_UNINITIALIZED
            || tag == LLMP_TAG_UNSET
        {
            return Err(Error::Unknown(format!(
                "Reserved tag supplied to send_buf ({:#X})",
                tag
            )));
        }

        unsafe {
            let msg = self.alloc_next(buf.len())?;
            (*msg).tag = tag;
            (*msg).flags = LLMP_FLAG_INITIALIZED;
            buf.as_ptr()
                .copy_to_nonoverlapping((*msg).buf.as_mut_ptr(), buf.len());
            self.send(msg)
        }
    }

    pub fn send_buf_with_flags(&mut self, tag: Tag, flags: Flags, buf: &[u8]) -> Result<(), Error> {
        // Make sure we don't reuse already allocated tags
        if tag == LLMP_TAG_NEW_SHM_CLIENT
            || tag == LLMP_TAG_END_OF_PAGE
            || tag == LLMP_TAG_UNINITIALIZED
            || tag == LLMP_TAG_UNSET
        {
            return Err(Error::Unknown(format!(
                "Reserved tag supplied to send_buf ({:#X})",
                tag
            )));
        }

        unsafe {
            let msg = self.alloc_next(buf.len())?;
            (*msg).tag = tag;
            (*msg).flags = flags;
            buf.as_ptr()
                .copy_to_nonoverlapping((*msg).buf.as_mut_ptr(), buf.len());
            self.send(msg)
        }
    }

    // Describe this cient in a way, that it can be restored later with `Self::on_existing_from_description`
    pub fn describe(&self) -> Result<LlmpDescription, Error> {
        let map = self.out_maps.last().unwrap();
        let last_message_offset = if self.last_msg_sent.is_null() {
            None
        } else {
            Some(unsafe { map.msg_to_offset(self.last_msg_sent) }?)
        };
        Ok(LlmpDescription {
            shmem: map.shmem.description(),
            last_message_offset,
        })
    }

    // Create this client on an existing map from the given description. acquired with `self.describe`
    pub fn on_existing_from_description(
        mut shmem_provider: SP,
        description: &LlmpDescription,
    ) -> Result<Self, Error> {
        Self::on_existing_map(
            shmem_provider.clone(),
            shmem_provider.from_description(description.shmem)?,
            description.last_message_offset,
        )
    }
}

/// Receiving end on a (unidirectional) sharedmap channel
#[derive(Debug)]
pub struct LlmpReceiver<SP>
where
    SP: ShMemProvider,
{
    pub id: u32,
    /// Pointer to the last meg this received
    pub last_msg_recvd: *const LlmpMsg,
    /// The shmem provider
    pub shmem_provider: SP,
    /// current page. After EOP, this gets replaced with the new one
    pub current_recv_map: LlmpSharedMap<SP::Mem>,
}

/// Receiving end of an llmp channel
impl<SP> LlmpReceiver<SP>
where
    SP: ShMemProvider,
{
    /// Reattach to a vacant recv_map, to with a previous sender stored the information in an env before.
    #[cfg(feature = "std")]
    pub fn on_existing_from_env(mut shmem_provider: SP, env_name: &str) -> Result<Self, Error> {
        Self::on_existing_map(
            shmem_provider.clone(),
            shmem_provider.existing_from_env(env_name)?,
            msg_offset_from_env(env_name)?,
        )
    }

    /// Store the info to this receiver to env.
    /// A new client can reattach to it using on_existing_from_env
    #[cfg(feature = "std")]
    pub fn to_env(&self, env_name: &str) -> Result<(), Error> {
        let current_out_map = &self.current_recv_map;
        current_out_map.shmem.write_to_env(env_name)?;
        unsafe { current_out_map.msg_to_env(self.last_msg_recvd, env_name) }
    }

    /// Create a Receiver, reattaching to an existing sender map.
    /// It is essential, that the sender (or someone else) keeps a pointer to the sender_map
    /// else reattach will get a new, empty page, from the OS, or fail.
    pub fn on_existing_map(
        shmem_provider: SP,
        current_sender_map: SP::Mem,
        last_msg_recvd_offset: Option<u64>,
    ) -> Result<Self, Error> {
        let mut current_recv_map = LlmpSharedMap::existing(current_sender_map);
        let last_msg_recvd = match last_msg_recvd_offset {
            Some(offset) => current_recv_map.msg_from_offset(offset)?,
            None => ptr::null_mut(),
        };

        Ok(Self {
            id: 0,
            current_recv_map,
            last_msg_recvd,
            shmem_provider,
        })
    }

    // Never inline, to not get some strange effects
    /// Read next message.
    #[inline(never)]
    unsafe fn recv(&mut self) -> Result<Option<*mut LlmpMsg>, Error> {
        /* DBG("recv %p %p\n", page, last_msg); */
        compiler_fence(Ordering::SeqCst);
        let mut page = self.current_recv_map.page_mut();
        let last_msg = self.last_msg_recvd;
        let current_msg_id = ptr::read_volatile(ptr::addr_of!((*page).current_msg_id));

        // Read the message from the page
        let ret = if current_msg_id == 0 {
            /* No messages yet */
            None
        } else if last_msg.is_null() {
            /* We never read a message from this queue. Return first. */
            Some((*page).messages.as_mut_ptr())
        } else if (*last_msg).message_id == current_msg_id {
            /* Oops! No new message! */
            None
        } else {
            // We don't know how big the msg wants to be, assert at least the header has space.
            Some(llmp_next_msg_ptr_checked(
                &mut self.current_recv_map,
                last_msg,
                size_of::<LlmpMsg>(),
            )?)
        };

        // Let's see what we go here.
        if let Some(msg) = ret {
            if !(*msg).in_map(&mut self.current_recv_map) {
                return Err(Error::IllegalState("Unexpected message in map (out of map bounds) - bugy client or tampered shared map detedted!".into()));
            }
            // Handle special, LLMP internal, messages.
            match (*msg).tag {
                LLMP_TAG_UNSET => panic!("BUG: Read unallocated msg"),
                LLMP_TAG_EXITING => {
                    // The other side is done.
                    assert_eq!((*msg).buf_len, 0);
                    return Err(Error::ShuttingDown);
                }
                LLMP_TAG_END_OF_PAGE => {
                    #[cfg(feature = "std")]
                    println!("Received end of page, allocating next");
                    // Handle end of page
                    if (*msg).buf_len < size_of::<LlmpPayloadSharedMapInfo>() as u64 {
                        panic!(
                            "Illegal message length for EOP (is {}/{}, expected {})",
                            (*msg).buf_len,
                            (*msg).buf_len_padded,
                            size_of::<LlmpPayloadSharedMapInfo>()
                        );
                    }
                    let pageinfo = (*msg).buf.as_mut_ptr() as *mut LlmpPayloadSharedMapInfo;

                    /* The pageinfo points to the map we're about to unmap.
                    Copy the contents first to be safe (probably fine in rust either way). */
                    let pageinfo_cpy = *pageinfo;

                    // Set last msg we received to null (as the map may no longer exist)
                    self.last_msg_recvd = ptr::null();

                    // Mark the old page save to unmap, in case we didn't so earlier.
                    ptr::write_volatile(ptr::addr_of_mut!((*page).save_to_unmap), 1);

                    // Map the new page. The old one should be unmapped by Drop
                    self.current_recv_map =
                        LlmpSharedMap::existing(self.shmem_provider.from_id_and_size(
                            ShMemId::from_slice(&pageinfo_cpy.shm_str),
                            pageinfo_cpy.map_size,
                        )?);
                    page = self.current_recv_map.page_mut();
                    // Mark the new page save to unmap also (it's mapped by us, the broker now)
                    ptr::write_volatile(ptr::addr_of_mut!((*page).save_to_unmap), 1);

                    #[cfg(all(feature = "llmp_debug", feature = "std"))]
                    println!(
                        "LLMP_DEBUG: Got a new recv map {} with len {:?}",
                        self.current_recv_map.shmem.id().to_string(),
                        self.current_recv_map.shmem.len()
                    );
                    // After we mapped the new page, return the next message, if available
                    return self.recv();
                }
                _ => (),
            }

            // Store the last msg for next time
            self.last_msg_recvd = msg;
        };
        Ok(ret)
    }

    /// Blocks/spins until the next message gets posted to the page,
    /// then returns that message.
    /// # Safety
    /// Returns a raw ptr, on the recv map. Should be safe in general
    pub unsafe fn recv_blocking(&mut self) -> Result<*mut LlmpMsg, Error> {
        let mut current_msg_id = 0;
        let page = self.current_recv_map.page_mut();
        let last_msg = self.last_msg_recvd;
        if !last_msg.is_null() {
            if (*last_msg).tag == LLMP_TAG_END_OF_PAGE && !llmp_msg_in_page(page, last_msg) {
                panic!("BUG: full page passed to await_message_blocking or reset failed");
            }
            current_msg_id = (*last_msg).message_id
        }
        loop {
            compiler_fence(Ordering::SeqCst);
            if ptr::read_volatile(ptr::addr_of!((*page).current_msg_id)) != current_msg_id {
                return match self.recv()? {
                    Some(msg) => Ok(msg),
                    None => panic!("BUG: blocking llmp message should never be NULL"),
                };
            }
        }
    }

    /// Returns the next message, tag, buf, if avaliable, else None
    #[allow(clippy::type_complexity)]
    #[inline]
    pub fn recv_buf(&mut self) -> Result<Option<(u32, Tag, &[u8])>, Error> {
        if let Some((sender, tag, _flags, buf)) = self.recv_buf_with_flags()? {
            Ok(Some((sender, tag, buf)))
        } else {
            Ok(None)
        }
    }

    /// Receive the buffer, also reading the LLMP internal message flags
    #[allow(clippy::type_complexity)]
    #[inline]
    pub fn recv_buf_with_flags(&mut self) -> Result<Option<(ClientId, Tag, Flags, &[u8])>, Error> {
        unsafe {
            Ok(match self.recv()? {
                Some(msg) => Some((
                    (*msg).sender,
                    (*msg).tag,
                    (*msg).flags,
                    (*msg).as_slice(&mut self.current_recv_map)?,
                )),
                None => None,
            })
        }
    }

    /// Returns the next sender, tag, buf, looping until it becomes available
    #[inline]
    pub fn recv_buf_blocking(&mut self) -> Result<(ClientId, Tag, &[u8]), Error> {
        unsafe {
            let msg = self.recv_blocking()?;
            Ok((
                (*msg).sender,
                (*msg).tag,
                (*msg).as_slice(&mut self.current_recv_map)?,
            ))
        }
    }

    // Describe this cient in a way, that it can be restored later with `Self::on_existing_from_description`
    pub fn describe(&self) -> Result<LlmpDescription, Error> {
        let map = &self.current_recv_map;
        let last_message_offset = if self.last_msg_recvd.is_null() {
            None
        } else {
            Some(unsafe { map.msg_to_offset(self.last_msg_recvd) }?)
        };
        Ok(LlmpDescription {
            shmem: map.shmem.description(),
            last_message_offset,
        })
    }

    // Create this client on an existing map from the given description. acquired with `self.describe`
    pub fn on_existing_from_description(
        mut shmem_provider: SP,
        description: &LlmpDescription,
    ) -> Result<Self, Error> {
        Self::on_existing_map(
            shmem_provider.clone(),
            shmem_provider.from_description(description.shmem)?,
            description.last_message_offset,
        )
    }
}

/// A page wrapper
#[derive(Clone, Debug)]
pub struct LlmpSharedMap<SHM>
where
    SHM: ShMem,
{
    /// Shmem containg the actual (unsafe) page,
    /// shared between one LlmpSender and one LlmpReceiver
    pub shmem: SHM,
}

// TODO: May be obsolete
/// The page struct, placed on a shared mem instance.
/// A thin wrapper around a ShMem implementation, with special Llmp funcs
impl<SHM> LlmpSharedMap<SHM>
where
    SHM: ShMem,
{
    /// Creates a new page, initializing the passed shared mem struct
    pub fn new(sender: ClientId, mut new_map: SHM) -> Self {
        #[cfg(all(feature = "llmp_debug", feature = "std"))]
        println!(
            "LLMP_DEBUG: Initializing map on {} with size {}",
            new_map.id().to_string(),
            new_map.len()
        );

        unsafe {
            _llmp_page_init(&mut new_map, sender, false);
        }
        Self { shmem: new_map }
    }

    /// Maps and wraps an existing
    pub fn existing(existing_map: SHM) -> Self {
        #[cfg(all(feature = "llmp_debug", feature = "std"))]
        //{
        //#[cfg(debug_assertions)]
        //let bt = Backtrace::new();
        //#[cfg(not(debug_assertions))]
        //let bt = "<n/a (release)>";
        dbg!(
            "LLMP_DEBUG: Using existing map {} with size {}",
            existing_map.id().to_string(),
            existing_map.len(),
            //bt
        );
        //}

        let ret = Self {
            shmem: existing_map,
        };
        unsafe {
            if (*ret.page()).magic != PAGE_INITIALIZED_MAGIC {
                panic!("Map was not priviously initialized at {:?}", &ret.shmem);
            }
            #[cfg(all(feature = "llmp_debug", feature = "std"))]
            dbg!("PAGE: {}", *ret.page());
        }
        ret
    }

    /// Marks the containing page as `save_to_unmap`.
    /// This indicates, that the page may safely be unmapped by the sender.
    pub fn mark_save_to_unmap(&mut self) {
        unsafe {
            ptr::write_volatile(ptr::addr_of_mut!((*self.page_mut()).save_to_unmap), 1);
        }
    }

    /// Get the unsafe ptr to this page, situated on the shared map
    /// # Safety
    /// The unsafe page pointer is obviously unsafe.
    pub unsafe fn page_mut(&mut self) -> *mut LlmpPage {
        shmem2page_mut(&mut self.shmem)
    }

    /// Get the unsafe ptr to this page, situated on the shared map
    /// # Safety
    /// The unsafe page pointer is obviously unsafe.
    pub unsafe fn page(&self) -> *const LlmpPage {
        shmem2page(&self.shmem)
    }

    /// Gets the offset of a message on this here page.
    /// Will return IllegalArgument error if msg is not on page.
    /// # Safety
    /// This dereferences msg, make sure to pass a proper pointer to it.
    #[allow(clippy::cast_sign_loss)]
    pub unsafe fn msg_to_offset(&self, msg: *const LlmpMsg) -> Result<u64, Error> {
        let page = self.page();
        if llmp_msg_in_page(page, msg) {
            // Cast both sides to u8 arrays, get the offset, then cast the return isize to u64
            Ok((msg as *const u8).offset_from((*page).messages.as_ptr() as *const u8) as u64)
        } else {
            Err(Error::IllegalArgument(format!(
                "Message (0x{:X}) not in page (0x{:X})",
                page as u64, msg as u64
            )))
        }
    }

    /// Retrieve the stored msg from env_name + _OFFSET.
    /// It will restore the stored offset by env_name and return the message.
    #[cfg(feature = "std")]
    pub fn msg_from_env(&mut self, map_env_name: &str) -> Result<*mut LlmpMsg, Error> {
        match msg_offset_from_env(map_env_name)? {
            Some(offset) => self.msg_from_offset(offset),
            None => Ok(ptr::null_mut()),
        }
    }

    /// Store this msg offset to env_name + _OFFSET env variable.
    /// It can be restored using msg_from_env with the same env_name later.
    /// # Safety
    /// This function will dereference the msg ptr, make sure it's valid.
    #[cfg(feature = "std")]
    pub unsafe fn msg_to_env(&self, msg: *const LlmpMsg, map_env_name: &str) -> Result<(), Error> {
        if msg.is_null() {
            env::set_var(&format!("{}_OFFSET", map_env_name), _NULL_ENV_STR)
        } else {
            env::set_var(
                &format!("{}_OFFSET", map_env_name),
                format!("{}", self.msg_to_offset(msg)?),
            )
        };
        Ok(())
    }

    /// Gets this message from this page, at the indicated offset.
    /// Will return IllegalArgument error if the offset is out of bounds.
    pub fn msg_from_offset(&mut self, offset: u64) -> Result<*mut LlmpMsg, Error> {
        let offset = offset as usize;
        unsafe {
            let page = self.page_mut();
            let page_size = self.shmem.map().len() - size_of::<LlmpPage>();
            if offset > page_size {
                Err(Error::IllegalArgument(format!(
                    "Msg offset out of bounds (size: {}, requested offset: {})",
                    page_size, offset
                )))
            } else {
                Ok(((*page).messages.as_mut_ptr() as *mut u8).add(offset) as *mut LlmpMsg)
            }
        }
    }
}

/// The broker (node 0)
#[derive(Debug)]
pub struct LlmpBroker<SP>
where
    SP: ShMemProvider + 'static,
{
    /// Broadcast map from broker to all clients
    pub llmp_out: LlmpSender<SP>,
    /// Users of Llmp can add message handlers in the broker.
    /// This allows us to intercept messages right in the broker
    /// This keeps the out map clean.
    pub llmp_clients: Vec<LlmpReceiver<SP>>,
    /// This is the socket name, when unix domain sockets are used.
    socket_name: Option<String>,
    /// This flag is used to indicate that shutdown has been requested by the SIGINT and SIGTERM
    /// handlers
    shutting_down: bool,
    /// The ShMemProvider to use
    shmem_provider: SP,
}

#[cfg(unix)]
pub struct LlmpBrokerSignalHandler {
    shutting_down: bool,
}

#[cfg(unix)]
impl Handler for LlmpBrokerSignalHandler {
    fn handle(&mut self, _signal: Signal, _info: siginfo_t, _context: &mut ucontext_t) {
        unsafe { ptr::write_volatile(&mut self.shutting_down, true) };
    }

    fn signals(&self) -> Vec<Signal> {
        vec![Signal::SigTerm, Signal::SigInterrupt, Signal::SigQuit]
    }
}

/// The broker forwards all messages to its own bus-like broadcast map.
/// It may intercept messages passing through.
impl<SP> LlmpBroker<SP>
where
    SP: ShMemProvider + 'static,
{
    /// Create and initialize a new llmp_broker
    pub fn new(mut shmem_provider: SP) -> Result<Self, Error> {
        Ok(LlmpBroker {
            llmp_out: LlmpSender {
                id: 0,
                last_msg_sent: ptr::null_mut(),
                out_maps: vec![LlmpSharedMap::new(
                    0,
                    shmem_provider.new_map(new_map_size(0))?,
                )],
                // Broker never cleans up the pages so that new
                // clients may join at any time
                keep_pages_forever: true,
                shmem_provider: shmem_provider.clone(),
            },
            llmp_clients: vec![],
            socket_name: None,
            shutting_down: false,
            shmem_provider,
        })
    }

    /// Allocate the next message on the outgoing map
    unsafe fn alloc_next(&mut self, buf_len: usize) -> Result<*mut LlmpMsg, Error> {
        self.llmp_out.alloc_next(buf_len)
    }

    /// Registers a new client for the given sharedmap str and size.
    /// Returns the id of the new client in broker.client_map
    pub fn register_client(&mut self, mut client_page: LlmpSharedMap<SP::Mem>) {
        // Tell the client it may unmap this page now.
        client_page.mark_save_to_unmap();

        let id = self.llmp_clients.len() as u32;
        self.llmp_clients.push(LlmpReceiver {
            id,
            current_recv_map: client_page,
            last_msg_recvd: ptr::null_mut(),
            shmem_provider: self.shmem_provider.clone(),
        });
    }

    /// Connects to a broker running on another machine.
    /// This will spawn a new background thread, registered as client, that proxies all messages to a remote machine.
    /// Returns the description of the new page that still needs to be announced/added to the broker afterwards.
    #[cfg(feature = "std")]
    pub fn connect_b2b<A>(&mut self, addr: A) -> Result<(), Error>
    where
        A: ToSocketAddrs,
    {
        let mut stream = TcpStream::connect(addr)?;
        println!("B2B: Connected to {:?}", stream);

        match (&recv_tcp_msg(&mut stream)?).try_into()? {
            TcpResponse::BrokerConnectHello {
                broker_map_description: _,
                hostname,
            } => println!("B2B: Connected to {}", hostname),
            _ => {
                return Err(Error::IllegalState(
                    "Unexpected response from B2B server received.".to_string(),
                ))
            }
        };

        let hostname = hostname::get()
            .unwrap_or_else(|_| "<unknown>".into())
            .to_string_lossy()
            .into();

        send_tcp_msg(&mut stream, &TcpRequest::RemoteBrokerHello { hostname })?;

        let broker_id = match (&recv_tcp_msg(&mut stream)?).try_into()? {
            TcpResponse::RemoteBrokerAccepted { broker_id } => {
                println!("B2B: Got Connection Ack, broker_id {}", broker_id);
                broker_id
            }
            _ => {
                return Err(Error::IllegalState(
                    "Unexpected response from B2B server received.".to_string(),
                ));
            }
        };

        // TODO: use broker ids!
        println!("B2B: We are broker {}", broker_id);

        // TODO: handle broker_ids properly/at all.
        let map_description = Self::b2b_thread_on(
            stream,
            &self.shmem_provider,
            self.llmp_clients.len() as ClientId,
            &self.llmp_out.out_maps.first().unwrap().shmem.description(),
        )?;

        let new_map =
            LlmpSharedMap::existing(self.shmem_provider.from_description(map_description)?);

        {
            self.register_client(new_map);
        }

        Ok(())
    }

    /// For internal use: Forward the current message to the out map.
    unsafe fn forward_msg(&mut self, msg: *mut LlmpMsg) -> Result<(), Error> {
        let mut out: *mut LlmpMsg = self.alloc_next((*msg).buf_len_padded as usize)?;

        /* Copy over the whole message.
        If we should need zero copy, we could instead post a link to the
        original msg with the map_id and offset. */
        let actual_size = (*out).buf_len_padded;
        let complete_size = actual_size as usize + size_of::<LlmpMsg>();
        (msg as *const u8).copy_to_nonoverlapping(out as *mut u8, complete_size);
        (*out).buf_len_padded = actual_size;
        /* We need to replace the message ID with our own */
        if let Err(e) = self.llmp_out.send(out) {
            panic!("Error sending msg: {:?}", e)
        };
        self.llmp_out.last_msg_sent = out;
        Ok(())
    }

    /// The broker walks all pages and looks for changes, then broadcasts them on
    /// its own shared page, once.
    #[inline]
    pub fn once<F>(&mut self, on_new_msg: &mut F) -> Result<(), Error>
    where
        F: FnMut(ClientId, Tag, Flags, &[u8]) -> Result<LlmpMsgHookResult, Error>,
    {
        compiler_fence(Ordering::SeqCst);
        for i in 0..self.llmp_clients.len() {
            unsafe {
                self.handle_new_msgs(i as u32, on_new_msg)?;
            }
        }
        Ok(())
    }

    /// Internal function, returns true when shuttdown is requested by a `SIGINT` signal
    #[inline]
    #[cfg(unix)]
    #[allow(clippy::unused_self)]
    fn is_shutting_down(&self) -> bool {
        unsafe { ptr::read_volatile(&GLOBAL_SIGHANDLER_STATE.shutting_down) }
    }

    /// Always returns true on platforms, where no shutdown signal handlers are supported
    #[inline]
    #[cfg(not(unix))]
    fn is_shutting_down(&self) -> bool {
        false
    }

    /// Loops infinitely, forwarding and handling all incoming messages from clients.
    /// Never returns. Panics on error.
    /// 5 millis of sleep can't hurt to keep busywait not at 100%
    pub fn loop_forever<F>(&mut self, on_new_msg: &mut F, sleep_time: Option<Duration>)
    where
        F: FnMut(ClientId, Tag, Flags, &[u8]) -> Result<LlmpMsgHookResult, Error>,
    {
        #[cfg(unix)]
        if let Err(_e) = unsafe { setup_signal_handler(&mut GLOBAL_SIGHANDLER_STATE) } {
            // We can live without a proper ctrl+c signal handler. Print and ignore.
            #[cfg(feature = "std")]
            println!("Failed to setup signal handlers: {}", _e);
        }

        while !self.is_shutting_down() {
            compiler_fence(Ordering::SeqCst);
            self.once(on_new_msg)
                .expect("An error occurred when brokering. Exiting.");

            #[cfg(feature = "std")]
            if let Some(time) = sleep_time {
                thread::sleep(time)
            };

            #[cfg(not(feature = "std"))]
            match sleep_time {
                Some(_) => {
                    panic!("Cannot sleep on no_std platform");
                }
                None => (),
            }
        }
        self.llmp_out
            .send_buf(LLMP_TAG_EXITING, &[])
            .expect("Error when shutting down broker: Could not send LLMP_TAG_EXITING msg.");
    }

    /// Broadcasts the given buf to all lients
    pub fn send_buf(&mut self, tag: Tag, buf: &[u8]) -> Result<(), Error> {
        self.llmp_out.send_buf(tag, buf)
    }

    pub fn send_buf_with_flags(&mut self, tag: Tag, flags: Flags, buf: &[u8]) -> Result<(), Error> {
        self.llmp_out.send_buf_with_flags(tag, flags, buf)
    }

    /// Launches a thread using a tcp listener socket, on which new clients may connect to this broker
    /// Does so on the given port.
    #[cfg(feature = "std")]
    pub fn launch_tcp_listener_on(&mut self, port: u16) -> Result<thread::JoinHandle<()>, Error> {
        let listener = TcpListener::bind(format!("{}:{}", _LLMP_BIND_ADDR, port))?;
        // accept connections and process them, spawning a new thread for each one
        println!("Server listening on port {}", port);
        self.launch_listener(Listener::Tcp(listener))
    }

    /// Announces a new client on the given shared map.
    /// Called from a background thread, typically.
    /// Upon receiving this message, the broker should map the announced page and start trckang it for new messages.
    #[allow(dead_code)]
    fn announce_new_client(
        sender: &mut LlmpSender<SP>,
        shmem_description: &ShMemDescription,
    ) -> Result<(), Error> {
        unsafe {
            let msg = sender
                .alloc_next(size_of::<LlmpPayloadSharedMapInfo>())
                .expect("Could not allocate a new message in shared map.");
            (*msg).tag = LLMP_TAG_NEW_SHM_CLIENT;
            let pageinfo = (*msg).buf.as_mut_ptr() as *mut LlmpPayloadSharedMapInfo;
            (*pageinfo).shm_str = *shmem_description.id.as_slice();
            (*pageinfo).map_size = shmem_description.size;
            sender.send(msg)
        }
    }

    /// For broker to broker connections:
    /// Launches a proxy thread.
    /// It will read outgoing messages from the given broker map (and handle EOP by mapping a new page).
    /// This function returns the ShMemDescription the client uses to place incoming messages.
    /// The thread exits, when the remote broker disconnects.
    #[cfg(feature = "std")]
    #[allow(clippy::let_and_return)]
    fn b2b_thread_on(
        mut stream: TcpStream,
        shmem_provider: &SP,
        b2b_client_id: ClientId,
        broker_map_description: &ShMemDescription,
    ) -> Result<ShMemDescription, Error> {
        let broker_map_description = *broker_map_description;
        let mut shmem_provider_clone = shmem_provider.clone();

        // A channel to get the new "client's" sharedmap id from
        let (send, recv) = channel();

        // (For now) the thread remote broker 2 broker just acts like a "normal" llmp client, except it proxies all messages to the attached socket, in both directions.
        thread::spawn(move || {
            // as always, call post_fork to potentially reconnect the provider (for threaded/forked use)
            shmem_provider_clone.post_fork();

            #[cfg(fature = "llmp_debug")]
            println!("B2b: Spawned proxy thread");

            // The background thread blocks on the incoming connection for 15 seconds (if no data is available), then checks if it should forward own messages, then blocks some more.
            stream
                .set_read_timeout(Some(_LLMP_B2B_BLOCK_TIME))
                .expect("Failed to set tcp stream timeout");

            let mut new_sender =
                match LlmpSender::new(shmem_provider_clone.clone(), b2b_client_id, false) {
                    Ok(new_sender) => new_sender,
                    Err(e) => {
                        panic!("B2B: Could not map shared map: {}", e);
                    }
                };

            send.send(new_sender.out_maps.first().unwrap().shmem.description())
                .expect("B2B: Error sending map description to channel!");

            // the receiver receives from the local broker, and forwards it to the tcp stream.
            let mut local_receiver = LlmpReceiver::on_existing_from_description(
                shmem_provider_clone,
                &LlmpDescription {
                    last_message_offset: None,
                    shmem: broker_map_description,
                },
            )
            .expect("Failed to map local page in broker 2 broker thread!");

            #[cfg(all(feature = "llmp_debug", feature = "std"))]
            dbg!("B2B: Starting proxy loop :)");

            loop {
                // first, forward all data we have.
                while let Some((client_id, tag, flags, payload)) = local_receiver
                    .recv_buf_with_flags()
                    .expect("Error reading from local page!")
                {
                    if client_id == b2b_client_id {
                        dbg!("Ignored message we probably sent earlier (same id)", tag);
                        continue;
                    }

                    #[cfg(all(feature = "llmp_debug", feature = "std"))]
                    dbg!(
                        "Fowarding message via broker2broker connection",
                        payload.len()
                    );
                    // We got a new message! Forward...
                    send_tcp_msg(
                        &mut stream,
                        &TcpRemoteNewMessage {
                            client_id,
                            tag,
                            flags,
                            payload: payload.to_vec(),
                        },
                    )
                    .expect("Error sending message via broker 2 broker");
                }

                // Then, see if we can receive something.
                // We set a timeout on the receive earlier.
                // This makes sure we will still forward our own stuff.
                // Forwarding happens between each recv, too, as simplification.
                // We ignore errors completely as they may be timeout, or stream closings.
                // Instead, we catch stream close when/if we next try to send.
                if let Ok(val) = recv_tcp_msg(&mut stream) {
                    let msg: TcpRemoteNewMessage = (&val).try_into().expect(
                        "Illegal message received from broker 2 broker connection - shutting down.",
                    );

                    #[cfg(all(feature = "llmp_debug", feature = "std"))]
                    dbg!(
                        "Fowarding incoming message from broker2broker connection",
                        msg.payload.len()
                    );

                    // TODO: Could probably optimize this somehow to forward all queued messages between locks... oh well.
                    // Todo: somehow mangle in the other broker id? ClientId?
                    new_sender
                        .send_buf_with_flags(msg.tag, msg.flags | LLMP_FLAG_FROM_B2B, &msg.payload)
                        .expect("B2B: Error forwarding message. Exiting.");
                } else {
                    #[cfg(all(feature = "llmp_debug", feature = "std"))]
                    dbg!("Received no input, timeout or closed. Looping back up :)");
                }
            }
        });

        let ret = recv.recv().map_err(|_| {
            Error::Unknown("Error launching background thread for b2b communcation".to_string())
        });

        #[cfg(all(feature = "llmp_debug", feature = "std"))]
        dbg!("B2B: returning from loop. Success: {}", ret.is_ok());

        ret
    }

    /// handles a single tcp request in the current context.
    #[cfg(feature = "std")]
    fn handle_tcp_request(
        mut stream: TcpStream,
        request: &TcpRequest,
        current_client_id: &mut u32,
        sender: &mut LlmpSender<SP>,
        shmem_provider: &SP,
        broker_map_description: &ShMemDescription,
    ) {
        match request {
            TcpRequest::LocalClientHello { shmem_description } => {
                match Self::announce_new_client(sender, shmem_description) {
                    Ok(()) => (),
                    Err(e) => println!("Error forwarding client on map: {:?}", e),
                };

                if let Err(e) = send_tcp_msg(
                    &mut stream,
                    &TcpResponse::LocalClientAccepted {
                        client_id: *current_client_id,
                    },
                ) {
                    println!("An error occurred sending via tcp {}", e);
                };
                *current_client_id += 1;
            }
            TcpRequest::RemoteBrokerHello { hostname } => {
                println!("B2B new client: {}", hostname);

                // TODO: Clean up broker ids.
                if send_tcp_msg(
                    &mut stream,
                    &TcpResponse::RemoteBrokerAccepted {
                        broker_id: *current_client_id,
                    },
                )
                .is_err()
                {
                    println!("Error accepting broker, ignoring.");
                    return;
                }

                if let Ok(shmem_description) = Self::b2b_thread_on(
                    stream,
                    shmem_provider,
                    *current_client_id,
                    &broker_map_description,
                ) {
                    if Self::announce_new_client(sender, &shmem_description).is_err() {
                        println!("B2B: Error announcing client {:?}", shmem_description);
                    };
                    *current_client_id += 1;
                }
            }
        };
    }

    #[cfg(feature = "std")]
    /// Launches a thread using a listener socket, on which new clients may connect to this broker
    pub fn launch_listener(&mut self, listener: Listener) -> Result<thread::JoinHandle<()>, Error> {
        // Later in the execution, after the initial map filled up,
        // the current broacast map will will point to a different map.
        // However, the original map is (as of now) never freed, new clients will start
        // to read from the initial map id.

        let client_out_map_mem = &self.llmp_out.out_maps.first().unwrap().shmem;
        let broker_map_description = client_out_map_mem.description();
        let hostname = hostname::get()
            .unwrap_or_else(|_| "<unknown>".into())
            .to_string_lossy()
            .into();
        let broker_hello = TcpResponse::BrokerConnectHello {
            broker_map_description,
            hostname,
        };

        let llmp_tcp_id = self.llmp_clients.len() as ClientId;

        // Tcp out map sends messages from background thread tcp server to foreground client
        let tcp_out_map = LlmpSharedMap::new(
            llmp_tcp_id,
            self.shmem_provider.new_map(LLMP_CFG_INITIAL_MAP_SIZE)?,
        );
        let tcp_out_map_description = tcp_out_map.shmem.description();
        self.register_client(tcp_out_map);

        let mut shmem_provider_clone = self.shmem_provider.clone();

        Ok(thread::spawn(move || {
            // Call `post_fork` (even though this is not forked) so we get a new connection to the cloned `ShMemServer` if we are using a `ServedShMemProvider`
            shmem_provider_clone.post_fork();

            let mut current_client_id = llmp_tcp_id + 1;

            let mut tcp_incoming_sender = LlmpSender {
                id: llmp_tcp_id,
                last_msg_sent: ptr::null_mut(),
                out_maps: vec![LlmpSharedMap::existing(
                    shmem_provider_clone
                        .from_description(tcp_out_map_description)
                        .unwrap(),
                )],
                // drop pages to the broker, if it already read them.
                keep_pages_forever: false,
                shmem_provider: shmem_provider_clone.clone(),
            };

            loop {
                match listener.accept() {
                    ListenerStream::Tcp(mut stream, addr) => {
                        dbg!("New connection", addr, stream.peer_addr().unwrap());

                        // Send initial information, without anyone asking.
                        // This makes it a tiny bit easier to map the  broker map for new Clients.
                        match send_tcp_msg(&mut stream, &broker_hello) {
                            Ok(()) => {}
                            Err(e) => {
                                dbg!("Error sending initial hello: {:?}", e);
                                continue;
                            }
                        }

                        let buf = match recv_tcp_msg(&mut stream) {
                            Ok(buf) => buf,
                            Err(e) => {
                                dbg!("Error receving from tcp", e);
                                continue;
                            }
                        };
                        let req = match (&buf).try_into() {
                            Ok(req) => req,
                            Err(e) => {
                                dbg!("Could not deserialize tcp message", e);
                                continue;
                            }
                        };

                        Self::handle_tcp_request(
                            stream,
                            &req,
                            &mut current_client_id,
                            &mut tcp_incoming_sender,
                            &shmem_provider_clone,
                            &broker_map_description,
                        );
                    }
                    ListenerStream::Empty() => {
                        continue;
                    }
                };
            }
        }))
    }

    /// broker broadcast to its own page for all others to read */
    #[inline]
    unsafe fn handle_new_msgs<F>(&mut self, client_id: u32, on_new_msg: &mut F) -> Result<(), Error>
    where
        F: FnMut(ClientId, Tag, Flags, &[u8]) -> Result<LlmpMsgHookResult, Error>,
    {
        let mut next_id = self.llmp_clients.len() as u32;

        // TODO: We could memcpy a range of pending messages, instead of one by one.
        loop {
            let msg = {
                let client = &mut self.llmp_clients[client_id as usize];
                match client.recv()? {
                    None => {
                        // We're done handling this client
                        return Ok(());
                    }
                    Some(msg) => msg,
                }
            };

            if (*msg).tag == LLMP_TAG_NEW_SHM_CLIENT {
                /* This client informs us about yet another new client
                add it to the list! Also, no need to forward this msg. */
                let msg_buf_len_padded = *ptr::addr_of!((*msg).buf_len_padded);
                if (*msg).buf_len < size_of::<LlmpPayloadSharedMapInfo>() as u64 {
                    #[cfg(feature = "std")]
                    println!("Ignoring broken CLIENT_ADDED msg due to incorrect size. Expected {} but got {}",
                        msg_buf_len_padded,
                        size_of::<LlmpPayloadSharedMapInfo>()
                    );
                    #[cfg(not(feature = "std"))]
                    return Err(Error::Unknown(format!("Broken CLIENT_ADDED msg with incorrect size received. Expected {} but got {}",
                        msg_buf_len_padded,
                        size_of::<LlmpPayloadSharedMapInfo>()
                    )));
                } else {
                    let pageinfo = (*msg).buf.as_mut_ptr() as *mut LlmpPayloadSharedMapInfo;

                    match self.shmem_provider.from_id_and_size(
                        ShMemId::from_slice(&(*pageinfo).shm_str),
                        (*pageinfo).map_size,
                    ) {
                        Ok(new_map) => {
                            let mut new_page = LlmpSharedMap::existing(new_map);
                            let id = next_id;
                            next_id += 1;
                            new_page.mark_save_to_unmap();
                            self.llmp_clients.push(LlmpReceiver {
                                id,
                                current_recv_map: new_page,
                                last_msg_recvd: ptr::null_mut(),
                                shmem_provider: self.shmem_provider.clone(),
                            });
                        }
                        Err(e) => {
                            #[cfg(feature = "std")]
                            println!("Error adding client! Ignoring: {:?}", e);
                            #[cfg(not(feature = "std"))]
                            return Err(Error::Unknown(format!(
                                "Error adding client! PANIC! {:?}",
                                e
                            )));
                        }
                    };
                }
            } else {
                // The message is not specifically for use. Let the user handle it, then forward it to the clients, if necessary.
                let mut should_forward_msg = true;

                let map = &mut self.llmp_clients[client_id as usize].current_recv_map;
                let msg_buf = (*msg).as_slice(map)?;
                if let LlmpMsgHookResult::Handled =
                    (on_new_msg)(client_id, (*msg).tag, (*msg).flags, msg_buf)?
                {
                    should_forward_msg = false
                };
                if should_forward_msg {
                    self.forward_msg(msg)?;
                }
            }
        }
    }
}

/// A restorable client description
#[derive(Clone, Copy, Debug, Serialize, Deserialize)]
pub struct LlmpClientDescription {
    /// Description of the sender
    sender: LlmpDescription,
    /// Description of the receiver
    receiver: LlmpDescription,
}

/// Client side of LLMP
#[derive(Debug)]
pub struct LlmpClient<SP>
where
    SP: ShMemProvider,
{
    shmem_provider: SP,
    /// Outgoing channel to the broker
    pub sender: LlmpSender<SP>,
    /// Incoming (broker) broadcast map
    pub receiver: LlmpReceiver<SP>,
}

/// `n` clients connect to a broker. They share an outgoing map with the broker,
/// and get incoming messages from the shared broker bus
impl<SP> LlmpClient<SP>
where
    SP: ShMemProvider,
{
    /// Reattach to a vacant client map.
    /// It is essential, that the broker (or someone else) kept a pointer to the out_map
    /// else reattach will get a new, empty page, from the OS, or fail
    #[allow(clippy::needless_pass_by_value)]
    pub fn on_existing_map(
        shmem_provider: SP,
        _current_out_map: SP::Mem,
        _last_msg_sent_offset: Option<u64>,
        current_broker_map: SP::Mem,
        last_msg_recvd_offset: Option<u64>,
    ) -> Result<Self, Error> {
        Ok(Self {
            receiver: LlmpReceiver::on_existing_map(
                shmem_provider.clone(),
                current_broker_map.clone(),
                last_msg_recvd_offset,
            )?,
            sender: LlmpSender::on_existing_map(
                shmem_provider.clone(),
                current_broker_map,
                last_msg_recvd_offset,
            )?,
            shmem_provider,
        })
    }

    /// Recreate this client from a previous client.to_env
    #[cfg(feature = "std")]
    pub fn on_existing_from_env(shmem_provider: SP, env_name: &str) -> Result<Self, Error> {
        Ok(Self {
            sender: LlmpSender::on_existing_from_env(
                shmem_provider.clone(),
                &format!("{}_SENDER", env_name),
            )?,
            receiver: LlmpReceiver::on_existing_from_env(
                shmem_provider.clone(),
                &format!("{}_RECEIVER", env_name),
            )?,
            shmem_provider,
        })
    }

    /// Write the current state to env.
    /// A new client can attach to exactly the same state by calling on_existing_map.
    #[cfg(feature = "std")]
    pub fn to_env(&self, env_name: &str) -> Result<(), Error> {
        self.sender.to_env(&format!("{}_SENDER", env_name))?;
        self.receiver.to_env(&format!("{}_RECEIVER", env_name))
    }

    /// Describe this client in a way that it can be recreated, for example after crash
    fn describe(&self) -> Result<LlmpClientDescription, Error> {
        Ok(LlmpClientDescription {
            sender: self.sender.describe()?,
            receiver: self.receiver.describe()?,
        })
    }

    /// Create an existing client from description
    fn existing_client_from_description(
        shmem_provider: SP,
        description: &LlmpClientDescription,
    ) -> Result<Self, Error> {
        Ok(Self {
            sender: LlmpSender::on_existing_from_description(
                shmem_provider.clone(),
                &description.sender,
            )?,
            receiver: LlmpReceiver::on_existing_from_description(
                shmem_provider.clone(),
                &description.receiver,
            )?,
            shmem_provider,
        })
    }

    /// Waits for the sender to be save to unmap.
    /// If a receiver is involved on the other side, this function should always be called.
    pub fn await_save_to_unmap_blocking(&self) {
        self.sender.await_save_to_unmap_blocking();
    }

    /// If we are allowed to unmap this client
    pub fn save_to_unmap(&self) -> bool {
        self.sender.save_to_unmap()
    }

    /// Creates a new LlmpClient
    pub fn new(
        mut shmem_provider: SP,
        initial_broker_map: LlmpSharedMap<SP::Mem>,
    ) -> Result<Self, Error> {
        Ok(Self {
            sender: LlmpSender {
                id: 0,
                last_msg_sent: ptr::null_mut(),
                out_maps: vec![LlmpSharedMap::new(0, {
                    shmem_provider.new_map(LLMP_CFG_INITIAL_MAP_SIZE)?
                })],
                // drop pages to the broker if it already read them
                keep_pages_forever: false,
                shmem_provider: shmem_provider.clone(),
            },

            receiver: LlmpReceiver {
                id: 0,
                current_recv_map: initial_broker_map,
                last_msg_recvd: ptr::null_mut(),
                shmem_provider: shmem_provider.clone(),
            },
            shmem_provider,
        })
    }

    /// Commits a msg to the client's out map
    /// # Safety
    /// Needs to be called with a proper msg pointer
    pub unsafe fn send(&mut self, msg: *mut LlmpMsg) -> Result<(), Error> {
        self.sender.send(msg)
    }

    /// Allocates a message of the given size, tags it, and sends it off.
    pub fn send_buf(&mut self, tag: Tag, buf: &[u8]) -> Result<(), Error> {
        self.sender.send_buf(tag, buf)
    }

    pub fn send_buf_with_flags(&mut self, tag: Tag, flags: Flags, buf: &[u8]) -> Result<(), Error> {
        self.sender.send_buf_with_flags(tag, flags, buf)
    }

    /// Informs the broker about a new client in town, with the given map id
    pub fn send_client_added_msg(
        &mut self,
        shm_str: &[u8; 20],
        shm_id: usize,
    ) -> Result<(), Error> {
        // We write this by hand to get around checks in send_buf
        unsafe {
            let msg = self
                .alloc_next(size_of::<LlmpPayloadSharedMapInfo>())
                .expect("Could not allocate a new message in shared map.");
            (*msg).tag = LLMP_TAG_NEW_SHM_CLIENT;
            let pageinfo = (*msg).buf.as_mut_ptr() as *mut LlmpPayloadSharedMapInfo;
            (*pageinfo).shm_str = *shm_str;
            (*pageinfo).map_size = shm_id;
            self.send(msg)
        }
    }

    /// A client receives a broadcast message.
    /// Returns null if no message is availiable
    /// # Safety
    /// Should be save, unless the internal state is corrupt. Returns raw ptr.
    #[inline]
    pub unsafe fn recv(&mut self) -> Result<Option<*mut LlmpMsg>, Error> {
        self.receiver.recv()
    }

    /// A client blocks/spins until the next message gets posted to the page,
    /// then returns that message.
    /// # Safety
    /// Should be save, unless the internal state is corrupt. Returns raw ptr.
    #[inline]
    pub unsafe fn recv_blocking(&mut self) -> Result<*mut LlmpMsg, Error> {
        self.receiver.recv_blocking()
    }

    /// The current page could have changed in recv (EOP)
    /// Alloc the next message, internally handling end of page by allocating a new one.
    /// # Safety
    /// Should be safe, but returns an unsafe ptr
    #[inline]
    pub unsafe fn alloc_next(&mut self, buf_len: usize) -> Result<*mut LlmpMsg, Error> {
        self.sender.alloc_next(buf_len)
    }

    /// Returns the next message, tag, buf, if avaliable, else None
    #[allow(clippy::type_complexity)]
    #[inline]
    pub fn recv_buf(&mut self) -> Result<Option<(u32, Tag, &[u8])>, Error> {
        self.receiver.recv_buf()
    }

    /// Receives a buf from the broker, looping until a messages becomes avaliable
    #[inline]
    pub fn recv_buf_blocking(&mut self) -> Result<(u32, Tag, &[u8]), Error> {
        self.receiver.recv_buf_blocking()
    }

    #[allow(clippy::type_complexity)]
    pub fn recv_buf_with_flags(&mut self) -> Result<Option<(ClientId, Tag, Flags, &[u8])>, Error> {
        self.receiver.recv_buf_with_flags()
    }

    #[cfg(feature = "std")]
    /// Creates a new LlmpClient, reading the map id and len from env
    pub fn create_using_env(mut shmem_provider: SP, env_var: &str) -> Result<Self, Error> {
        let map = LlmpSharedMap::existing(shmem_provider.existing_from_env(env_var)?);
        Self::new(shmem_provider, map)
    }

    #[cfg(feature = "std")]
    /// Create a LlmpClient, getting the ID from a given port
    pub fn create_attach_to_tcp(mut shmem_provider: SP, port: u16) -> Result<Self, Error> {
<<<<<<< HEAD
        let mut stream = match TcpStream::connect(format!("{}:{}", _LLMP_BIND_ADDR, port)) {
            Ok(stream) => stream,
            Err(e) => {
                match e.kind() {
                    std::io::ErrorKind::ConnectionRefused => {
                        //connection refused. loop till the broker is up
                        loop {
                            match TcpStream::connect(format!("{}:{}", _LLMP_BIND_ADDR, port)) {
                                Ok(stream) => break stream,
                                _ => {
                                    dbg!("Connection Refused.. Retrying");
                                }
                            }
                        }
                    }
                    _ => return Err(Error::IllegalState(e.to_string())),
                }
            }
        };
=======
        let mut stream = TcpStream::connect(format!("{}:{}", _LLMP_BIND_ADDR, port))?;
>>>>>>> 80afec68
        println!("Connected to port {}", port);

        let broker_map_description = if let TcpResponse::BrokerConnectHello {
            broker_map_description,
            hostname: _,
        } = (&recv_tcp_msg(&mut stream)?).try_into()?
        {
            broker_map_description
        } else {
            return Err(Error::IllegalState(
                "Received unexpected Broker Hello".to_string(),
            ));
<<<<<<< HEAD
        };

        let map = LlmpSharedMap::existing(shmem_provider.from_description(broker_map_description)?);
        let mut ret = Self::new(shmem_provider, map)?;

        let client_hello_req = TcpRequest::LocalClientHello {
            shmem_description: ret.sender.out_maps.first().unwrap().shmem.description(),
        };

        send_tcp_msg(&mut stream, &client_hello_req)?;

        let client_id = if let TcpResponse::LocalClientAccepted { client_id } =
            (&recv_tcp_msg(&mut stream)?).try_into()?
        {
            client_id
        } else {
            return Err(Error::IllegalState(
                "Unexpected Response from Broker".to_string(),
            ));
        };

=======
        };

        let map = LlmpSharedMap::existing(shmem_provider.from_description(broker_map_description)?);
        let mut ret = Self::new(shmem_provider, map)?;

        let client_hello_req = TcpRequest::LocalClientHello {
            shmem_description: ret.sender.out_maps.first().unwrap().shmem.description(),
        };

        send_tcp_msg(&mut stream, &client_hello_req)?;

        let client_id = if let TcpResponse::LocalClientAccepted { client_id } =
            (&recv_tcp_msg(&mut stream)?).try_into()?
        {
            client_id
        } else {
            return Err(Error::IllegalState(
                "Unexpected Response from Broker".to_string(),
            ));
        };

>>>>>>> 80afec68
        // Set our ID to the one the broker sent us..
        // This is mainly so we can filter out our own msgs later.
        ret.sender.id = client_id;
        // Also set the sender on our initial llmp map correctly.
        unsafe {
            (*ret.sender.out_maps.first_mut().unwrap().page_mut()).sender = client_id;
        }

        Ok(ret)
    }
}

#[cfg(test)]
#[cfg(all(unix, feature = "std"))]
mod tests {

    use std::{thread::sleep, time::Duration};

    use super::{
        LlmpClient,
        LlmpConnection::{self, IsBroker, IsClient},
        LlmpMsgHookResult::ForwardToClients,
        Tag,
    };

    use crate::bolts::shmem::{ShMemProvider, StdShMemProvider};

    #[test]
    pub fn llmp_connection() {
        let shmem_provider = StdShMemProvider::new().unwrap();
        let mut broker = match LlmpConnection::on_port(shmem_provider.clone(), 1337).unwrap() {
            IsClient { client: _ } => panic!("Could not bind to port as broker"),
            IsBroker { broker } => broker,
        };

        // Add the first client (2nd, actually, because of the tcp listener client)
        let mut client = match LlmpConnection::on_port(shmem_provider.clone(), 1337).unwrap() {
            IsBroker { broker: _ } => panic!("Second connect should be a client!"),
            IsClient { client } => client,
        };

        // Give the (background) tcp thread a few millis to post the message
        sleep(Duration::from_millis(100));
        broker
            .once(&mut |_sender_id, _tag, _flags, _msg| Ok(ForwardToClients))
            .unwrap();

        let tag: Tag = 0x1337;
        let arr: [u8; 1] = [1u8];
        // Send stuff
        client.send_buf(tag, &arr).unwrap();

        client.to_env("_ENV_TEST").unwrap();
        #[cfg(all(feature = "llmp_debug", feature = "std"))]
        dbg!(std::env::vars());

        for (key, value) in std::env::vars_os() {
            println!("{:?}: {:?}", key, value);
        }

        /* recreate the client from env, check if it still works */
        client = LlmpClient::on_existing_from_env(shmem_provider, "_ENV_TEST").unwrap();

        client.send_buf(tag, &arr).unwrap();

        // Forward stuff to clients
        broker
            .once(&mut |_sender_id, _tag, _flags, _msg| Ok(ForwardToClients))
            .unwrap();
        let (_sender_id, tag2, arr2) = client.recv_buf_blocking().unwrap();
        assert_eq!(tag, tag2);
        assert_eq!(arr[0], arr2[0]);

        // We want at least the tcp and sender clients.
        assert_eq!(broker.llmp_clients.len(), 2);
    }
}<|MERGE_RESOLUTION|>--- conflicted
+++ resolved
@@ -2395,7 +2395,6 @@
     #[cfg(feature = "std")]
     /// Create a LlmpClient, getting the ID from a given port
     pub fn create_attach_to_tcp(mut shmem_provider: SP, port: u16) -> Result<Self, Error> {
-<<<<<<< HEAD
         let mut stream = match TcpStream::connect(format!("{}:{}", _LLMP_BIND_ADDR, port)) {
             Ok(stream) => stream,
             Err(e) => {
@@ -2415,9 +2414,6 @@
                 }
             }
         };
-=======
-        let mut stream = TcpStream::connect(format!("{}:{}", _LLMP_BIND_ADDR, port))?;
->>>>>>> 80afec68
         println!("Connected to port {}", port);
 
         let broker_map_description = if let TcpResponse::BrokerConnectHello {
@@ -2430,7 +2426,6 @@
             return Err(Error::IllegalState(
                 "Received unexpected Broker Hello".to_string(),
             ));
-<<<<<<< HEAD
         };
 
         let map = LlmpSharedMap::existing(shmem_provider.from_description(broker_map_description)?);
@@ -2452,29 +2447,6 @@
             ));
         };
 
-=======
-        };
-
-        let map = LlmpSharedMap::existing(shmem_provider.from_description(broker_map_description)?);
-        let mut ret = Self::new(shmem_provider, map)?;
-
-        let client_hello_req = TcpRequest::LocalClientHello {
-            shmem_description: ret.sender.out_maps.first().unwrap().shmem.description(),
-        };
-
-        send_tcp_msg(&mut stream, &client_hello_req)?;
-
-        let client_id = if let TcpResponse::LocalClientAccepted { client_id } =
-            (&recv_tcp_msg(&mut stream)?).try_into()?
-        {
-            client_id
-        } else {
-            return Err(Error::IllegalState(
-                "Unexpected Response from Broker".to_string(),
-            ));
-        };
-
->>>>>>> 80afec68
         // Set our ID to the one the broker sent us..
         // This is mainly so we can filter out our own msgs later.
         ret.sender.id = client_id;
