--- conflicted
+++ resolved
@@ -2581,13 +2581,7 @@
     #[cfg(feature = "std")]
     /// Create a [`LlmpClient`], getting the ID from a given port
     pub fn create_attach_to_tcp(mut shmem_provider: SP, port: u16) -> Result<Self, Error> {
-<<<<<<< HEAD
-        eprintln!("test");
-        eprintln!("addr {} port {}", _LLMP_BIND_ADDR, port);
-        let mut stream = match TcpStream::connect(format!("{}:{}", _LLMP_BIND_ADDR, port)) {
-=======
         let mut stream = match TcpStream::connect((_LLMP_CONNECT_ADDR, port)) {
->>>>>>> d136ee74
             Ok(stream) => stream,
             Err(e) => {
                 match e.kind() {
