/*!
A library for low level message passing

To send new messages, the clients place a new message at the end of their
client_out_map. If the current map is filled up, they place a
LLMP_AGE_END_OF_PAGE_V1 msg and alloc a new shmap.
Once the broker mapped this same page, it flags it as safe for unmapping.

```text
[client0]        [client1]    ...    [clientN]
  |                  |                 /
[client0_out] [client1_out] ... [clientN_out]
  |                 /                /
  |________________/                /
  |________________________________/
 \|/
[broker]
```

After the broker received a new message for clientN, (clientN_out->current_id
!= last_message->message_id) the broker will copy the message content to its
own, centralized page.

The clients periodically check (current_broadcast_map->current_id !=
last_message->message_id) for new incoming messages. If the page is filled up,
the broker instead creates a new page and places a LLMP_TAG_END_OF_PAGE_V1
message in its queue. The LLMP_TAG_END_PAGE_V1 buf contains the new string to
access the shared map. The clients then switch over to read from that new
current map.

```text
[broker]
  |
[current_broadcast_map]
  |
  |___________________________________
  |_________________                  \
  |                 \                  \
  |                  |                  |
 \|/                \|/                \|/
[client0]        [client1]    ...    [clientN]
```

In the future, if we would need zero copy, the current_broadcast_map could instead
list the client_out_map ID an offset for each message. In that case, the clients
also need to create new shmaps once their bufs are filled up.


To use, you will have to create a broker using llmp_broker_new().
Then register some clientloops using llmp_broker_register_threaded_clientloop
(or launch them as seperate processes) and call llmp_broker_run();

For broker2broker communication, all messages are forwarded via network sockets.

*/

use alloc::{string::String, vec::Vec};
use core::{
    cmp::max,
    convert::TryFrom,
    fmt::Debug,
    mem::size_of,
    ptr, slice,
    sync::atomic::{compiler_fence, Ordering},
    time::Duration,
};
use serde::{Deserialize, Serialize};
#[cfg(feature = "std")]
use std::{
    convert::TryInto,
    env,
    io::{Read, Write},
    net::{SocketAddr, TcpListener, TcpStream, ToSocketAddrs},
    sync::mpsc::channel,
    thread,
};

#[cfg(all(feature = "llmp_debug", feature = "std"))]
use backtrace::Backtrace;

#[cfg(unix)]
use crate::bolts::os::unix_signals::{setup_signal_handler, siginfo_t, Handler, Signal};
use crate::{
    bolts::shmem::{ShMem, ShMemDescription, ShMemId, ShMemProvider},
    Error,
};
#[cfg(unix)]
use libc::ucontext_t;

/// We'll start off with 256 megabyte maps per fuzzer client
#[cfg(not(feature = "llmp_small_maps"))]
const LLMP_CFG_INITIAL_MAP_SIZE: usize = 1 << 28;
/// If llmp_small_maps is set, we start off with 1 meg.
#[cfg(feature = "llmp_small_maps")]
const LLMP_CFG_INITIAL_MAP_SIZE: usize = 1 << 20;
/// What byte count to align messages to
/// LlmpMsg sizes (including header) will always be rounded up to be a multiple of this value
const LLMP_CFG_ALIGNNMENT: usize = 64;

/// A msg fresh from the press: No tag got sent by the user yet
const LLMP_TAG_UNSET: Tag = 0xDEADAF;
/// This message should not exist yet. Some bug in unsafe code!
const LLMP_TAG_UNINITIALIZED: Tag = 0xA143AF11;
/// The end of page message
/// When receiving this, a new sharedmap needs to be allocated.
const LLMP_TAG_END_OF_PAGE: Tag = 0xAF1E0F1;
/// A new client for this broker got added.
const LLMP_TAG_NEW_SHM_CLIENT: Tag = 0xC11E471;
/// The sender on this map is exiting (if broker exits, clients should exit gracefully);
const LLMP_TAG_EXITING: Tag = 0x13C5171;

/// Unused...
pub const LLMP_FLAG_INITIALIZED: Flags = 0x0;
/// This message was compressed in transit
pub const LLMP_FLAG_COMPRESSED: Flags = 0x1;
/// From another broker.
pub const LLMP_FLAG_FROM_B2B: Flags = 0x2;

/// Timt the broker 2 broker connection waits for incoming data,
/// before checking for own data to forward again.
const _LLMP_B2B_BLOCK_TIME: Duration = Duration::from_millis(3_000);

/// If broker2broker is enabled, bind to public IP
#[cfg(feature = "llmp_bind_public")]
const _LLMP_BIND_ADDR: &str = "0.0.0.0";
/// If broker2broker is disabled, bind to localhost
#[cfg(not(feature = "llmp_bind_public"))]
const _LLMP_BIND_ADDR: &str = "127.0.0.1";

/// An env var of this value indicates that the set value was a NULL PTR
const _NULL_ENV_STR: &str = "_NULL";

/// Magic indicating that a got initialized correctly
const PAGE_INITIALIZED_MAGIC: u64 = 0x1A1A1A1A1A1A1AF1;

/// Size of a new page message, header, payload, and alignment
const EOP_MSG_SIZE: usize =
    llmp_align(size_of::<LlmpMsg>() + size_of::<LlmpPayloadSharedMapInfo>());
/// The header length of a llmp page in a shared map (until messages start)
const LLMP_PAGE_HEADER_LEN: usize = size_of::<LlmpPage>();

/// The llmp broker registers a signal handler for cleanups on `SIGINT`.
#[cfg(unix)]
static mut GLOBAL_SIGHANDLER_STATE: LlmpBrokerSignalHandler = LlmpBrokerSignalHandler {
    shutting_down: false,
};

/// TAGs used thorughout llmp
pub type Tag = u32;
/// The client ID == the sender id.
pub type ClientId = u32;
/// The broker ID, for broker 2 broker communication.
pub type BrokerId = u32;
/// The flags, indicating, for example, enabled compression.
pub type Flags = u32;
/// The message ID, an ever-increasing number, unique only to a sharedmap/page.
pub type MessageId = u64;

/// This is for the server the broker will spawn.
/// If an llmp connection is local - use sharedmaps
/// or remote (broker2broker) - forwarded via tcp
#[derive(Serialize, Deserialize, Debug, Clone)]
pub enum TcpRequest {
    /// We would like to be a local client.
    LocalClientHello { shmem_description: ShMemDescription },
    /// We would like to establish a b2b connection.
    RemoteBrokerHello { hostname: String },
}

impl TryFrom<&Vec<u8>> for TcpRequest {
    type Error = crate::Error;

    fn try_from(bytes: &Vec<u8>) -> Result<Self, Error> {
        Ok(postcard::from_bytes(bytes)?)
    }
}

/// Messages for broker 2 broker connection.
#[derive(Serialize, Deserialize, Debug, Clone)]
pub struct TcpRemoteNewMessage {
    // The client ID of the original broker
    client_id: ClientId,
    // The message tag
    tag: Tag,
    // The flags
    flags: Flags,
    // The actual content of the message
    payload: Vec<u8>,
}

impl TryFrom<&Vec<u8>> for TcpRemoteNewMessage {
    type Error = crate::Error;

    fn try_from(bytes: &Vec<u8>) -> Result<Self, Error> {
        Ok(postcard::from_bytes(bytes)?)
    }
}

/// Responses for requests to the server.
#[derive(Serialize, Deserialize, Debug, Clone)]
pub enum TcpResponse {
    /// After receiving a new connection, the broker immediately sends a Hello.
    BrokerConnectHello {
        /// The broker page a new local client can listen on
        broker_map_description: ShMemDescription,
        /// This broker's hostname
        hostname: String,
    },
    LocalClientAccepted {
        /// The ClientId this client should send messages as
        /// Mainly used for client-side deduplication of incoming messages
        client_id: ClientId,
    },
    RemoteBrokerAccepted {
        /// The broker id of this element
        broker_id: BrokerId,
    },
    /// Something went wrong when processing the request.
    Error {
        /// Error description
        description: String,
    },
}

impl TryFrom<&Vec<u8>> for TcpResponse {
    type Error = crate::Error;

    fn try_from(bytes: &Vec<u8>) -> Result<Self, Error> {
        Ok(postcard::from_bytes(bytes)?)
    }
}

/// Abstraction for listeners
#[cfg(feature = "std")]
pub enum Listener {
    Tcp(TcpListener),
}

#[cfg(feature = "std")]
pub enum ListenerStream {
    Tcp(TcpStream, SocketAddr),
    Empty(),
}

#[cfg(feature = "std")]
impl Listener {
    fn accept(&self) -> ListenerStream {
        match self {
            Listener::Tcp(inner) => match inner.accept() {
                Ok(res) => ListenerStream::Tcp(res.0, res.1),
                Err(err) => {
                    dbg!("Ignoring failed accept", err);
                    ListenerStream::Empty()
                }
            },
        }
    }
}

/// Get sharedmem from a page
#[inline]
unsafe fn shmem2page_mut<SHM: ShMem>(afl_shmem: &mut SHM) -> *mut LlmpPage {
    afl_shmem.map_mut().as_mut_ptr() as *mut LlmpPage
}

/// Get sharedmem from a page
#[inline]
unsafe fn shmem2page<SHM: ShMem>(afl_shmem: &SHM) -> *const LlmpPage {
    afl_shmem.map().as_ptr() as *const LlmpPage
}

/// Return, if a msg is contained in the current page
#[inline]
unsafe fn llmp_msg_in_page(page: *const LlmpPage, msg: *const LlmpMsg) -> bool {
    /* DBG("llmp_msg_in_page %p within %p-%p\n", msg, page, page + page->size_total); */
    (page as *const u8) < msg as *const u8
        && (page as *const u8).add((*page).size_total) > msg as *const u8
}

/// allign to LLMP_CFG_ALIGNNMENT=64 bytes
#[inline]
const fn llmp_align(to_align: usize) -> usize {
    // check if we need to align first
    if LLMP_CFG_ALIGNNMENT == 0 {
        return to_align;
    }
    // Then do the alignment
    let modulo = to_align % LLMP_CFG_ALIGNNMENT;
    if modulo == 0 {
        to_align
    } else {
        to_align + LLMP_CFG_ALIGNNMENT - modulo
    }
}

/// Reads the stored message offset for the given env_name (by appending _OFFSET)
/// If the content of the env is _NULL, returns None
#[cfg(feature = "std")]
#[inline]
fn msg_offset_from_env(env_name: &str) -> Result<Option<u64>, Error> {
    let msg_offset_str = env::var(&format!("{}_OFFSET", env_name))?;
    Ok(if msg_offset_str == _NULL_ENV_STR {
        None
    } else {
        Some(msg_offset_str.parse()?)
    })
}

/// Send one message as `u32` len and `[u8;len]` bytes
#[cfg(feature = "std")]
fn send_tcp_msg<T>(stream: &mut TcpStream, msg: &T) -> Result<(), Error>
where
    T: Serialize,
{
    let msg = postcard::to_allocvec(msg)?;
    if msg.len() > u32::MAX as usize {
        return Err(Error::IllegalState(format!(
            "Trying to send message a tcp message > u32! (size: {})",
            msg.len()
        )));
    }

    #[cfg(feature = "llmp_debug")]
    println!("LLMP TCP: Sending {} bytes", msg.len());

    let size_bytes = (msg.len() as u32).to_be_bytes();
    stream.write_all(&size_bytes)?;
    stream.write_all(&msg)?;

    #[cfg(feature = "llmp_debug")]
    println!("LLMP TCP: Sending {} bytes finished.", msg.len());

    Ok(())
}

/// Receive one message of `u32` len and `[u8; len]` bytes
#[cfg(feature = "std")]
fn recv_tcp_msg(stream: &mut TcpStream) -> Result<Vec<u8>, Error> {
    // Always receive one be u32 of size, then the command.

    #[cfg(feature = "llmp_debug")]
    println!(
        "LLMP TCP: Waiting for packet... (Timeout: {:?})",
        stream.read_timeout().unwrap_or(None)
    );

    let mut size_bytes = [0u8; 4];
    stream.read_exact(&mut size_bytes)?;
    let size = u32::from_be_bytes(size_bytes);
    let mut bytes = vec![];
    bytes.resize(size as usize, 0u8);

    #[cfg(feature = "llmp_debug")]
    println!("LLMP TCP: Receiving payload of size {}", size);

    stream
        .read_exact(&mut bytes)
        .expect("Failed to read message body");
    Ok(bytes)
}

/// In case we don't have enough space, make sure the next page will be large
/// enough. For now, we want to have at least enough space to store 2 of the
/// largest messages we encountered (plus message one new_page message).
#[inline]
fn new_map_size(max_alloc: usize) -> usize {
    max(
        max_alloc * 2 + EOP_MSG_SIZE + LLMP_PAGE_HEADER_LEN,
        LLMP_CFG_INITIAL_MAP_SIZE - 1,
    )
    .next_power_of_two()
}

/// Initialize a new llmp_page. size should be relative to
/// llmp_page->messages
unsafe fn _llmp_page_init<SHM: ShMem>(shmem: &mut SHM, sender: u32, allow_reinit: bool) {
    #[cfg(all(feature = "llmp_debug", feature = "std"))]
    dbg!("_llmp_page_init: shmem {}", &shmem);
    let map_size = shmem.len();
    let page = shmem2page_mut(shmem);
    #[cfg(all(feature = "llmp_debug", feature = "std"))]
    dbg!("_llmp_page_init: page {}", *page);
    if (*page).magic == PAGE_INITIALIZED_MAGIC && !allow_reinit {
        panic!(
            "Tried to initialize page {:?} twice (for shmem {:?})",
            page, shmem
        );
    };
    (*page).magic = PAGE_INITIALIZED_MAGIC;
    (*page).sender = sender;
    ptr::write_volatile(ptr::addr_of_mut!((*page).current_msg_id), 0);
    (*page).max_alloc_size = 0;
    // Don't forget to subtract our own header size
    (*page).size_total = map_size - LLMP_PAGE_HEADER_LEN;
    (*page).size_used = 0;
    (*(*page).messages.as_mut_ptr()).message_id = 0;
    (*(*page).messages.as_mut_ptr()).tag = LLMP_TAG_UNSET;
    ptr::write_volatile(ptr::addr_of_mut!((*page).save_to_unmap), 0);
    ptr::write_volatile(ptr::addr_of_mut!((*page).sender_dead), 0);
    assert!((*page).size_total != 0);
}

/// Get the next pointer and make sure it's in the current page, and has enough space.
#[inline]
unsafe fn llmp_next_msg_ptr_checked<SHM: ShMem>(
    map: &mut LlmpSharedMap<SHM>,
    last_msg: *const LlmpMsg,
    alloc_size: usize,
) -> Result<*mut LlmpMsg, Error> {
    let page = map.page_mut();
    let map_size = map.shmem.map().len();
    let msg_begin_min = (page as *const u8).add(size_of::<LlmpPage>());
    // We still need space for this msg (alloc_size).
    let msg_begin_max = (page as *const u8).add(map_size - alloc_size);
    let next = _llmp_next_msg_ptr(last_msg);
    let next_ptr = next as *const u8;
    if next_ptr >= msg_begin_min && next_ptr <= msg_begin_max {
        Ok(next)
    } else {
        Err(Error::IllegalState(format!(
            "Inconsistent data on sharedmap, or Bug (next_ptr was {:x}, sharedmap page was {:x})",
            next_ptr as usize, page as usize
        )))
    }
}

/// Pointer to the message behind the last message
#[inline]
unsafe fn _llmp_next_msg_ptr(last_msg: *const LlmpMsg) -> *mut LlmpMsg {
    /* DBG("_llmp_next_msg_ptr %p %lu + %lu\n", last_msg, last_msg->buf_len_padded, sizeof(llmp_message)); */
    (last_msg as *mut u8)
        .add(size_of::<LlmpMsg>())
        .add((*last_msg).buf_len_padded as usize) as *mut LlmpMsg
}

/// Description of a shared map.
/// May be used to restore the map by id.
#[derive(Copy, Clone, Debug, Serialize, Deserialize)]
pub struct LlmpDescription {
    /// Info about the SharedMap in use
    shmem: ShMemDescription,
    /// The last message sent or received, depnding on page type
    last_message_offset: Option<u64>,
}

#[derive(Copy, Clone, Debug)]
/// Result of an LLMP Mesasge hook
pub enum LlmpMsgHookResult {
    /// This has been handled in the broker. No need to forward.
    Handled,
    /// Forward this to the clients. We are not done here.
    ForwardToClients,
}

/// Message sent over the "wire"
#[derive(Copy, Clone, Debug)]
#[repr(C, packed)]
pub struct LlmpMsg {
    /// A tag
    pub tag: Tag, //u32
    /// Sender of this messge
    pub sender: ClientId, //u32
    /// ID of another Broker, for b2b messages
    pub broker: BrokerId, //u32
    /// flags, currently only used for indicating compression
    pub flags: Flags, //u32
    /// The message ID, unique per page
    pub message_id: MessageId, //u64
    /// Buffer length as specified by the user
    pub buf_len: u64,
    /// (Actual) buffer length after padding
    // Padding makes sure the next msg is aligned.
    pub buf_len_padded: u64,
    /// The actual payload buf
    // We try to keep the start of buf 64-bit aligned!
    pub buf: [u8; 0],
}

/// The message we receive
impl LlmpMsg {
    /// Gets the buffer from this message as slice, with the corrent length.
    /// # Safety
    /// This is unsafe if somebody has access to shared mem pages on the system.
    pub unsafe fn as_slice_unsafe(&self) -> &[u8] {
        slice::from_raw_parts(self.buf.as_ptr(), self.buf_len as usize)
    }

    /// Gets the buffer from this message as slice, with the corrent length.
    #[inline]
    pub fn as_slice<SHM: ShMem>(&self, map: &mut LlmpSharedMap<SHM>) -> Result<&[u8], Error> {
        unsafe {
            if self.in_map(map) {
                Ok(self.as_slice_unsafe())
            } else {
                Err(Error::IllegalState("Current message not in page. The sharedmap get tampered with or we have a BUG.".into()))
            }
        }
    }

    /// Returns true, if the pointer is, indeed, in the page of this shared map.
    #[inline]
    pub fn in_map<SHM: ShMem>(&self, map: &mut LlmpSharedMap<SHM>) -> bool {
        unsafe {
            let map_size = map.shmem.map().len();
            let buf_ptr = self.buf.as_ptr();
            if buf_ptr > (map.page_mut() as *const u8).add(size_of::<LlmpPage>())
                && buf_ptr
                    <= (map.page_mut() as *const u8).add(map_size - size_of::<LlmpMsg>() as usize)
            {
                // The message header is in the page. Continue with checking the body.
                let len = self.buf_len_padded as usize + size_of::<LlmpMsg>();
                buf_ptr <= (map.page_mut() as *const u8).add(map_size - len)
            } else {
                false
            }
        }
    }
}

/// An Llmp instance
#[derive(Debug)]
pub enum LlmpConnection<SP>
where
    SP: ShMemProvider + 'static,
{
    /// A broker and a thread using this tcp background thread
    IsBroker { broker: LlmpBroker<SP> },
    /// A client, connected to the port
    IsClient { client: LlmpClient<SP> },
}

impl<SP> LlmpConnection<SP>
where
    SP: ShMemProvider,
{
    #[cfg(feature = "std")]
    /// Creates either a broker, if the tcp port is not bound, or a client, connected to this port.
    pub fn on_port(shmem_provider: SP, port: u16) -> Result<Self, Error> {
        match TcpListener::bind(format!("{}:{}", _LLMP_BIND_ADDR, port)) {
            Ok(listener) => {
                // We got the port. We are the broker! :)
                dbg!("We're the broker");
                let mut broker = LlmpBroker::new(shmem_provider)?;
                let _listener_thread = broker.launch_listener(Listener::Tcp(listener))?;
                Ok(LlmpConnection::IsBroker { broker })
            }
            Err(e) => {
                println!("error: {:?}", e);
                match e.kind() {
                    std::io::ErrorKind::AddrInUse => {
                        // We are the client :)
                        dbg!("We're the client", e);
                        Ok(LlmpConnection::IsClient {
                            client: LlmpClient::create_attach_to_tcp(shmem_provider, port)?,
                        })
                    }
                    _ => Err(Error::File(e)),
                }
            }
        }
    }

    /// Describe this in a reproducable fashion, if it's a client
    pub fn describe(&self) -> Result<LlmpClientDescription, Error> {
        Ok(match self {
            LlmpConnection::IsClient { client } => client.describe()?,
            _ => todo!("Only client can be described atm."),
        })
    }

    /// Recreate an existing client from the stored description
    pub fn existing_client_from_description(
        shmem_provider: SP,
        description: &LlmpClientDescription,
    ) -> Result<LlmpConnection<SP>, Error> {
        Ok(LlmpConnection::IsClient {
            client: LlmpClient::existing_client_from_description(shmem_provider, description)?,
        })
    }

    /// Sends the given buffer over this connection, no matter if client or broker.
    pub fn send_buf(&mut self, tag: Tag, buf: &[u8]) -> Result<(), Error> {
        match self {
            LlmpConnection::IsBroker { broker } => broker.send_buf(tag, buf),
            LlmpConnection::IsClient { client } => client.send_buf(tag, buf),
        }
    }

    pub fn send_buf_with_flags(&mut self, tag: Tag, buf: &[u8], flags: Flags) -> Result<(), Error> {
        match self {
            LlmpConnection::IsBroker { broker } => broker.send_buf_with_flags(tag, flags, buf),
            LlmpConnection::IsClient { client } => client.send_buf_with_flags(tag, flags, buf),
        }
    }
}

/// Contents of the share mem pages, used by llmp internally
#[derive(Copy, Clone, Debug)]
#[repr(C, packed)]
pub struct LlmpPage {
    /// to check if this page got initialized properly
    pub magic: u64,
    /// The id of the sender
    pub sender: u32,
    /// Set to != 1 by the receiver, once it got mapped
    /// It's not safe for the sender to unmap this page before
    /// (The os may have tidied up the memory when the receiver starts to map)
    pub save_to_unmap: u16,
    /// Not used at the moment (would indicate that the sender is no longer there)
    pub sender_dead: u16,
    /// The current message ID
    pub current_msg_id: u64,
    /// How much space is available on this page in bytes
    pub size_total: usize,
    /// How much space is used on this page in bytes
    pub size_used: usize,
    /// The maximum amount of bytes that ever got allocated on this page in one go
    /// An inidactor of what to use as size for future pages
    pub max_alloc_size: usize,
    /// Pointer to the messages, from here on.
    pub messages: [LlmpMsg; 0],
}

/// Message payload when a client got added LLMP_TAG_CLIENT_ADDED_V1 */
/// This is an internal message!
/// LLMP_TAG_END_OF_PAGE_V1
#[derive(Copy, Clone, Debug)]
#[repr(C, packed)]
struct LlmpPayloadSharedMapInfo {
    /// The map size
    pub map_size: usize,
    /// The id of this map, as 0-terminated c string of at most 19 chars
    pub shm_str: [u8; 20],
}

/// Sending end on a (unidirectional) sharedmap channel
#[derive(Debug)]
pub struct LlmpSender<SP>
where
    SP: ShMemProvider,
{
    /// ID of this sender. Only used in the broker.
    pub id: u32,
    /// Ref to the last message this sender sent on the last page.
    /// If null, a new page (just) started.
    pub last_msg_sent: *const LlmpMsg,
    /// A vec of page wrappers, each containing an intialized AfShmem
    pub out_maps: Vec<LlmpSharedMap<SP::Mem>>,
    /// If true, pages will never be pruned.
    /// The broker uses this feature.
    /// By keeping the message history around,
    /// new clients may join at any time in the future.
    pub keep_pages_forever: bool,
    shmem_provider: SP,
}

/// An actor on the sending part of the shared map
impl<SP> LlmpSender<SP>
where
    SP: ShMemProvider,
{
    pub fn new(mut shmem_provider: SP, id: u32, keep_pages_forever: bool) -> Result<Self, Error> {
        Ok(Self {
            id,
            last_msg_sent: ptr::null_mut(),
            out_maps: vec![LlmpSharedMap::new(
                0,
                shmem_provider.new_map(LLMP_CFG_INITIAL_MAP_SIZE)?,
            )],
            // drop pages to the broker if it already read them
            keep_pages_forever,
            shmem_provider,
        })
    }

    /// Completely reset the current sender map.
    /// Afterwards, no receiver should read from it at a different location.
    /// This is only useful if all connected llmp parties start over, for example after a crash.
    /// # Safety
    /// Only safe if you really really restart the page on everything connected
    pub unsafe fn reset(&mut self) {
        _llmp_page_init(&mut self.out_maps.last_mut().unwrap().shmem, self.id, true);
        self.last_msg_sent = ptr::null_mut();
    }

    /// Reattach to a vacant out_map, to with a previous sender stored the information in an env before.
    #[cfg(feature = "std")]
    pub fn on_existing_from_env(mut shmem_provider: SP, env_name: &str) -> Result<Self, Error> {
        let msg_sent_offset = msg_offset_from_env(env_name)?;
        Self::on_existing_map(
            shmem_provider.clone(),
            shmem_provider.existing_from_env(env_name)?,
            msg_sent_offset,
        )
    }

    /// Store the info to this sender to env.
    /// A new client can reattach to it using on_existing_from_env
    #[cfg(feature = "std")]
    pub fn to_env(&self, env_name: &str) -> Result<(), Error> {
        let current_out_map = self.out_maps.last().unwrap();
        current_out_map.shmem.write_to_env(env_name)?;
        unsafe { current_out_map.msg_to_env(self.last_msg_sent, env_name) }
    }

    /// Waits for this sender to be save to unmap.
    /// If a receiver is involved, this function should always be called.
    pub fn await_save_to_unmap_blocking(&self) {
        loop {
            if self.save_to_unmap() {
                return;
            }
        }
    }

    /// If we are allowed to unmap this client
    pub fn save_to_unmap(&self) -> bool {
        let current_out_map = self.out_maps.last().unwrap();
        unsafe {
            compiler_fence(Ordering::SeqCst);
            // println!("Reading save_to_unmap from {:?}", current_out_map.page() as *const _);
            ptr::read_volatile(ptr::addr_of!((*current_out_map.page()).save_to_unmap)) != 0
        }
    }

    /// Reattach to a vacant out_map.
    /// It is essential, that the receiver (or someone else) keeps a pointer to this map
    /// else reattach will get a new, empty page, from the OS, or fail.
    pub fn on_existing_map(
        shmem_provider: SP,
        current_out_map: SP::Mem,
        last_msg_sent_offset: Option<u64>,
    ) -> Result<Self, Error> {
        let mut out_map = LlmpSharedMap::existing(current_out_map);
        let last_msg_sent = match last_msg_sent_offset {
            Some(offset) => out_map.msg_from_offset(offset)?,
            None => ptr::null_mut(),
        };

        Ok(Self {
            id: 0,
            last_msg_sent,
            out_maps: vec![out_map],
            // drop pages to the broker if it already read them
            keep_pages_forever: false,
            shmem_provider,
        })
    }

    /// For non zero-copy, we want to get rid of old pages with duplicate messages in the client
    /// eventually. This function This funtion sees if we can unallocate older pages.
    /// The broker would have informed us by setting the save_to_unmap-flag.
    unsafe fn prune_old_pages(&mut self) {
        // Exclude the current page by splitting of the last element for this iter
        let mut unmap_until_excl = 0;
        for map in self.out_maps.split_last_mut().unwrap().1 {
            if (*map.page_mut()).save_to_unmap == 0 {
                // The broker didn't read this page yet, no more pages to unmap.
                break;
            }
            unmap_until_excl += 1;
        }
        // Remove all maps that the broker already mapped
        // simply removing them from the vec should then call drop and unmap them.
        self.out_maps.drain(0..unmap_until_excl);
    }

    /// Intern: Special allocation function for EOP messages (and nothing else!)
    /// The normal alloc will fail if there is not enough space for buf_len_padded + EOP
    /// So if alloc_next fails, create new page if necessary, use this function,
    /// place EOP, commit EOP, reset, alloc again on the new space.
    unsafe fn alloc_eop(&mut self) -> Result<*mut LlmpMsg, Error> {
        let mut map = self.out_maps.last_mut().unwrap();
        let page = map.page_mut();
        let last_msg = self.last_msg_sent;
        if (*page).size_used + EOP_MSG_SIZE > (*page).size_total {
            panic!("PROGRAM ABORT : BUG: EOP does not fit in page! page {:?}, size_current {:?}, size_total {:?}", page,
                ptr::addr_of!((*page).size_used), ptr::addr_of!((*page).size_total));
        }
        let mut ret: *mut LlmpMsg = if !last_msg.is_null() {
            llmp_next_msg_ptr_checked(&mut map, last_msg, EOP_MSG_SIZE)?
        } else {
            (*page).messages.as_mut_ptr()
        };
        if (*ret).tag == LLMP_TAG_UNINITIALIZED {
            panic!("Did not call send() on last message!");
        }
        (*ret).buf_len = size_of::<LlmpPayloadSharedMapInfo>() as u64;

        // We don't need to pad the EOP message: it'll always be the last in this page.
        (*ret).buf_len_padded = (*ret).buf_len;
        (*ret).message_id = if !last_msg.is_null() {
            (*last_msg).message_id + 1
        } else {
            1
        };
        (*ret).tag = LLMP_TAG_END_OF_PAGE;
        (*page).size_used += EOP_MSG_SIZE;
        Ok(ret)
    }

    /// Intern: Will return a ptr to the next msg buf, or None if map is full.
    /// Never call alloc_next without either sending or cancelling the last allocated message for this page!
    /// There can only ever be up to one message allocated per page at each given time.
    unsafe fn alloc_next_if_space(&mut self, buf_len: usize) -> Option<*mut LlmpMsg> {
        let buf_len_padded;
        let mut complete_msg_size = llmp_align(size_of::<LlmpMsg>() + buf_len);
        let map = self.out_maps.last_mut().unwrap();
        let page = map.page_mut();
        let last_msg = self.last_msg_sent;
        #[cfg(all(feature = "llmp_debug", feature = "std"))]
        println!(
            "Allocating {} (>={}) bytes on page {:?} / map {:?} (last msg: {:?})",
            complete_msg_size, buf_len, page, &map, last_msg
        );
        /* DBG("XXX complete_msg_size %lu (h: %lu)\n", complete_msg_size, sizeof(llmp_message)); */
        /* In case we don't have enough space, make sure the next page will be large
         * enough */
        // For future allocs, keep track of the maximum (aligned) alloc size we used
        (*page).max_alloc_size = max((*page).max_alloc_size, complete_msg_size);

        let mut ret: *mut LlmpMsg;
        /* DBG("last_msg %p %d (%d)\n", last_msg, last_msg ? (int)last_msg->tag : -1, (int)LLMP_TAG_END_OF_PAGE_V1); */
        if last_msg.is_null() || (*last_msg).tag == LLMP_TAG_END_OF_PAGE {
            /* We start fresh, on a new page */
            ret = (*page).messages.as_mut_ptr();
            /* The initial message may not be alligned, so we at least align the end of
            it. Technically, c_ulong can be smaller than a pointer, then who knows what
            happens */
            let base_addr = ret as usize;
            buf_len_padded =
                llmp_align(base_addr + complete_msg_size) - base_addr - size_of::<LlmpMsg>();
            complete_msg_size = buf_len_padded + size_of::<LlmpMsg>();
            /* Still space for the new message plus the additional "we're full" message?
             */

            #[cfg(all(feature = "llmp_debug", feature = "std"))]
            dbg!(
                page,
                *page,
                (*page).size_used,
                complete_msg_size,
                EOP_MSG_SIZE,
                (*page).size_total
            );
            if (*page).size_used + complete_msg_size + EOP_MSG_SIZE > (*page).size_total {
                /* We're full. */
                return None;
            }
            /* We need to start with 1 for ids, as current message id is initialized
             * with 0... */
            (*ret).message_id = if last_msg.is_null() {
                1
            } else {
                (*last_msg).message_id + 1
            }
        } else if (*page).current_msg_id != (*last_msg).message_id {
            /* Oops, wrong usage! */
<<<<<<< HEAD
            panic!("BUG: The current message never got commited using send! (page->current_msg_id {:?}, last_msg->message_id: {})", ptr::addr_of!((*page).current_msg_id), *ptr::addr_of!((*last_msg).message_id));
=======
            panic!("BUG: The current message never got commited using send! (page->current_msg_id {:?}, last_msg->message_id: {})", ptr::addr_of!((*page).current_msg_id), (*last_msg).message_id);
>>>>>>> 80afec68
        } else {
            buf_len_padded = complete_msg_size - size_of::<LlmpMsg>();
            /* DBG("XXX ret %p id %u buf_len_padded %lu complete_msg_size %lu\n", ret, ret->message_id, buf_len_padded,
             * complete_msg_size); */

            /* Still space for the new message plus the additional "we're full" message? */
            if (*page).size_used + complete_msg_size + EOP_MSG_SIZE > (*page).size_total {
                /* We're full. */
                return None;
            }
            ret = match llmp_next_msg_ptr_checked(map, last_msg, complete_msg_size) {
                Ok(msg) => msg,
                Err(e) => {
                    #[cfg(feature = "std")]
                    dbg!("Unexpected error allocing new msg", e);
                    #[cfg(feature = "std")]
                    return None;
                    #[cfg(not(feature = "std"))]
                    panic!("Unexpected error allocing new msg {:?}", e);
                }
            };
            (*ret).message_id = (*last_msg).message_id + 1
        }

        /* The beginning of our message should be messages + size_used, else nobody
         * sent the last msg! */
        /* DBG("XXX ret %p - page->messages %p = %lu != %lu, will add %lu -> %p\n", ret, page->messages,
        (c_ulong)((u8 *)ret - (u8 *)page->messages), page->size_used, complete_msg_size, ((u8 *)ret) + complete_msg_size);
        */

        if last_msg.is_null() && (*page).size_used != 0
            || ((ret as usize) - (*page).messages.as_mut_ptr() as usize) != (*page).size_used
        {
            panic!("Allocated new message without calling send() inbetween. ret: {:?}, page: {:?}, complete_msg_size: {:?}, size_used: {:?}, last_msg: {:?}", ret, page,
                buf_len_padded, ptr::addr_of!((*page).size_used), last_msg);
        }
        (*page).size_used += complete_msg_size;
        (*ret).buf_len_padded = buf_len_padded as u64;
        (*ret).buf_len = buf_len as u64;
        /* DBG("Returning new message at %p with len %ld, TAG was %x", ret, ret->buf_len_padded, ret->tag); */
        /* Maybe catch some bugs... */
        (*_llmp_next_msg_ptr(ret)).tag = LLMP_TAG_UNSET;
        (*ret).tag = LLMP_TAG_UNINITIALIZED;
        Some(ret)
    }

    /// Commit the message last allocated by alloc_next to the queue.
    /// After commiting, the msg shall no longer be altered!
    /// It will be read by the consuming threads (broker->clients or client->broker)
    #[inline(never)] // Not inlined to make cpu-level reodering (hopefully?) improbable
    unsafe fn send(&mut self, msg: *mut LlmpMsg) -> Result<(), Error> {
        // dbg!("Sending msg {:?}", msg);

        if self.last_msg_sent == msg {
            panic!("Message sent twice!");
        }
        if (*msg).tag == LLMP_TAG_UNSET {
            panic!(
                "No tag set on message with id {}",
                *ptr::addr_of!((*msg).message_id)
            );
        }
        let page = self.out_maps.last_mut().unwrap().page_mut();
        if msg.is_null() || !llmp_msg_in_page(page, msg) {
            return Err(Error::Unknown(format!(
                "Llmp Message {:?} is null or not in current page",
                msg
            )));
        }
        (*msg).message_id = (*page).current_msg_id + 1;
        compiler_fence(Ordering::SeqCst);
        ptr::write_volatile(ptr::addr_of_mut!((*page).current_msg_id), (*msg).message_id);
        compiler_fence(Ordering::SeqCst);
        self.last_msg_sent = msg;
        Ok(())
    }

    /// listener about it using a EOP message.
    unsafe fn handle_out_eop(&mut self) -> Result<(), Error> {
        #[cfg(all(feature = "llmp_debug", feature = "std"))]
        {
            #[cfg(debug_assertions)]
            let bt = Backtrace::new();
            #[cfg(not(debug_assertions))]
            let bt = "<n/a (release)>";
            let shm = self.out_maps.last().unwrap();
            println!(
                "LLMP_DEBUG: End of page reached for map {} with len {}, sending EOP, bt: {:?}",
                shm.shmem.id().to_string(),
                shm.shmem.len(),
                bt
            );
        }

        let old_map = self.out_maps.last_mut().unwrap().page_mut();

        #[cfg(all(feature = "llmp_debug", feature = "std"))]
        println!("New Map Size {}", new_map_size((*old_map).max_alloc_size));

        // Create a new shard page.
        let mut new_map_shmem = LlmpSharedMap::new(
            (*old_map).sender,
            self.shmem_provider
                .new_map(new_map_size((*old_map).max_alloc_size))?,
        );
        let mut new_map = new_map_shmem.page_mut();

        #[cfg(all(feature = "llmp_debug", feature = "std"))]
        println!("got new map at: {:?}", new_map);

        ptr::write_volatile(
            ptr::addr_of_mut!((*new_map).current_msg_id),
            (*old_map).current_msg_id,
        );

        #[cfg(all(feature = "llmp_debug", feature = "std"))]
        println!("Setting max alloc size: {:?}", (*old_map).max_alloc_size);

        (*new_map).max_alloc_size = (*old_map).max_alloc_size;
        /* On the old map, place a last message linking to the new map for the clients
         * to consume */
        let mut out: *mut LlmpMsg = self.alloc_eop()?;
        (*out).sender = (*old_map).sender;

        let mut end_of_page_msg = (*out).buf.as_mut_ptr() as *mut LlmpPayloadSharedMapInfo;
        (*end_of_page_msg).map_size = new_map_shmem.shmem.len();
        (*end_of_page_msg).shm_str = *new_map_shmem.shmem.id().as_slice();

        /* Send the last msg on the old buf */
        self.send(out)?;

        // Set the new page as current page.
        self.out_maps.push(new_map_shmem);
        // We never sent a msg on the new buf */
        self.last_msg_sent = ptr::null_mut();

        // If we want to get red if old pages, (client to broker), do that now
        if !self.keep_pages_forever {
            #[cfg(all(feature = "llmp_debug", feature = "std"))]
            println!("pruning");
            self.prune_old_pages();
        }

        Ok(())
    }

    /// Allocates the next space on this sender page
    pub fn alloc_next(&mut self, buf_len: usize) -> Result<*mut LlmpMsg, Error> {
        if let Some(msg) = unsafe { self.alloc_next_if_space(buf_len) } {
            return Ok(msg);
        };

        /* no more space left! We'll have to start a new page */
        unsafe {
            self.handle_out_eop()?;
        }

        #[cfg(all(feature = "llmp_debug", feature = "std"))]
        println!("Handled out eop");

        match unsafe { self.alloc_next_if_space(buf_len) } {
            Some(msg) => Ok(msg),
            None => Err(Error::Unknown(format!(
                "Error allocating {} bytes in shmap",
                buf_len
            ))),
        }
    }

    /// Cancel send of the next message, this allows us to allocate a new message without sending this one.
    /// # Safety
    /// They msg pointer may no longer be used after `cancel_send`
    pub unsafe fn cancel_send(&mut self, msg: *mut LlmpMsg) {
        /* DBG("Client %d cancels send of msg at %p with tag 0x%X and size %ld", client->id, msg, msg->tag,
         * msg->buf_len_padded); */
        let page = self.out_maps.last_mut().unwrap().page_mut();
        (*msg).tag = LLMP_TAG_UNSET;
        (*page).size_used -= (*msg).buf_len_padded as usize + size_of::<LlmpMsg>();
    }

    /// Allocates a message of the given size, tags it, and sends it off.
    pub fn send_buf(&mut self, tag: Tag, buf: &[u8]) -> Result<(), Error> {
        // Make sure we don't reuse already allocated tags
        if tag == LLMP_TAG_NEW_SHM_CLIENT
            || tag == LLMP_TAG_END_OF_PAGE
            || tag == LLMP_TAG_UNINITIALIZED
            || tag == LLMP_TAG_UNSET
        {
            return Err(Error::Unknown(format!(
                "Reserved tag supplied to send_buf ({:#X})",
                tag
            )));
        }

        unsafe {
            let msg = self.alloc_next(buf.len())?;
            (*msg).tag = tag;
            (*msg).flags = LLMP_FLAG_INITIALIZED;
            buf.as_ptr()
                .copy_to_nonoverlapping((*msg).buf.as_mut_ptr(), buf.len());
            self.send(msg)
        }
    }

    pub fn send_buf_with_flags(&mut self, tag: Tag, flags: Flags, buf: &[u8]) -> Result<(), Error> {
        // Make sure we don't reuse already allocated tags
        if tag == LLMP_TAG_NEW_SHM_CLIENT
            || tag == LLMP_TAG_END_OF_PAGE
            || tag == LLMP_TAG_UNINITIALIZED
            || tag == LLMP_TAG_UNSET
        {
            return Err(Error::Unknown(format!(
                "Reserved tag supplied to send_buf ({:#X})",
                tag
            )));
        }

        unsafe {
            let msg = self.alloc_next(buf.len())?;
            (*msg).tag = tag;
            (*msg).flags = flags;
            buf.as_ptr()
                .copy_to_nonoverlapping((*msg).buf.as_mut_ptr(), buf.len());
            self.send(msg)
        }
    }

    // Describe this cient in a way, that it can be restored later with `Self::on_existing_from_description`
    pub fn describe(&self) -> Result<LlmpDescription, Error> {
        let map = self.out_maps.last().unwrap();
        let last_message_offset = if self.last_msg_sent.is_null() {
            None
        } else {
            Some(unsafe { map.msg_to_offset(self.last_msg_sent) }?)
        };
        Ok(LlmpDescription {
            shmem: map.shmem.description(),
            last_message_offset,
        })
    }

    // Create this client on an existing map from the given description. acquired with `self.describe`
    pub fn on_existing_from_description(
        mut shmem_provider: SP,
        description: &LlmpDescription,
    ) -> Result<Self, Error> {
        Self::on_existing_map(
            shmem_provider.clone(),
            shmem_provider.from_description(description.shmem)?,
            description.last_message_offset,
        )
    }
}

/// Receiving end on a (unidirectional) sharedmap channel
#[derive(Debug)]
pub struct LlmpReceiver<SP>
where
    SP: ShMemProvider,
{
    pub id: u32,
    /// Pointer to the last meg this received
    pub last_msg_recvd: *const LlmpMsg,
    /// The shmem provider
    pub shmem_provider: SP,
    /// current page. After EOP, this gets replaced with the new one
    pub current_recv_map: LlmpSharedMap<SP::Mem>,
}

/// Receiving end of an llmp channel
impl<SP> LlmpReceiver<SP>
where
    SP: ShMemProvider,
{
    /// Reattach to a vacant recv_map, to with a previous sender stored the information in an env before.
    #[cfg(feature = "std")]
    pub fn on_existing_from_env(mut shmem_provider: SP, env_name: &str) -> Result<Self, Error> {
        Self::on_existing_map(
            shmem_provider.clone(),
            shmem_provider.existing_from_env(env_name)?,
            msg_offset_from_env(env_name)?,
        )
    }

    /// Store the info to this receiver to env.
    /// A new client can reattach to it using on_existing_from_env
    #[cfg(feature = "std")]
    pub fn to_env(&self, env_name: &str) -> Result<(), Error> {
        let current_out_map = &self.current_recv_map;
        current_out_map.shmem.write_to_env(env_name)?;
        unsafe { current_out_map.msg_to_env(self.last_msg_recvd, env_name) }
    }

    /// Create a Receiver, reattaching to an existing sender map.
    /// It is essential, that the sender (or someone else) keeps a pointer to the sender_map
    /// else reattach will get a new, empty page, from the OS, or fail.
    pub fn on_existing_map(
        shmem_provider: SP,
        current_sender_map: SP::Mem,
        last_msg_recvd_offset: Option<u64>,
    ) -> Result<Self, Error> {
        let mut current_recv_map = LlmpSharedMap::existing(current_sender_map);
        let last_msg_recvd = match last_msg_recvd_offset {
            Some(offset) => current_recv_map.msg_from_offset(offset)?,
            None => ptr::null_mut(),
        };

        Ok(Self {
            id: 0,
            current_recv_map,
            last_msg_recvd,
            shmem_provider,
        })
    }

    // Never inline, to not get some strange effects
    /// Read next message.
    #[inline(never)]
    unsafe fn recv(&mut self) -> Result<Option<*mut LlmpMsg>, Error> {
        /* DBG("recv %p %p\n", page, last_msg); */
        compiler_fence(Ordering::SeqCst);
        let mut page = self.current_recv_map.page_mut();
        let last_msg = self.last_msg_recvd;
        let current_msg_id = ptr::read_volatile(ptr::addr_of!((*page).current_msg_id));

        // Read the message from the page
        let ret = if current_msg_id == 0 {
            /* No messages yet */
            None
        } else if last_msg.is_null() {
            /* We never read a message from this queue. Return first. */
            Some((*page).messages.as_mut_ptr())
        } else if (*last_msg).message_id == current_msg_id {
            /* Oops! No new message! */
            None
        } else {
            // We don't know how big the msg wants to be, assert at least the header has space.
            Some(llmp_next_msg_ptr_checked(
                &mut self.current_recv_map,
                last_msg,
                size_of::<LlmpMsg>(),
            )?)
        };

        // Let's see what we go here.
        if let Some(msg) = ret {
            if !(*msg).in_map(&mut self.current_recv_map) {
                return Err(Error::IllegalState("Unexpected message in map (out of map bounds) - bugy client or tampered shared map detedted!".into()));
            }
            // Handle special, LLMP internal, messages.
            match (*msg).tag {
                LLMP_TAG_UNSET => panic!("BUG: Read unallocated msg"),
                LLMP_TAG_EXITING => {
                    // The other side is done.
                    assert_eq!(*ptr::addr_of!((*msg).buf_len), 0);
                    return Err(Error::ShuttingDown);
                }
                LLMP_TAG_END_OF_PAGE => {
                    #[cfg(feature = "std")]
                    println!("Received end of page, allocating next");
                    // Handle end of page
                    if (*msg).buf_len < size_of::<LlmpPayloadSharedMapInfo>() as u64 {
                        panic!(
                            "Illegal message length for EOP (is {}/{}, expected {})",
                            *ptr::addr_of!((*msg).buf_len),
                            *ptr::addr_of!((*msg).buf_len_padded),
                            size_of::<LlmpPayloadSharedMapInfo>()
                        );
                    }
                    let pageinfo = (*msg).buf.as_mut_ptr() as *mut LlmpPayloadSharedMapInfo;

                    /* The pageinfo points to the map we're about to unmap.
                    Copy the contents first to be safe (probably fine in rust either way). */
                    let pageinfo_cpy = *pageinfo;

                    // Set last msg we received to null (as the map may no longer exist)
                    self.last_msg_recvd = ptr::null();

                    // Mark the old page save to unmap, in case we didn't so earlier.
                    ptr::write_volatile(ptr::addr_of_mut!((*page).save_to_unmap), 1);

                    // Map the new page. The old one should be unmapped by Drop
                    self.current_recv_map =
                        LlmpSharedMap::existing(self.shmem_provider.from_id_and_size(
                            ShMemId::from_slice(&pageinfo_cpy.shm_str),
                            pageinfo_cpy.map_size,
                        )?);
                    page = self.current_recv_map.page_mut();
                    // Mark the new page save to unmap also (it's mapped by us, the broker now)
                    ptr::write_volatile(ptr::addr_of_mut!((*page).save_to_unmap), 1);

                    #[cfg(all(feature = "llmp_debug", feature = "std"))]
                    println!(
                        "LLMP_DEBUG: Got a new recv map {} with len {:?}",
                        self.current_recv_map.shmem.id().to_string(),
                        self.current_recv_map.shmem.len()
                    );
                    // After we mapped the new page, return the next message, if available
                    return self.recv();
                }
                _ => (),
            }

            // Store the last msg for next time
            self.last_msg_recvd = msg;
        };
        Ok(ret)
    }

    /// Blocks/spins until the next message gets posted to the page,
    /// then returns that message.
    /// # Safety
    /// Returns a raw ptr, on the recv map. Should be safe in general
    pub unsafe fn recv_blocking(&mut self) -> Result<*mut LlmpMsg, Error> {
        let mut current_msg_id = 0;
        let page = self.current_recv_map.page_mut();
        let last_msg = self.last_msg_recvd;
        if !last_msg.is_null() {
            if (*last_msg).tag == LLMP_TAG_END_OF_PAGE && !llmp_msg_in_page(page, last_msg) {
                panic!("BUG: full page passed to await_message_blocking or reset failed");
            }
            current_msg_id = (*last_msg).message_id
        }
        loop {
            compiler_fence(Ordering::SeqCst);
            if ptr::read_volatile(ptr::addr_of!((*page).current_msg_id)) != current_msg_id {
                return match self.recv()? {
                    Some(msg) => Ok(msg),
                    None => panic!("BUG: blocking llmp message should never be NULL"),
                };
            }
        }
    }

    /// Returns the next message, tag, buf, if avaliable, else None
    #[allow(clippy::type_complexity)]
    #[inline]
    pub fn recv_buf(&mut self) -> Result<Option<(u32, Tag, &[u8])>, Error> {
        if let Some((sender, tag, _flags, buf)) = self.recv_buf_with_flags()? {
            Ok(Some((sender, tag, buf)))
        } else {
            Ok(None)
        }
    }

    /// Receive the buffer, also reading the LLMP internal message flags
    #[allow(clippy::type_complexity)]
    #[inline]
    pub fn recv_buf_with_flags(&mut self) -> Result<Option<(ClientId, Tag, Flags, &[u8])>, Error> {
        unsafe {
            Ok(match self.recv()? {
                Some(msg) => Some((
                    (*msg).sender,
                    (*msg).tag,
                    (*msg).flags,
                    (*msg).as_slice(&mut self.current_recv_map)?,
                )),
                None => None,
            })
        }
    }

    /// Returns the next sender, tag, buf, looping until it becomes available
    #[inline]
    pub fn recv_buf_blocking(&mut self) -> Result<(ClientId, Tag, &[u8]), Error> {
        unsafe {
            let msg = self.recv_blocking()?;
            Ok((
                (*msg).sender,
                (*msg).tag,
                (*msg).as_slice(&mut self.current_recv_map)?,
            ))
        }
    }

    // Describe this cient in a way, that it can be restored later with `Self::on_existing_from_description`
    pub fn describe(&self) -> Result<LlmpDescription, Error> {
        let map = &self.current_recv_map;
        let last_message_offset = if self.last_msg_recvd.is_null() {
            None
        } else {
            Some(unsafe { map.msg_to_offset(self.last_msg_recvd) }?)
        };
        Ok(LlmpDescription {
            shmem: map.shmem.description(),
            last_message_offset,
        })
    }

    // Create this client on an existing map from the given description. acquired with `self.describe`
    pub fn on_existing_from_description(
        mut shmem_provider: SP,
        description: &LlmpDescription,
    ) -> Result<Self, Error> {
        Self::on_existing_map(
            shmem_provider.clone(),
            shmem_provider.from_description(description.shmem)?,
            description.last_message_offset,
        )
    }
}

/// A page wrapper
#[derive(Clone, Debug)]
pub struct LlmpSharedMap<SHM>
where
    SHM: ShMem,
{
    /// Shmem containg the actual (unsafe) page,
    /// shared between one LlmpSender and one LlmpReceiver
    pub shmem: SHM,
}

// TODO: May be obsolete
/// The page struct, placed on a shared mem instance.
/// A thin wrapper around a ShMem implementation, with special Llmp funcs
impl<SHM> LlmpSharedMap<SHM>
where
    SHM: ShMem,
{
    /// Creates a new page, initializing the passed shared mem struct
    pub fn new(sender: ClientId, mut new_map: SHM) -> Self {
        #[cfg(all(feature = "llmp_debug", feature = "std"))]
        println!(
            "LLMP_DEBUG: Initializing map on {} with size {}",
            new_map.id().to_string(),
            new_map.len()
        );

        unsafe {
            _llmp_page_init(&mut new_map, sender, false);
        }
        Self { shmem: new_map }
    }

    /// Maps and wraps an existing
    pub fn existing(existing_map: SHM) -> Self {
        #[cfg(all(feature = "llmp_debug", feature = "std"))]
        //{
        //#[cfg(debug_assertions)]
        //let bt = Backtrace::new();
        //#[cfg(not(debug_assertions))]
        //let bt = "<n/a (release)>";
        dbg!(
            "LLMP_DEBUG: Using existing map {} with size {}",
            existing_map.id().to_string(),
            existing_map.len(),
            //bt
        );
        //}

        let ret = Self {
            shmem: existing_map,
        };
        unsafe {
            if (*ret.page()).magic != PAGE_INITIALIZED_MAGIC {
                panic!("Map was not priviously initialized at {:?}", &ret.shmem);
            }
            #[cfg(all(feature = "llmp_debug", feature = "std"))]
            dbg!("PAGE: {}", *ret.page());
        }
        ret
    }

    /// Marks the containing page as `save_to_unmap`.
    /// This indicates, that the page may safely be unmapped by the sender.
    pub fn mark_save_to_unmap(&mut self) {
        unsafe {
            ptr::write_volatile(ptr::addr_of_mut!((*self.page_mut()).save_to_unmap), 1);
        }
    }

    /// Get the unsafe ptr to this page, situated on the shared map
    /// # Safety
    /// The unsafe page pointer is obviously unsafe.
    pub unsafe fn page_mut(&mut self) -> *mut LlmpPage {
        shmem2page_mut(&mut self.shmem)
    }

    /// Get the unsafe ptr to this page, situated on the shared map
    /// # Safety
    /// The unsafe page pointer is obviously unsafe.
    pub unsafe fn page(&self) -> *const LlmpPage {
        shmem2page(&self.shmem)
    }

    /// Gets the offset of a message on this here page.
    /// Will return IllegalArgument error if msg is not on page.
    /// # Safety
    /// This dereferences msg, make sure to pass a proper pointer to it.
    #[allow(clippy::cast_sign_loss)]
    pub unsafe fn msg_to_offset(&self, msg: *const LlmpMsg) -> Result<u64, Error> {
        let page = self.page();
        if llmp_msg_in_page(page, msg) {
            // Cast both sides to u8 arrays, get the offset, then cast the return isize to u64
            Ok((msg as *const u8).offset_from((*page).messages.as_ptr() as *const u8) as u64)
        } else {
            Err(Error::IllegalArgument(format!(
                "Message (0x{:X}) not in page (0x{:X})",
                page as u64, msg as u64
            )))
        }
    }

    /// Retrieve the stored msg from env_name + _OFFSET.
    /// It will restore the stored offset by env_name and return the message.
    #[cfg(feature = "std")]
    pub fn msg_from_env(&mut self, map_env_name: &str) -> Result<*mut LlmpMsg, Error> {
        match msg_offset_from_env(map_env_name)? {
            Some(offset) => self.msg_from_offset(offset),
            None => Ok(ptr::null_mut()),
        }
    }

    /// Store this msg offset to env_name + _OFFSET env variable.
    /// It can be restored using msg_from_env with the same env_name later.
    /// # Safety
    /// This function will dereference the msg ptr, make sure it's valid.
    #[cfg(feature = "std")]
    pub unsafe fn msg_to_env(&self, msg: *const LlmpMsg, map_env_name: &str) -> Result<(), Error> {
        if msg.is_null() {
            env::set_var(&format!("{}_OFFSET", map_env_name), _NULL_ENV_STR)
        } else {
            env::set_var(
                &format!("{}_OFFSET", map_env_name),
                format!("{}", self.msg_to_offset(msg)?),
            )
        };
        Ok(())
    }

    /// Gets this message from this page, at the indicated offset.
    /// Will return IllegalArgument error if the offset is out of bounds.
    pub fn msg_from_offset(&mut self, offset: u64) -> Result<*mut LlmpMsg, Error> {
        let offset = offset as usize;
        unsafe {
            let page = self.page_mut();
            let page_size = self.shmem.map().len() - size_of::<LlmpPage>();
            if offset > page_size {
                Err(Error::IllegalArgument(format!(
                    "Msg offset out of bounds (size: {}, requested offset: {})",
                    page_size, offset
                )))
            } else {
                Ok(((*page).messages.as_mut_ptr() as *mut u8).add(offset) as *mut LlmpMsg)
            }
        }
    }
}

/// The broker (node 0)
#[derive(Debug)]
pub struct LlmpBroker<SP>
where
    SP: ShMemProvider + 'static,
{
    /// Broadcast map from broker to all clients
    pub llmp_out: LlmpSender<SP>,
    /// Users of Llmp can add message handlers in the broker.
    /// This allows us to intercept messages right in the broker
    /// This keeps the out map clean.
    pub llmp_clients: Vec<LlmpReceiver<SP>>,
    /// This is the socket name, when unix domain sockets are used.
    socket_name: Option<String>,
    /// This flag is used to indicate that shutdown has been requested by the SIGINT and SIGTERM
    /// handlers
    shutting_down: bool,
    /// The ShMemProvider to use
    shmem_provider: SP,
}

#[cfg(unix)]
pub struct LlmpBrokerSignalHandler {
    shutting_down: bool,
}

#[cfg(unix)]
impl Handler for LlmpBrokerSignalHandler {
    fn handle(&mut self, _signal: Signal, _info: siginfo_t, _context: &mut ucontext_t) {
        unsafe { ptr::write_volatile(&mut self.shutting_down, true) };
    }

    fn signals(&self) -> Vec<Signal> {
        vec![Signal::SigTerm, Signal::SigInterrupt, Signal::SigQuit]
    }
}

/// The broker forwards all messages to its own bus-like broadcast map.
/// It may intercept messages passing through.
impl<SP> LlmpBroker<SP>
where
    SP: ShMemProvider + 'static,
{
    /// Create and initialize a new llmp_broker
    pub fn new(mut shmem_provider: SP) -> Result<Self, Error> {
        Ok(LlmpBroker {
            llmp_out: LlmpSender {
                id: 0,
                last_msg_sent: ptr::null_mut(),
                out_maps: vec![LlmpSharedMap::new(
                    0,
                    shmem_provider.new_map(new_map_size(0))?,
                )],
                // Broker never cleans up the pages so that new
                // clients may join at any time
                keep_pages_forever: true,
                shmem_provider: shmem_provider.clone(),
            },
            llmp_clients: vec![],
            socket_name: None,
            shutting_down: false,
            shmem_provider,
        })
    }

    /// Allocate the next message on the outgoing map
    unsafe fn alloc_next(&mut self, buf_len: usize) -> Result<*mut LlmpMsg, Error> {
        self.llmp_out.alloc_next(buf_len)
    }

    /// Registers a new client for the given sharedmap str and size.
    /// Returns the id of the new client in broker.client_map
    pub fn register_client(&mut self, mut client_page: LlmpSharedMap<SP::Mem>) {
        // Tell the client it may unmap this page now.
        client_page.mark_save_to_unmap();

        let id = self.llmp_clients.len() as u32;
        self.llmp_clients.push(LlmpReceiver {
            id,
            current_recv_map: client_page,
            last_msg_recvd: ptr::null_mut(),
            shmem_provider: self.shmem_provider.clone(),
        });
    }

    /// Connects to a broker running on another machine.
    /// This will spawn a new background thread, registered as client, that proxies all messages to a remote machine.
    /// Returns the description of the new page that still needs to be announced/added to the broker afterwards.
    #[cfg(feature = "std")]
    pub fn connect_b2b<A>(&mut self, addr: A) -> Result<(), Error>
    where
        A: ToSocketAddrs,
    {
        let mut stream = TcpStream::connect(addr)?;
        println!("B2B: Connected to {:?}", stream);

        match (&recv_tcp_msg(&mut stream)?).try_into()? {
            TcpResponse::BrokerConnectHello {
                broker_map_description: _,
                hostname,
            } => println!("B2B: Connected to {}", hostname),
            _ => {
                return Err(Error::IllegalState(
                    "Unexpected response from B2B server received.".to_string(),
                ))
            }
        };

        let hostname = hostname::get()
            .unwrap_or_else(|_| "<unknown>".into())
            .to_string_lossy()
            .into();

        send_tcp_msg(&mut stream, &TcpRequest::RemoteBrokerHello { hostname })?;

        let broker_id = match (&recv_tcp_msg(&mut stream)?).try_into()? {
            TcpResponse::RemoteBrokerAccepted { broker_id } => {
                println!("B2B: Got Connection Ack, broker_id {}", broker_id);
                broker_id
            }
            _ => {
                return Err(Error::IllegalState(
                    "Unexpected response from B2B server received.".to_string(),
                ));
            }
        };

        // TODO: use broker ids!
        println!("B2B: We are broker {}", broker_id);

        // TODO: handle broker_ids properly/at all.
        let map_description = Self::b2b_thread_on(
            stream,
            &self.shmem_provider,
            self.llmp_clients.len() as ClientId,
            &self.llmp_out.out_maps.first().unwrap().shmem.description(),
        )?;

        let new_map =
            LlmpSharedMap::existing(self.shmem_provider.from_description(map_description)?);

        {
            self.register_client(new_map);
        }

        Ok(())
    }

    /// For internal use: Forward the current message to the out map.
    unsafe fn forward_msg(&mut self, msg: *mut LlmpMsg) -> Result<(), Error> {
        let mut out: *mut LlmpMsg = self.alloc_next((*msg).buf_len_padded as usize)?;

        /* Copy over the whole message.
        If we should need zero copy, we could instead post a link to the
        original msg with the map_id and offset. */
        let actual_size = (*out).buf_len_padded;
        let complete_size = actual_size as usize + size_of::<LlmpMsg>();
        (msg as *const u8).copy_to_nonoverlapping(out as *mut u8, complete_size);
        (*out).buf_len_padded = actual_size;
        /* We need to replace the message ID with our own */
        if let Err(e) = self.llmp_out.send(out) {
            panic!("Error sending msg: {:?}", e)
        };
        self.llmp_out.last_msg_sent = out;
        Ok(())
    }

    /// The broker walks all pages and looks for changes, then broadcasts them on
    /// its own shared page, once.
    #[inline]
    pub fn once<F>(&mut self, on_new_msg: &mut F) -> Result<(), Error>
    where
        F: FnMut(ClientId, Tag, Flags, &[u8]) -> Result<LlmpMsgHookResult, Error>,
    {
        compiler_fence(Ordering::SeqCst);
        for i in 0..self.llmp_clients.len() {
            unsafe {
                self.handle_new_msgs(i as u32, on_new_msg)?;
            }
        }
        Ok(())
    }

    /// Internal function, returns true when shuttdown is requested by a `SIGINT` signal
    #[inline]
    #[cfg(unix)]
    #[allow(clippy::unused_self)]
    fn is_shutting_down(&self) -> bool {
        unsafe { ptr::read_volatile(&GLOBAL_SIGHANDLER_STATE.shutting_down) }
    }

    /// Always returns true on platforms, where no shutdown signal handlers are supported
    #[inline]
    #[cfg(not(unix))]
    fn is_shutting_down(&self) -> bool {
        false
    }

    /// Loops infinitely, forwarding and handling all incoming messages from clients.
    /// Never returns. Panics on error.
    /// 5 millis of sleep can't hurt to keep busywait not at 100%
    pub fn loop_forever<F>(&mut self, on_new_msg: &mut F, sleep_time: Option<Duration>)
    where
        F: FnMut(ClientId, Tag, Flags, &[u8]) -> Result<LlmpMsgHookResult, Error>,
    {
        #[cfg(unix)]
        if let Err(_e) = unsafe { setup_signal_handler(&mut GLOBAL_SIGHANDLER_STATE) } {
            // We can live without a proper ctrl+c signal handler. Print and ignore.
            #[cfg(feature = "std")]
            println!("Failed to setup signal handlers: {}", _e);
        }

        while !self.is_shutting_down() {
            compiler_fence(Ordering::SeqCst);
            self.once(on_new_msg)
                .expect("An error occurred when brokering. Exiting.");

            #[cfg(feature = "std")]
            if let Some(time) = sleep_time {
                thread::sleep(time)
            };

            #[cfg(not(feature = "std"))]
            match sleep_time {
                Some(_) => {
                    panic!("Cannot sleep on no_std platform");
                }
                None => (),
            }
        }
        self.llmp_out
            .send_buf(LLMP_TAG_EXITING, &[])
            .expect("Error when shutting down broker: Could not send LLMP_TAG_EXITING msg.");
    }

    /// Broadcasts the given buf to all lients
    pub fn send_buf(&mut self, tag: Tag, buf: &[u8]) -> Result<(), Error> {
        self.llmp_out.send_buf(tag, buf)
    }

    pub fn send_buf_with_flags(&mut self, tag: Tag, flags: Flags, buf: &[u8]) -> Result<(), Error> {
        self.llmp_out.send_buf_with_flags(tag, flags, buf)
    }

    /// Launches a thread using a tcp listener socket, on which new clients may connect to this broker
    /// Does so on the given port.
    #[cfg(feature = "std")]
    pub fn launch_tcp_listener_on(&mut self, port: u16) -> Result<thread::JoinHandle<()>, Error> {
        let listener = TcpListener::bind(format!("{}:{}", _LLMP_BIND_ADDR, port))?;
        // accept connections and process them, spawning a new thread for each one
        println!("Server listening on port {}", port);
        self.launch_listener(Listener::Tcp(listener))
    }

    /// Announces a new client on the given shared map.
    /// Called from a background thread, typically.
    /// Upon receiving this message, the broker should map the announced page and start trckang it for new messages.
    #[allow(dead_code)]
    fn announce_new_client(
        sender: &mut LlmpSender<SP>,
        shmem_description: &ShMemDescription,
    ) -> Result<(), Error> {
        unsafe {
            let msg = sender
                .alloc_next(size_of::<LlmpPayloadSharedMapInfo>())
                .expect("Could not allocate a new message in shared map.");
            (*msg).tag = LLMP_TAG_NEW_SHM_CLIENT;
            let pageinfo = (*msg).buf.as_mut_ptr() as *mut LlmpPayloadSharedMapInfo;
            (*pageinfo).shm_str = *shmem_description.id.as_slice();
            (*pageinfo).map_size = shmem_description.size;
            sender.send(msg)
        }
    }

    /// For broker to broker connections:
    /// Launches a proxy thread.
    /// It will read outgoing messages from the given broker map (and handle EOP by mapping a new page).
    /// This function returns the ShMemDescription the client uses to place incoming messages.
    /// The thread exits, when the remote broker disconnects.
    #[cfg(feature = "std")]
    #[allow(clippy::let_and_return)]
    fn b2b_thread_on(
        mut stream: TcpStream,
        shmem_provider: &SP,
        b2b_client_id: ClientId,
        broker_map_description: &ShMemDescription,
    ) -> Result<ShMemDescription, Error> {
        let broker_map_description = *broker_map_description;
        let mut shmem_provider_clone = shmem_provider.clone();

        // A channel to get the new "client's" sharedmap id from
        let (send, recv) = channel();

        // (For now) the thread remote broker 2 broker just acts like a "normal" llmp client, except it proxies all messages to the attached socket, in both directions.
        thread::spawn(move || {
            // as always, call post_fork to potentially reconnect the provider (for threaded/forked use)
            shmem_provider_clone.post_fork();

            #[cfg(fature = "llmp_debug")]
            println!("B2b: Spawned proxy thread");

            // The background thread blocks on the incoming connection for 15 seconds (if no data is available), then checks if it should forward own messages, then blocks some more.
            stream
                .set_read_timeout(Some(_LLMP_B2B_BLOCK_TIME))
                .expect("Failed to set tcp stream timeout");

            let mut new_sender =
                match LlmpSender::new(shmem_provider_clone.clone(), b2b_client_id, false) {
                    Ok(new_sender) => new_sender,
                    Err(e) => {
                        panic!("B2B: Could not map shared map: {}", e);
                    }
                };

            send.send(new_sender.out_maps.first().unwrap().shmem.description())
                .expect("B2B: Error sending map description to channel!");

            // the receiver receives from the local broker, and forwards it to the tcp stream.
            let mut local_receiver = LlmpReceiver::on_existing_from_description(
                shmem_provider_clone,
                &LlmpDescription {
                    last_message_offset: None,
                    shmem: broker_map_description,
                },
            )
            .expect("Failed to map local page in broker 2 broker thread!");

            #[cfg(all(feature = "llmp_debug", feature = "std"))]
            dbg!("B2B: Starting proxy loop :)");

            loop {
                // first, forward all data we have.
                while let Some((client_id, tag, flags, payload)) = local_receiver
                    .recv_buf_with_flags()
                    .expect("Error reading from local page!")
                {
                    if client_id == b2b_client_id {
                        dbg!("Ignored message we probably sent earlier (same id)", tag);
                        continue;
                    }

                    #[cfg(all(feature = "llmp_debug", feature = "std"))]
                    dbg!(
                        "Fowarding message via broker2broker connection",
                        payload.len()
                    );
                    // We got a new message! Forward...
                    send_tcp_msg(
                        &mut stream,
                        &TcpRemoteNewMessage {
                            client_id,
                            tag,
                            flags,
                            payload: payload.to_vec(),
                        },
                    )
                    .expect("Error sending message via broker 2 broker");
                }

                // Then, see if we can receive something.
                // We set a timeout on the receive earlier.
                // This makes sure we will still forward our own stuff.
                // Forwarding happens between each recv, too, as simplification.
                // We ignore errors completely as they may be timeout, or stream closings.
                // Instead, we catch stream close when/if we next try to send.
                if let Ok(val) = recv_tcp_msg(&mut stream) {
                    let msg: TcpRemoteNewMessage = (&val).try_into().expect(
                        "Illegal message received from broker 2 broker connection - shutting down.",
                    );

                    #[cfg(all(feature = "llmp_debug", feature = "std"))]
                    dbg!(
                        "Fowarding incoming message from broker2broker connection",
                        msg.payload.len()
                    );

                    // TODO: Could probably optimize this somehow to forward all queued messages between locks... oh well.
                    // Todo: somehow mangle in the other broker id? ClientId?
                    new_sender
                        .send_buf_with_flags(msg.tag, msg.flags | LLMP_FLAG_FROM_B2B, &msg.payload)
                        .expect("B2B: Error forwarding message. Exiting.");
                } else {
                    #[cfg(all(feature = "llmp_debug", feature = "std"))]
                    dbg!("Received no input, timeout or closed. Looping back up :)");
                }
            }
        });

        let ret = recv.recv().map_err(|_| {
            Error::Unknown("Error launching background thread for b2b communcation".to_string())
        });

        #[cfg(all(feature = "llmp_debug", feature = "std"))]
        dbg!("B2B: returning from loop. Success: {}", ret.is_ok());

        ret
    }

    /// handles a single tcp request in the current context.
    #[cfg(feature = "std")]
    fn handle_tcp_request(
        mut stream: TcpStream,
        request: &TcpRequest,
        current_client_id: &mut u32,
        sender: &mut LlmpSender<SP>,
        shmem_provider: &SP,
        broker_map_description: &ShMemDescription,
    ) {
        match request {
            TcpRequest::LocalClientHello { shmem_description } => {
                match Self::announce_new_client(sender, shmem_description) {
                    Ok(()) => (),
                    Err(e) => println!("Error forwarding client on map: {:?}", e),
                };

                if let Err(e) = send_tcp_msg(
                    &mut stream,
                    &TcpResponse::LocalClientAccepted {
                        client_id: *current_client_id,
                    },
                ) {
                    println!("An error occurred sending via tcp {}", e);
                };
                *current_client_id += 1;
            }
            TcpRequest::RemoteBrokerHello { hostname } => {
                println!("B2B new client: {}", hostname);

                // TODO: Clean up broker ids.
                if send_tcp_msg(
                    &mut stream,
                    &TcpResponse::RemoteBrokerAccepted {
                        broker_id: *current_client_id,
                    },
                )
                .is_err()
                {
                    println!("Error accepting broker, ignoring.");
                    return;
                }

                if let Ok(shmem_description) = Self::b2b_thread_on(
                    stream,
                    shmem_provider,
                    *current_client_id,
                    &broker_map_description,
                ) {
                    if Self::announce_new_client(sender, &shmem_description).is_err() {
                        println!("B2B: Error announcing client {:?}", shmem_description);
                    };
                    *current_client_id += 1;
                }
            }
        };
    }

    #[cfg(feature = "std")]
    /// Launches a thread using a listener socket, on which new clients may connect to this broker
    pub fn launch_listener(&mut self, listener: Listener) -> Result<thread::JoinHandle<()>, Error> {
        // Later in the execution, after the initial map filled up,
        // the current broacast map will will point to a different map.
        // However, the original map is (as of now) never freed, new clients will start
        // to read from the initial map id.

        let client_out_map_mem = &self.llmp_out.out_maps.first().unwrap().shmem;
        let broker_map_description = client_out_map_mem.description();
        let hostname = hostname::get()
            .unwrap_or_else(|_| "<unknown>".into())
            .to_string_lossy()
            .into();
        let broker_hello = TcpResponse::BrokerConnectHello {
            broker_map_description,
            hostname,
        };

        let llmp_tcp_id = self.llmp_clients.len() as ClientId;

        // Tcp out map sends messages from background thread tcp server to foreground client
        let tcp_out_map = LlmpSharedMap::new(
            llmp_tcp_id,
            self.shmem_provider.new_map(LLMP_CFG_INITIAL_MAP_SIZE)?,
        );
        let tcp_out_map_description = tcp_out_map.shmem.description();
        self.register_client(tcp_out_map);

        let mut shmem_provider_clone = self.shmem_provider.clone();

        Ok(thread::spawn(move || {
            // Call `post_fork` (even though this is not forked) so we get a new connection to the cloned `ShMemServer` if we are using a `ServedShMemProvider`
            shmem_provider_clone.post_fork();

            let mut current_client_id = llmp_tcp_id + 1;

            let mut tcp_incoming_sender = LlmpSender {
                id: llmp_tcp_id,
                last_msg_sent: ptr::null_mut(),
                out_maps: vec![LlmpSharedMap::existing(
                    shmem_provider_clone
                        .from_description(tcp_out_map_description)
                        .unwrap(),
                )],
                // drop pages to the broker, if it already read them.
                keep_pages_forever: false,
                shmem_provider: shmem_provider_clone.clone(),
            };

            loop {
                match listener.accept() {
                    ListenerStream::Tcp(mut stream, addr) => {
                        dbg!("New connection", addr, stream.peer_addr().unwrap());

                        // Send initial information, without anyone asking.
                        // This makes it a tiny bit easier to map the  broker map for new Clients.
                        match send_tcp_msg(&mut stream, &broker_hello) {
                            Ok(()) => {}
                            Err(e) => {
                                dbg!("Error sending initial hello: {:?}", e);
                                continue;
                            }
                        }

                        let buf = match recv_tcp_msg(&mut stream) {
                            Ok(buf) => buf,
                            Err(e) => {
                                dbg!("Error receving from tcp", e);
                                continue;
                            }
                        };
                        let req = match (&buf).try_into() {
                            Ok(req) => req,
                            Err(e) => {
                                dbg!("Could not deserialize tcp message", e);
                                continue;
                            }
                        };

                        Self::handle_tcp_request(
                            stream,
                            &req,
                            &mut current_client_id,
                            &mut tcp_incoming_sender,
                            &shmem_provider_clone,
                            &broker_map_description,
                        );
                    }
                    ListenerStream::Empty() => {
                        continue;
                    }
                };
            }
        }))
    }

    /// broker broadcast to its own page for all others to read */
    #[inline]
    unsafe fn handle_new_msgs<F>(&mut self, client_id: u32, on_new_msg: &mut F) -> Result<(), Error>
    where
        F: FnMut(ClientId, Tag, Flags, &[u8]) -> Result<LlmpMsgHookResult, Error>,
    {
        let mut next_id = self.llmp_clients.len() as u32;

        // TODO: We could memcpy a range of pending messages, instead of one by one.
        loop {
            let msg = {
                let client = &mut self.llmp_clients[client_id as usize];
                match client.recv()? {
                    None => {
                        // We're done handling this client
                        return Ok(());
                    }
                    Some(msg) => msg,
                }
            };

            if (*msg).tag == LLMP_TAG_NEW_SHM_CLIENT {
                /* This client informs us about yet another new client
                add it to the list! Also, no need to forward this msg. */
                let msg_buf_len_padded = *ptr::addr_of!((*msg).buf_len_padded);
                if (*msg).buf_len < size_of::<LlmpPayloadSharedMapInfo>() as u64 {
                    #[cfg(feature = "std")]
                    println!("Ignoring broken CLIENT_ADDED msg due to incorrect size. Expected {} but got {}",
                        msg_buf_len_padded,
                        size_of::<LlmpPayloadSharedMapInfo>()
                    );
                    #[cfg(not(feature = "std"))]
                    return Err(Error::Unknown(format!("Broken CLIENT_ADDED msg with incorrect size received. Expected {} but got {}",
                        msg_buf_len_padded,
                        size_of::<LlmpPayloadSharedMapInfo>()
                    )));
                } else {
                    let pageinfo = (*msg).buf.as_mut_ptr() as *mut LlmpPayloadSharedMapInfo;

                    match self.shmem_provider.from_id_and_size(
                        ShMemId::from_slice(&(*pageinfo).shm_str),
                        (*pageinfo).map_size,
                    ) {
                        Ok(new_map) => {
                            let mut new_page = LlmpSharedMap::existing(new_map);
                            let id = next_id;
                            next_id += 1;
                            new_page.mark_save_to_unmap();
                            self.llmp_clients.push(LlmpReceiver {
                                id,
                                current_recv_map: new_page,
                                last_msg_recvd: ptr::null_mut(),
                                shmem_provider: self.shmem_provider.clone(),
                            });
                        }
                        Err(e) => {
                            #[cfg(feature = "std")]
                            println!("Error adding client! Ignoring: {:?}", e);
                            #[cfg(not(feature = "std"))]
                            return Err(Error::Unknown(format!(
                                "Error adding client! PANIC! {:?}",
                                e
                            )));
                        }
                    };
                }
            } else {
                // The message is not specifically for use. Let the user handle it, then forward it to the clients, if necessary.
                let mut should_forward_msg = true;

                let map = &mut self.llmp_clients[client_id as usize].current_recv_map;
                let msg_buf = (*msg).as_slice(map)?;
                if let LlmpMsgHookResult::Handled =
                    (on_new_msg)(client_id, (*msg).tag, (*msg).flags, msg_buf)?
                {
                    should_forward_msg = false
                };
                if should_forward_msg {
                    self.forward_msg(msg)?;
                }
            }
        }
    }
}

/// A restorable client description
#[derive(Clone, Copy, Debug, Serialize, Deserialize)]
pub struct LlmpClientDescription {
    /// Description of the sender
    sender: LlmpDescription,
    /// Description of the receiver
    receiver: LlmpDescription,
}

/// Client side of LLMP
#[derive(Debug)]
pub struct LlmpClient<SP>
where
    SP: ShMemProvider,
{
    shmem_provider: SP,
    /// Outgoing channel to the broker
    pub sender: LlmpSender<SP>,
    /// Incoming (broker) broadcast map
    pub receiver: LlmpReceiver<SP>,
}

/// `n` clients connect to a broker. They share an outgoing map with the broker,
/// and get incoming messages from the shared broker bus
impl<SP> LlmpClient<SP>
where
    SP: ShMemProvider,
{
    /// Reattach to a vacant client map.
    /// It is essential, that the broker (or someone else) kept a pointer to the out_map
    /// else reattach will get a new, empty page, from the OS, or fail
    #[allow(clippy::needless_pass_by_value)]
    pub fn on_existing_map(
        shmem_provider: SP,
        _current_out_map: SP::Mem,
        _last_msg_sent_offset: Option<u64>,
        current_broker_map: SP::Mem,
        last_msg_recvd_offset: Option<u64>,
    ) -> Result<Self, Error> {
        Ok(Self {
            receiver: LlmpReceiver::on_existing_map(
                shmem_provider.clone(),
                current_broker_map.clone(),
                last_msg_recvd_offset,
            )?,
            sender: LlmpSender::on_existing_map(
                shmem_provider.clone(),
                current_broker_map,
                last_msg_recvd_offset,
            )?,
            shmem_provider,
        })
    }

    /// Recreate this client from a previous client.to_env
    #[cfg(feature = "std")]
    pub fn on_existing_from_env(shmem_provider: SP, env_name: &str) -> Result<Self, Error> {
        Ok(Self {
            sender: LlmpSender::on_existing_from_env(
                shmem_provider.clone(),
                &format!("{}_SENDER", env_name),
            )?,
            receiver: LlmpReceiver::on_existing_from_env(
                shmem_provider.clone(),
                &format!("{}_RECEIVER", env_name),
            )?,
            shmem_provider,
        })
    }

    /// Write the current state to env.
    /// A new client can attach to exactly the same state by calling on_existing_map.
    #[cfg(feature = "std")]
    pub fn to_env(&self, env_name: &str) -> Result<(), Error> {
        self.sender.to_env(&format!("{}_SENDER", env_name))?;
        self.receiver.to_env(&format!("{}_RECEIVER", env_name))
    }

    /// Describe this client in a way that it can be recreated, for example after crash
    fn describe(&self) -> Result<LlmpClientDescription, Error> {
        Ok(LlmpClientDescription {
            sender: self.sender.describe()?,
            receiver: self.receiver.describe()?,
        })
    }

    /// Create an existing client from description
    fn existing_client_from_description(
        shmem_provider: SP,
        description: &LlmpClientDescription,
    ) -> Result<Self, Error> {
        Ok(Self {
            sender: LlmpSender::on_existing_from_description(
                shmem_provider.clone(),
                &description.sender,
            )?,
            receiver: LlmpReceiver::on_existing_from_description(
                shmem_provider.clone(),
                &description.receiver,
            )?,
            shmem_provider,
        })
    }

    /// Waits for the sender to be save to unmap.
    /// If a receiver is involved on the other side, this function should always be called.
    pub fn await_save_to_unmap_blocking(&self) {
        self.sender.await_save_to_unmap_blocking();
    }

    /// If we are allowed to unmap this client
    pub fn save_to_unmap(&self) -> bool {
        self.sender.save_to_unmap()
    }

    /// Creates a new LlmpClient
    pub fn new(
        mut shmem_provider: SP,
        initial_broker_map: LlmpSharedMap<SP::Mem>,
    ) -> Result<Self, Error> {
        Ok(Self {
            sender: LlmpSender {
                id: 0,
                last_msg_sent: ptr::null_mut(),
                out_maps: vec![LlmpSharedMap::new(0, {
                    shmem_provider.new_map(LLMP_CFG_INITIAL_MAP_SIZE)?
                })],
                // drop pages to the broker if it already read them
                keep_pages_forever: false,
                shmem_provider: shmem_provider.clone(),
            },

            receiver: LlmpReceiver {
                id: 0,
                current_recv_map: initial_broker_map,
                last_msg_recvd: ptr::null_mut(),
                shmem_provider: shmem_provider.clone(),
            },
            shmem_provider,
        })
    }

    /// Commits a msg to the client's out map
    /// # Safety
    /// Needs to be called with a proper msg pointer
    pub unsafe fn send(&mut self, msg: *mut LlmpMsg) -> Result<(), Error> {
        self.sender.send(msg)
    }

    /// Allocates a message of the given size, tags it, and sends it off.
    pub fn send_buf(&mut self, tag: Tag, buf: &[u8]) -> Result<(), Error> {
        self.sender.send_buf(tag, buf)
    }

    pub fn send_buf_with_flags(&mut self, tag: Tag, flags: Flags, buf: &[u8]) -> Result<(), Error> {
        self.sender.send_buf_with_flags(tag, flags, buf)
    }

    /// Informs the broker about a new client in town, with the given map id
    pub fn send_client_added_msg(
        &mut self,
        shm_str: &[u8; 20],
        shm_id: usize,
    ) -> Result<(), Error> {
        // We write this by hand to get around checks in send_buf
        unsafe {
            let msg = self
                .alloc_next(size_of::<LlmpPayloadSharedMapInfo>())
                .expect("Could not allocate a new message in shared map.");
            (*msg).tag = LLMP_TAG_NEW_SHM_CLIENT;
            let pageinfo = (*msg).buf.as_mut_ptr() as *mut LlmpPayloadSharedMapInfo;
            (*pageinfo).shm_str = *shm_str;
            (*pageinfo).map_size = shm_id;
            self.send(msg)
        }
    }

    /// A client receives a broadcast message.
    /// Returns null if no message is availiable
    /// # Safety
    /// Should be save, unless the internal state is corrupt. Returns raw ptr.
    #[inline]
    pub unsafe fn recv(&mut self) -> Result<Option<*mut LlmpMsg>, Error> {
        self.receiver.recv()
    }

    /// A client blocks/spins until the next message gets posted to the page,
    /// then returns that message.
    /// # Safety
    /// Should be save, unless the internal state is corrupt. Returns raw ptr.
    #[inline]
    pub unsafe fn recv_blocking(&mut self) -> Result<*mut LlmpMsg, Error> {
        self.receiver.recv_blocking()
    }

    /// The current page could have changed in recv (EOP)
    /// Alloc the next message, internally handling end of page by allocating a new one.
    /// # Safety
    /// Should be safe, but returns an unsafe ptr
    #[inline]
    pub unsafe fn alloc_next(&mut self, buf_len: usize) -> Result<*mut LlmpMsg, Error> {
        self.sender.alloc_next(buf_len)
    }

    /// Returns the next message, tag, buf, if avaliable, else None
    #[allow(clippy::type_complexity)]
    #[inline]
    pub fn recv_buf(&mut self) -> Result<Option<(u32, Tag, &[u8])>, Error> {
        self.receiver.recv_buf()
    }

    /// Receives a buf from the broker, looping until a messages becomes avaliable
    #[inline]
    pub fn recv_buf_blocking(&mut self) -> Result<(u32, Tag, &[u8]), Error> {
        self.receiver.recv_buf_blocking()
    }

    #[allow(clippy::type_complexity)]
    pub fn recv_buf_with_flags(&mut self) -> Result<Option<(ClientId, Tag, Flags, &[u8])>, Error> {
        self.receiver.recv_buf_with_flags()
    }

    #[cfg(feature = "std")]
    /// Creates a new LlmpClient, reading the map id and len from env
    pub fn create_using_env(mut shmem_provider: SP, env_var: &str) -> Result<Self, Error> {
        let map = LlmpSharedMap::existing(shmem_provider.existing_from_env(env_var)?);
        Self::new(shmem_provider, map)
    }

    #[cfg(feature = "std")]
    /// Create a LlmpClient, getting the ID from a given port
    pub fn create_attach_to_tcp(mut shmem_provider: SP, port: u16) -> Result<Self, Error> {
        let mut stream = TcpStream::connect(format!("{}:{}", _LLMP_BIND_ADDR, port))?;
        println!("Connected to port {}", port);

        let broker_map_description = if let TcpResponse::BrokerConnectHello {
            broker_map_description,
            hostname: _,
        } = (&recv_tcp_msg(&mut stream)?).try_into()?
        {
            broker_map_description
        } else {
            return Err(Error::IllegalState(
                "Received unexpected Broker Hello".to_string(),
            ));
        };

        let map = LlmpSharedMap::existing(shmem_provider.from_description(broker_map_description)?);
        let mut ret = Self::new(shmem_provider, map)?;

        let client_hello_req = TcpRequest::LocalClientHello {
            shmem_description: ret.sender.out_maps.first().unwrap().shmem.description(),
        };

        send_tcp_msg(&mut stream, &client_hello_req)?;

        let client_id = if let TcpResponse::LocalClientAccepted { client_id } =
            (&recv_tcp_msg(&mut stream)?).try_into()?
        {
            client_id
        } else {
            return Err(Error::IllegalState(
                "Unexpected Response from Broker".to_string(),
            ));
        };

        // Set our ID to the one the broker sent us..
        // This is mainly so we can filter out our own msgs later.
        ret.sender.id = client_id;
        // Also set the sender on our initial llmp map correctly.
        unsafe {
            (*ret.sender.out_maps.first_mut().unwrap().page_mut()).sender = client_id;
        }

        Ok(ret)
    }
}

#[cfg(test)]
#[cfg(all(unix, feature = "std"))]
mod tests {

    use std::{thread::sleep, time::Duration};

    use super::{
        LlmpClient,
        LlmpConnection::{self, IsBroker, IsClient},
        LlmpMsgHookResult::ForwardToClients,
        Tag,
    };

    use crate::bolts::shmem::{ShMemProvider, StdShMemProvider};

    #[test]
    pub fn llmp_connection() {
        let shmem_provider = StdShMemProvider::new().unwrap();
        let mut broker = match LlmpConnection::on_port(shmem_provider.clone(), 1337).unwrap() {
            IsClient { client: _ } => panic!("Could not bind to port as broker"),
            IsBroker { broker } => broker,
        };

        // Add the first client (2nd, actually, because of the tcp listener client)
        let mut client = match LlmpConnection::on_port(shmem_provider.clone(), 1337).unwrap() {
            IsBroker { broker: _ } => panic!("Second connect should be a client!"),
            IsClient { client } => client,
        };

        // Give the (background) tcp thread a few millis to post the message
        sleep(Duration::from_millis(100));
        broker
            .once(&mut |_sender_id, _tag, _flags, _msg| Ok(ForwardToClients))
            .unwrap();

        let tag: Tag = 0x1337;
        let arr: [u8; 1] = [1u8];
        // Send stuff
        client.send_buf(tag, &arr).unwrap();

        client.to_env("_ENV_TEST").unwrap();
        #[cfg(all(feature = "llmp_debug", feature = "std"))]
        dbg!(std::env::vars());

        for (key, value) in std::env::vars_os() {
            println!("{:?}: {:?}", key, value);
        }

        /* recreate the client from env, check if it still works */
        client = LlmpClient::on_existing_from_env(shmem_provider, "_ENV_TEST").unwrap();

        client.send_buf(tag, &arr).unwrap();

        // Forward stuff to clients
        broker
            .once(&mut |_sender_id, _tag, _flags, _msg| Ok(ForwardToClients))
            .unwrap();
        let (_sender_id, tag2, arr2) = client.recv_buf_blocking().unwrap();
        assert_eq!(tag, tag2);
        assert_eq!(arr[0], arr2[0]);

        // We want at least the tcp and sender clients.
        assert_eq!(broker.llmp_clients.len(), 2);
    }
}<|MERGE_RESOLUTION|>--- conflicted
+++ resolved
@@ -856,11 +856,7 @@
             }
         } else if (*page).current_msg_id != (*last_msg).message_id {
             /* Oops, wrong usage! */
-<<<<<<< HEAD
-            panic!("BUG: The current message never got commited using send! (page->current_msg_id {:?}, last_msg->message_id: {})", ptr::addr_of!((*page).current_msg_id), *ptr::addr_of!((*last_msg).message_id));
-=======
             panic!("BUG: The current message never got commited using send! (page->current_msg_id {:?}, last_msg->message_id: {})", ptr::addr_of!((*page).current_msg_id), (*last_msg).message_id);
->>>>>>> 80afec68
         } else {
             buf_len_padded = complete_msg_size - size_of::<LlmpMsg>();
             /* DBG("XXX ret %p id %u buf_len_padded %lu complete_msg_size %lu\n", ret, ret->message_id, buf_len_padded,
