/// Stores and restores state when a client needs to relaunch.
/// Uses a [`ShMem`] up to a threshold, then write to disk.
use ahash::AHasher;
use core::{hash::Hasher, marker::PhantomData, mem::size_of, ptr, slice};
use postcard;
use serde::{de::DeserializeOwned, Serialize};
use std::{
    env::temp_dir,
    fs::{self, File},
    io::{Read, Write},
    path::PathBuf,
    ptr::read_volatile,
};

use crate::{
    bolts::shmem::{ShMem, ShMemProvider},
    Error,
};

/// The struct stored on the shared map, containing either the data, or the filename to read contents from.
#[repr(C)]
struct StateShMemContent {
    is_disk: bool,
    buf_len: usize,
    buf: [u8; 0],
}

impl StateShMemContent {
    /// Gets the (tmp-)filename, if the contents are stored on disk.
    pub fn tmpfile(&self, shmem_size: usize) -> Result<Option<PathBuf>, Error> {
        Ok(if self.is_disk {
            let bytes = unsafe {
                slice::from_raw_parts(self.buf.as_ptr(), self.buf_len_checked(shmem_size)?)
            };
            let filename = postcard::from_bytes::<String>(bytes)?;
            Some(temp_dir().join(&filename))
        } else {
            None
        })
    }

    /// Get a length that's safe to deref from this map, or error.
    pub fn buf_len_checked(&self, shmem_size: usize) -> Result<usize, Error> {
        let buf_len = unsafe { read_volatile(&self.buf_len) };
        if size_of::<StateShMemContent>() + buf_len > shmem_size {
            Err(Error::IllegalState(format!("Stored buf_len is larger than the shared map! Shared data corrupted? Expected {} bytes max, but got {} (buf_len {})", shmem_size, size_of::<StateShMemContent>() + buf_len, buf_len)))
        } else {
            Ok(buf_len)
        }
    }
}

/// A [`StateRestorer`] saves and restores bytes to a shared map.
/// If the state gets larger than the preallocated [`ShMem`] shared map,
/// it will instead write to disk, and store the file name into the map.
/// Writing to [`StateRestorer`] multiple times is not allowed.
#[derive(Debug, Clone)]
pub struct StateRestorer<SP>
where
    SP: ShMemProvider,
{
    shmem: SP::Mem,
    phantom: PhantomData<*const SP>,
}

impl<SP> StateRestorer<SP>
where
    SP: ShMemProvider,
{
    /// Get the map size backing this [`StateRestorer`].
    pub fn mapsize(&self) -> usize {
        self.shmem.len()
    }

    /// Writes this [`StateRestorer`] to env variable, to be restored later
    pub fn write_to_env(&self, env_name: &str) -> Result<(), Error> {
        self.shmem.write_to_env(env_name)
    }

    /// Create a [`StateRrestore`] from `env` variable name
    pub fn from_env(shmem_provider: &mut SP, env_name: &str) -> Result<Self, Error> {
        Ok(Self {
            shmem: shmem_provider.existing_from_env(env_name)?,
            phantom: PhantomData,
        })
    }

    /// Create a new [`StateRestorer`].
    pub fn new(shmem: SP::Mem) -> Self {
        let mut ret = Self {
            shmem,
            phantom: PhantomData,
        };
        ret.reset();
        ret
    }

    /// Saves a state to the connected [`ShMem`], or a tmpfile, if its serialized size get too large.
    pub fn save<S>(&mut self, state: &S) -> Result<(), Error>
    where
        S: Serialize,
    {
        if self.has_content() {
            return Err(Error::IllegalState(
                "Trying to save state to a non-empty state map".to_string(),
            ));
        }

        let serialized = postcard::to_allocvec(state)?;

        if size_of::<StateShMemContent>() + serialized.len() > self.shmem.len() {
            // generate a filename
            let mut hasher = AHasher::new_with_keys(0, 0);
            // Using the last few k as randomness for a filename, hoping it's unique.
            hasher.write(&serialized[serialized.len().saturating_sub(4096)..]);

            let filename = format!("{:016x}.libafl_state", hasher.finish());
            let tmpfile = temp_dir().join(&filename);
            File::create(tmpfile)?.write_all(&serialized)?;

            // write the filename to shmem
            let filename_buf = postcard::to_allocvec(&filename)?;

            let len = filename_buf.len();
            if len > self.shmem.len() {
                return Err(Error::IllegalState(format!(
                    "The state restorer map is too small to fit anything, even the filename! 
                        It needs to be at least {} bytes. 
                        The tmpfile was written to {:?}.",
                    len,
                    temp_dir().join(&filename)
                )));
            }

            /*println!(
                "Storing {} bytes to tmpfile {} (larger than map of {} bytes)",
                serialized.len(),
                &filename,
                self.shmem.len()
            );*/

            let shmem_content = self.content_mut();
            unsafe {
                ptr::copy_nonoverlapping(
                    filename_buf.as_ptr() as *const u8,
                    shmem_content.buf.as_mut_ptr(),
                    len,
                );
            }
            shmem_content.buf_len = len;
            shmem_content.is_disk = true;
        } else {
            // write to shmem directly
            let len = serialized.len();
            let shmem_content = self.content_mut();
            unsafe {
                ptr::copy_nonoverlapping(
                    serialized.as_ptr() as *const u8,
                    shmem_content.buf.as_mut_ptr(),
                    len,
                );
            }
            shmem_content.buf_len = len;
            shmem_content.is_disk = false;
        };
        Ok(())
    }

    /// Reset this [`StateRestorer`] to an empty state.
    pub fn reset(&mut self) {
        let mapsize = self.mapsize();
        let content_mut = self.content_mut();
        if let Ok(Some(tmpfile)) = content_mut.tmpfile(mapsize) {
            // Remove tmpfile and ignore result
            drop(fs::remove_file(tmpfile));
        }
        content_mut.is_disk = false;
        content_mut.buf_len = 0;
    }

    fn content_mut(&mut self) -> &mut StateShMemContent {
        let ptr = self.shmem.map().as_ptr();
        #[allow(clippy::cast_ptr_alignment)] // Beginning of the page will always be aligned
        unsafe {
            &mut *(ptr as *mut StateShMemContent)
        }
    }

    /// The content is either the name of the tmpfile, or the serialized bytes directly, if they fit on a single page.
    fn content(&self) -> &StateShMemContent {
        #[allow(clippy::cast_ptr_alignment)] // Beginning of the page will always be aligned
        let ptr = self.shmem.map().as_ptr() as *const StateShMemContent;
        unsafe { &*(ptr) }
    }

    /// Returns true, if this [`StateRestorer`] has contents.
    pub fn has_content(&self) -> bool {
        self.content().buf_len > 0
    }

    /// Restores the contents saved in this [`StateRestorer`], if any are availiable.
    /// Can only be read once.
    pub fn restore<S>(&self) -> Result<Option<S>, Error>
    where
        S: DeserializeOwned,
    {
        if !self.has_content() {
            return Ok(Option::None);
        }
        let state_shmem_content = self.content();
        let bytes = unsafe {
            slice::from_raw_parts(
                state_shmem_content.buf.as_ptr(),
                state_shmem_content.buf_len_checked(self.mapsize())?,
            )
        };
        let mut state = bytes;
        let mut file_content;
        if state_shmem_content.buf_len == 0 {
            return Ok(Option::None);
        } else if state_shmem_content.is_disk {
            let filename: String = postcard::from_bytes(bytes)?;
            let tmpfile = temp_dir().join(&filename);
            file_content = vec![];
            File::open(tmpfile)?.read_to_end(&mut file_content)?;
            if file_content.is_empty() {
                return Err(Error::IllegalState(format!(
                    "Colud not restore state from file {}",
                    &filename
                )));
            }
            state = &file_content;
        }
        let deserialized = postcard::from_bytes(state)?;
        Ok(Some(deserialized))
    }
}

#[cfg(test)]
mod tests {
<<<<<<< HEAD
    use crate::bolts::shmem::{ShMemProvider, StdShMemProvider, StdShMemService};
=======
>>>>>>> 92ba3f59

    use crate::bolts::{
        shmem::{ShMemProvider, StdShMemProvider},
        staterestore::StateRestorer,
    };

    #[test]
    fn test_state_restore() {
        const TESTMAP_SIZE: usize = 1024;

        StdShMemService::start().unwrap();

        let mut shmem_provider = StdShMemProvider::new().unwrap();
        let shmem = shmem_provider.new_map(TESTMAP_SIZE).unwrap();
        let mut state_restorer = StateRestorer::<StdShMemProvider>::new(shmem);

        let state = "hello world".to_string();

        state_restorer.save(&state).unwrap();

        assert!(state_restorer.has_content());
        let restored = state_restorer.restore::<String>().unwrap().unwrap();
        println!("Restored {}", restored);
        assert_eq!(restored, "hello world");
        assert!(!state_restorer.content().is_disk);

        state_restorer.reset();

        assert!(!state_restorer.has_content());
        assert!(!state_restorer.content().is_disk);
        assert!(state_restorer.restore::<String>().unwrap().is_none());

        let too_large = vec![4u8; TESTMAP_SIZE + 1];
        state_restorer.save(&too_large).unwrap();
        assert!(state_restorer.has_content());

        let large_restored = state_restorer.restore::<Vec<u8>>().unwrap().unwrap();
        assert_eq!(large_restored, too_large);
        assert_eq!(large_restored.len(), too_large.len());
        assert_eq!(large_restored[TESTMAP_SIZE], 4u8);

        assert!(state_restorer.content().is_disk);
        assert_ne!(state_restorer.content().buf_len, 0);

        // Check if file removal works.
        let state_shmem_content = state_restorer.content();
        let tmpfile = state_shmem_content
            .tmpfile(state_restorer.mapsize())
            .unwrap()
            .unwrap();
        assert!(tmpfile.exists());

        state_restorer.reset();
        assert!(!state_restorer.has_content());
        assert!(!tmpfile.exists());
    }
}<|MERGE_RESOLUTION|>--- conflicted
+++ resolved
@@ -238,13 +238,9 @@
 
 #[cfg(test)]
 mod tests {
-<<<<<<< HEAD
-    use crate::bolts::shmem::{ShMemProvider, StdShMemProvider, StdShMemService};
-=======
->>>>>>> 92ba3f59
 
     use crate::bolts::{
-        shmem::{ShMemProvider, StdShMemProvider},
+        shmem::{ShMemProvider, StdShMemProvider, StdShMemService},
         staterestore::StateRestorer,
     };
 
