//! A very simple event manager, that just supports log outputs, but no multiprocessing

use alloc::{boxed::Box, vec::Vec};
#[cfg(all(unix, not(miri), feature = "std"))]
use core::ptr::addr_of_mut;
use core::{fmt::Debug, marker::PhantomData};
#[cfg(feature = "std")]
use core::{
    sync::atomic::{compiler_fence, Ordering},
    time::Duration,
};

#[cfg(all(feature = "std", any(windows, not(feature = "fork"))))]
use libafl_bolts::os::startable_self;
#[cfg(all(unix, feature = "std", not(miri)))]
use libafl_bolts::os::unix_signals::setup_signal_handler;
#[cfg(all(feature = "std", feature = "fork", unix))]
use libafl_bolts::os::{fork, ForkResult};
use libafl_bolts::ClientId;
#[cfg(feature = "std")]
use libafl_bolts::{shmem::ShMemProvider, staterestore::StateRestorer};
#[cfg(feature = "std")]
use serde::{de::DeserializeOwned, Serialize};

use super::{CustomBufEventResult, CustomBufHandlerFn, HasCustomBufHandlers, ProgressReporter};
#[cfg(all(unix, feature = "std"))]
use crate::events::EVENTMGR_SIGHANDLER_STATE;
use crate::{
    events::{
        BrokerEventResult, Event, EventFirer, EventManager, EventManagerId, EventProcessor,
        EventRestarter, HasEventManagerId,
    },
    inputs::UsesInput,
    monitors::Monitor,
    state::{HasExecutions, HasLastReportTime, HasMetadata, State, UsesState},
    Error,
};
#[cfg(feature = "std")]
use crate::{
    monitors::{ClientStats, SimplePrintingMonitor},
    state::{HasCorpus, HasSolutions},
};

/// The llmp connection from the actual fuzzer to the process supervising it
const _ENV_FUZZER_SENDER: &str = "_AFL_ENV_FUZZER_SENDER";
const _ENV_FUZZER_RECEIVER: &str = "_AFL_ENV_FUZZER_RECEIVER";
/// The llmp (2 way) connection from a fuzzer to the broker (broadcasting all other fuzzer messages)
const _ENV_FUZZER_BROKER_CLIENT_INITIAL: &str = "_AFL_ENV_FUZZER_BROKER_CLIENT";

/// A simple, single-threaded event manager that just logs
pub struct SimpleEventManager<MT, S>
where
    S: UsesInput,
{
    /// The monitor
    monitor: MT,
    /// The events that happened since the last `handle_in_broker`
    events: Vec<Event<S::Input>>,
    /// The custom buf handler
    custom_buf_handlers: Vec<Box<CustomBufHandlerFn<S>>>,
    phantom: PhantomData<S>,
}

impl<MT, S> Debug for SimpleEventManager<MT, S>
where
    MT: Debug,
    S: UsesInput,
{
    fn fmt(&self, f: &mut core::fmt::Formatter<'_>) -> core::fmt::Result {
        f.debug_struct("SimpleEventManager")
            //.field("custom_buf_handlers", self.custom_buf_handlers)
            .field("monitor", &self.monitor)
            .field("events", &self.events)
            .finish_non_exhaustive()
    }
}

impl<MT, S> UsesState for SimpleEventManager<MT, S>
where
    S: State,
{
    type State = S;
}

impl<MT, S> EventFirer for SimpleEventManager<MT, S>
where
    MT: Monitor,
    S: State,
{
    fn fire(
        &mut self,
        _state: &mut Self::State,
        event: Event<<Self::State as UsesInput>::Input>,
    ) -> Result<(), Error> {
        match Self::handle_in_broker(&mut self.monitor, &event)? {
            BrokerEventResult::Forward => self.events.push(event),
            BrokerEventResult::Handled => (),
        };
        Ok(())
    }
}

impl<MT, S> EventRestarter for SimpleEventManager<MT, S>
where
    MT: Monitor,
    S: State,
{
}

impl<E, MT, S, Z> EventProcessor<E, Z> for SimpleEventManager<MT, S>
where
    MT: Monitor,
    S: State,
{
    fn process(
        &mut self,
        _fuzzer: &mut Z,
        state: &mut S,
        _executor: &mut E,
    ) -> Result<usize, Error> {
        let count = self.events.len();
        while let Some(event) = self.events.pop() {
            self.handle_in_client(state, event)?;
        }
        Ok(count)
    }
}

impl<E, MT, S, Z> EventManager<E, Z> for SimpleEventManager<MT, S>
where
    MT: Monitor,
    S: State + HasExecutions + HasLastReportTime + HasMetadata,
{
}

impl<MT, S> HasCustomBufHandlers for SimpleEventManager<MT, S>
where
    MT: Monitor, //CE: CustomEvent<I, OT>,
    S: State,
{
    /// Adds a custom buffer handler that will run for each incoming `CustomBuf` event.
    fn add_custom_buf_handler(
        &mut self,
        handler: Box<
            dyn FnMut(&mut Self::State, &str, &[u8]) -> Result<CustomBufEventResult, Error>,
        >,
    ) {
        self.custom_buf_handlers.push(handler);
    }
}

impl<MT, S> ProgressReporter for SimpleEventManager<MT, S>
where
    MT: Monitor,
    S: State + HasExecutions + HasMetadata + HasLastReportTime,
{
}

impl<MT, S> HasEventManagerId for SimpleEventManager<MT, S>
where
    MT: Monitor,
    S: UsesInput,
{
    fn mgr_id(&self) -> EventManagerId {
        EventManagerId(0)
    }
}

#[cfg(feature = "std")]
impl<S> SimpleEventManager<SimplePrintingMonitor, S>
where
    S: UsesInput,
{
    /// Creates a [`SimpleEventManager`] that just prints to `stdout`.
    #[must_use]
    pub fn printing() -> Self {
        Self::new(SimplePrintingMonitor::new())
    }
}

impl<MT, S> SimpleEventManager<MT, S>
where
    MT: Monitor, //TODO CE: CustomEvent,
    S: UsesInput,
{
    /// Creates a new [`SimpleEventManager`].
    pub fn new(monitor: MT) -> Self {
        Self {
            monitor,
            events: vec![],
            custom_buf_handlers: vec![],
            phantom: PhantomData,
        }
    }

    /// Handle arriving events in the broker
    #[allow(clippy::unnecessary_wraps)]
    fn handle_in_broker(
        monitor: &mut MT,
        event: &Event<S::Input>,
    ) -> Result<BrokerEventResult, Error> {
        match event {
            Event::NewTestcase {
                input: _,
                client_config: _,
                exit_kind: _,
                corpus_size,
                observers_buf: _,
                time,
                executions,
                forward_id: _,
            } => {
                monitor.client_stats_insert(ClientId(0));
                monitor
                    .client_stats_mut_for(ClientId(0))
                    .update_corpus_size(*corpus_size as u64);
                monitor
                    .client_stats_mut_for(ClientId(0))
                    .update_executions(*executions, *time);
                monitor.display(event.name(), ClientId(0));
                Ok(BrokerEventResult::Handled)
            }
            Event::UpdateExecStats {
                time,
                executions,
                phantom: _,
            } => {
                // TODO: The monitor buffer should be added on client add.
                monitor.client_stats_insert(ClientId(0));
                let client = monitor.client_stats_mut_for(ClientId(0));

                client.update_executions(*executions, *time);

                monitor.display(event.name(), ClientId(0));
                Ok(BrokerEventResult::Handled)
            }
            Event::UpdateUserStats {
                name,
                value,
                phantom: _,
            } => {
                monitor.client_stats_insert(ClientId(0));
                monitor
                    .client_stats_mut_for(ClientId(0))
                    .update_user_stats(name.clone(), value.clone());
                monitor.aggregate(name);
                monitor.display(event.name(), ClientId(0));
                Ok(BrokerEventResult::Handled)
            }
            #[cfg(feature = "introspection")]
            Event::UpdatePerfMonitor {
                time,
                executions,
                introspection_monitor,
                phantom: _,
            } => {
                // TODO: The monitor buffer should be added on client add.
                monitor.client_stats_insert(ClientId(0));
                let client = monitor.client_stats_mut_for(ClientId(0));
                client.update_executions(*executions, *time);
                client.update_introspection_monitor((**introspection_monitor).clone());
                monitor.display(event.name(), ClientId(0));
                Ok(BrokerEventResult::Handled)
            }
            Event::Objective {
                objective_size,
                executions,
                time,
            } => {
                monitor.client_stats_insert(ClientId(0));
                monitor
                    .client_stats_mut_for(ClientId(0))
                    .update_objective_size(*objective_size as u64);
                monitor
                    .client_stats_mut_for(ClientId(0))
                    .update_executions(*executions, *time);
                monitor.display(event.name(), ClientId(0));
                Ok(BrokerEventResult::Handled)
            }
            Event::Log {
                severity_level,
                message,
                phantom: _,
            } => {
                let (_, _) = (message, severity_level);
                log::log!((*severity_level).into(), "{message}");
                Ok(BrokerEventResult::Handled)
            }
            Event::CustomBuf { .. } => Ok(BrokerEventResult::Forward),
            //_ => Ok(BrokerEventResult::Forward),
        }
    }

    // Handle arriving events in the client
    #[allow(clippy::needless_pass_by_value, clippy::unused_self)]
    fn handle_in_client(&mut self, state: &mut S, event: Event<S::Input>) -> Result<(), Error> {
        if let Event::CustomBuf { tag, buf } = &event {
            for handler in &mut self.custom_buf_handlers {
                handler(state, tag, buf)?;
            }
            Ok(())
        } else {
            Err(Error::unknown(format!(
                "Received illegal message that message should not have arrived: {event:?}."
            )))
        }
    }
}

/// Provides a `builder` which can be used to build a [`SimpleRestartingEventManager`], which is a combination of a
/// `restarter` and `runner`, that can be used on systems both with and without `fork` support. The
/// `restarter` will start a new process each time the child crashes or times out.
#[cfg(feature = "std")]
#[allow(clippy::default_trait_access)]
#[derive(Debug)]
pub struct SimpleRestartingEventManager<MT, S, SP>
where
    S: UsesInput,
    SP: ShMemProvider, //CE: CustomEvent<I, OT>,
{
    /// The actual simple event mgr
    simple_event_mgr: SimpleEventManager<MT, S>,
    /// [`StateRestorer`] for restarts
    staterestorer: StateRestorer<SP>,
}

#[cfg(feature = "std")]
impl<MT, S, SP> UsesState for SimpleRestartingEventManager<MT, S, SP>
where
    S: State,
    SP: ShMemProvider,
{
    type State = S;
}

#[cfg(feature = "std")]
impl<MT, S, SP> EventFirer for SimpleRestartingEventManager<MT, S, SP>
where
    MT: Monitor,
    S: State,
    SP: ShMemProvider,
{
    fn fire(
        &mut self,
        _state: &mut Self::State,
        event: Event<<Self::State as UsesInput>::Input>,
    ) -> Result<(), Error> {
        self.simple_event_mgr.fire(_state, event)
    }
}

#[cfg(feature = "std")]
impl<MT, S, SP> EventRestarter for SimpleRestartingEventManager<MT, S, SP>
where
    MT: Monitor,
    S: State,
    SP: ShMemProvider,
{
    /// Reset the single page (we reuse it over and over from pos 0), then send the current state to the next runner.
    fn on_restart(&mut self, state: &mut S) -> Result<(), Error> {
        state.on_restart()?;

        // First, reset the page to 0 so the next iteration can read read from the beginning of this page
        self.staterestorer.reset();
        self.staterestorer.save(&(
            state,
            self.simple_event_mgr.monitor.start_time(),
            self.simple_event_mgr.monitor.client_stats(),
        ))
    }

    fn send_exiting(&mut self) -> Result<(), Error> {
        self.staterestorer.send_exiting();
        Ok(())
    }
}

#[cfg(feature = "std")]
impl<E, MT, S, SP, Z> EventProcessor<E, Z> for SimpleRestartingEventManager<MT, S, SP>
where
    MT: Monitor,
    S: State + HasExecutions,
    SP: ShMemProvider,
{
    fn process(
        &mut self,
        fuzzer: &mut Z,
        state: &mut Self::State,
        executor: &mut E,
    ) -> Result<usize, Error> {
        self.simple_event_mgr.process(fuzzer, state, executor)
    }
}

#[cfg(feature = "std")]
impl<E, MT, S, SP, Z> EventManager<E, Z> for SimpleRestartingEventManager<MT, S, SP>
where
    MT: Monitor,
    S: State + HasExecutions + HasMetadata + HasLastReportTime + Serialize,
    SP: ShMemProvider,
{
}

#[cfg(feature = "std")]
impl<MT, S, SP> HasCustomBufHandlers for SimpleRestartingEventManager<MT, S, SP>
where
    MT: Monitor,
    S: State,
    SP: ShMemProvider,
{
    fn add_custom_buf_handler(
        &mut self,
        handler: Box<dyn FnMut(&mut S, &str, &[u8]) -> Result<CustomBufEventResult, Error>>,
    ) {
        self.simple_event_mgr.add_custom_buf_handler(handler);
    }
}

#[cfg(feature = "std")]
impl<MT, S, SP> ProgressReporter for SimpleRestartingEventManager<MT, S, SP>
where
    MT: Monitor,
    S: State + HasExecutions + HasMetadata + HasLastReportTime,
    SP: ShMemProvider,
{
}

#[cfg(feature = "std")]
impl<MT, S, SP> HasEventManagerId for SimpleRestartingEventManager<MT, S, SP>
where
    MT: Monitor,
    S: UsesInput,
    SP: ShMemProvider,
{
    fn mgr_id(&self) -> EventManagerId {
        self.simple_event_mgr.mgr_id()
    }
}

#[cfg(feature = "std")]
#[allow(clippy::type_complexity, clippy::too_many_lines)]
impl<MT, S, SP> SimpleRestartingEventManager<MT, S, SP>
where
    S: UsesInput,
    SP: ShMemProvider,
    MT: Monitor, //TODO CE: CustomEvent,
{
    /// Creates a new [`SimpleEventManager`].
    fn launched(monitor: MT, staterestorer: StateRestorer<SP>) -> Self {
        Self {
            staterestorer,
            simple_event_mgr: SimpleEventManager::new(monitor),
        }
    }

    /// Internal function, returns true when shuttdown is requested by a `SIGINT` signal
    #[inline]
    #[allow(clippy::unused_self)]
    fn is_shutting_down() -> bool {
        #[cfg(unix)]
        unsafe {
            core::ptr::read_volatile(core::ptr::addr_of!(EVENTMGR_SIGHANDLER_STATE.shutting_down))
        }

        #[cfg(windows)]
        false
    }

    /// Launch the simple restarting manager.
    /// This [`EventManager`] is simple and single threaded,
    /// but can still used shared maps to recover from crashes and timeouts.
    #[allow(clippy::similar_names)]
    pub fn launch(mut monitor: MT, shmem_provider: &mut SP) -> Result<(Option<S>, Self), Error>
    where
        S: DeserializeOwned + Serialize + HasCorpus + HasSolutions,
        MT: Debug,
    {
        // We start ourself as child process to actually fuzz
        let mut staterestorer = if std::env::var(_ENV_FUZZER_SENDER).is_err() {
            // First, create a place to store state in, for restarts.
            #[cfg(unix)]
            let staterestorer: StateRestorer<SP> =
                StateRestorer::new(shmem_provider.new_shmem(256 * 1024 * 1024)?);
            #[cfg(not(unix))]
            let staterestorer: StateRestorer<SP> =
                StateRestorer::new(shmem_provider.new_shmem(256 * 1024 * 1024)?);

            //let staterestorer = { LlmpSender::new(shmem_provider.clone(), 0, false)? };
            staterestorer.write_to_env(_ENV_FUZZER_SENDER)?;

            // We setup signal handlers to clean up shmem segments used by state restorer
            #[cfg(all(unix, not(miri)))]
            if let Err(_e) =
                unsafe { setup_signal_handler(addr_of_mut!(EVENTMGR_SIGHANDLER_STATE)) }
            {
                // We can live without a proper ctrl+c signal handler. Print and ignore.
                log::error!("Failed to setup signal handlers: {_e}");
            }

            let mut ctr: u64 = 0;
            // Client->parent loop
            loop {
                log::info!("Spawning next client (id {ctr})");

                // On Unix, we fork
                #[cfg(all(unix, feature = "fork"))]
                let child_status = {
                    shmem_provider.pre_fork()?;
                    match unsafe { fork() }? {
                        ForkResult::Parent(handle) => {
                            unsafe {
                                // The parent will later exit through is_shutting down below
                                // if the process exits gracefully, it cleans up the shmem.
                                EVENTMGR_SIGHANDLER_STATE.set_exit_from_main();
                            }
                            shmem_provider.post_fork(false)?;
                            handle.status()
                        }
                        ForkResult::Child => {
                            shmem_provider.post_fork(true)?;
                            break staterestorer;
                        }
                    }
                };

                // Same, as fork version, mark this main thread as the shmem allocator
                // then it will not call exit or exitprocess in the sigint handler
                // so that it exits after cleaning up the shmem segments
                #[cfg(all(unix, not(feature = "fork")))]
                unsafe {
                    EVENTMGR_SIGHANDLER_STATE.set_exit_from_main();
                }

                // On Windows (or in any case without forks), we spawn ourself again
                #[cfg(any(windows, not(feature = "fork")))]
                let child_status = startable_self()?.status()?;
                #[cfg(all(unix, not(feature = "fork")))]
                let child_status = child_status.code().unwrap_or_default();

                compiler_fence(Ordering::SeqCst);

                if staterestorer.wants_to_exit() || Self::is_shutting_down() {
                    return Err(Error::shutting_down());
                }

                #[allow(clippy::manual_assert)]
                if !staterestorer.has_content() {
                    #[cfg(unix)]
                    if child_status == 137 {
                        // Out of Memory, see https://tldp.org/LDP/abs/html/exitcodes.html
                        // and https://github.com/AFLplusplus/LibAFL/issues/32 for discussion.
                        panic!("Fuzzer-respawner: The fuzzed target crashed with an out of memory error! Fix your harness, or switch to another executor (for example, a forkserver).");
                    }

                    // Storing state in the last round did not work
                    panic!("Fuzzer-respawner: Storing state in crashed fuzzer instance did not work, no point to spawn the next client! This can happen if the child calls `exit()`, in that case make sure it uses `abort()`, if it got killed unrecoverable (OOM), or if there is a bug in the fuzzer itself. (Child exited with: {child_status})");
                }

                ctr = ctr.wrapping_add(1);
            }
        } else {
            // We are the newly started fuzzing instance (i.e. on Windows), first, connect to our own restore map.
            // We get here *only on Windows*, if we were started by a restarting fuzzer.
            // A staterestorer and a receiver for single communication
            StateRestorer::from_env(shmem_provider, _ENV_FUZZER_SENDER)?
        };

        // If we're restarting, deserialize the old state.
        let (state, mgr) = match staterestorer.restore::<(S, Duration, Vec<ClientStats>)>()? {
            None => {
                log::info!("First run. Let's set it all up");
                // Mgr to send and receive msgs from/to all other fuzzer instances
                (
                    None,
                    SimpleRestartingEventManager::launched(monitor, staterestorer),
                )
            }
            // Restoring from a previous run, deserialize state and corpus.
            Some((state, start_time, clients_stats)) => {
                log::info!("Subsequent run. Loaded previous state.");
                // We reset the staterestorer, the next staterestorer and receiver (after crash) will reuse the page from the initial message.
                staterestorer.reset();

                // reload the state of the monitor to display the correct stats after restarts
                monitor.set_start_time(start_time);
                *monitor.client_stats_mut() = clients_stats;

                (
                    Some(state),
                    SimpleRestartingEventManager::launched(monitor, staterestorer),
                )
            }
        };

        /* TODO: Not sure if this is needed
        // We commit an empty NO_RESTART message to this buf, against infinite loops,
        // in case something crashes in the fuzzer.
        staterestorer.send_buf(_LLMP_TAG_NO_RESTART, []);
        */

        Ok((state, mgr))
    }
<<<<<<< HEAD
}

/// `SimpleEventManager` Python bindings
#[cfg(feature = "python")]
#[allow(missing_docs)]
#[allow(
    clippy::unnecessary_fallible_conversions,
    unused_qualifications,
    clippy::missing_transmute_annotations
)]
pub mod pybind {
    use pyo3::prelude::*;

    use crate::{
        events::{pybind::PythonEventManager, SimpleEventManager},
        monitors::pybind::PythonMonitor,
        state::pybind::PythonStdState,
    };

    #[pyclass(unsendable, name = "SimpleEventManager")]
    #[derive(Debug)]
    /// Python class for SimpleEventManager
    pub struct PythonSimpleEventManager {
        /// Rust wrapped SimpleEventManager object
        pub inner: SimpleEventManager<PythonMonitor, PythonStdState>,
    }

    #[pymethods]
    impl PythonSimpleEventManager {
        #[new]
        fn new(py_monitor: PythonMonitor) -> Self {
            Self {
                inner: SimpleEventManager::new(py_monitor),
            }
        }

        fn as_manager(slf: Py<Self>) -> PythonEventManager {
            PythonEventManager::new_simple(slf)
        }
    }

    /// Register the classes to the python module
    pub fn register(_py: Python, m: &PyModule) -> PyResult<()> {
        m.add_class::<PythonSimpleEventManager>()?;
        Ok(())
    }
=======
>>>>>>> e29897dd
}<|MERGE_RESOLUTION|>--- conflicted
+++ resolved
@@ -600,53 +600,4 @@
 
         Ok((state, mgr))
     }
-<<<<<<< HEAD
-}
-
-/// `SimpleEventManager` Python bindings
-#[cfg(feature = "python")]
-#[allow(missing_docs)]
-#[allow(
-    clippy::unnecessary_fallible_conversions,
-    unused_qualifications,
-    clippy::missing_transmute_annotations
-)]
-pub mod pybind {
-    use pyo3::prelude::*;
-
-    use crate::{
-        events::{pybind::PythonEventManager, SimpleEventManager},
-        monitors::pybind::PythonMonitor,
-        state::pybind::PythonStdState,
-    };
-
-    #[pyclass(unsendable, name = "SimpleEventManager")]
-    #[derive(Debug)]
-    /// Python class for SimpleEventManager
-    pub struct PythonSimpleEventManager {
-        /// Rust wrapped SimpleEventManager object
-        pub inner: SimpleEventManager<PythonMonitor, PythonStdState>,
-    }
-
-    #[pymethods]
-    impl PythonSimpleEventManager {
-        #[new]
-        fn new(py_monitor: PythonMonitor) -> Self {
-            Self {
-                inner: SimpleEventManager::new(py_monitor),
-            }
-        }
-
-        fn as_manager(slf: Py<Self>) -> PythonEventManager {
-            PythonEventManager::new_simple(slf)
-        }
-    }
-
-    /// Register the classes to the python module
-    pub fn register(_py: Python, m: &PyModule) -> PyResult<()> {
-        m.add_class::<PythonSimpleEventManager>()?;
-        Ok(())
-    }
-=======
->>>>>>> e29897dd
 }