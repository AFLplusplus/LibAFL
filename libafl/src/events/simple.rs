--- conflicted
+++ resolved
@@ -490,11 +490,7 @@
                 #[cfg(all(unix, feature = "std", not(miri)))]
                 if child_status == SIGNAL_RECURSION_EXIT {
                     return Err(Error::illegal_state(
-<<<<<<< HEAD
-                        "The fuzzer crashed inside a crash handler, but this should never happen!.",
-=======
                         "The fuzzer crashed inside a crash handler, this is likely a bug in fuzzer or libafl.",
->>>>>>> f33376f1
                     ));
                 }
 
