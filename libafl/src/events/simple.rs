--- conflicted
+++ resolved
@@ -1,10 +1,6 @@
 //! A very simple event manager, that just supports log outputs, but no multiprocessing
 
-<<<<<<< HEAD
-use alloc::{boxed::Box, string::String, vec::Vec};
-=======
-use alloc::{boxed::Box, string::ToString, vec::Vec};
->>>>>>> b2c1ebbc
+use alloc::{boxed::Box, vec::Vec};
 #[cfg(all(unix, not(miri), feature = "std"))]
 use core::ptr::addr_of_mut;
 use core::{fmt::Debug, marker::PhantomData};
