--- conflicted
+++ resolved
@@ -46,14 +46,10 @@
     monitors::Monitor,
     observers::TimeObserver,
     stages::HasCurrentStageId,
-<<<<<<< HEAD
     state::{
-        HasCorpus, HasCurrentTestcase, HasExecutions, HasImported, HasLastReportTime, HasSolutions,
+        HasCurrentTestcase, HasExecutions, HasImported, HasLastReportTime, HasSolutions,
         MaybeHasClientPerfMonitor, Stoppable,
     },
-=======
-    state::{HasExecutions, HasImported, HasLastReportTime, MaybeHasClientPerfMonitor, Stoppable},
->>>>>>> f8ad61e1
     Error,
 };
 
@@ -208,15 +204,8 @@
     EMH: EventManagerHooksTuple<I, S>,
     E: HasObservers,
     E::Observers: DeserializeOwned,
-<<<<<<< HEAD
-    S: HasCorpus + HasImported + HasSolutions + HasCurrentTestcase + Stoppable + Serialize,
-    <S::Corpus as Corpus>::Input: DeserializeOwned + Input,
-    S::Solutions: Corpus<Input = <S::Corpus as Corpus>::Input>,
-    S::Corpus: Serialize,
-=======
-    S: HasImported + Stoppable + Serialize,
+    S: HasImported + HasCurrentTestcase<I> + HasSolutions<I> + Stoppable + Serialize,
     I: DeserializeOwned + Input,
->>>>>>> f8ad61e1
     SP: ShMemProvider,
     Z: ExecutionProcessor<LlmpEventManager<EMH, I, S, SP>, I, E::Observers, S>
         + EvaluatorObservers<E, LlmpEventManager<EMH, I, S, SP>, I, S>,
