--- conflicted
+++ resolved
@@ -45,21 +45,13 @@
     fuzzer::{EvaluatorObservers, ExecutionProcessor},
     inputs::Input,
     monitors::Monitor,
-<<<<<<< HEAD
-    observers::{ObserversTuple, TimeObserver},
-    state::{
-        HasCorpus, HasExecutions, HasImported, HasLastReportTime, HasSolutions, State, UsesState,
-    },
-    Error, HasMetadata,
-=======
     observers::TimeObserver,
     stages::HasCurrentStageId,
     state::{
-        HasCorpus, HasExecutions, HasImported, HasLastReportTime, MaybeHasClientPerfMonitor,
-        Stoppable,
+        HasCorpus, HasCurrentTestcase, HasExecutions, HasImported, HasLastReportTime, HasSolutions,
+        MaybeHasClientPerfMonitor, Stoppable,
     },
     Error,
->>>>>>> d4add04f
 };
 
 /// A manager that can restart on the fly, storing states in-between (in `on_restart`)
@@ -215,22 +207,13 @@
 
 impl<E, EMH, S, SP, Z> EventProcessor<E, S, Z> for LlmpRestartingEventManager<EMH, S, SP>
 where
-<<<<<<< HEAD
-    E: HasObservers + Executor<LlmpEventManager<EMH, S, SP>, Z, State = S>,
-    E::Observers: ObserversTuple<S::Input, S> + Serialize,
-    for<'a> E::Observers: Deserialize<'a>,
-    EMH: EventManagerHooksTuple<S>,
-    S: State + HasExecutions + HasMetadata + HasImported + HasCorpus + HasSolutions,
-    S::Corpus: Corpus<Input = S::Input>,
-    S::Solutions: Corpus<Input = S::Input>,
-=======
     EMH: EventManagerHooksTuple<<S::Corpus as Corpus>::Input, S>,
     E: HasObservers,
     E::Observers: DeserializeOwned,
-    S: HasCorpus + HasImported + Stoppable + Serialize,
+    S: HasCorpus + HasImported + HasSolutions + HasCurrentTestcase + Stoppable + Serialize,
     <S::Corpus as Corpus>::Input: DeserializeOwned + Input,
+    S::Solutions: Corpus<Input = <S::Corpus as Corpus>::Input>,
     S::Corpus: Serialize,
->>>>>>> d4add04f
     SP: ShMemProvider,
     Z: ExecutionProcessor<
             LlmpEventManager<EMH, S, SP>,
@@ -250,35 +233,6 @@
     }
 }
 
-<<<<<<< HEAD
-impl<E, EMH, S, SP, Z> EventManager<E, Z> for LlmpRestartingEventManager<EMH, S, SP>
-where
-    E: HasObservers + Executor<LlmpEventManager<EMH, S, SP>, Z, State = S>,
-    E::Observers: ObserversTuple<S::Input, S> + Serialize,
-    for<'a> E::Observers: Deserialize<'a>,
-    EMH: EventManagerHooksTuple<S>,
-    S: State
-        + HasExecutions
-        + HasMetadata
-        + HasLastReportTime
-        + HasImported
-        + HasCorpus
-        + HasSolutions,
-    S::Corpus: Corpus<Input = S::Input>,
-    S::Solutions: Corpus<Input = S::Input>,
-    SP: ShMemProvider,
-    Z: ExecutionProcessor<
-            LlmpEventManager<EMH, S, SP>,
-            <S::Corpus as Corpus>::Input,
-            E::Observers,
-            S,
-        > + EvaluatorObservers<E, LlmpEventManager<EMH, S, SP>, <S::Corpus as Corpus>::Input, S>
-        + Evaluator<E, LlmpEventManager<EMH, S, SP>, <S::Corpus as Corpus>::Input, S>,
-{
-}
-
-=======
->>>>>>> d4add04f
 impl<EMH, S, SP> HasEventManagerId for LlmpRestartingEventManager<EMH, S, SP>
 where
     SP: ShMemProvider,
