//! LLMP-backed event manager for scalable multi-processed fuzzing

use core::{fmt::Debug, marker::PhantomData, time::Duration};

#[cfg(feature = "llmp_compression")]
use libafl_bolts::{
    compress::GzipCompressor,
    llmp::{LLMP_FLAG_COMPRESSED, LLMP_FLAG_INITIALIZED},
};
use libafl_bolts::{
    llmp::{LlmpClient, LlmpClientDescription, Tag},
    shmem::{NopShMemProvider, ShMemProvider},
    ClientId,
};
use serde::{de::DeserializeOwned, Serialize};

#[cfg(feature = "share_objectives")]
use crate::corpus::Testcase;
use crate::{
    corpus::Corpus,
<<<<<<< HEAD
    events::{CustomBufEventResult, CustomBufHandlerFn, Event, EventFirer},
    executors::{Executor, HasObservers},
    fuzzer::{EvaluatorObservers, ExecutionProcessor},
    inputs::{Input, InputConverter, NopInput, NopInputConverter, UsesInput},
    state::{
        HasCorpus, HasCurrentTestcase, HasExecutions, HasSolutions, NopState, State, Stoppable,
        UsesState,
    },
    Error, HasMetadata,
=======
    events::{Event, EventFirer},
    fuzzer::EvaluatorObservers,
    inputs::{Input, InputConverter, NopInput, NopInputConverter},
    state::{HasCorpus, NopState},
    Error,
>>>>>>> d4add04f
};

/// The llmp event manager
pub mod mgr;
pub use mgr::*;

/// The llmp restarting manager
#[cfg(feature = "std")]
pub mod restarting;
#[cfg(feature = "std")]
pub use restarting::*;

/// Forward this to the client
pub(crate) const _LLMP_TAG_EVENT_TO_CLIENT: Tag = Tag(0x2C11E471);
/// Only handle this in the broker
pub(crate) const _LLMP_TAG_EVENT_TO_BROKER: Tag = Tag(0x2B80438);
/// Handle in both
///
pub(crate) const LLMP_TAG_EVENT_TO_BOTH: Tag = Tag(0x2B0741);
pub(crate) const _LLMP_TAG_RESTART: Tag = Tag(0x8357A87);
pub(crate) const _LLMP_TAG_NO_RESTART: Tag = Tag(0x57A7EE71);

/// The minimum buffer size at which to compress LLMP IPC messages.
#[cfg(feature = "llmp_compression")]
pub const COMPRESS_THRESHOLD: usize = 1024;

/// Specify if the State must be persistent over restarts
#[derive(Debug, Clone, Copy, PartialEq)]
pub enum LlmpShouldSaveState {
    /// Always save and restore the state on restart (not OOM resistant)
    OnRestart,
    /// Never save the state (not OOM resistant)
    Never,
    /// Best-effort save and restore the state on restart (OOM safe)
    /// This adds additional runtime costs when processing events
    OOMSafeOnRestart,
    /// Never save the state (OOM safe)
    /// This adds additional runtime costs when processing events
    OOMSafeNever,
}

impl LlmpShouldSaveState {
    /// Check if the state must be saved `on_restart()`
    #[must_use]
    pub fn on_restart(&self) -> bool {
        matches!(
            self,
            LlmpShouldSaveState::OnRestart | LlmpShouldSaveState::OOMSafeOnRestart
        )
    }

    /// Check if the policy is OOM safe
    #[must_use]
    pub fn oom_safe(&self) -> bool {
        matches!(
            self,
            LlmpShouldSaveState::OOMSafeOnRestart | LlmpShouldSaveState::OOMSafeNever
        )
    }
}

/// A manager-like llmp client that converts between input types
pub struct LlmpEventConverter<IC, ICB, S, SP>
where
    SP: ShMemProvider,
{
    throttle: Option<Duration>,
    llmp: LlmpClient<SP>,
    last_sent: Duration,
    #[cfg(feature = "llmp_compression")]
    compressor: GzipCompressor,
    converter: Option<IC>,
    converter_back: Option<ICB>,
    phantom: PhantomData<S>,
}

impl
    LlmpEventConverter<
        NopInputConverter<NopInput>,
        NopInputConverter<NopInput>,
        NopState<NopInput>,
        NopShMemProvider,
    >
{
    /// Create a builder for [`LlmpEventConverter`]
    #[must_use]
    pub fn builder() -> LlmpEventConverterBuilder {
        LlmpEventConverterBuilder::new()
    }
}

/// Build `LlmpEventConverter`
#[derive(Debug, Clone, Default)]
pub struct LlmpEventConverterBuilder {
    throttle: Option<Duration>,
}

impl LlmpEventConverterBuilder {
    #[must_use]
    /// Constructor
    pub fn new() -> Self {
        Self { throttle: None }
    }

    #[must_use]
    /// Sets the `throttle`
    pub fn throttle(self, throttle: Duration) -> Self {
        Self {
            throttle: Some(throttle),
        }
    }

    /// Create a event converter from a raw llmp client
    pub fn build_from_client<IC, ICB, S, SP>(
        self,
        llmp: LlmpClient<SP>,
        converter: Option<IC>,
        converter_back: Option<ICB>,
    ) -> Result<LlmpEventConverter<IC, ICB, S, SP>, Error>
    where
        SP: ShMemProvider,
    {
        Ok(LlmpEventConverter {
            throttle: self.throttle,
            last_sent: Duration::from_secs(0),
            llmp,
            #[cfg(feature = "llmp_compression")]
            compressor: GzipCompressor::with_threshold(COMPRESS_THRESHOLD),
            converter,
            converter_back,
            phantom: PhantomData,
        })
    }

    /// Create a client from port and the input converters
    #[cfg(feature = "std")]
    pub fn build_on_port<IC, ICB, S, SP>(
        self,
        shmem_provider: SP,
        port: u16,
        converter: Option<IC>,
        converter_back: Option<ICB>,
    ) -> Result<LlmpEventConverter<IC, ICB, S, SP>, Error>
    where
        SP: ShMemProvider,
    {
        let llmp = LlmpClient::create_attach_to_tcp(shmem_provider, port)?;
        Ok(LlmpEventConverter {
            throttle: self.throttle,
            last_sent: Duration::from_secs(0),
            llmp,
            #[cfg(feature = "llmp_compression")]
            compressor: GzipCompressor::with_threshold(COMPRESS_THRESHOLD),
            converter,
            converter_back,
            phantom: PhantomData,
        })
    }

    /// If a client respawns, it may reuse the existing connection, previously stored by [`LlmpClient::to_env()`].
    #[cfg(feature = "std")]
    pub fn build_existing_client_from_env<IC, ICB, S, SP>(
        self,
        shmem_provider: SP,
        env_name: &str,
        converter: Option<IC>,
        converter_back: Option<ICB>,
    ) -> Result<LlmpEventConverter<IC, ICB, S, SP>, Error>
    where
        SP: ShMemProvider,
    {
        let llmp = LlmpClient::on_existing_from_env(shmem_provider, env_name)?;
        Ok(LlmpEventConverter {
            throttle: self.throttle,
            last_sent: Duration::from_secs(0),
            llmp,
            #[cfg(feature = "llmp_compression")]
            compressor: GzipCompressor::with_threshold(COMPRESS_THRESHOLD),
            converter,
            converter_back,
            phantom: PhantomData,
        })
    }
}

impl<IC, ICB, S, SP> Debug for LlmpEventConverter<IC, ICB, S, SP>
where
    SP: ShMemProvider,
    ICB: Debug,
    IC: Debug,
{
    fn fmt(&self, f: &mut core::fmt::Formatter<'_>) -> core::fmt::Result {
        let mut debug_struct = f.debug_struct("LlmpEventConverter");
        let debug = debug_struct.field("llmp", &self.llmp);
        //.field("custom_buf_handlers", &self.custom_buf_handlers)
        #[cfg(feature = "llmp_compression")]
        let debug = debug.field("compressor", &self.compressor);
        debug
            .field("converter", &self.converter)
            .field("converter_back", &self.converter_back)
            .field("phantom", &self.phantom)
            .finish_non_exhaustive()
    }
}

impl<IC, ICB, S, SP> LlmpEventConverter<IC, ICB, S, SP>
where
    S: HasCorpus,
    SP: ShMemProvider,
{
    // TODO other new_* routines

    /// Check if it can convert the input
    pub fn can_convert(&self) -> bool {
        self.converter.is_some()
    }

    /// Check if it can convert the input back
    pub fn can_convert_back(&self) -> bool {
        self.converter_back.is_some()
    }

    /// Describe the client event mgr's llmp parts in a restorable fashion
    pub fn describe(&self) -> Result<LlmpClientDescription, Error> {
        self.llmp.describe()
    }

    /// Write the config for a client `EventManager` to env vars, a new client can reattach using [`LlmpEventConverterBuilder::build_existing_client_from_env()`].
    #[cfg(feature = "std")]
    pub fn to_env(&self, env_name: &str) {
        self.llmp.to_env(env_name).unwrap();
    }

    // Handle arriving events in the client
    fn handle_in_client<DI, E, EM, Z>(
        &mut self,
        fuzzer: &mut Z,
        executor: &mut E,
        state: &mut S,
        manager: &mut EM,
        client_id: ClientId,
        event: Event<DI>,
    ) -> Result<(), Error>
    where
<<<<<<< HEAD
        E: Executor<EM, Z, State = S> + HasObservers,
        EM: UsesState<State = S> + EventFirer,
        S: HasSolutions + HasCurrentTestcase,
        S::Solutions: Corpus<Input = S::Input>,
        S::Corpus: Corpus<Input = S::Input>,
        for<'a> E::Observers: Deserialize<'a>,
        Z: ExecutionProcessor<EM, <S::Corpus as Corpus>::Input, E::Observers, S>
            + EvaluatorObservers<E, EM, <S::Corpus as Corpus>::Input, S>,
=======
        ICB: InputConverter<To = <S::Corpus as Corpus>::Input, From = DI>,
        Z: EvaluatorObservers<E, EM, <S::Corpus as Corpus>::Input, S>,
>>>>>>> d4add04f
    {
        match event {
            Event::NewTestcase {
                input, forward_id, ..
            } => {
                log::debug!("Received new Testcase to convert from {client_id:?} (forward {forward_id:?}, forward {forward_id:?})");

                let Some(converter) = self.converter_back.as_mut() else {
                    return Ok(());
                };

                let res = fuzzer.evaluate_input_with_observers(
                    state,
                    executor,
                    manager,
                    converter.convert(input)?,
                    false,
                )?;

                if let Some(item) = res.1 {
                    log::info!("Added received Testcase as item #{item}");
                }
                Ok(())
            }
<<<<<<< HEAD

            #[cfg(feature = "share_objectives")]
            Event::Objective { input, .. } => {
                log::debug!("Received new Objective");

                let Some(converter) = self.converter_back.as_mut() else {
                    return Ok(());
                };

                let converted_input = converter.convert(input)?;
                let mut testcase = Testcase::from(converted_input);
                testcase.set_parent_id_optional(*state.corpus().current());

                if let Ok(mut tc) = state.current_testcase_mut() {
                    tc.found_objective();
                }

                state.solutions_mut().add(testcase)?;
                log::info!("Added received Objective to Corpus");

                Ok(())
            }

            Event::CustomBuf { tag, buf } => {
                for handler in &mut self.custom_buf_handlers {
                    if handler(state, &tag, &buf)? == CustomBufEventResult::Handled {
                        break;
                    }
                }
                Ok(())
            }
=======
>>>>>>> d4add04f
            Event::Stop => Ok(()),
            _ => Err(Error::unknown(format!(
                "Received illegal message that message should not have arrived: {:?}.",
                event.name()
            ))),
        }
    }

    /// Handle arriving events in the client
    pub fn process<DI, E, EM, Z>(
        &mut self,
        fuzzer: &mut Z,
        state: &mut S,
        executor: &mut E,
        manager: &mut EM,
    ) -> Result<usize, Error>
    where
<<<<<<< HEAD
        E: Executor<EM, Z, State = S> + HasObservers,
        EM: UsesState<State = S> + EventFirer,
        S: HasSolutions + HasCurrentTestcase,
        S::Solutions: Corpus<Input = S::Input>,
        S::Corpus: Corpus<Input = S::Input>,
        for<'a> E::Observers: Deserialize<'a>,
        Z: ExecutionProcessor<EM, <S::Corpus as Corpus>::Input, E::Observers, S>
            + EvaluatorObservers<E, EM, <S::Corpus as Corpus>::Input, S>,
=======
        ICB: InputConverter<To = <S::Corpus as Corpus>::Input, From = DI>,
        DI: DeserializeOwned + Input,
        Z: EvaluatorObservers<E, EM, <S::Corpus as Corpus>::Input, S>,
>>>>>>> d4add04f
    {
        // TODO: Get around local event copy by moving handle_in_client
        let self_id = self.llmp.sender().id();
        let mut count = 0;
        while let Some((client_id, tag, _flags, msg)) = self.llmp.recv_buf_with_flags()? {
            assert!(
                tag != _LLMP_TAG_EVENT_TO_BROKER,
                "EVENT_TO_BROKER parcel should not have arrived in the client!"
            );

            if client_id == self_id {
                continue;
            }
            #[cfg(not(feature = "llmp_compression"))]
            let event_bytes = msg;
            #[cfg(feature = "llmp_compression")]
            let compressed;
            #[cfg(feature = "llmp_compression")]
            let event_bytes = if _flags & LLMP_FLAG_COMPRESSED == LLMP_FLAG_COMPRESSED {
                compressed = self.compressor.decompress(msg)?;
                &compressed
            } else {
                msg
            };

            let event: Event<DI> = postcard::from_bytes(event_bytes)?;
            log::debug!("Processor received message {}", event.name_detailed());
            self.handle_in_client(fuzzer, executor, state, manager, client_id, event)?;
            count += 1;
        }
        Ok(count)
    }
}

impl<IC, ICB, S, SP> EventFirer<<S::Corpus as Corpus>::Input, S>
    for LlmpEventConverter<IC, ICB, S, SP>
where
    IC: InputConverter<From = <S::Corpus as Corpus>::Input>,
    S: HasCorpus,
    SP: ShMemProvider,
    IC::To: Serialize,
{
    fn should_send(&self) -> bool {
        if let Some(throttle) = self.throttle {
            libafl_bolts::current_time() - self.last_sent > throttle
        } else {
            true
        }
    }

    #[cfg(feature = "llmp_compression")]
    fn fire(
        &mut self,
        _state: &mut S,
        event: Event<<S::Corpus as Corpus>::Input>,
    ) -> Result<(), Error> {
        if self.converter.is_none() {
            return Ok(());
        }

        // Filter out non interestign events and convert `NewTestcase`
        let converted_event = match event {
            Event::NewTestcase {
                input,
                client_config,
                exit_kind,
                corpus_size,
                observers_buf,
                time,
                forward_id,
                #[cfg(all(unix, feature = "std", feature = "multi_machine"))]
                node_id,
            } => Event::NewTestcase {
                input: self.converter.as_mut().unwrap().convert(input)?,
                client_config,
                exit_kind,
                corpus_size,
                observers_buf,
                time,
                forward_id,
                #[cfg(all(unix, feature = "std", feature = "multi_machine"))]
                node_id,
            },
            _ => {
                return Ok(());
            }
        };
        let serialized = postcard::to_allocvec(&converted_event)?;
        let flags = LLMP_FLAG_INITIALIZED;

        match self.compressor.maybe_compress(&serialized) {
            Some(comp_buf) => {
                self.llmp.send_buf_with_flags(
                    LLMP_TAG_EVENT_TO_BOTH,
                    flags | LLMP_FLAG_COMPRESSED,
                    &comp_buf,
                )?;
            }
            None => {
                self.llmp.send_buf(LLMP_TAG_EVENT_TO_BOTH, &serialized)?;
            }
        }
        self.last_sent = libafl_bolts::current_time();
        Ok(())
    }

    #[cfg(not(feature = "llmp_compression"))]
    fn fire(
        &mut self,
        _state: &mut S,
        event: Event<<S::Corpus as Corpus>::Input>,
    ) -> Result<(), Error> {
        if self.converter.is_none() {
            return Ok(());
        }

        // Filter out non interestign events and convert `NewTestcase`
        let converted_event = match event {
            Event::NewTestcase {
                input,
                client_config,
                exit_kind,
                corpus_size,
                observers_buf,
                time,
                forward_id,
                #[cfg(all(unix, feature = "std", feature = "multi_machine"))]
                node_id,
            } => Event::NewTestcase {
                input: self.converter.as_mut().unwrap().convert(input)?,
                client_config,
                exit_kind,
                corpus_size,
                observers_buf,
                time,
                forward_id,
                #[cfg(all(unix, feature = "std", feature = "multi_machine"))]
                node_id,
            },
            _ => {
                return Ok(());
            }
        };
        let serialized = postcard::to_allocvec(&converted_event)?;
        self.llmp.send_buf(LLMP_TAG_EVENT_TO_BOTH, &serialized)?;
        Ok(())
    }
}<|MERGE_RESOLUTION|>--- conflicted
+++ resolved
@@ -18,23 +18,11 @@
 use crate::corpus::Testcase;
 use crate::{
     corpus::Corpus,
-<<<<<<< HEAD
-    events::{CustomBufEventResult, CustomBufHandlerFn, Event, EventFirer},
-    executors::{Executor, HasObservers},
-    fuzzer::{EvaluatorObservers, ExecutionProcessor},
-    inputs::{Input, InputConverter, NopInput, NopInputConverter, UsesInput},
-    state::{
-        HasCorpus, HasCurrentTestcase, HasExecutions, HasSolutions, NopState, State, Stoppable,
-        UsesState,
-    },
-    Error, HasMetadata,
-=======
     events::{Event, EventFirer},
     fuzzer::EvaluatorObservers,
     inputs::{Input, InputConverter, NopInput, NopInputConverter},
-    state::{HasCorpus, NopState},
+    state::{HasCorpus, HasCurrentTestcase, HasSolutions, NopState},
     Error,
->>>>>>> d4add04f
 };
 
 /// The llmp event manager
@@ -279,19 +267,10 @@
         event: Event<DI>,
     ) -> Result<(), Error>
     where
-<<<<<<< HEAD
-        E: Executor<EM, Z, State = S> + HasObservers,
-        EM: UsesState<State = S> + EventFirer,
-        S: HasSolutions + HasCurrentTestcase,
-        S::Solutions: Corpus<Input = S::Input>,
-        S::Corpus: Corpus<Input = S::Input>,
-        for<'a> E::Observers: Deserialize<'a>,
-        Z: ExecutionProcessor<EM, <S::Corpus as Corpus>::Input, E::Observers, S>
-            + EvaluatorObservers<E, EM, <S::Corpus as Corpus>::Input, S>,
-=======
         ICB: InputConverter<To = <S::Corpus as Corpus>::Input, From = DI>,
+        S: HasCurrentTestcase + HasSolutions,
+        S::Solutions: Corpus<Input = <S::Corpus as Corpus>::Input>,
         Z: EvaluatorObservers<E, EM, <S::Corpus as Corpus>::Input, S>,
->>>>>>> d4add04f
     {
         match event {
             Event::NewTestcase {
@@ -316,7 +295,6 @@
                 }
                 Ok(())
             }
-<<<<<<< HEAD
 
             #[cfg(feature = "share_objectives")]
             Event::Objective { input, .. } => {
@@ -339,17 +317,6 @@
 
                 Ok(())
             }
-
-            Event::CustomBuf { tag, buf } => {
-                for handler in &mut self.custom_buf_handlers {
-                    if handler(state, &tag, &buf)? == CustomBufEventResult::Handled {
-                        break;
-                    }
-                }
-                Ok(())
-            }
-=======
->>>>>>> d4add04f
             Event::Stop => Ok(()),
             _ => Err(Error::unknown(format!(
                 "Received illegal message that message should not have arrived: {:?}.",
@@ -367,20 +334,11 @@
         manager: &mut EM,
     ) -> Result<usize, Error>
     where
-<<<<<<< HEAD
-        E: Executor<EM, Z, State = S> + HasObservers,
-        EM: UsesState<State = S> + EventFirer,
-        S: HasSolutions + HasCurrentTestcase,
-        S::Solutions: Corpus<Input = S::Input>,
-        S::Corpus: Corpus<Input = S::Input>,
-        for<'a> E::Observers: Deserialize<'a>,
-        Z: ExecutionProcessor<EM, <S::Corpus as Corpus>::Input, E::Observers, S>
-            + EvaluatorObservers<E, EM, <S::Corpus as Corpus>::Input, S>,
-=======
         ICB: InputConverter<To = <S::Corpus as Corpus>::Input, From = DI>,
         DI: DeserializeOwned + Input,
+        S: HasCurrentTestcase + HasSolutions,
+        S::Solutions: Corpus<Input = <S::Corpus as Corpus>::Input>,
         Z: EvaluatorObservers<E, EM, <S::Corpus as Corpus>::Input, S>,
->>>>>>> d4add04f
     {
         // TODO: Get around local event copy by moving handle_in_client
         let self_id = self.llmp.sender().id();
