--- conflicted
+++ resolved
@@ -15,16 +15,12 @@
 use serde::{de::DeserializeOwned, Serialize};
 
 #[cfg(feature = "share_objectives")]
-use crate::corpus::Testcase;
+use crate::corpus::{Corpus, Testcase};
 use crate::{
     events::{Event, EventFirer},
     fuzzer::EvaluatorObservers,
     inputs::{Input, InputConverter, NopInput, NopInputConverter},
-<<<<<<< HEAD
-    state::{HasCorpus, HasCurrentTestcase, HasSolutions, NopState},
-=======
-    state::NopState,
->>>>>>> f8ad61e1
+    state::{HasCurrentTestcase, HasSolutions, NopState},
     Error,
 };
 
@@ -270,15 +266,9 @@
         event: Event<DI>,
     ) -> Result<(), Error>
     where
-<<<<<<< HEAD
-        ICB: InputConverter<To = <S::Corpus as Corpus>::Input, From = DI>,
-        S: HasCurrentTestcase + HasSolutions,
-        S::Solutions: Corpus<Input = <S::Corpus as Corpus>::Input>,
-        Z: EvaluatorObservers<E, EM, <S::Corpus as Corpus>::Input, S>,
-=======
         ICB: InputConverter<To = I, From = DI>,
+        S: HasCurrentTestcase<I> + HasSolutions<I>,
         Z: EvaluatorObservers<E, EM, I, S>,
->>>>>>> f8ad61e1
     {
         match event {
             Event::NewTestcase {
@@ -344,13 +334,8 @@
     where
         ICB: InputConverter<To = I, From = DI>,
         DI: DeserializeOwned + Input,
-<<<<<<< HEAD
-        S: HasCurrentTestcase + HasSolutions,
-        S::Solutions: Corpus<Input = <S::Corpus as Corpus>::Input>,
-        Z: EvaluatorObservers<E, EM, <S::Corpus as Corpus>::Input, S>,
-=======
+        S: HasCurrentTestcase<I> + HasSolutions<I>,
         Z: EvaluatorObservers<E, EM, I, S>,
->>>>>>> f8ad61e1
     {
         // TODO: Get around local event copy by moving handle_in_client
         let self_id = self.llmp.sender().id();
