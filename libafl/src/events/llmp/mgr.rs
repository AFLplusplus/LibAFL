<<<<<<< HEAD
//! An [`EventManager`] that forwards all events to other attached fuzzers on shared maps or via tcp,
=======
//! An event manager that forwards all events to other attached fuzzers on shared maps or via tcp,
>>>>>>> d7d4b88a
//! using low-level message passing, [`libafl_bolts::llmp`].

#[cfg(feature = "std")]
use alloc::string::ToString;
use alloc::vec::Vec;
use core::{marker::PhantomData, time::Duration};
#[cfg(feature = "std")]
use std::net::TcpStream;

#[cfg(feature = "std")]
use libafl_bolts::tuples::MatchNameRef;
#[cfg(feature = "llmp_compression")]
use libafl_bolts::{
    compress::GzipCompressor,
    llmp::{LLMP_FLAG_COMPRESSED, LLMP_FLAG_INITIALIZED},
};
use libafl_bolts::{
    current_time,
    llmp::{LlmpClient, LlmpClientDescription, LLMP_FLAG_FROM_MM},
    shmem::{NopShMemProvider, ShMemProvider},
    tuples::Handle,
    ClientId,
};
#[cfg(feature = "std")]
use libafl_bolts::{
    llmp::{recv_tcp_msg, send_tcp_msg, TcpRequest, TcpResponse},
    IP_LOCALHOST,
};
use serde::{de::DeserializeOwned, Serialize};

#[cfg(feature = "llmp_compression")]
use crate::events::llmp::COMPRESS_THRESHOLD;
#[cfg(feature = "std")]
use crate::events::{serialize_observers_adaptive, CanSerializeObserver};
use crate::{
    events::{
        default_maybe_report_progress, default_on_restart, default_report_progress,
        llmp::{LLMP_TAG_EVENT_TO_BOTH, _LLMP_TAG_EVENT_TO_BROKER},
        AdaptiveSerializer, Event, EventConfig, EventFirer, EventManagerHooksTuple, EventManagerId,
        EventProcessor, EventRestarter, HasEventManagerId, ManagerExit, ProgressReporter,
    },
    executors::HasObservers,
    fuzzer::{EvaluatorObservers, ExecutionProcessor},
    inputs::{Input, NopInput},
    observers::TimeObserver,
    stages::HasCurrentStageId,
    state::{
        HasCorpus, HasExecutions, HasImported, HasLastReportTime, MaybeHasClientPerfMonitor,
        NopState, Stoppable,
    },
    Error, HasMetadata,
};

/// Default initial capacity of the event buffer - 4KB
const INITIAL_EVENT_BUFFER_SIZE: usize = 1024 * 4;

/// An `EventManager` that forwards all events to other attached fuzzers on shared maps or via tcp,
/// using low-level message passing, `llmp`.
pub struct LlmpEventManager<EMH, I, S, SP>
where
    SP: ShMemProvider,
{
    /// We only send 1 testcase for every `throttle` second
    pub(crate) throttle: Option<Duration>,
    /// We sent last message at `last_sent`
    last_sent: Duration,
    hooks: EMH,
    /// The LLMP client for inter process communication
    llmp: LlmpClient<SP>,
    #[cfg(feature = "llmp_compression")]
    compressor: GzipCompressor,
    /// The configuration defines this specific fuzzer.
    /// A node will not re-use the observer values sent over LLMP
    /// from nodes with other configurations.
    configuration: EventConfig,
    serialization_time: Duration,
    deserialization_time: Duration,
    serializations_cnt: usize,
    should_serialize_cnt: usize,
    pub(crate) time_ref: Option<Handle<TimeObserver>>,
    phantom: PhantomData<(I, S)>,
    event_buffer: Vec<u8>,
}

impl LlmpEventManager<(), NopState<NopInput>, NopInput, NopShMemProvider> {
    /// Creates a builder for [`LlmpEventManager`]
    #[must_use]
    pub fn builder() -> LlmpEventManagerBuilder<()> {
        LlmpEventManagerBuilder::new()
    }
}

/// Builder for `LlmpEventManager`
#[derive(Debug, Copy, Clone)]
pub struct LlmpEventManagerBuilder<EMH> {
    throttle: Option<Duration>,
    hooks: EMH,
}

impl Default for LlmpEventManagerBuilder<()> {
    fn default() -> Self {
        Self::new()
    }
}

impl LlmpEventManagerBuilder<()> {
    /// Create a new `LlmpEventManagerBuilder`
    #[must_use]
    pub fn new() -> Self {
        Self {
            throttle: None,
            hooks: (),
        }
    }

    /// Add hooks to it
    pub fn hooks<EMH>(self, hooks: EMH) -> LlmpEventManagerBuilder<EMH> {
        LlmpEventManagerBuilder {
            throttle: self.throttle,
            hooks,
        }
    }
}

impl<EMH> LlmpEventManagerBuilder<EMH> {
    /// Change the sampling rate
    #[must_use]
    pub fn throttle(mut self, throttle: Duration) -> Self {
        self.throttle = Some(throttle);
        self
    }

    /// Create a manager from a raw LLMP client
    pub fn build_from_client<I, S, SP>(
        self,
        llmp: LlmpClient<SP>,
        configuration: EventConfig,
        time_ref: Option<Handle<TimeObserver>>,
    ) -> Result<LlmpEventManager<EMH, I, S, SP>, Error>
    where
        SP: ShMemProvider,
    {
        Ok(LlmpEventManager {
            throttle: self.throttle,
            last_sent: Duration::from_secs(0),
            hooks: self.hooks,
            llmp,
            #[cfg(feature = "llmp_compression")]
            compressor: GzipCompressor::with_threshold(COMPRESS_THRESHOLD),
            configuration,
            serialization_time: Duration::ZERO,
            deserialization_time: Duration::ZERO,
            serializations_cnt: 0,
            should_serialize_cnt: 0,
            time_ref,
            phantom: PhantomData,
            event_buffer: Vec::with_capacity(INITIAL_EVENT_BUFFER_SIZE),
        })
    }

    /// Create an LLMP event manager on a port.
    /// It expects a broker to exist on this port.
    #[cfg(feature = "std")]
    pub fn build_on_port<I, S, SP>(
        self,
        shmem_provider: SP,
        port: u16,
        configuration: EventConfig,
        time_ref: Option<Handle<TimeObserver>>,
    ) -> Result<LlmpEventManager<EMH, I, S, SP>, Error>
    where
        SP: ShMemProvider,
    {
        let llmp = LlmpClient::create_attach_to_tcp(shmem_provider, port)?;
        Self::build_from_client(self, llmp, configuration, time_ref)
    }

    /// If a client respawns, it may reuse the existing connection, previously
    /// stored by [`LlmpClient::to_env()`].
    #[cfg(feature = "std")]
    pub fn build_existing_client_from_env<I, S, SP>(
        self,
        shmem_provider: SP,
        env_name: &str,
        configuration: EventConfig,
        time_ref: Option<Handle<TimeObserver>>,
    ) -> Result<LlmpEventManager<EMH, I, S, SP>, Error>
    where
        SP: ShMemProvider,
    {
        let llmp = LlmpClient::on_existing_from_env(shmem_provider, env_name)?;
        Self::build_from_client(self, llmp, configuration, time_ref)
    }

    /// Create an existing client from description
    pub fn build_existing_client_from_description<I, S, SP>(
        self,
        shmem_provider: SP,
        description: &LlmpClientDescription,
        configuration: EventConfig,
        time_ref: Option<Handle<TimeObserver>>,
    ) -> Result<LlmpEventManager<EMH, I, S, SP>, Error>
    where
        SP: ShMemProvider,
    {
        let llmp = LlmpClient::existing_client_from_description(shmem_provider, description)?;
        Self::build_from_client(self, llmp, configuration, time_ref)
    }
}

#[cfg(feature = "std")]
impl<EMH, OT, S, SP> CanSerializeObserver<OT> for LlmpEventManager<EMH, S, SP>
where
    SP: ShMemProvider,
    OT: Serialize + MatchNameRef,
{
    fn serialize_observers(&mut self, observers: &OT) -> Result<Option<Vec<u8>>, Error> {
        serialize_observers_adaptive::<Self, OT>(self, observers, 2, 80)
    }
}

impl<EMH, I, S, SP> AdaptiveSerializer for LlmpEventManager<EMH, I, S, SP>
where
    SP: ShMemProvider,
{
    fn serialization_time(&self) -> Duration {
        self.serialization_time
    }
    fn deserialization_time(&self) -> Duration {
        self.deserialization_time
    }
    fn serializations_cnt(&self) -> usize {
        self.serializations_cnt
    }
    fn should_serialize_cnt(&self) -> usize {
        self.should_serialize_cnt
    }

    fn serialization_time_mut(&mut self) -> &mut Duration {
        &mut self.serialization_time
    }
    fn deserialization_time_mut(&mut self) -> &mut Duration {
        &mut self.deserialization_time
    }
    fn serializations_cnt_mut(&mut self) -> &mut usize {
        &mut self.serializations_cnt
    }
    fn should_serialize_cnt_mut(&mut self) -> &mut usize {
        &mut self.should_serialize_cnt
    }

    fn time_ref(&self) -> &Option<Handle<TimeObserver>> {
        &self.time_ref
    }
}

impl<EMH, I, S, SP> core::fmt::Debug for LlmpEventManager<EMH, I, S, SP>
where
    SP: ShMemProvider,
{
    fn fmt(&self, f: &mut core::fmt::Formatter<'_>) -> core::fmt::Result {
        let mut debug_struct = f.debug_struct("LlmpEventManager");
        let debug = debug_struct.field("llmp", &self.llmp);
        //.field("custom_buf_handlers", &self.custom_buf_handlers)
        #[cfg(feature = "llmp_compression")]
        let debug = debug.field("compressor", &self.compressor);
        debug
            .field("configuration", &self.configuration)
            .field("phantom", &self.phantom)
            .finish_non_exhaustive()
    }
}

impl<EMH, I, S, SP> Drop for LlmpEventManager<EMH, I, S, SP>
where
    SP: ShMemProvider,
{
    /// LLMP clients will have to wait until their pages are mapped by somebody.
    fn drop(&mut self) {
        self.await_restart_safe();
    }
}

impl<EMH, I, S, SP> LlmpEventManager<EMH, I, S, SP>
where
    SP: ShMemProvider,
{
    /// Calling this function will tell the llmp broker that this client is exiting
    /// This should be called from the restarter not from the actual fuzzer client
    /// This function serves the same roll as the `LlmpClient.send_exiting()`
    /// However, from the the event restarter process it is forbidden to call `send_exiting()`
    /// (You can call it and it compiles but you should never do so)
    /// `send_exiting()` is exclusive to the fuzzer client.
    #[cfg(feature = "std")]
    pub fn detach_from_broker(&self, broker_port: u16) -> Result<(), Error> {
        let client_id = self.llmp.sender().id();
        let Ok(mut stream) = TcpStream::connect((IP_LOCALHOST, broker_port)) else {
            log::error!("Connection refused.");
            return Ok(());
        };
        // The broker tells us hello we don't care we just tell it our client died
        let TcpResponse::BrokerConnectHello {
            broker_shmem_description: _,
            hostname: _,
        } = recv_tcp_msg(&mut stream)?.try_into()?
        else {
            return Err(Error::illegal_state(
                "Received unexpected Broker Hello".to_string(),
            ));
        };
        let msg = TcpRequest::ClientQuit { client_id };
        // Send this mesasge off and we are leaving.
        match send_tcp_msg(&mut stream, &msg) {
            Ok(()) => (),
            Err(e) => log::error!("Failed to send tcp message {:#?}", e),
        }
        log::debug!("Asking he broker to be disconnected");
        Ok(())
    }

    /// Describe the client event manager's LLMP parts in a restorable fashion
    pub fn describe(&self) -> Result<LlmpClientDescription, Error> {
        self.llmp.describe()
    }

    /// Write the config for a client `EventManager` to env vars, a new
    /// client can reattach using [`LlmpEventManagerBuilder::build_existing_client_from_env()`].
    #[cfg(feature = "std")]
    pub fn to_env(&self, env_name: &str) {
        self.llmp.to_env(env_name).unwrap();
    }
}

impl<EMH, I, S, SP> LlmpEventManager<EMH, I, S, SP>
where
    SP: ShMemProvider,
{
    // Handle arriving events in the client
    fn handle_in_client<E, Z>(
        &mut self,
        fuzzer: &mut Z,
        executor: &mut E,
        state: &mut S,
        client_id: ClientId,
        event: Event<I>,
    ) -> Result<(), Error>
    where
        S: HasCorpus + HasImported + Stoppable,
        EMH: EventManagerHooksTuple<I, S>,
        I: Input,
        E: HasObservers,
        E::Observers: DeserializeOwned,
        Z: ExecutionProcessor<Self, I, E::Observers, S>
            + EvaluatorObservers<E, Self, I, S>,
    {
        log::trace!("Got event in client: {} from {client_id:?}", event.name());
        if !self.hooks.pre_exec_all(state, client_id, &event)? {
            return Ok(());
        }
        let evt_name = event.name_detailed();
        match event {
            Event::NewTestcase {
                input,
                client_config,
                exit_kind,
                observers_buf,
                #[cfg(feature = "std")]
                forward_id,
                ..
            } => {
                #[cfg(feature = "std")]
                log::debug!("[{}] Received new Testcase {evt_name} from {client_id:?} ({client_config:?}, forward {forward_id:?})", std::process::id());

                let res = if client_config.match_with(&self.configuration)
                    && observers_buf.is_some()
                {
                    let start = current_time();
                    let observers: E::Observers =
                        postcard::from_bytes(observers_buf.as_ref().unwrap())?;
                    {
                        self.deserialization_time = current_time() - start;
                    }
                    fuzzer.evaluate_execution(state, self, input, &observers, &exit_kind, false)?
                } else {
                    fuzzer.evaluate_input_with_observers(state, executor, self, input, false)?
                };
                if let Some(item) = res.1 {
                    *state.imported_mut() += 1;
                    log::debug!("Added received Testcase {evt_name} as item #{item}");
                } else {
                    log::debug!("Testcase {evt_name} was discarded");
                }
            }
            Event::Stop => {
                state.request_stop();
            }
            _ => {
                return Err(Error::unknown(format!(
                    "Received illegal message that message should not have arrived: {:?}.",
                    event.name()
                )));
            }
        }

        self.hooks.post_exec_all(state, client_id)?;
        Ok(())
    }
}

impl<EMH, I, S, SP: ShMemProvider> LlmpEventManager<EMH, I, S, SP> {
    /// Send information that this client is exiting.
    /// The other side may free up all allocated memory.
    /// We are no longer allowed to send anything afterwards.
    pub fn send_exiting(&mut self) -> Result<(), Error> {
        self.llmp.sender_mut().send_exiting()
    }
}

impl<EMH, I, S, SP> EventFirer<I, S> for LlmpEventManager<EMH, I, S, SP>
where
    I: Serialize,
    SP: ShMemProvider,
{
    fn should_send(&self) -> bool {
        if let Some(throttle) = self.throttle {
            current_time() - self.last_sent > throttle
        } else {
            true
        }
    }
    fn fire(&mut self, _state: &mut S, event: Event<I>) -> Result<(), Error> {
        #[cfg(feature = "llmp_compression")]
        let flags = LLMP_FLAG_INITIALIZED;

        self.event_buffer.resize(self.event_buffer.capacity(), 0);

        // Serialize the event, reallocating event_buffer if needed
        let written_len = match postcard::to_slice(&event, &mut self.event_buffer) {
            Ok(written) => written.len(),
            Err(postcard::Error::SerializeBufferFull) => {
                let serialized = postcard::to_allocvec(&event)?;
                self.event_buffer = serialized;
                self.event_buffer.len()
            }
            Err(e) => return Err(Error::from(e)),
        };

        #[cfg(feature = "llmp_compression")]
        {
            match self
                .compressor
                .maybe_compress(&self.event_buffer[..written_len])
            {
                Some(comp_buf) => {
                    self.llmp.send_buf_with_flags(
                        LLMP_TAG_EVENT_TO_BOTH,
                        flags | LLMP_FLAG_COMPRESSED,
                        &comp_buf,
                    )?;
                }
                None => {
                    self.llmp
                        .send_buf(LLMP_TAG_EVENT_TO_BOTH, &self.event_buffer[..written_len])?;
                }
            }
        }

        #[cfg(not(feature = "llmp_compression"))]
        {
            self.llmp
                .send_buf(LLMP_TAG_EVENT_TO_BOTH, &self.event_buffer[..written_len])?;
        }

        self.last_sent = current_time();
        Ok(())
    }

    fn configuration(&self) -> EventConfig {
        self.configuration
    }
}

impl<EMH, I, S, SP> EventRestarter<S> for LlmpEventManager<EMH, I, S, SP>
where
    SP: ShMemProvider,
    S: HasCurrentStageId,
{
    fn on_restart(&mut self, state: &mut S) -> Result<(), Error> {
        default_on_restart(self, state)
    }
}

impl<EMH, I, S, SP> ManagerExit for LlmpEventManager<EMH, I, S, SP>
where
    SP: ShMemProvider,
{
    /// The LLMP client needs to wait until a broker has mapped all pages before shutting down.
    /// Otherwise, the OS may already have removed the shared maps.
    fn await_restart_safe(&mut self) {
        // wait until we can drop the message safely.
        self.llmp.await_safe_to_unmap_blocking();
    }

    fn send_exiting(&mut self) -> Result<(), Error> {
        self.llmp.sender_mut().send_exiting()
    }
}

impl<E, EMH, I, S, SP, Z> EventProcessor<E, S, Z> for LlmpEventManager<EMH, I, S, SP>
where
    E: HasObservers,
    E::Observers: DeserializeOwned,
    S: HasCorpus<I> + HasImported + Stoppable,
    EMH: EventManagerHooksTuple<I, S>,
    I: DeserializeOwned + Input,
    SP: ShMemProvider,
    Z: ExecutionProcessor<Self, I, E::Observers, S>
        + EvaluatorObservers<E, Self, I, S>,
{
    fn process(&mut self, fuzzer: &mut Z, state: &mut S, executor: &mut E) -> Result<usize, Error> {
        // TODO: Get around local event copy by moving handle_in_client
        let self_id = self.llmp.sender().id();
        let mut count = 0;
        while let Some((client_id, tag, flags, msg)) = self.llmp.recv_buf_with_flags()? {
            assert!(
                tag != _LLMP_TAG_EVENT_TO_BROKER,
                "EVENT_TO_BROKER parcel should not have arrived in the client!"
            );

            if client_id == self_id {
                continue;
            }
            #[cfg(not(feature = "llmp_compression"))]
            let event_bytes = msg;
            #[cfg(feature = "llmp_compression")]
            let compressed;
            #[cfg(feature = "llmp_compression")]
            let event_bytes = if flags & LLMP_FLAG_COMPRESSED == LLMP_FLAG_COMPRESSED {
                compressed = self.compressor.decompress(msg)?;
                &compressed
            } else {
                msg
            };
            let event: Event<I> = postcard::from_bytes(event_bytes)?;
            log::debug!("Received event in normal llmp {}", event.name_detailed());

            // If the message comes from another machine, do not
            // consider other events than new testcase.
            if !event.is_new_testcase() && (flags & LLMP_FLAG_FROM_MM == LLMP_FLAG_FROM_MM) {
                continue;
            }

            self.handle_in_client(fuzzer, executor, state, client_id, event)?;
            count += 1;
        }
        Ok(count)
    }

    fn on_shutdown(&mut self) -> Result<(), Error> {
        self.send_exiting()
    }
}

impl<EMH, I, S, SP> ProgressReporter<S> for LlmpEventManager<EMH, I, S, SP>
where
<<<<<<< HEAD
    S: HasExecutions + HasLastReportTime + HasMetadata + HasCorpus<I>,
=======
    S: HasExecutions + HasLastReportTime + HasMetadata + HasCorpus + MaybeHasClientPerfMonitor,
>>>>>>> d7d4b88a
    SP: ShMemProvider,
    I: Serialize,
{
    fn maybe_report_progress(
        &mut self,
        state: &mut S,
        monitor_timeout: Duration,
    ) -> Result<(), Error> {
        default_maybe_report_progress(self, state, monitor_timeout)
    }

    fn report_progress(&mut self, state: &mut S) -> Result<(), Error> {
        default_report_progress(self, state)
    }
}

impl<EMH, I, S, SP> HasEventManagerId for LlmpEventManager<EMH, I, S, SP>
where
    SP: ShMemProvider,
{
    /// Gets the id assigned to this staterestorer.
    fn mgr_id(&self) -> EventManagerId {
        EventManagerId(self.llmp.sender().id().0 as usize)
    }
}<|MERGE_RESOLUTION|>--- conflicted
+++ resolved
@@ -1,8 +1,4 @@
-<<<<<<< HEAD
-//! An [`EventManager`] that forwards all events to other attached fuzzers on shared maps or via tcp,
-=======
 //! An event manager that forwards all events to other attached fuzzers on shared maps or via tcp,
->>>>>>> d7d4b88a
 //! using low-level message passing, [`libafl_bolts::llmp`].
 
 #[cfg(feature = "std")]
@@ -568,11 +564,7 @@
 
 impl<EMH, I, S, SP> ProgressReporter<S> for LlmpEventManager<EMH, I, S, SP>
 where
-<<<<<<< HEAD
-    S: HasExecutions + HasLastReportTime + HasMetadata + HasCorpus<I>,
-=======
-    S: HasExecutions + HasLastReportTime + HasMetadata + HasCorpus + MaybeHasClientPerfMonitor,
->>>>>>> d7d4b88a
+    S: HasExecutions + HasLastReportTime + HasMetadata + HasCorpus<I> + MaybeHasClientPerfMonitor,
     SP: ShMemProvider,
     I: Serialize,
 {
