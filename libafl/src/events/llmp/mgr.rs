--- conflicted
+++ resolved
@@ -30,7 +30,7 @@
 use serde::{de::DeserializeOwned, Serialize};
 
 #[cfg(feature = "share_objectives")]
-use crate::corpus::Testcase;
+use crate::corpus::{Corpus, Testcase};
 #[cfg(feature = "llmp_compression")]
 use crate::events::llmp::COMPRESS_THRESHOLD;
 #[cfg(feature = "std")]
@@ -48,13 +48,8 @@
     observers::TimeObserver,
     stages::HasCurrentStageId,
     state::{
-<<<<<<< HEAD
-        HasCorpus, HasCurrentTestcase, HasExecutions, HasImported, HasLastReportTime, HasSolutions,
+        HasCurrentTestcase, HasExecutions, HasImported, HasLastReportTime, HasSolutions,
         MaybeHasClientPerfMonitor, NopState, Stoppable,
-=======
-        HasExecutions, HasImported, HasLastReportTime, MaybeHasClientPerfMonitor, NopState,
-        Stoppable,
->>>>>>> f8ad61e1
     },
     Error, HasMetadata,
 };
@@ -353,16 +348,9 @@
         event: Event<I>,
     ) -> Result<(), Error>
     where
-<<<<<<< HEAD
-        S: HasCorpus + HasImported + HasSolutions + HasCurrentTestcase + Stoppable,
-        EMH: EventManagerHooksTuple<<S::Corpus as Corpus>::Input, S>,
-        <S::Corpus as Corpus>::Input: Input,
-        S::Solutions: Corpus<Input = <S::Corpus as Corpus>::Input>,
-=======
-        S: HasImported + Stoppable,
+        S: HasImported + HasSolutions<I> + HasCurrentTestcase<I> + Stoppable,
         EMH: EventManagerHooksTuple<I, S>,
         I: Input,
->>>>>>> f8ad61e1
         E: HasObservers,
         E::Observers: DeserializeOwned,
         Z: ExecutionProcessor<Self, I, E::Observers, S> + EvaluatorObservers<E, Self, I, S>,
@@ -538,16 +526,9 @@
 where
     E: HasObservers,
     E::Observers: DeserializeOwned,
-<<<<<<< HEAD
-    S: HasCorpus + HasImported + HasSolutions + HasCurrentTestcase + Stoppable,
-    EMH: EventManagerHooksTuple<<S::Corpus as Corpus>::Input, S>,
-    <S::Corpus as Corpus>::Input: DeserializeOwned + Input,
-    S::Solutions: Corpus<Input = <S::Corpus as Corpus>::Input>,
-=======
-    S: HasImported + Stoppable,
+    S: HasImported + HasSolutions<I> + HasCurrentTestcase<I> + Stoppable,
     EMH: EventManagerHooksTuple<I, S>,
     I: DeserializeOwned + Input,
->>>>>>> f8ad61e1
     SP: ShMemProvider,
     Z: ExecutionProcessor<Self, I, E::Observers, S> + EvaluatorObservers<E, Self, I, S>,
 {
