//! An event manager that forwards all events to other attached fuzzers on shared maps or via tcp,
//! using low-level message passing, [`libafl_bolts::llmp`].

#[cfg(feature = "std")]
use alloc::string::ToString;
use alloc::vec::Vec;
use core::{marker::PhantomData, time::Duration};
#[cfg(feature = "std")]
use std::net::TcpStream;

#[cfg(feature = "std")]
use libafl_bolts::tuples::MatchNameRef;
#[cfg(feature = "llmp_compression")]
use libafl_bolts::{
    compress::GzipCompressor,
    llmp::{LLMP_FLAG_COMPRESSED, LLMP_FLAG_INITIALIZED},
};
use libafl_bolts::{
    current_time,
    llmp::{LlmpClient, LlmpClientDescription, LLMP_FLAG_FROM_MM},
    shmem::{NopShMemProvider, ShMemProvider},
    tuples::Handle,
    ClientId,
};
#[cfg(feature = "std")]
use libafl_bolts::{
    llmp::{recv_tcp_msg, send_tcp_msg, TcpRequest, TcpResponse},
    IP_LOCALHOST,
};
use serde::{de::DeserializeOwned, Serialize};

#[cfg(feature = "llmp_compression")]
use crate::events::llmp::COMPRESS_THRESHOLD;
#[cfg(feature = "std")]
use crate::events::{serialize_observers_adaptive, CanSerializeObserver};
use crate::{
    events::{
        llmp::{LLMP_TAG_EVENT_TO_BOTH, _LLMP_TAG_EVENT_TO_BROKER},
        std_maybe_report_progress, std_on_restart, std_report_progress, AdaptiveSerializer, Event,
        EventConfig, EventFirer, EventManagerHooksTuple, EventManagerId, EventProcessor,
        EventRestarter, HasEventManagerId, ManagerExit, ProgressReporter,
    },
    executors::HasObservers,
    fuzzer::{EvaluatorObservers, ExecutionProcessor},
    inputs::{Input, NopInput},
    observers::TimeObserver,
    stages::HasCurrentStageId,
    state::{
        HasCorpus, HasExecutions, HasImported, HasLastReportTime, MaybeHasClientPerfMonitor,
        NopState, Stoppable,
    },
    Error, HasMetadata,
};

/// Default initial capacity of the event buffer - 4KB
const INITIAL_EVENT_BUFFER_SIZE: usize = 1024 * 4;

/// An `EventManager` that forwards all events to other attached fuzzers on shared maps or via tcp,
/// using low-level message passing, `llmp`.
pub struct LlmpEventManager<EMH, I, S, SP>
where
    SP: ShMemProvider,
{
    /// We only send 1 testcase for every `throttle` second
    pub(crate) throttle: Option<Duration>,
    /// We sent last message at `last_sent`
    last_sent: Duration,
    hooks: EMH,
    /// The LLMP client for inter process communication
    llmp: LlmpClient<SP>,
    #[cfg(feature = "llmp_compression")]
    compressor: GzipCompressor,
    /// The configuration defines this specific fuzzer.
    /// A node will not re-use the observer values sent over LLMP
    /// from nodes with other configurations.
    configuration: EventConfig,
    serialization_time: Duration,
    deserialization_time: Duration,
    serializations_cnt: usize,
    should_serialize_cnt: usize,
    pub(crate) time_ref: Option<Handle<TimeObserver>>,
    phantom: PhantomData<(I, S)>,
    event_buffer: Vec<u8>,
}

impl LlmpEventManager<(), NopState<NopInput>, NopInput, NopShMemProvider> {
    /// Creates a builder for [`LlmpEventManager`]
    #[must_use]
    pub fn builder() -> LlmpEventManagerBuilder<()> {
        LlmpEventManagerBuilder::new()
    }
}

/// Builder for `LlmpEventManager`
#[derive(Debug, Copy, Clone)]
pub struct LlmpEventManagerBuilder<EMH> {
    throttle: Option<Duration>,
    hooks: EMH,
}

impl Default for LlmpEventManagerBuilder<()> {
    fn default() -> Self {
        Self::new()
    }
}

impl LlmpEventManagerBuilder<()> {
    /// Create a new `LlmpEventManagerBuilder`
    #[must_use]
    pub fn new() -> Self {
        Self {
            throttle: None,
            hooks: (),
        }
    }

    /// Add hooks to it
    pub fn hooks<EMH>(self, hooks: EMH) -> LlmpEventManagerBuilder<EMH> {
        LlmpEventManagerBuilder {
            throttle: self.throttle,
            hooks,
        }
    }
}

impl<EMH> LlmpEventManagerBuilder<EMH> {
    /// Change the sampling rate
    #[must_use]
    pub fn throttle(mut self, throttle: Duration) -> Self {
        self.throttle = Some(throttle);
        self
    }

    /// Create a manager from a raw LLMP client
    pub fn build_from_client<I, S, SP>(
        self,
        llmp: LlmpClient<SP>,
        configuration: EventConfig,
        time_ref: Option<Handle<TimeObserver>>,
    ) -> Result<LlmpEventManager<EMH, I, S, SP>, Error>
    where
        SP: ShMemProvider,
    {
        Ok(LlmpEventManager {
            throttle: self.throttle,
            last_sent: Duration::from_secs(0),
            hooks: self.hooks,
            llmp,
            #[cfg(feature = "llmp_compression")]
            compressor: GzipCompressor::with_threshold(COMPRESS_THRESHOLD),
            configuration,
            serialization_time: Duration::ZERO,
            deserialization_time: Duration::ZERO,
            serializations_cnt: 0,
            should_serialize_cnt: 0,
            time_ref,
            phantom: PhantomData,
            event_buffer: Vec::with_capacity(INITIAL_EVENT_BUFFER_SIZE),
        })
    }

    /// Create an LLMP event manager on a port.
    /// It expects a broker to exist on this port.
    #[cfg(feature = "std")]
    pub fn build_on_port<I, S, SP>(
        self,
        shmem_provider: SP,
        port: u16,
        configuration: EventConfig,
        time_ref: Option<Handle<TimeObserver>>,
    ) -> Result<LlmpEventManager<EMH, I, S, SP>, Error>
    where
        SP: ShMemProvider,
    {
        let llmp = LlmpClient::create_attach_to_tcp(shmem_provider, port)?;
        Self::build_from_client(self, llmp, configuration, time_ref)
    }

    /// If a client respawns, it may reuse the existing connection, previously
    /// stored by [`LlmpClient::to_env()`].
    #[cfg(feature = "std")]
    pub fn build_existing_client_from_env<I, S, SP>(
        self,
        shmem_provider: SP,
        env_name: &str,
        configuration: EventConfig,
        time_ref: Option<Handle<TimeObserver>>,
    ) -> Result<LlmpEventManager<EMH, I, S, SP>, Error>
    where
        SP: ShMemProvider,
    {
        let llmp = LlmpClient::on_existing_from_env(shmem_provider, env_name)?;
        Self::build_from_client(self, llmp, configuration, time_ref)
    }

    /// Create an existing client from description
    pub fn build_existing_client_from_description<I, S, SP>(
        self,
        shmem_provider: SP,
        description: &LlmpClientDescription,
        configuration: EventConfig,
        time_ref: Option<Handle<TimeObserver>>,
    ) -> Result<LlmpEventManager<EMH, I, S, SP>, Error>
    where
        SP: ShMemProvider,
    {
        let llmp = LlmpClient::existing_client_from_description(shmem_provider, description)?;
        Self::build_from_client(self, llmp, configuration, time_ref)
<<<<<<< HEAD
=======
    }
}

#[cfg(feature = "std")]
impl<EMH, OT, S, SP> CanSerializeObserver<OT> for LlmpEventManager<EMH, S, SP>
where
    SP: ShMemProvider,
    OT: Serialize + MatchNameRef,
{
    fn serialize_observers(&mut self, observers: &OT) -> Result<Option<Vec<u8>>, Error> {
        serialize_observers_adaptive::<Self, OT>(self, observers, 2, 80)
>>>>>>> cfe051e5
    }
}

#[cfg(feature = "std")]
impl<EMH, OT, S, SP> CanSerializeObserver<OT> for LlmpEventManager<EMH, S, SP>
where
    SP: ShMemProvider,
    OT: Serialize + MatchNameRef,
{
    fn serialize_observers(&mut self, observers: &OT) -> Result<Option<Vec<u8>>, Error> {
        serialize_observers_adaptive::<Self, OT>(self, observers, 2, 80)
    }
}

impl<EMH, I, S, SP> AdaptiveSerializer for LlmpEventManager<EMH, I, S, SP>
where
    SP: ShMemProvider,
{
    fn serialization_time(&self) -> Duration {
        self.serialization_time
    }
    fn deserialization_time(&self) -> Duration {
        self.deserialization_time
    }
    fn serializations_cnt(&self) -> usize {
        self.serializations_cnt
    }
    fn should_serialize_cnt(&self) -> usize {
        self.should_serialize_cnt
    }

    fn serialization_time_mut(&mut self) -> &mut Duration {
        &mut self.serialization_time
    }
    fn deserialization_time_mut(&mut self) -> &mut Duration {
        &mut self.deserialization_time
    }
    fn serializations_cnt_mut(&mut self) -> &mut usize {
        &mut self.serializations_cnt
    }
    fn should_serialize_cnt_mut(&mut self) -> &mut usize {
        &mut self.should_serialize_cnt
    }

    fn time_ref(&self) -> &Option<Handle<TimeObserver>> {
        &self.time_ref
    }
}

impl<EMH, I, S, SP> core::fmt::Debug for LlmpEventManager<EMH, I, S, SP>
where
    SP: ShMemProvider,
{
    fn fmt(&self, f: &mut core::fmt::Formatter<'_>) -> core::fmt::Result {
        let mut debug_struct = f.debug_struct("LlmpEventManager");
        let debug = debug_struct.field("llmp", &self.llmp);
        //.field("custom_buf_handlers", &self.custom_buf_handlers)
        #[cfg(feature = "llmp_compression")]
        let debug = debug.field("compressor", &self.compressor);
        debug
            .field("configuration", &self.configuration)
            .field("phantom", &self.phantom)
            .finish_non_exhaustive()
    }
}

impl<EMH, I, S, SP> Drop for LlmpEventManager<EMH, I, S, SP>
where
    SP: ShMemProvider,
{
    /// LLMP clients will have to wait until their pages are mapped by somebody.
    fn drop(&mut self) {
        self.await_restart_safe();
    }
}

impl<EMH, I, S, SP> LlmpEventManager<EMH, I, S, SP>
where
    SP: ShMemProvider,
{
    /// Calling this function will tell the llmp broker that this client is exiting
    /// This should be called from the restarter not from the actual fuzzer client
    /// This function serves the same roll as the `LlmpClient.send_exiting()`
    /// However, from the the event restarter process it is forbidden to call `send_exiting()`
    /// (You can call it and it compiles but you should never do so)
    /// `send_exiting()` is exclusive to the fuzzer client.
    #[cfg(feature = "std")]
    pub fn detach_from_broker(&self, broker_port: u16) -> Result<(), Error> {
        let client_id = self.llmp.sender().id();
        let Ok(mut stream) = TcpStream::connect((IP_LOCALHOST, broker_port)) else {
            log::error!("Connection refused.");
            return Ok(());
        };
        // The broker tells us hello we don't care we just tell it our client died
        let TcpResponse::BrokerConnectHello {
            broker_shmem_description: _,
            hostname: _,
        } = recv_tcp_msg(&mut stream)?.try_into()?
        else {
            return Err(Error::illegal_state(
                "Received unexpected Broker Hello".to_string(),
            ));
        };
        let msg = TcpRequest::ClientQuit { client_id };
        // Send this mesasge off and we are leaving.
        match send_tcp_msg(&mut stream, &msg) {
            Ok(()) => (),
            Err(e) => log::error!("Failed to send tcp message {:#?}", e),
        }
        log::debug!("Asking he broker to be disconnected");
        Ok(())
    }

    /// Describe the client event manager's LLMP parts in a restorable fashion
    pub fn describe(&self) -> Result<LlmpClientDescription, Error> {
        self.llmp.describe()
    }

    /// Write the config for a client `EventManager` to env vars, a new
    /// client can reattach using [`LlmpEventManagerBuilder::build_existing_client_from_env()`].
    #[cfg(feature = "std")]
    pub fn to_env(&self, env_name: &str) {
        self.llmp.to_env(env_name).unwrap();
    }
}

impl<EMH, I, S, SP> LlmpEventManager<EMH, I, S, SP>
where
    SP: ShMemProvider,
{
    // Handle arriving events in the client
    fn handle_in_client<E, Z>(
        &mut self,
        fuzzer: &mut Z,
        executor: &mut E,
        state: &mut S,
        client_id: ClientId,
<<<<<<< HEAD
        event: Event<I>,
    ) -> Result<(), Error>
    where
        S: HasCorpus + HasImported + Stoppable,
        EMH: EventManagerHooksTuple<I, S>,
        I: Input,
        E: HasObservers,
        E::Observers: DeserializeOwned,
        Z: ExecutionProcessor<Self, I, E::Observers, S> + EvaluatorObservers<E, Self, I, S>,
=======
        event: Event<<S::Corpus as Corpus>::Input>,
    ) -> Result<(), Error>
    where
        S: HasCorpus + HasImported + Stoppable,
        EMH: EventManagerHooksTuple<<S::Corpus as Corpus>::Input, S>,
        <S::Corpus as Corpus>::Input: Input,
        E: HasObservers,
        E::Observers: DeserializeOwned,
        Z: ExecutionProcessor<Self, <S::Corpus as Corpus>::Input, E::Observers, S>
            + EvaluatorObservers<E, Self, <S::Corpus as Corpus>::Input, S>,
>>>>>>> cfe051e5
    {
        log::trace!("Got event in client: {} from {client_id:?}", event.name());
        if !self.hooks.pre_exec_all(state, client_id, &event)? {
            return Ok(());
        }
        let evt_name = event.name_detailed();
        match event {
            Event::NewTestcase {
                input,
                client_config,
                exit_kind,
                observers_buf,
                #[cfg(feature = "std")]
                forward_id,
                ..
            } => {
                #[cfg(feature = "std")]
                log::debug!("[{}] Received new Testcase {evt_name} from {client_id:?} ({client_config:?}, forward {forward_id:?})", std::process::id());

                let res = if client_config.match_with(&self.configuration)
                    && observers_buf.is_some()
                {
                    let start = current_time();
                    let observers: E::Observers =
                        postcard::from_bytes(observers_buf.as_ref().unwrap())?;
                    {
                        self.deserialization_time = current_time() - start;
                    }
                    fuzzer.evaluate_execution(state, self, input, &observers, &exit_kind, false)?
                } else {
                    fuzzer.evaluate_input_with_observers(state, executor, self, input, false)?
                };
                if let Some(item) = res.1 {
                    *state.imported_mut() += 1;
                    log::debug!("Added received Testcase {evt_name} as item #{item}");
                } else {
                    log::debug!("Testcase {evt_name} was discarded");
                }
            }
            Event::Stop => {
                state.request_stop();
            }
            _ => {
                return Err(Error::unknown(format!(
                    "Received illegal message that message should not have arrived: {:?}.",
                    event.name()
                )));
            }
        }

        self.hooks.post_exec_all(state, client_id)?;
        Ok(())
    }
}

<<<<<<< HEAD
impl<EMH, I, S, SP: ShMemProvider> LlmpEventManager<EMH, I, S, SP> {
=======
impl<EMH, S, SP: ShMemProvider> LlmpEventManager<EMH, S, SP> {
>>>>>>> cfe051e5
    /// Send information that this client is exiting.
    /// The other side may free up all allocated memory.
    /// We are no longer allowed to send anything afterwards.
    pub fn send_exiting(&mut self) -> Result<(), Error> {
        self.llmp.sender_mut().send_exiting()
    }
}

<<<<<<< HEAD
impl<EMH, I, S, SP> EventFirer<I, S> for LlmpEventManager<EMH, I, S, SP>
=======
impl<EMH, I, S, SP> EventFirer<I, S> for LlmpEventManager<EMH, S, SP>
>>>>>>> cfe051e5
where
    I: Serialize,
    SP: ShMemProvider,
{
    fn should_send(&self) -> bool {
        if let Some(throttle) = self.throttle {
            current_time() - self.last_sent > throttle
        } else {
            true
        }
    }
    fn fire(&mut self, _state: &mut S, event: Event<I>) -> Result<(), Error> {
        #[cfg(feature = "llmp_compression")]
        let flags = LLMP_FLAG_INITIALIZED;

        self.event_buffer.resize(self.event_buffer.capacity(), 0);

        // Serialize the event, reallocating event_buffer if needed
        let written_len = match postcard::to_slice(&event, &mut self.event_buffer) {
            Ok(written) => written.len(),
            Err(postcard::Error::SerializeBufferFull) => {
                let serialized = postcard::to_allocvec(&event)?;
                self.event_buffer = serialized;
                self.event_buffer.len()
            }
            Err(e) => return Err(Error::from(e)),
        };

        #[cfg(feature = "llmp_compression")]
        {
            match self
                .compressor
                .maybe_compress(&self.event_buffer[..written_len])
            {
                Some(comp_buf) => {
                    self.llmp.send_buf_with_flags(
                        LLMP_TAG_EVENT_TO_BOTH,
                        flags | LLMP_FLAG_COMPRESSED,
                        &comp_buf,
                    )?;
                }
                None => {
                    self.llmp
                        .send_buf(LLMP_TAG_EVENT_TO_BOTH, &self.event_buffer[..written_len])?;
                }
            }
        }

        #[cfg(not(feature = "llmp_compression"))]
        {
            self.llmp
                .send_buf(LLMP_TAG_EVENT_TO_BOTH, &self.event_buffer[..written_len])?;
        }

        self.last_sent = current_time();
        Ok(())
    }

    fn configuration(&self) -> EventConfig {
        self.configuration
    }
}

<<<<<<< HEAD
impl<EMH, I, S, SP> EventRestarter<S> for LlmpEventManager<EMH, I, S, SP>
=======
impl<EMH, S, SP> EventRestarter<S> for LlmpEventManager<EMH, S, SP>
>>>>>>> cfe051e5
where
    SP: ShMemProvider,
    S: HasCurrentStageId,
{
    fn on_restart(&mut self, state: &mut S) -> Result<(), Error> {
        std_on_restart(self, state)
    }
}

<<<<<<< HEAD
impl<EMH, I, S, SP> ManagerExit for LlmpEventManager<EMH, I, S, SP>
=======
impl<EMH, S, SP> ManagerExit for LlmpEventManager<EMH, S, SP>
>>>>>>> cfe051e5
where
    SP: ShMemProvider,
{
    /// The LLMP client needs to wait until a broker has mapped all pages before shutting down.
    /// Otherwise, the OS may already have removed the shared maps.
    fn await_restart_safe(&mut self) {
        // wait until we can drop the message safely.
        self.llmp.await_safe_to_unmap_blocking();
    }

    fn send_exiting(&mut self) -> Result<(), Error> {
        self.llmp.sender_mut().send_exiting()
    }
}

<<<<<<< HEAD
impl<E, EMH, I, S, SP, Z> EventProcessor<E, S, Z> for LlmpEventManager<EMH, I, S, SP>
where
    E: HasObservers,
    E::Observers: DeserializeOwned,
    S: HasCorpus<I> + HasImported + Stoppable,
    EMH: EventManagerHooksTuple<I, S>,
    I: DeserializeOwned + Input,
    SP: ShMemProvider,
    Z: ExecutionProcessor<Self, I, E::Observers, S> + EvaluatorObservers<E, Self, I, S>,
=======
impl<E, EMH, S, SP, Z> EventProcessor<E, S, Z> for LlmpEventManager<EMH, S, SP>
where
    E: HasObservers,
    E::Observers: DeserializeOwned,
    S: HasCorpus + HasImported + Stoppable,
    EMH: EventManagerHooksTuple<<S::Corpus as Corpus>::Input, S>,
    <S::Corpus as Corpus>::Input: DeserializeOwned + Input,
    SP: ShMemProvider,
    Z: ExecutionProcessor<Self, <S::Corpus as Corpus>::Input, E::Observers, S>
        + EvaluatorObservers<E, Self, <S::Corpus as Corpus>::Input, S>,
>>>>>>> cfe051e5
{
    fn process(&mut self, fuzzer: &mut Z, state: &mut S, executor: &mut E) -> Result<usize, Error> {
        // TODO: Get around local event copy by moving handle_in_client
        let self_id = self.llmp.sender().id();
        let mut count = 0;
        while let Some((client_id, tag, flags, msg)) = self.llmp.recv_buf_with_flags()? {
            assert!(
                tag != _LLMP_TAG_EVENT_TO_BROKER,
                "EVENT_TO_BROKER parcel should not have arrived in the client!"
            );

            if client_id == self_id {
                continue;
            }
            #[cfg(not(feature = "llmp_compression"))]
            let event_bytes = msg;
            #[cfg(feature = "llmp_compression")]
            let compressed;
            #[cfg(feature = "llmp_compression")]
            let event_bytes = if flags & LLMP_FLAG_COMPRESSED == LLMP_FLAG_COMPRESSED {
                compressed = self.compressor.decompress(msg)?;
                &compressed
            } else {
                msg
            };
<<<<<<< HEAD
            let event: Event<I> = postcard::from_bytes(event_bytes)?;
=======
            let event: Event<<S::Corpus as Corpus>::Input> = postcard::from_bytes(event_bytes)?;
>>>>>>> cfe051e5
            log::debug!("Received event in normal llmp {}", event.name_detailed());

            // If the message comes from another machine, do not
            // consider other events than new testcase.
            if !event.is_new_testcase() && (flags & LLMP_FLAG_FROM_MM == LLMP_FLAG_FROM_MM) {
                continue;
            }

            self.handle_in_client(fuzzer, executor, state, client_id, event)?;
            count += 1;
        }
        Ok(count)
    }

    fn on_shutdown(&mut self) -> Result<(), Error> {
        self.send_exiting()
    }
}

<<<<<<< HEAD
impl<EMH, I, S, SP> ProgressReporter<S> for LlmpEventManager<EMH, I, S, SP>
where
    S: HasExecutions + HasLastReportTime + HasMetadata + HasCorpus<I> + MaybeHasClientPerfMonitor,
    SP: ShMemProvider,
    I: Serialize,
=======
impl<EMH, S, SP> ProgressReporter<S> for LlmpEventManager<EMH, S, SP>
where
    S: HasExecutions + HasLastReportTime + HasMetadata + HasCorpus + MaybeHasClientPerfMonitor,
    SP: ShMemProvider,
    <S::Corpus as Corpus>::Input: Serialize,
>>>>>>> cfe051e5
{
    fn maybe_report_progress(
        &mut self,
        state: &mut S,
        monitor_timeout: Duration,
    ) -> Result<(), Error> {
        std_maybe_report_progress(self, state, monitor_timeout)
    }

    fn report_progress(&mut self, state: &mut S) -> Result<(), Error> {
        std_report_progress(self, state)
    }
}

impl<EMH, I, S, SP> HasEventManagerId for LlmpEventManager<EMH, I, S, SP>
where
    SP: ShMemProvider,
{
    /// Gets the id assigned to this staterestorer.
    fn mgr_id(&self) -> EventManagerId {
        EventManagerId(self.llmp.sender().id().0 as usize)
    }
}<|MERGE_RESOLUTION|>--- conflicted
+++ resolved
@@ -206,20 +206,6 @@
     {
         let llmp = LlmpClient::existing_client_from_description(shmem_provider, description)?;
         Self::build_from_client(self, llmp, configuration, time_ref)
-<<<<<<< HEAD
-=======
-    }
-}
-
-#[cfg(feature = "std")]
-impl<EMH, OT, S, SP> CanSerializeObserver<OT> for LlmpEventManager<EMH, S, SP>
-where
-    SP: ShMemProvider,
-    OT: Serialize + MatchNameRef,
-{
-    fn serialize_observers(&mut self, observers: &OT) -> Result<Option<Vec<u8>>, Error> {
-        serialize_observers_adaptive::<Self, OT>(self, observers, 2, 80)
->>>>>>> cfe051e5
     }
 }
 
@@ -357,28 +343,15 @@
         executor: &mut E,
         state: &mut S,
         client_id: ClientId,
-<<<<<<< HEAD
         event: Event<I>,
     ) -> Result<(), Error>
     where
-        S: HasCorpus + HasImported + Stoppable,
+        S: HasCorpus<I> + HasImported + Stoppable,
         EMH: EventManagerHooksTuple<I, S>,
         I: Input,
         E: HasObservers,
         E::Observers: DeserializeOwned,
         Z: ExecutionProcessor<Self, I, E::Observers, S> + EvaluatorObservers<E, Self, I, S>,
-=======
-        event: Event<<S::Corpus as Corpus>::Input>,
-    ) -> Result<(), Error>
-    where
-        S: HasCorpus + HasImported + Stoppable,
-        EMH: EventManagerHooksTuple<<S::Corpus as Corpus>::Input, S>,
-        <S::Corpus as Corpus>::Input: Input,
-        E: HasObservers,
-        E::Observers: DeserializeOwned,
-        Z: ExecutionProcessor<Self, <S::Corpus as Corpus>::Input, E::Observers, S>
-            + EvaluatorObservers<E, Self, <S::Corpus as Corpus>::Input, S>,
->>>>>>> cfe051e5
     {
         log::trace!("Got event in client: {} from {client_id:?}", event.name());
         if !self.hooks.pre_exec_all(state, client_id, &event)? {
@@ -434,11 +407,7 @@
     }
 }
 
-<<<<<<< HEAD
 impl<EMH, I, S, SP: ShMemProvider> LlmpEventManager<EMH, I, S, SP> {
-=======
-impl<EMH, S, SP: ShMemProvider> LlmpEventManager<EMH, S, SP> {
->>>>>>> cfe051e5
     /// Send information that this client is exiting.
     /// The other side may free up all allocated memory.
     /// We are no longer allowed to send anything afterwards.
@@ -447,11 +416,7 @@
     }
 }
 
-<<<<<<< HEAD
 impl<EMH, I, S, SP> EventFirer<I, S> for LlmpEventManager<EMH, I, S, SP>
-=======
-impl<EMH, I, S, SP> EventFirer<I, S> for LlmpEventManager<EMH, S, SP>
->>>>>>> cfe051e5
 where
     I: Serialize,
     SP: ShMemProvider,
@@ -515,11 +480,7 @@
     }
 }
 
-<<<<<<< HEAD
 impl<EMH, I, S, SP> EventRestarter<S> for LlmpEventManager<EMH, I, S, SP>
-=======
-impl<EMH, S, SP> EventRestarter<S> for LlmpEventManager<EMH, S, SP>
->>>>>>> cfe051e5
 where
     SP: ShMemProvider,
     S: HasCurrentStageId,
@@ -529,11 +490,7 @@
     }
 }
 
-<<<<<<< HEAD
 impl<EMH, I, S, SP> ManagerExit for LlmpEventManager<EMH, I, S, SP>
-=======
-impl<EMH, S, SP> ManagerExit for LlmpEventManager<EMH, S, SP>
->>>>>>> cfe051e5
 where
     SP: ShMemProvider,
 {
@@ -549,7 +506,6 @@
     }
 }
 
-<<<<<<< HEAD
 impl<E, EMH, I, S, SP, Z> EventProcessor<E, S, Z> for LlmpEventManager<EMH, I, S, SP>
 where
     E: HasObservers,
@@ -559,18 +515,6 @@
     I: DeserializeOwned + Input,
     SP: ShMemProvider,
     Z: ExecutionProcessor<Self, I, E::Observers, S> + EvaluatorObservers<E, Self, I, S>,
-=======
-impl<E, EMH, S, SP, Z> EventProcessor<E, S, Z> for LlmpEventManager<EMH, S, SP>
-where
-    E: HasObservers,
-    E::Observers: DeserializeOwned,
-    S: HasCorpus + HasImported + Stoppable,
-    EMH: EventManagerHooksTuple<<S::Corpus as Corpus>::Input, S>,
-    <S::Corpus as Corpus>::Input: DeserializeOwned + Input,
-    SP: ShMemProvider,
-    Z: ExecutionProcessor<Self, <S::Corpus as Corpus>::Input, E::Observers, S>
-        + EvaluatorObservers<E, Self, <S::Corpus as Corpus>::Input, S>,
->>>>>>> cfe051e5
 {
     fn process(&mut self, fuzzer: &mut Z, state: &mut S, executor: &mut E) -> Result<usize, Error> {
         // TODO: Get around local event copy by moving handle_in_client
@@ -596,11 +540,7 @@
             } else {
                 msg
             };
-<<<<<<< HEAD
             let event: Event<I> = postcard::from_bytes(event_bytes)?;
-=======
-            let event: Event<<S::Corpus as Corpus>::Input> = postcard::from_bytes(event_bytes)?;
->>>>>>> cfe051e5
             log::debug!("Received event in normal llmp {}", event.name_detailed());
 
             // If the message comes from another machine, do not
@@ -620,19 +560,11 @@
     }
 }
 
-<<<<<<< HEAD
 impl<EMH, I, S, SP> ProgressReporter<S> for LlmpEventManager<EMH, I, S, SP>
 where
     S: HasExecutions + HasLastReportTime + HasMetadata + HasCorpus<I> + MaybeHasClientPerfMonitor,
     SP: ShMemProvider,
     I: Serialize,
-=======
-impl<EMH, S, SP> ProgressReporter<S> for LlmpEventManager<EMH, S, SP>
-where
-    S: HasExecutions + HasLastReportTime + HasMetadata + HasCorpus + MaybeHasClientPerfMonitor,
-    SP: ShMemProvider,
-    <S::Corpus as Corpus>::Input: Serialize,
->>>>>>> cfe051e5
 {
     fn maybe_report_progress(
         &mut self,
