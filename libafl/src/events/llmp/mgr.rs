--- conflicted
+++ resolved
@@ -29,6 +29,8 @@
 };
 use serde::{de::DeserializeOwned, Serialize};
 
+#[cfg(feature = "share_objectives")]
+use crate::corpus::Testcase;
 #[cfg(feature = "llmp_compression")]
 use crate::events::llmp::COMPRESS_THRESHOLD;
 #[cfg(feature = "std")]
@@ -47,24 +49,11 @@
     observers::TimeObserver,
     stages::HasCurrentStageId,
     state::{
-        HasCorpus, HasExecutions, HasImported, HasLastReportTime, MaybeHasClientPerfMonitor,
-        NopState, Stoppable,
+        HasCorpus, HasCurrentTestcase, HasExecutions, HasImported, HasLastReportTime, HasSolutions,
+        MaybeHasClientPerfMonitor, NopState, Stoppable,
     },
-<<<<<<< HEAD
-    executors::{Executor, HasObservers},
-    fuzzer::{Evaluator, EvaluatorObservers, ExecutionProcessor},
-    inputs::{NopInput, UsesInput},
-    observers::{ObserversTuple, TimeObserver},
-    state::{
-        HasCorpus, HasExecutions, HasImported, HasLastReportTime, HasSolutions, NopState, State,
-        UsesState,
-    },
-=======
->>>>>>> d4add04f
     Error, HasMetadata,
 };
-#[cfg(feature = "share_objectives")]
-use crate::{corpus::Testcase, state::HasCurrentTestcase};
 
 /// Default initial capacity of the event buffer - 4KB
 const INITIAL_EVENT_BUFFER_SIZE: usize = 1024 * 4;
@@ -348,13 +337,6 @@
 
 impl<EMH, S, SP> LlmpEventManager<EMH, S, SP>
 where
-<<<<<<< HEAD
-    EMH: EventManagerHooksTuple<S>,
-    S: State + HasExecutions + HasMetadata + HasImported + HasCorpus + HasSolutions,
-    S::Corpus: Corpus<Input = S::Input>,
-    S::Solutions: Corpus<Input = S::Input>,
-=======
->>>>>>> d4add04f
     SP: ShMemProvider,
 {
     // Handle arriving events in the client
@@ -367,9 +349,10 @@
         event: Event<<S::Corpus as Corpus>::Input>,
     ) -> Result<(), Error>
     where
-        S: HasCorpus + HasImported + Stoppable,
+        S: HasCorpus + HasImported + HasSolutions + HasCurrentTestcase + Stoppable,
         EMH: EventManagerHooksTuple<<S::Corpus as Corpus>::Input, S>,
         <S::Corpus as Corpus>::Input: Input,
+        S::Solutions: Corpus<Input = <S::Corpus as Corpus>::Input>,
         E: HasObservers,
         E::Observers: DeserializeOwned,
         Z: ExecutionProcessor<Self, <S::Corpus as Corpus>::Input, E::Observers, S>
@@ -400,56 +383,7 @@
                     let observers: E::Observers =
                         postcard::from_bytes(observers_buf.as_ref().unwrap())?;
                     {
-<<<<<<< HEAD
-                        let start = current_time();
-                        let observers: E::Observers =
-                            postcard::from_bytes(observers_buf.as_ref().unwrap())?;
-                        {
-                            self.deserialization_time = current_time() - start;
-                        }
-                        #[cfg(feature = "scalability_introspection")]
-                        {
-                            state.scalability_monitor_mut().testcase_with_observers += 1;
-                        }
-                        fuzzer
-                            .evaluate_execution(state, self, input, &observers, &exit_kind, false)?
-                    } else {
-                        #[cfg(feature = "scalability_introspection")]
-                        {
-                            state.scalability_monitor_mut().testcase_without_observers += 1;
-                        }
-                        fuzzer.evaluate_input_with_observers(state, executor, self, input, false)?
-                    };
-                    if let Some(item) = res.1 {
-                        *state.imported_mut() += 1;
-                        log::debug!("Added received Testcase {evt_name} as item #{item}");
-                    } else {
-                        log::debug!("Testcase {evt_name} was discarded");
-                    }
-                }
-            }
-
-            #[cfg(feature = "share_objectives")]
-            Event::Objective { input, .. } => {
-                log::debug!("Received new Objective");
-                let mut testcase = Testcase::from(input);
-                testcase.set_parent_id_optional(*state.corpus().current());
-
-                if let Ok(mut tc) = state.current_testcase_mut() {
-                    tc.found_objective();
-                }
-
-                state.solutions_mut().add(testcase)?;
-                log::info!("Added received Objective to Corpus");
-            }
-
-            Event::CustomBuf { tag, buf } => {
-                for handler in &mut self.custom_buf_handlers {
-                    if handler(state, &tag, &buf)? == CustomBufEventResult::Handled {
-                        break;
-=======
                         self.deserialization_time = current_time() - start;
->>>>>>> d4add04f
                     }
                     fuzzer.evaluate_execution(state, self, input, &observers, &exit_kind, false)?
                 } else {
@@ -461,6 +395,20 @@
                 } else {
                     log::debug!("Testcase {evt_name} was discarded");
                 }
+            }
+
+            #[cfg(feature = "share_objectives")]
+            Event::Objective { input, .. } => {
+                log::debug!("Received new Objective");
+                let mut testcase = Testcase::from(input);
+                testcase.set_parent_id_optional(*state.corpus().current());
+
+                if let Ok(mut tc) = state.current_testcase_mut() {
+                    tc.found_objective();
+                }
+
+                state.solutions_mut().add(testcase)?;
+                log::info!("Added received Objective to Corpus");
             }
             Event::Stop => {
                 state.request_stop();
@@ -579,18 +527,12 @@
 
 impl<E, EMH, S, SP, Z> EventProcessor<E, S, Z> for LlmpEventManager<EMH, S, SP>
 where
-<<<<<<< HEAD
-    EMH: EventManagerHooksTuple<S>,
-    S: State + HasExecutions + HasMetadata + HasImported + HasCorpus + HasSolutions,
-    S::Corpus: Corpus<Input = S::Input>,
-    S::Solutions: Corpus<Input = S::Input>,
-=======
     E: HasObservers,
     E::Observers: DeserializeOwned,
-    S: HasCorpus + HasImported + Stoppable,
+    S: HasCorpus + HasImported + HasSolutions + HasCurrentTestcase + Stoppable,
     EMH: EventManagerHooksTuple<<S::Corpus as Corpus>::Input, S>,
     <S::Corpus as Corpus>::Input: DeserializeOwned + Input,
->>>>>>> d4add04f
+    S::Solutions: Corpus<Input = <S::Corpus as Corpus>::Input>,
     SP: ShMemProvider,
     Z: ExecutionProcessor<Self, <S::Corpus as Corpus>::Input, E::Observers, S>
         + EvaluatorObservers<E, Self, <S::Corpus as Corpus>::Input, S>,
@@ -641,23 +583,7 @@
 
 impl<EMH, S, SP> ProgressReporter<S> for LlmpEventManager<EMH, S, SP>
 where
-<<<<<<< HEAD
-    E: HasObservers + Executor<Self, Z, State = S>,
-    E::Observers: ObserversTuple<S::Input, S> + Serialize,
-    for<'a> E::Observers: Deserialize<'a>,
-    EMH: EventManagerHooksTuple<S>,
-    S: State
-        + HasExecutions
-        + HasMetadata
-        + HasLastReportTime
-        + HasImported
-        + HasCorpus
-        + HasSolutions,
-    S::Corpus: Corpus<Input = S::Input>,
-    S::Solutions: Corpus<Input = S::Input>,
-=======
     S: HasExecutions + HasLastReportTime + HasMetadata + HasCorpus + MaybeHasClientPerfMonitor,
->>>>>>> d4add04f
     SP: ShMemProvider,
     <S::Corpus as Corpus>::Input: Serialize,
 {
