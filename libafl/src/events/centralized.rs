--- conflicted
+++ resolved
@@ -8,14 +8,8 @@
 // 4. The "main broker", the gathers the stats from the fuzzer clients and broadcast the newly found testcases from the main evaluator.
 
 use alloc::{boxed::Box, string::String, vec::Vec};
-<<<<<<< HEAD
-use core::fmt::Debug;
-#[cfg(feature = "adaptive_serialization")]
-use core::time::Duration;
+use core::{fmt::Debug, time::Duration};
 use std::marker::PhantomData;
-=======
-use core::{fmt::Debug, time::Duration};
->>>>>>> df40db5a
 
 #[cfg(feature = "llmp_compression")]
 use libafl_bolts::{
@@ -44,13 +38,8 @@
     executors::{Executor, HasObservers},
     fuzzer::{EvaluatorObservers, ExecutionProcessor},
     inputs::{Input, NopInput, UsesInput},
-<<<<<<< HEAD
-    observers::ObserversTuple,
+    observers::{ObserversTuple, TimeObserver},
     state::{HasExecutions, HasLastReportTime, NopState, State, UsesState},
-=======
-    observers::{ObserversTuple, TimeObserver},
-    state::{HasExecutions, HasLastReportTime, NopState, UsesState},
->>>>>>> df40db5a
     Error, HasMetadata,
 };
 
@@ -71,13 +60,8 @@
     client: LlmpClient<SP>,
     #[cfg(feature = "llmp_compression")]
     compressor: GzipCompressor,
-<<<<<<< HEAD
-    #[cfg(feature = "adaptive_serialization")]
-    time_ref: Handle<TimeObserver>,
+    time_ref: Option<Handle<TimeObserver>>,
     hooks: EMH,
-=======
-    time_ref: Option<Handle<TimeObserver>>,
->>>>>>> df40db5a
     is_main: bool,
     phantom: PhantomData<S>,
 }
@@ -122,24 +106,14 @@
         Self { is_main }
     }
 
-<<<<<<< HEAD
     /// Creates a new [`CentralizedEventManager`].
-    #[cfg(not(feature = "adaptive_serialization"))]
     pub fn build_from_client<EM, EMH, S, SP>(
-=======
-    /// Creates a new `CentralizedEventManager`
-    pub fn build_from_client<EM, SP>(
->>>>>>> df40db5a
         self,
         inner: EM,
         hooks: EMH,
         client: LlmpClient<SP>,
-<<<<<<< HEAD
+        time_obs: Option<Handle<TimeObserver>>,
     ) -> Result<CentralizedEventManager<EM, EMH, S, SP>, Error>
-=======
-        time_obs: Option<Handle<TimeObserver>>,
-    ) -> Result<CentralizedEventManager<EM, SP>, Error>
->>>>>>> df40db5a
     where
         EM: UsesState,
         EMH: EventManagerHooksTuple<EM::State>,
@@ -152,38 +126,7 @@
             client,
             #[cfg(feature = "llmp_compression")]
             compressor: GzipCompressor::with_threshold(COMPRESS_THRESHOLD),
-<<<<<<< HEAD
-            is_main: self.is_main,
-            phantom: PhantomData,
-        };
-
-        ret.hooks.init_all()?;
-
-        Ok(ret)
-    }
-
-    /// Creates a new [`CentralizedEventManager`].
-    #[cfg(feature = "adaptive_serialization")]
-    pub fn build_from_client<EM, EMH, S, SP>(
-        self,
-        inner: EM,
-        hooks: EMH,
-        client: LlmpClient<SP>,
-        time_obs: &TimeObserver,
-    ) -> Result<CentralizedEventManager<EM, EMH, S, SP>, Error>
-    where
-        EM: UsesState,
-        EMH: EventManagerHooksTuple<EM::State>,
-        S: State,
-        SP: ShMemProvider,
-    {
-        let mut ret = CentralizedEventManager {
-            inner,
-            hooks,
-            client,
-            #[cfg(feature = "llmp_compression")]
-            compressor: GzipCompressor::with_threshold(COMPRESS_THRESHOLD),
-            time_ref: time_obs.handle(),
+            time_ref: time_obs,
             is_main: self.is_main,
             phantom: PhantomData,
         };
@@ -197,63 +140,15 @@
     ///
     /// If the port is not yet bound, it will act as a broker; otherwise, it
     /// will act as a client.
-    #[cfg(all(feature = "std", not(feature = "adaptive_serialization")))]
+    #[cfg(feature = "std")]
     pub fn build_on_port<EM, EMH, S, SP>(
         self,
         inner: EM,
         hooks: EMH,
         shmem_provider: SP,
         port: u16,
+        time_obs: Option<Handle<TimeObserver>>,
     ) -> Result<CentralizedEventManager<EM, EMH, S, SP>, Error>
-    where
-        EM: UsesState,
-        EMH: EventManagerHooksTuple<EM::State>,
-        S: State,
-        SP: ShMemProvider,
-    {
-        let client = LlmpClient::create_attach_to_tcp(shmem_provider, port)?;
-
-        let mut ret = CentralizedEventManager {
-            inner,
-            hooks,
-            client,
-            #[cfg(feature = "llmp_compression")]
-            compressor: GzipCompressor::with_threshold(COMPRESS_THRESHOLD),
-=======
-            time_ref: time_obs,
->>>>>>> df40db5a
-            is_main: self.is_main,
-            phantom: PhantomData,
-        };
-
-        ret.hooks.init_all()?;
-
-        Ok(ret)
-    }
-
-    /// Create a centralized event manager on a port
-    ///
-    /// If the port is not yet bound, it will act as a broker; otherwise, it
-    /// will act as a client.
-<<<<<<< HEAD
-    #[cfg(all(feature = "std", feature = "adaptive_serialization"))]
-    pub fn build_on_port<EM, EMH, S, SP>(
-=======
-    #[cfg(feature = "std")]
-    pub fn build_on_port<EM, SP>(
->>>>>>> df40db5a
-        self,
-        inner: EM,
-        hooks: EMH,
-        shmem_provider: SP,
-        port: u16,
-<<<<<<< HEAD
-        time_obs: &TimeObserver,
-    ) -> Result<CentralizedEventManager<EM, EMH, S, SP>, Error>
-=======
-        time_obs: Option<Handle<TimeObserver>>,
-    ) -> Result<CentralizedEventManager<EM, SP>, Error>
->>>>>>> df40db5a
     where
         EM: UsesState,
         EMH: EventManagerHooksTuple<EM::State>,
@@ -279,14 +174,14 @@
 
     /// If a client respawns, it may reuse the existing connection, previously
     /// stored by [`LlmpClient::to_env()`].
-<<<<<<< HEAD
-    #[cfg(all(feature = "std", not(feature = "adaptive_serialization")))]
+    #[cfg(feature = "std")]
     pub fn build_existing_client_from_env<EM, EMH, S, SP>(
         self,
         inner: EM,
         hooks: EMH,
         shmem_provider: SP,
         env_name: &str,
+        time_obs: Option<Handle<TimeObserver>>,
     ) -> Result<CentralizedEventManager<EM, EMH, S, SP>, Error>
     where
         EM: UsesState,
@@ -295,47 +190,6 @@
         SP: ShMemProvider,
     {
         let mut ret = CentralizedEventManager {
-            inner,
-            hooks,
-            client: LlmpClient::on_existing_from_env(shmem_provider, env_name)?,
-            #[cfg(feature = "llmp_compression")]
-            compressor: GzipCompressor::with_threshold(COMPRESS_THRESHOLD),
-            is_main: self.is_main,
-            phantom: PhantomData,
-        };
-
-        ret.hooks.init_all()?;
-
-        Ok(ret)
-    }
-
-    /// If a client respawns, it may reuse the existing connection, previously
-    /// stored by [`LlmpClient::to_env()`].
-    #[cfg(all(feature = "std", feature = "adaptive_serialization"))]
-    pub fn build_existing_client_from_env<EM, EMH, S, SP>(
-=======
-    #[cfg(feature = "std")]
-    pub fn build_existing_client_from_env<EM, SP>(
->>>>>>> df40db5a
-        self,
-        inner: EM,
-        hooks: EMH,
-        shmem_provider: SP,
-        env_name: &str,
-<<<<<<< HEAD
-        time_obs: &TimeObserver,
-    ) -> Result<CentralizedEventManager<EM, EMH, S, SP>, Error>
-=======
-        time_obs: Option<Handle<TimeObserver>>,
-    ) -> Result<CentralizedEventManager<EM, SP>, Error>
->>>>>>> df40db5a
-    where
-        EM: UsesState,
-        EMH: EventManagerHooksTuple<EM::State>,
-        S: State,
-        SP: ShMemProvider,
-    {
-        Ok(CentralizedEventManager {
             inner,
             hooks,
             client: LlmpClient::on_existing_from_env(shmem_provider, env_name)?,
@@ -344,55 +198,23 @@
             time_ref: time_obs,
             is_main: self.is_main,
             phantom: PhantomData,
-        })
+        };
+
+        ret.hooks.init_all()?;
+
+        Ok(ret)
     }
 
     /// Create an existing client from description
-<<<<<<< HEAD
-    #[cfg(all(feature = "std", not(feature = "adaptive_serialization")))]
+    #[cfg(feature = "std")]
     pub fn existing_client_from_description<EM, EMH, S, SP>(
         self,
         inner: EM,
         hooks: EMH,
         shmem_provider: SP,
         description: &LlmpClientDescription,
+        time_obs: Option<Handle<TimeObserver>>,
     ) -> Result<CentralizedEventManager<EM, EMH, S, SP>, Error>
-    where
-        EM: UsesState,
-        EMH: EventManagerHooksTuple<EM::State>,
-        S: State,
-        SP: ShMemProvider,
-    {
-        Ok(CentralizedEventManager {
-            inner,
-            hooks,
-            client: LlmpClient::existing_client_from_description(shmem_provider, description)?,
-            #[cfg(feature = "llmp_compression")]
-            compressor: GzipCompressor::with_threshold(COMPRESS_THRESHOLD),
-            is_main: self.is_main,
-            phantom: PhantomData,
-        })
-    }
-
-    /// Create an existing client from description
-    #[cfg(all(feature = "std", feature = "adaptive_serialization"))]
-    pub fn existing_client_from_description<EM, EMH, S, SP>(
-=======
-    #[cfg(feature = "std")]
-    pub fn existing_client_from_description<EM, SP>(
->>>>>>> df40db5a
-        self,
-        inner: EM,
-        hooks: EMH,
-        shmem_provider: SP,
-        description: &LlmpClientDescription,
-<<<<<<< HEAD
-        time_obs: &TimeObserver,
-    ) -> Result<CentralizedEventManager<EM, EMH, S, SP>, Error>
-=======
-        time_obs: Option<Handle<TimeObserver>>,
-    ) -> Result<CentralizedEventManager<EM, SP>, Error>
->>>>>>> df40db5a
     where
         EM: UsesState,
         EMH: EventManagerHooksTuple<EM::State>,
@@ -421,12 +243,7 @@
     type State = EM::State;
 }
 
-<<<<<<< HEAD
-#[cfg(feature = "adaptive_serialization")]
 impl<EM, EMH, S, SP> AdaptiveSerializer for CentralizedEventManager<EM, EMH, S, SP>
-=======
-impl<EM, SP> AdaptiveSerializer for CentralizedEventManager<EM, SP>
->>>>>>> df40db5a
 where
     EM: AdaptiveSerializer + UsesState,
     EMH: EventManagerHooksTuple<EM::State>,
@@ -464,21 +281,7 @@
     }
 }
 
-<<<<<<< HEAD
-#[cfg(not(feature = "adaptive_serialization"))]
-impl<EM, EMH, S, SP> AdaptiveSerializer for CentralizedEventManager<EM, EMH, S, SP>
-where
-    EM: AdaptiveSerializer + UsesState,
-    EMH: EventManagerHooksTuple<EM::State>,
-    S: State,
-    SP: ShMemProvider,
-{
-}
-
 impl<EM, EMH, S, SP> EventFirer for CentralizedEventManager<EM, EMH, S, SP>
-=======
-impl<EM, SP> EventFirer for CentralizedEventManager<EM, SP>
->>>>>>> df40db5a
 where
     EM: AdaptiveSerializer + EventFirer + HasEventManagerId,
     EMH: EventManagerHooksTuple<EM::State>,
