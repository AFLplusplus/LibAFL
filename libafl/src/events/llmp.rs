//! LLMP-backed event manager for scalable multi-processed fuzzing

use alloc::{string::ToString, vec::Vec};
use core::{marker::PhantomData, time::Duration};
<<<<<<< HEAD
use core_affinity::CoreId;
=======

>>>>>>> b5193639
use serde::{de::DeserializeOwned, Serialize};

#[cfg(feature = "std")]
use std::net::{SocketAddr, ToSocketAddrs};

#[cfg(feature = "std")]
use core::ptr::{addr_of, read_volatile};

#[cfg(feature = "std")]
use crate::bolts::{
    llmp::{LlmpClient, LlmpReceiver},
    shmem::StdShMemProvider,
};

use crate::{
    bolts::{
        llmp::{self, Flags, LlmpClientDescription, LlmpSender, Tag},
        shmem::ShMemProvider,
    },
    events::{BrokerEventResult, Event, EventFirer, EventManager, EventProcessor, EventRestarter},
    executors::Executor,
    executors::ExitKind,
    fuzzer::{IfInteresting, IsInteresting},
    inputs::Input,
    observers::ObserversTuple,
    stats::Stats,
    Error,
};

#[cfg(feature = "llmp_compression")]
use crate::bolts::{
    compress::GzipCompressor,
    llmp::{LLMP_FLAG_COMPRESSED, LLMP_FLAG_INITIALIZED},
};

#[cfg(all(feature = "std", windows))]
use crate::bolts::os::startable_self;

#[cfg(all(feature = "std", unix))]
use crate::bolts::os::{fork, ForkResult};

#[cfg(all(target_os = "android", feature = "std"))]
use crate::bolts::os::ashmem_server::AshmemService;

#[cfg(feature = "std")]
use typed_builder::TypedBuilder;

/// Forward this to the client
const _LLMP_TAG_EVENT_TO_CLIENT: llmp::Tag = 0x2C11E471;
/// Only handle this in the broker
const _LLMP_TAG_EVENT_TO_BROKER: llmp::Tag = 0x2B80438;
/// Handle in both
///
const LLMP_TAG_EVENT_TO_BOTH: llmp::Tag = 0x2B0741;
const _LLMP_TAG_RESTART: llmp::Tag = 0x8357A87;
const _LLMP_TAG_NO_RESTART: llmp::Tag = 0x57A7EE71;

/// An [`EventManager`] that forwards all events to other attached fuzzers on shared maps or via tcp,
/// using low-level message passing, [`crate::bolts::llmp`].
#[derive(Debug)]
pub struct LlmpEventManager<I, OT, S, SP, ST>
where
    I: Input,
    OT: ObserversTuple,
    SP: ShMemProvider + 'static,
    ST: Stats,
    //CE: CustomEvent<I>,
{
    stats: Option<ST>,
    llmp: llmp::LlmpConnection<SP>,
    #[cfg(feature = "llmp_compression")]
    compressor: GzipCompressor,

    phantom: PhantomData<(I, OT, S)>,
}

/// The minimum buffer size at which to compress LLMP IPC messages.
#[cfg(feature = "llmp_compression")]
const COMPRESS_THRESHOLD: usize = 1024;

impl<I, OT, S, SP, ST> Drop for LlmpEventManager<I, OT, S, SP, ST>
where
    I: Input,
    OT: ObserversTuple,
    SP: ShMemProvider + 'static,
    ST: Stats,
{
    /// LLMP clients will have to wait until their pages are mapped by somebody.
    fn drop(&mut self) {
        self.await_restart_safe()
    }
}

impl<I, OT, S, SP, ST> LlmpEventManager<I, OT, S, SP, ST>
where
    I: Input,
    OT: ObserversTuple,
    SP: ShMemProvider + 'static,
    ST: Stats,
{
    /// Create llmp on a port
    /// If the port is not yet bound, it will act as broker
    /// Else, it will act as client.
    #[cfg(feature = "std")]
    pub fn new_on_port(shmem_provider: SP, stats: ST, port: u16) -> Result<Self, Error> {
        Ok(Self {
            stats: Some(stats),
            llmp: llmp::LlmpConnection::on_port(shmem_provider, port)?,
            #[cfg(feature = "llmp_compression")]
            compressor: GzipCompressor::new(COMPRESS_THRESHOLD),
            phantom: PhantomData,
        })
    }

    /// If a client respawns, it may reuse the existing connection, previously stored by [`LlmpClient::to_env()`].
    #[cfg(feature = "std")]
    pub fn existing_client_from_env(shmem_provider: SP, env_name: &str) -> Result<Self, Error> {
        Ok(Self {
            stats: None,
            llmp: llmp::LlmpConnection::IsClient {
                client: LlmpClient::on_existing_from_env(shmem_provider, env_name)?,
            },
            #[cfg(feature = "llmp_compression")]
            compressor: GzipCompressor::new(COMPRESS_THRESHOLD),
            // Inserting a nop-stats element here so rust won't complain.
            // In any case, the client won't currently use it.
            phantom: PhantomData,
        })
    }

    /// Describe the client event mgr's llmp parts in a restorable fashion
    pub fn describe(&self) -> Result<LlmpClientDescription, Error> {
        self.llmp.describe()
    }

    /// Create an existing client from description
    pub fn existing_client_from_description(
        shmem_provider: SP,
        description: &LlmpClientDescription,
    ) -> Result<Self, Error> {
        Ok(Self {
            stats: None,
            llmp: llmp::LlmpConnection::existing_client_from_description(
                shmem_provider,
                description,
            )?,
            #[cfg(feature = "llmp_compression")]
            compressor: GzipCompressor::new(COMPRESS_THRESHOLD),
            // Inserting a nop-stats element here so rust won't complain.
            // In any case, the client won't currently use it.
            phantom: PhantomData,
        })
    }

    /// Write the config for a client [`EventManager`] to env vars, a new client can reattach using [`LlmpEventManager::existing_client_from_env()`].
    #[cfg(feature = "std")]
    pub fn to_env(&self, env_name: &str) {
        match &self.llmp {
            llmp::LlmpConnection::IsBroker { broker: _ } => {
                todo!("There is probably no use storing the broker to env. Client only for now")
            }
            llmp::LlmpConnection::IsClient { client } => client.to_env(env_name).unwrap(),
        }
    }

    /// Returns if we are the broker
    pub fn is_broker(&self) -> bool {
        matches!(self.llmp, llmp::LlmpConnection::IsBroker { broker: _ })
    }

    #[cfg(feature = "std")]
    pub fn connect_b2b<A>(&mut self, addr: A) -> Result<(), Error>
    where
        A: ToSocketAddrs,
    {
        match &mut self.llmp {
            llmp::LlmpConnection::IsBroker { broker } => broker.connect_b2b(addr),
            llmp::LlmpConnection::IsClient { client: _ } => Err(Error::IllegalState(
                "Called broker loop in the client".into(),
            )),
        }
    }

    /// Run forever in the broker
    pub fn broker_loop(&mut self) -> Result<(), Error> {
        match &mut self.llmp {
            llmp::LlmpConnection::IsBroker { broker } => {
                let stats = self.stats.as_mut().unwrap();
                #[cfg(feature = "llmp_compression")]
                let compressor = &self.compressor;
                broker.loop_forever(
                    &mut |sender_id: u32, tag: Tag, _flags: Flags, msg: &[u8]| {
                        if tag == LLMP_TAG_EVENT_TO_BOTH {
                            #[cfg(not(feature = "llmp_compression"))]
                            let event_bytes = msg;
                            #[cfg(feature = "llmp_compression")]
                            let compressed;
                            #[cfg(feature = "llmp_compression")]
                            let event_bytes =
                                if _flags & LLMP_FLAG_COMPRESSED == LLMP_FLAG_COMPRESSED {
                                    compressed = compressor.decompress(msg)?;
                                    &compressed
                                } else {
                                    msg
                                };
                            let event: Event<I> = postcard::from_bytes(event_bytes)?;
                            match Self::handle_in_broker(stats, sender_id, &event)? {
                                BrokerEventResult::Forward => {
                                    Ok(llmp::LlmpMsgHookResult::ForwardToClients)
                                }
                                BrokerEventResult::Handled => Ok(llmp::LlmpMsgHookResult::Handled),
                            }
                        } else {
                            Ok(llmp::LlmpMsgHookResult::ForwardToClients)
                        }
                    },
                    Some(Duration::from_millis(5)),
                );

                Ok(())
            }
            _ => Err(Error::IllegalState(
                "Called broker loop in the client".into(),
            )),
        }
    }

    /// Handle arriving events in the broker
    #[allow(clippy::unnecessary_wraps)]
    fn handle_in_broker(
        stats: &mut ST,
        sender_id: u32,
        event: &Event<I>,
    ) -> Result<BrokerEventResult, Error> {
        match &event {
            Event::NewTestcase {
                input: _,
                client_config: _,
                corpus_size,
                observers_buf: _,
                time,
                executions,
            } => {
                let client = stats.client_stats_mut_for(sender_id);
                client.update_corpus_size(*corpus_size as u64);
                client.update_executions(*executions as u64, *time);
                // stats.display(event.name().to_string() + " #" + &sender_id.to_string());
                Ok(BrokerEventResult::Forward)
            }
            Event::UpdateStats {
                time,
                executions,
                phantom: _,
            } => {
                // TODO: The stats buffer should be added on client add.
                let client = stats.client_stats_mut_for(sender_id);
                client.update_executions(*executions as u64, *time);
                if sender_id == 1 {
                    stats.display(event.name().to_string() + " #" + &sender_id.to_string());
                }
                Ok(BrokerEventResult::Handled)
            }
            #[cfg(feature = "introspection")]
            Event::UpdatePerfStats {
                time,
                executions,
                introspection_stats,
                phantom: _,
            } => {
                // TODO: The stats buffer should be added on client add.

                // Get the client for the sender ID
                let client = stats.client_stats_mut_for(sender_id);

                // Update the normal stats for this client
                client.update_executions(*executions as u64, *time);

                // Update the performance stats for this client
                client.update_introspection_stats(**introspection_stats);

                // Display the stats via `.display` only on core #1
                if sender_id == 1 {
                    stats.display(event.name().to_string() + " #" + &sender_id.to_string());
                }

                // Correctly handled the event
                Ok(BrokerEventResult::Handled)
            }
            Event::Objective { objective_size } => {
                let client = stats.client_stats_mut_for(sender_id);
                client.update_objective_size(*objective_size as u64);
                stats.display(event.name().to_string() + " #" + &sender_id.to_string());
                Ok(BrokerEventResult::Handled)
            }
            Event::Log {
                severity_level,
                message,
                phantom: _,
            } => {
                let (_, _) = (severity_level, message);
                #[cfg(feature = "std")]
                println!("[LOG {}]: {}", severity_level, message);
                Ok(BrokerEventResult::Handled)
            } //_ => Ok(BrokerEventResult::Forward),
        }
    }

    // Handle arriving events in the client
    #[allow(clippy::unused_self)]
    fn handle_in_client<E, Z>(
        &mut self,
        fuzzer: &mut Z,
        _executor: &mut E,
        state: &mut S,
        _sender_id: u32,
        event: Event<I>,
    ) -> Result<(), Error>
    where
        Z: IfInteresting<I, S> + IsInteresting<I, OT, S>,
    {
        match event {
            Event::NewTestcase {
                input,
                client_config: _,
                corpus_size: _,
                observers_buf,
                time: _,
                executions: _,
            } => {
                // TODO: here u should match client_config, if equal to the current one do not re-execute
                // we need to pass engine to process() too, TODO
                #[cfg(feature = "std")]
                println!("Received new Testcase from {}", _sender_id);

                let observers: OT = postcard::from_bytes(&observers_buf)?;
                // TODO include ExitKind in NewTestcase
                let is_interesting =
                    fuzzer.is_interesting(state, &input, &observers, &ExitKind::Ok)?;
                if fuzzer
                    .add_if_interesting(state, &input, is_interesting)?
                    .is_some()
                {
                    #[cfg(feature = "std")]
                    println!("Added received Testcase");
                }
                Ok(())
            }
            _ => Err(Error::Unknown(format!(
                "Received illegal message that message should not have arrived: {:?}.",
                event.name()
            ))),
        }
    }
}

impl<I, OT, S, SP, ST> EventFirer<I, S> for LlmpEventManager<I, OT, S, SP, ST>
where
    I: Input,
    OT: ObserversTuple,
    SP: ShMemProvider,
    ST: Stats,
    //CE: CustomEvent<I>,
{
    #[cfg(feature = "llmp_compression")]
    fn fire(&mut self, _state: &mut S, event: Event<I>) -> Result<(), Error> {
        let serialized = postcard::to_allocvec(&event)?;
        let flags: Flags = LLMP_FLAG_INITIALIZED;

        match self.compressor.compress(&serialized)? {
            Some(comp_buf) => {
                self.llmp.send_buf_with_flags(
                    LLMP_TAG_EVENT_TO_BOTH,
                    &comp_buf,
                    flags | LLMP_FLAG_COMPRESSED,
                )?;
            }
            None => {
                self.llmp.send_buf(LLMP_TAG_EVENT_TO_BOTH, &serialized)?;
            }
        }
        Ok(())
    }

    #[cfg(not(feature = "llmp_compression"))]
    fn fire(&mut self, _state: &mut S, event: Event<I>) -> Result<(), Error> {
        let serialized = postcard::to_allocvec(&event)?;
        self.llmp.send_buf(LLMP_TAG_EVENT_TO_BOTH, &serialized)?;
        Ok(())
    }
}

impl<I, OT, S, SP, ST> EventRestarter<S> for LlmpEventManager<I, OT, S, SP, ST>
where
    I: Input,
    OT: ObserversTuple,
    SP: ShMemProvider,
    ST: Stats,
    //CE: CustomEvent<I>,
{
    /// The llmp client needs to wait until a broker mapped all pages, before shutting down.
    /// Otherwise, the OS may already have removed the shared maps,
    fn await_restart_safe(&mut self) {
        if let llmp::LlmpConnection::IsClient { client } = &self.llmp {
            // wait until we can drop the message safely.
            client.await_save_to_unmap_blocking();
        }
    }
}

impl<E, I, OT, S, SP, ST, Z> EventProcessor<E, S, Z> for LlmpEventManager<I, OT, S, SP, ST>
where
    SP: ShMemProvider,
    ST: Stats,
    E: Executor<I>,
    I: Input,
    OT: ObserversTuple,
    Z: IfInteresting<I, S> + IsInteresting<I, OT, S>, //CE: CustomEvent<I>,
{
    fn process(&mut self, fuzzer: &mut Z, state: &mut S, executor: &mut E) -> Result<usize, Error> {
        // TODO: Get around local event copy by moving handle_in_client
        let mut events = vec![];
        match &mut self.llmp {
            llmp::LlmpConnection::IsClient { client } => {
                while let Some((sender_id, tag, _flags, msg)) = client.recv_buf_with_flags()? {
                    if tag == _LLMP_TAG_EVENT_TO_BROKER {
                        panic!("EVENT_TO_BROKER parcel should not have arrived in the client!");
                    }
                    #[cfg(not(feature = "llmp_compression"))]
                    let event_bytes = msg;
                    #[cfg(feature = "llmp_compression")]
                    let compressed;
                    #[cfg(feature = "llmp_compression")]
                    let event_bytes = if _flags & LLMP_FLAG_COMPRESSED == LLMP_FLAG_COMPRESSED {
                        compressed = self.compressor.decompress(msg)?;
                        &compressed
                    } else {
                        msg
                    };
                    let event: Event<I> = postcard::from_bytes(event_bytes)?;
                    events.push((sender_id, event));
                }
            }
            _ => {
                #[cfg(feature = "std")]
                dbg!("Skipping process in broker");
            }
        };
        let count = events.len();
        events.drain(..).try_for_each(|(sender_id, event)| {
            self.handle_in_client(fuzzer, executor, state, sender_id, event)
        })?;
        Ok(count)
    }
}

impl<E, I, OT, S, SP, ST, Z> EventManager<E, I, S, Z> for LlmpEventManager<I, OT, S, SP, ST>
where
    SP: ShMemProvider,
    ST: Stats,
    E: Executor<I>,
    I: Input,
    OT: ObserversTuple,
    Z: IfInteresting<I, S> + IsInteresting<I, OT, S>, //CE: CustomEvent<I>,
{
}

/// Serialize the current state and corpus during an executiont to bytes.
/// On top, add the current llmp event manager instance to be restored
/// This method is needed when the fuzzer run crashes and has to restart.
pub fn serialize_state_mgr<I, OT, S, SP, ST>(
    state: &S,
    mgr: &LlmpEventManager<I, OT, S, SP, ST>,
) -> Result<Vec<u8>, Error>
where
    I: Input,
    OT: ObserversTuple,
    S: Serialize,
    SP: ShMemProvider,
    ST: Stats,
{
    Ok(postcard::to_allocvec(&(&state, &mgr.describe()?))?)
}

/// Deserialize the state and corpus tuple, previously serialized with `serialize_state_corpus(...)`
#[allow(clippy::type_complexity)]
pub fn deserialize_state_mgr<I, OT, S, SP, ST>(
    shmem_provider: SP,
    state_corpus_serialized: &[u8],
) -> Result<(S, LlmpEventManager<I, OT, S, SP, ST>), Error>
where
    I: Input,
    OT: ObserversTuple,
    S: DeserializeOwned,
    SP: ShMemProvider,
    ST: Stats,
{
    let tuple: (S, _) = postcard::from_bytes(&state_corpus_serialized)?;
    Ok((
        tuple.0,
        LlmpEventManager::existing_client_from_description(shmem_provider, &tuple.1)?,
    ))
}

/// A manager that can restart on the fly, storing states in-between (in `on_resatrt`)
#[derive(Debug)]
pub struct LlmpRestartingEventManager<I, OT, S, SP, ST>
where
    I: Input,
    OT: ObserversTuple,
    SP: ShMemProvider + 'static,
    ST: Stats,
    //CE: CustomEvent<I>,
{
    /// The embedded llmp event manager
    llmp_mgr: LlmpEventManager<I, OT, S, SP, ST>,
    /// The sender to serialize the state for the next runner
    sender: LlmpSender<SP>,
}

impl<I, OT, S, SP, ST> EventFirer<I, S> for LlmpRestartingEventManager<I, OT, S, SP, ST>
where
    I: Input,
    OT: ObserversTuple,
    S: Serialize,
    SP: ShMemProvider,
    ST: Stats,
    //CE: CustomEvent<I>,
{
    fn fire(&mut self, state: &mut S, event: Event<I>) -> Result<(), Error> {
        // Check if we are going to crash in the event, in which case we store our current state for the next runner
        self.llmp_mgr.fire(state, event)
    }
}

impl<I, OT, S, SP, ST> EventRestarter<S> for LlmpRestartingEventManager<I, OT, S, SP, ST>
where
    I: Input,
    OT: ObserversTuple,
    S: Serialize,
    SP: ShMemProvider,
    ST: Stats,
    //CE: CustomEvent<I>,
{
    /// The llmp client needs to wait until a broker mapped all pages, before shutting down.
    /// Otherwise, the OS may already have removed the shared maps,
    #[inline]
    fn await_restart_safe(&mut self) {
        self.llmp_mgr.await_restart_safe()
    }

    /// Reset the single page (we reuse it over and over from pos 0), then send the current state to the next runner.
    fn on_restart(&mut self, state: &mut S) -> Result<(), Error> {
        // First, reset the page to 0 so the next iteration can read read from the beginning of this page
        unsafe { self.sender.reset() };
        let state_corpus_serialized = serialize_state_mgr(state, &self.llmp_mgr)?;
        self.sender
            .send_buf(_LLMP_TAG_RESTART, &state_corpus_serialized)
    }
}

impl<E, I, OT, S, SP, ST, Z> EventProcessor<E, S, Z>
    for LlmpRestartingEventManager<I, OT, S, SP, ST>
where
    E: Executor<I>,
    I: Input,
    Z: IfInteresting<I, S> + IsInteresting<I, OT, S>,
    OT: ObserversTuple,
    SP: ShMemProvider + 'static,
    ST: Stats,
    //CE: CustomEvent<I>,
{
    fn process(&mut self, fuzzer: &mut Z, state: &mut S, executor: &mut E) -> Result<usize, Error> {
        self.llmp_mgr.process(fuzzer, state, executor)
    }
}

impl<E, I, OT, S, SP, ST, Z> EventManager<E, I, S, Z>
    for LlmpRestartingEventManager<I, OT, S, SP, ST>
where
    E: Executor<I>,
    I: Input,
    S: Serialize,
    Z: IfInteresting<I, S> + IsInteresting<I, OT, S>,
    OT: ObserversTuple,
    SP: ShMemProvider + 'static,
    ST: Stats,
    //CE: CustomEvent<I>,
{
}

/// The llmp connection from the actual fuzzer to the process supervising it
const _ENV_FUZZER_SENDER: &str = &"_AFL_ENV_FUZZER_SENDER";
const _ENV_FUZZER_RECEIVER: &str = &"_AFL_ENV_FUZZER_RECEIVER";
/// The llmp (2 way) connection from a fuzzer to the broker (broadcasting all other fuzzer messages)
const _ENV_FUZZER_BROKER_CLIENT_INITIAL: &str = &"_AFL_ENV_FUZZER_BROKER_CLIENT";

impl<I, OT, S, SP, ST> LlmpRestartingEventManager<I, OT, S, SP, ST>
where
    I: Input,
    OT: ObserversTuple,
    SP: ShMemProvider + 'static,
    ST: Stats,
    //CE: CustomEvent<I>,
{
    /// Create a new runner, the executed child doing the actual fuzzing.
    pub fn new(llmp_mgr: LlmpEventManager<I, OT, S, SP, ST>, sender: LlmpSender<SP>) -> Self {
        Self { llmp_mgr, sender }
    }

    /// Get the sender
    pub fn sender(&self) -> &LlmpSender<SP> {
        &self.sender
    }

    /// Get the sender (mut)
    pub fn sender_mut(&mut self) -> &mut LlmpSender<SP> {
        &mut self.sender
    }
}

/// The kind of manager we're creating right now
#[derive(Debug, Clone, Copy)]
pub enum ManagerKind {
    /// Any kind will do
    Any,
    /// A client, getting messages from a local broker.
    Client { cpu_core: Option<CoreId> },
    /// A [`LlmpBroker`], forwarding the packets of local clients.
    Broker,
}

/// Sets up a restarting fuzzer, using the [`StdShMemProvider`], and standard features.
/// The restarting mgr is a combination of restarter and runner, that can be used on systems with and without `fork` support.
/// The restarter will spawn a new process each time the child crashes or timeouts.
#[cfg(feature = "std")]
#[allow(clippy::type_complexity)]
pub fn setup_restarting_mgr_std<I, OT, S, ST>(
    stats: ST,
    broker_port: u16,
) -> Result<
    (
        Option<S>,
        LlmpRestartingEventManager<I, OT, S, StdShMemProvider, ST>,
    ),
    Error,
>
where
    I: Input,
<<<<<<< HEAD
    S: DeserializeOwned + IfInteresting<I>,
    ST: Stats + Clone,
=======
    OT: ObserversTuple,
    S: DeserializeOwned,
    ST: Stats,
>>>>>>> b5193639
{
    #[cfg(target_os = "android")]
    AshmemService::start().expect("Error starting Ashmem Service");

<<<<<<< HEAD
    RestartingMgr::builder()
        .shmem_provider(StdShMemProvider::new()?)
        .stats(stats)
        .broker_port(broker_port)
        .build()
        .launch()
=======
    setup_restarting_mgr::<I, OT, S, _, ST>(StdShMemProvider::new()?, stats, broker_port)
>>>>>>> b5193639
}

/// Provides a `builder` which can be used to build a [`RestartingMgr`], which is a combination of a
/// `restarter` and `runner`, that can be used on systems both with and without `fork` support. The
/// `restarter` will start a new process each time the child crashes or times out.
#[cfg(feature = "std")]
<<<<<<< HEAD
#[allow(clippy::default_trait_access)]
#[derive(TypedBuilder, Debug)]
pub struct RestartingMgr<I, S, SP, ST>
=======
#[allow(
    clippy::unnecessary_operation,
    clippy::type_complexity,
    clippy::similar_names
)] // for { mgr = LlmpEventManager... }
pub fn setup_restarting_mgr<I, OT, S, SP, ST>(
    mut shmem_provider: SP,
    //mgr: &mut LlmpEventManager<I, OT, S, SH, ST>,
    stats: ST,
    broker_port: u16,
) -> Result<(Option<S>, LlmpRestartingEventManager<I, OT, S, SP, ST>), Error>
>>>>>>> b5193639
where
    I: Input,
    S: DeserializeOwned,
    OT: ObserversTuple,
    SP: ShMemProvider + 'static,
    ST: Stats,
    //CE: CustomEvent<I>,
{
<<<<<<< HEAD
    /// The shared memory provider to use for the broker or client spawned by the restarting
    /// manager.
    shmem_provider: SP,
    /// The stats to use
    stats: ST,
    /// The broker port to use
    #[builder(default = 1337_u16)]
    broker_port: u16,
    /// The address to connect to
    #[builder(default = None)]
    remote_broker_addr: Option<SocketAddr>,
    /// The type of manager to build
    #[builder(default = ManagerKind::Any)]
    kind: ManagerKind,
    #[builder(setter(skip), default = PhantomData {})]
    _phantom: PhantomData<(I, S)>,
}
=======
    let mut mgr = LlmpEventManager::<I, OT, S, SP, ST>::new_on_port(
        shmem_provider.clone(),
        stats,
        broker_port,
    )?;
>>>>>>> b5193639

#[cfg(feature = "std")]
#[allow(clippy::type_complexity)]
#[allow(clippy::too_many_lines)]
impl<I, S, SP, ST> RestartingMgr<I, S, SP, ST>
where
    I: Input,
    S: DeserializeOwned + IfInteresting<I>,
    SP: ShMemProvider,
    ST: Stats + Clone,
{
    /// Launch the restarting manager
    pub fn launch(
        &mut self,
    ) -> Result<(Option<S>, LlmpRestartingEventManager<I, S, SP, ST>), Error> {
        let mut mgr = LlmpEventManager::<I, S, SP, ST>::new_on_port(
            self.shmem_provider.clone(),
            self.stats.clone(),
            self.broker_port,
        )?;

        // We start ourself as child process to actually fuzz
        let (sender, mut receiver, new_shmem_provider, core_id) = if std::env::var(
            _ENV_FUZZER_SENDER,
        )
        .is_err()
        {
            // We get here if we are on Unix, or we are a broker on Windows.
            let core_id = if mgr.is_broker() {
                match self.kind {
                    ManagerKind::Broker | ManagerKind::Any => {
                        // Yep, broker. Just loop here.
                        println!(
                            "Doing broker things. Run this tool again to start fuzzing in a client."
                        );

                        match self.remote_broker_addr {
                            Some(remote_broker_addr) => {
                                println!("B2b: Connecting to {:?}", &remote_broker_addr);
                                mgr.connect_b2b(remote_broker_addr)?;
                            }
                            None => (),
                        };

                        mgr.broker_loop()?;
                        return Err(Error::ShuttingDown);
                    }
                    ManagerKind::Client { cpu_core: _ } => {
                        return Err(Error::IllegalState(
                            "Tried to start a client, but got a broker".to_string(),
                        ));
                    }
                }
            } else {
                match self.kind {
                    ManagerKind::Broker => {
                        return Err(Error::IllegalState(
                            "Tried to start a broker, but got a client".to_string(),
                        ));
                    }
                    ManagerKind::Client { cpu_core } => cpu_core,
                    ManagerKind::Any => None,
                }
            };

            if let Some(core_id) = core_id {
                println!("Setting core affinity to {:?}", core_id);
                core_affinity::set_for_current(core_id);
            }

            // We are the fuzzer respawner in a llmp client
            mgr.to_env(_ENV_FUZZER_BROKER_CLIENT_INITIAL);

            // First, create a channel from the fuzzer (sender) to us (receiver) to report its state for restarts.
            let sender = { LlmpSender::new(self.shmem_provider.clone(), 0, false)? };

            let map = {
                self.shmem_provider
                    .clone_ref(&sender.out_maps.last().unwrap().shmem)?
            };
            let receiver = LlmpReceiver::on_existing_map(self.shmem_provider.clone(), map, None)?;
            // Store the information to a map.
            sender.to_env(_ENV_FUZZER_SENDER)?;
            receiver.to_env(_ENV_FUZZER_RECEIVER)?;

            let mut ctr: u64 = 0;
            // Client->parent loop
            loop {
                dbg!("Spawning next client (id {})", ctr);

                // On Unix, we fork
                #[cfg(unix)]
                let child_status = {
                    self.shmem_provider.pre_fork()?;
                    match unsafe { fork() }? {
                        ForkResult::Parent(handle) => {
                            self.shmem_provider.post_fork(false)?;
                            handle.status()
                        }
                        ForkResult::Child => {
                            self.shmem_provider.post_fork(true)?;
                            break (sender, receiver, self.shmem_provider.clone(), core_id);
                        }
                    }
                };

                // On windows, we spawn ourself again
                #[cfg(windows)]
                let child_status = startable_self()?.status()?;

                if unsafe { read_volatile(addr_of!((*receiver.current_recv_map.page()).size_used)) }
                    == 0
                {
                    #[cfg(unix)]
                    if child_status == 137 {
                        // Out of Memory, see https://tldp.org/LDP/abs/html/exitcodes.html
                        // and https://github.com/AFLplusplus/LibAFL/issues/32 for discussion.
                        panic!("Fuzzer-respawner: The fuzzed target crashed with an out of memory error! Fix your harness, or switch to another executor (for example, a forkserver).");
                    }

                    // Storing state in the last round did not work
                    panic!("Fuzzer-respawner: Storing state in crashed fuzzer instance did not work, no point to spawn the next client! (Child exited with: {})", child_status);
                }

                ctr = ctr.wrapping_add(1);
            }
        } else {
            // We are the newly started fuzzing instance (i.e. on Windows), first, connect to our own restore map.
            // We get here *only on Windows*, if we were started by a restarting fuzzer.
            // A sender and a receiver for single communication
            (
                LlmpSender::on_existing_from_env(self.shmem_provider.clone(), _ENV_FUZZER_SENDER)?,
                LlmpReceiver::on_existing_from_env(
                    self.shmem_provider.clone(),
                    _ENV_FUZZER_RECEIVER,
                )?,
                self.shmem_provider.clone(),
                None,
            )
        };

        if let Some(core_id) = core_id {
            core_affinity::set_for_current(core_id);
        }

        println!("We're a client, let's fuzz :)");

        for (var, val) in std::env::vars() {
            println!("ENV VARS: {:?}: {:?}", var, val);
        }

        // If we're restarting, deserialize the old state.
        let (state, mut mgr) = match receiver.recv_buf()? {
            None => {
                println!("First run. Let's set it all up");
                // Mgr to send and receive msgs from/to all other fuzzer instances
                let client_mgr = LlmpEventManager::<I, S, SP, ST>::existing_client_from_env(
                    new_shmem_provider,
                    _ENV_FUZZER_BROKER_CLIENT_INITIAL,
                )?;

<<<<<<< HEAD
                (None, LlmpRestartingEventManager::new(client_mgr, sender))
            }
            // Restoring from a previous run, deserialize state and corpus.
            Some((_sender, _tag, msg)) => {
                println!("Subsequent run. Let's load all data from shmem (received {} bytes from previous instance)", msg.len());
                let (state, mgr): (S, LlmpEventManager<I, S, SP, ST>) =
                    deserialize_state_mgr(new_shmem_provider, &msg)?;
=======
    // If we're restarting, deserialize the old state.
    let (state, mut mgr) = match receiver.recv_buf()? {
        None => {
            println!("First run. Let's set it all up");
            // Mgr to send and receive msgs from/to all other fuzzer instances
            let client_mgr = LlmpEventManager::<I, OT, S, SP, ST>::existing_client_from_env(
                new_shmem_provider,
                _ENV_FUZZER_BROKER_CLIENT_INITIAL,
            )?;

            (None, LlmpRestartingEventManager::new(client_mgr, sender))
        }
        // Restoring from a previous run, deserialize state and corpus.
        Some((_sender, _tag, msg)) => {
            println!("Subsequent run. Let's load all data from shmem (received {} bytes from previous instance)", msg.len());
            let (state, mgr): (S, LlmpEventManager<I, OT, S, SP, ST>) =
                deserialize_state_mgr(new_shmem_provider, &msg)?;
>>>>>>> b5193639

                (Some(state), LlmpRestartingEventManager::new(mgr, sender))
            }
        };
        // We reset the sender, the next sender and receiver (after crash) will reuse the page from the initial message.
        unsafe { mgr.sender_mut().reset() };
        /* TODO: Not sure if this is needed
        // We commit an empty NO_RESTART message to this buf, against infinite loops,
        // in case something crashes in the fuzzer.
        sender.send_buf(_LLMP_TAG_NO_RESTART, []);
        */

        Ok((state, mgr))
    }
}<|MERGE_RESOLUTION|>--- conflicted
+++ resolved
@@ -2,15 +2,9 @@
 
 use alloc::{string::ToString, vec::Vec};
 use core::{marker::PhantomData, time::Duration};
-<<<<<<< HEAD
 use core_affinity::CoreId;
-=======
-
->>>>>>> b5193639
 use serde::{de::DeserializeOwned, Serialize};
-
-#[cfg(feature = "std")]
-use std::net::{SocketAddr, ToSocketAddrs};
+use std::net::SocketAddr;
 
 #[cfg(feature = "std")]
 use core::ptr::{addr_of, read_volatile};
@@ -20,6 +14,9 @@
     llmp::{LlmpClient, LlmpReceiver},
     shmem::StdShMemProvider,
 };
+
+#[cfg(feature = "std")]
+use std::net::ToSocketAddrs;
 
 use crate::{
     bolts::{
@@ -655,60 +652,37 @@
 >
 where
     I: Input,
-<<<<<<< HEAD
-    S: DeserializeOwned + IfInteresting<I>,
+    S: DeserializeOwned + IfInteresting<I, S>,
     ST: Stats + Clone,
-=======
     OT: ObserversTuple,
     S: DeserializeOwned,
-    ST: Stats,
->>>>>>> b5193639
 {
     #[cfg(target_os = "android")]
     AshmemService::start().expect("Error starting Ashmem Service");
 
-<<<<<<< HEAD
     RestartingMgr::builder()
         .shmem_provider(StdShMemProvider::new()?)
         .stats(stats)
         .broker_port(broker_port)
         .build()
         .launch()
-=======
-    setup_restarting_mgr::<I, OT, S, _, ST>(StdShMemProvider::new()?, stats, broker_port)
->>>>>>> b5193639
 }
 
 /// Provides a `builder` which can be used to build a [`RestartingMgr`], which is a combination of a
 /// `restarter` and `runner`, that can be used on systems both with and without `fork` support. The
 /// `restarter` will start a new process each time the child crashes or times out.
 #[cfg(feature = "std")]
-<<<<<<< HEAD
 #[allow(clippy::default_trait_access)]
 #[derive(TypedBuilder, Debug)]
-pub struct RestartingMgr<I, S, SP, ST>
-=======
-#[allow(
-    clippy::unnecessary_operation,
-    clippy::type_complexity,
-    clippy::similar_names
-)] // for { mgr = LlmpEventManager... }
-pub fn setup_restarting_mgr<I, OT, S, SP, ST>(
-    mut shmem_provider: SP,
-    //mgr: &mut LlmpEventManager<I, OT, S, SH, ST>,
-    stats: ST,
-    broker_port: u16,
-) -> Result<(Option<S>, LlmpRestartingEventManager<I, OT, S, SP, ST>), Error>
->>>>>>> b5193639
-where
-    I: Input,
+pub struct RestartingMgr<I, OT, S, SP, ST>
+where
+    I: Input,
+    OT: ObserversTuple,
     S: DeserializeOwned,
-    OT: ObserversTuple,
     SP: ShMemProvider + 'static,
     ST: Stats,
     //CE: CustomEvent<I>,
 {
-<<<<<<< HEAD
     /// The shared memory provider to use for the broker or client spawned by the restarting
     /// manager.
     shmem_provider: SP,
@@ -724,31 +698,25 @@
     #[builder(default = ManagerKind::Any)]
     kind: ManagerKind,
     #[builder(setter(skip), default = PhantomData {})]
-    _phantom: PhantomData<(I, S)>,
-}
-=======
-    let mut mgr = LlmpEventManager::<I, OT, S, SP, ST>::new_on_port(
-        shmem_provider.clone(),
-        stats,
-        broker_port,
-    )?;
->>>>>>> b5193639
+    _phantom: PhantomData<(I, OT, S)>,
+}
 
 #[cfg(feature = "std")]
 #[allow(clippy::type_complexity)]
 #[allow(clippy::too_many_lines)]
-impl<I, S, SP, ST> RestartingMgr<I, S, SP, ST>
-where
-    I: Input,
-    S: DeserializeOwned + IfInteresting<I>,
+impl<I, OT, S, SP, ST> RestartingMgr<I, OT, S, SP, ST>
+where
+    I: Input,
+    OT: ObserversTuple,
+    S: DeserializeOwned + IfInteresting<I, S>,
     SP: ShMemProvider,
     ST: Stats + Clone,
 {
     /// Launch the restarting manager
     pub fn launch(
         &mut self,
-    ) -> Result<(Option<S>, LlmpRestartingEventManager<I, S, SP, ST>), Error> {
-        let mut mgr = LlmpEventManager::<I, S, SP, ST>::new_on_port(
+    ) -> Result<(Option<S>, LlmpRestartingEventManager<I, OT, S, SP, ST>), Error> {
+        let mut mgr = LlmpEventManager::<I, OT, S, SP, ST>::new_on_port(
             self.shmem_provider.clone(),
             self.stats.clone(),
             self.broker_port,
@@ -889,38 +857,18 @@
             None => {
                 println!("First run. Let's set it all up");
                 // Mgr to send and receive msgs from/to all other fuzzer instances
-                let client_mgr = LlmpEventManager::<I, S, SP, ST>::existing_client_from_env(
+                let client_mgr = LlmpEventManager::<I, OT, S, SP, ST>::existing_client_from_env(
                     new_shmem_provider,
                     _ENV_FUZZER_BROKER_CLIENT_INITIAL,
                 )?;
 
-<<<<<<< HEAD
                 (None, LlmpRestartingEventManager::new(client_mgr, sender))
             }
             // Restoring from a previous run, deserialize state and corpus.
             Some((_sender, _tag, msg)) => {
                 println!("Subsequent run. Let's load all data from shmem (received {} bytes from previous instance)", msg.len());
-                let (state, mgr): (S, LlmpEventManager<I, S, SP, ST>) =
+                let (state, mgr): (S, LlmpEventManager<I, OT, S, SP, ST>) =
                     deserialize_state_mgr(new_shmem_provider, &msg)?;
-=======
-    // If we're restarting, deserialize the old state.
-    let (state, mut mgr) = match receiver.recv_buf()? {
-        None => {
-            println!("First run. Let's set it all up");
-            // Mgr to send and receive msgs from/to all other fuzzer instances
-            let client_mgr = LlmpEventManager::<I, OT, S, SP, ST>::existing_client_from_env(
-                new_shmem_provider,
-                _ENV_FUZZER_BROKER_CLIENT_INITIAL,
-            )?;
-
-            (None, LlmpRestartingEventManager::new(client_mgr, sender))
-        }
-        // Restoring from a previous run, deserialize state and corpus.
-        Some((_sender, _tag, msg)) => {
-            println!("Subsequent run. Let's load all data from shmem (received {} bytes from previous instance)", msg.len());
-            let (state, mgr): (S, LlmpEventManager<I, OT, S, SP, ST>) =
-                deserialize_state_mgr(new_shmem_provider, &msg)?;
->>>>>>> b5193639
 
                 (Some(state), LlmpRestartingEventManager::new(mgr, sender))
             }
