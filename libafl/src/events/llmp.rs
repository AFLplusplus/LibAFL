--- conflicted
+++ resolved
@@ -1,7 +1,6 @@
 //! LLMP-backed event manager for scalable multi-processed fuzzing
 
 use alloc::{string::ToString, vec::Vec};
-use core_affinity::CoreId;
 use core::{marker::PhantomData, time::Duration};
 use core_affinity::CoreId;
 use serde::{de::DeserializeOwned, Serialize};
@@ -107,26 +106,6 @@
             llmp: llmp::LlmpConnection::on_port(shmem_provider, port)?,
             #[cfg(feature = "llmp_compression")]
             compressor: GzipCompressor::new(COMPRESS_THRESHOLD),
-            phantom: PhantomData,
-        })
-    }
-
-    #[cfg(feature = "std")]
-    pub fn new_broker_on_port(shmem_provider: SP, stats: ST, port: u16) -> Result<Self, Error> {
-        Ok(Self {
-            stats: Some(stats),
-            compressor: GzipCompressor::new(COMPRESS_THRESHOLD),
-            llmp: llmp::LlmpConnection::broker_on_port(shmem_provider, port)?,
-            phantom: PhantomData,
-        })
-    }
-
-    #[cfg(feature = "std")]
-    pub fn new_client_on_port(shmem_provider: SP, stats: ST, port: u16) -> Result<Self, Error> {
-        Ok(Self {
-            stats: Some(stats),
-            compressor: GzipCompressor::new(COMPRESS_THRESHOLD),
-            llmp: llmp::LlmpConnection::client_on_port(shmem_provider, port)?,
             phantom: PhantomData,
         })
     }
@@ -602,29 +581,15 @@
         LlmpEventManager::<I, S, SP, ST>::new_on_port(shmem_provider.clone(), stats, broker_port)?;
 
     // We start ourself as child process to actually fuzz
-<<<<<<< HEAD
-    let (sender, mut receiver, mut new_shmem_provider, core_id) = if std::env::var(_ENV_FUZZER_SENDER)
-        .is_err()
-=======
     let (sender, mut receiver, mut new_shmem_provider, core_id) = if std::env::var(
         _ENV_FUZZER_SENDER,
     )
     .is_err()
->>>>>>> c6447006
     {
         let core_id = if mgr.is_broker() {
             match kind {
                 ManagerKind::Broker => {
                     // Yep, broker. Just loop here.
-<<<<<<< HEAD
-                    println!("Doing broker things. Run this tool again to start fuzzing in a client.");
-                    mgr.broker_loop()?;
-                    return Err(Error::ShuttingDown);
-
-                },
-                ManagerKind::Client(_) => {
-                    return Err(Error::IllegalState("Tried to start a client, but got a broker".to_string()));
-=======
                     println!(
                         "Doing broker things. Run this tool again to start fuzzing in a client."
                     );
@@ -635,21 +600,15 @@
                     return Err(Error::IllegalState(
                         "Tried to start a client, but got a broker".to_string(),
                     ));
->>>>>>> c6447006
                 }
             }
         } else {
             match kind {
                 ManagerKind::Broker => {
-<<<<<<< HEAD
-                    return Err(Error::IllegalState("Tried to start a broker, but got a client".to_string()));
-                },
-=======
                     return Err(Error::IllegalState(
                         "Tried to start a broker, but got a client".to_string(),
                     ));
                 }
->>>>>>> c6447006
                 ManagerKind::Client(core_id) => core_id,
             }
         };
