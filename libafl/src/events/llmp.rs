--- conflicted
+++ resolved
@@ -14,11 +14,7 @@
 };
 use crate::{
     bolts::{
-<<<<<<< HEAD
-        llmp::{self, Flag, LlmpClient, LlmpClientDescription, LlmpSender, Tag},
-=======
-        llmp::{self, LlmpClientDescription, LlmpSender, Tag},
->>>>>>> b8b01baf
+        llmp::{self, Flag, LlmpClientDescription, LlmpSender, Tag},
         shmem::ShMemProvider,
     },
     corpus::CorpusScheduler,
@@ -32,14 +28,12 @@
     Error,
 };
 
-<<<<<<< HEAD
 #[cfg(feature = "llmp_compress")]
 use crate::bolts::{
     compress::GzipCompressor,
     llmp::{LLMP_FLAG_COMPRESSED, LLMP_FLAG_INITIALIZED},
 };
 
-=======
 #[cfg(all(feature = "std", windows))]
 use crate::utils::startable_self;
 
@@ -52,7 +46,6 @@
 #[cfg(all(feature = "std", target_os = "android"))]
 use crate::bolts::os::ashmem_server::AshmemService;
 
->>>>>>> b8b01baf
 /// Forward this to the client
 const _LLMP_TAG_EVENT_TO_CLIENT: llmp::Tag = 0x2C11E471;
 /// Only handle this in the broker
