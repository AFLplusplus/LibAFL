--- conflicted
+++ resolved
@@ -51,12 +51,8 @@
     fuzzer::{EvaluatorObservers, ExecutionProcessor},
     inputs::{Input, InputConverter, UsesInput},
     monitors::Monitor,
-<<<<<<< HEAD
-    state::{HasAFLStats, HasClientPerfMonitor, HasExecutions, HasMetadata, UsesState},
-=======
     observers::ObserversTuple,
-    state::{HasClientPerfMonitor, HasExecutions, HasLastReportTime, HasMetadata, UsesState},
->>>>>>> 36b1d8ae
+    state::{HasClientPerfMonitor, HasExecutions, HasLastReportTime, HasMetadata, UsesState,HasAFLStats},
     Error,
 };
 
@@ -792,11 +788,7 @@
 where
     E: HasObservers<State = S> + Executor<Self, Z>,
     for<'a> E::Observers: Deserialize<'a>,
-<<<<<<< HEAD
-    S: UsesInput + HasExecutions + HasClientPerfMonitor + HasMetadata + HasAFLStats,
-=======
-    S: UsesInput + HasExecutions + HasClientPerfMonitor + HasMetadata + HasLastReportTime,
->>>>>>> 36b1d8ae
+    S: UsesInput + HasExecutions + HasClientPerfMonitor + HasMetadata + HasLastReportTime + HasAFLStats,
     SP: ShMemProvider,
     Z: EvaluatorObservers<E::Observers, State = S> + ExecutionProcessor<E::Observers, State = S>,
 {
@@ -817,11 +809,7 @@
 
 impl<S, SP> ProgressReporter for LlmpEventManager<S, SP>
 where
-<<<<<<< HEAD
-    S: UsesInput + HasExecutions + HasClientPerfMonitor + HasMetadata + HasAFLStats,
-=======
-    S: UsesInput + HasExecutions + HasClientPerfMonitor + HasMetadata + HasLastReportTime,
->>>>>>> 36b1d8ae
+    S: UsesInput + HasExecutions + HasClientPerfMonitor + HasMetadata + HasLastReportTime+ HasAFLStats,
     SP: ShMemProvider,
 {
 }
@@ -907,16 +895,13 @@
 #[cfg(feature = "std")]
 impl<S, SP> ProgressReporter for LlmpRestartingEventManager<S, SP>
 where
-<<<<<<< HEAD
-    S: UsesInput + HasExecutions + HasClientPerfMonitor + HasMetadata + Serialize + HasAFLStats,
-=======
     S: UsesInput
         + HasExecutions
         + HasClientPerfMonitor
         + HasMetadata
         + HasLastReportTime
-        + Serialize,
->>>>>>> 36b1d8ae
+        + Serialize
+        + HasAFLStats,
     SP: ShMemProvider,
 {
 }
@@ -1000,16 +985,13 @@
 where
     E: HasObservers<State = S> + Executor<LlmpEventManager<S, SP>, Z>,
     for<'a> E::Observers: Deserialize<'a>,
-<<<<<<< HEAD
-    S: UsesInput + HasExecutions + HasClientPerfMonitor + HasMetadata + Serialize + HasAFLStats,
-=======
     S: UsesInput
         + HasExecutions
         + HasClientPerfMonitor
         + HasMetadata
         + HasLastReportTime
+        + HasAFLStats
         + Serialize,
->>>>>>> 36b1d8ae
     SP: ShMemProvider + 'static,
     Z: EvaluatorObservers<E::Observers, State = S> + ExecutionProcessor<E::Observers>, //CE: CustomEvent<I>,
 {
