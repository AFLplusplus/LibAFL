--- conflicted
+++ resolved
@@ -11,15 +11,12 @@
 #[cfg(feature = "std")]
 use std::net::{SocketAddr, ToSocketAddrs};
 
-<<<<<<< HEAD
 use libafl_bolts::{
     llmp::{self, LlmpClient, LlmpClientDescription, Tag},
     shmem::ShMemProvider,
     ClientId,
 };
 use serde::Deserialize;
-=======
->>>>>>> 36b1d8ae
 #[cfg(feature = "std")]
 use serde::de::DeserializeOwned;
 use serde::{Deserialize, Serialize};
