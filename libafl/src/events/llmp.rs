//! LLMP-backed event manager for scalable multi-processed fuzzing

use alloc::{
    boxed::Box,
    string::{String, ToString},
    vec::Vec,
};
#[cfg(feature = "std")]
use core::sync::atomic::{compiler_fence, Ordering};
use core::{marker::PhantomData, num::NonZeroUsize, time::Duration};
#[cfg(feature = "std")]
use std::net::{SocketAddr, ToSocketAddrs};

use serde::Deserialize;
#[cfg(feature = "std")]
use serde::{de::DeserializeOwned, Serialize};
#[cfg(feature = "std")]
use typed_builder::TypedBuilder;

use super::{CustomBufEventResult, CustomBufHandlerFn};
#[cfg(feature = "std")]
use crate::bolts::core_affinity::CoreId;
#[cfg(all(feature = "std", any(windows, not(feature = "fork"))))]
use crate::bolts::os::startable_self;
#[cfg(all(feature = "std", feature = "fork", unix))]
use crate::bolts::os::{fork, ForkResult};
#[cfg(feature = "llmp_compression")]
use crate::bolts::{
    compress::GzipCompressor,
    llmp::{LLMP_FLAG_COMPRESSED, LLMP_FLAG_INITIALIZED},
};
#[cfg(feature = "std")]
use crate::bolts::{llmp::LlmpConnection, shmem::StdShMemProvider, staterestore::StateRestorer};
#[cfg(all(unix, feature = "std"))]
use crate::{
    bolts::os::unix_signals::setup_signal_handler,
    events::{shutdown_handler, SHUTDOWN_SIGHANDLER_DATA},
};
use crate::{
    bolts::{
        llmp::{self, LlmpClient, LlmpClientDescription, Tag},
        shmem::ShMemProvider,
        ClientId,
    },
    events::{
        BrokerEventResult, Event, EventConfig, EventFirer, EventManager, EventManagerId,
        EventProcessor, EventRestarter, HasCustomBufHandlers, HasEventManagerId, ProgressReporter,
    },
    executors::{Executor, HasObservers},
    fuzzer::{EvaluatorObservers, ExecutionProcessor},
    inputs::{Input, InputConverter, UsesInput},
    monitors::Monitor,
    state::{HasClientPerfMonitor, HasExecutions, HasMetadata, UsesState},
    Error,
};

/// Forward this to the client
const _LLMP_TAG_EVENT_TO_CLIENT: Tag = Tag(0x2C11E471);
/// Only handle this in the broker
const _LLMP_TAG_EVENT_TO_BROKER: Tag = Tag(0x2B80438);
/// Handle in both
///
const LLMP_TAG_EVENT_TO_BOTH: Tag = Tag(0x2B0741);
const _LLMP_TAG_RESTART: Tag = Tag(0x8357A87);
const _LLMP_TAG_NO_RESTART: Tag = Tag(0x57A7EE71);

/// The minimum buffer size at which to compress LLMP IPC messages.
#[cfg(feature = "llmp_compression")]
const COMPRESS_THRESHOLD: usize = 1024;

/// An LLMP-backed event manager for scalable multi-processed fuzzing
#[derive(Debug)]
pub struct LlmpEventBroker<I, MT, SP>
where
    I: Input,
    SP: ShMemProvider + 'static,
    MT: Monitor,
    //CE: CustomEvent<I>,
{
    monitor: MT,
    llmp: llmp::LlmpBroker<SP>,
    #[cfg(feature = "llmp_compression")]
    compressor: GzipCompressor,
    phantom: PhantomData<I>,
}

impl<I, MT, SP> LlmpEventBroker<I, MT, SP>
where
    I: Input,
    SP: ShMemProvider + 'static,
    MT: Monitor,
{
    /// Create an even broker from a raw broker.
    pub fn new(llmp: llmp::LlmpBroker<SP>, monitor: MT) -> Result<Self, Error> {
        Ok(Self {
            monitor,
            llmp,
            #[cfg(feature = "llmp_compression")]
            compressor: GzipCompressor::new(COMPRESS_THRESHOLD),
            phantom: PhantomData,
        })
    }

    /// Create llmp on a port
    /// The port must not be bound yet to have a broker.
    #[cfg(feature = "std")]
    pub fn new_on_port(shmem_provider: SP, monitor: MT, port: u16) -> Result<Self, Error> {
        Ok(Self {
            monitor,
            llmp: llmp::LlmpBroker::create_attach_to_tcp(shmem_provider, port)?,
            #[cfg(feature = "llmp_compression")]
            compressor: GzipCompressor::new(COMPRESS_THRESHOLD),
            phantom: PhantomData,
        })
    }

    /// Exit the broker process cleanly after at least `n` clients attached and all of them disconnected again
    pub fn set_exit_cleanly_after(&mut self, n_clients: NonZeroUsize) {
        self.llmp.set_exit_cleanly_after(n_clients);
    }

    /// Connect to an llmp broker on the givien address
    #[cfg(feature = "std")]
    pub fn connect_b2b<A>(&mut self, addr: A) -> Result<(), Error>
    where
        A: ToSocketAddrs,
    {
        self.llmp.connect_b2b(addr)
    }

    /// Run forever in the broker
    #[cfg(not(feature = "llmp_broker_timeouts"))]
    pub fn broker_loop(&mut self) -> Result<(), Error> {
        let monitor = &mut self.monitor;
        #[cfg(feature = "llmp_compression")]
        let compressor = &self.compressor;
        self.llmp.loop_forever(
            &mut |client_id, tag, _flags, msg| {
                if tag == LLMP_TAG_EVENT_TO_BOTH {
                    #[cfg(not(feature = "llmp_compression"))]
                    let event_bytes = msg;
                    #[cfg(feature = "llmp_compression")]
                    let compressed;
                    #[cfg(feature = "llmp_compression")]
                    let event_bytes = if _flags & LLMP_FLAG_COMPRESSED == LLMP_FLAG_COMPRESSED {
                        compressed = compressor.decompress(msg)?;
                        &compressed
                    } else {
                        msg
                    };
                    let event: Event<I> = postcard::from_bytes(event_bytes)?;
                    match Self::handle_in_broker(monitor, client_id, &event)? {
                        BrokerEventResult::Forward => Ok(llmp::LlmpMsgHookResult::ForwardToClients),
                        BrokerEventResult::Handled => Ok(llmp::LlmpMsgHookResult::Handled),
                    }
                } else {
                    Ok(llmp::LlmpMsgHookResult::ForwardToClients)
                }
            },
            Some(Duration::from_millis(5)),
        );

        #[cfg(all(feature = "std", feature = "llmp_debug"))]
        println!("The last client quit. Exiting.");

        Err(Error::shutting_down())
    }

    /// Run in the broker until all clients exit
    #[cfg(feature = "llmp_broker_timeouts")]
    pub fn broker_loop(&mut self) -> Result<(), Error> {
        let monitor = &mut self.monitor;
        #[cfg(feature = "llmp_compression")]
        let compressor = &self.compressor;
        self.llmp.loop_with_timeouts(
            &mut |msg_or_timeout| {
                if let Some((client_id, tag, _flags, msg)) = msg_or_timeout {
                    if tag == LLMP_TAG_EVENT_TO_BOTH {
                        #[cfg(not(feature = "llmp_compression"))]
                        let event_bytes = msg;
                        #[cfg(feature = "llmp_compression")]
                        let compressed;
                        #[cfg(feature = "llmp_compression")]
                        let event_bytes = if _flags & LLMP_FLAG_COMPRESSED == LLMP_FLAG_COMPRESSED {
                            compressed = compressor.decompress(msg)?;
                            &compressed
                        } else {
                            msg
                        };
                        let event: Event<I> = postcard::from_bytes(event_bytes)?;
                        match Self::handle_in_broker(monitor, client_id, &event)? {
                            BrokerEventResult::Forward => {
                                Ok(llmp::LlmpMsgHookResult::ForwardToClients)
                            }
                            BrokerEventResult::Handled => Ok(llmp::LlmpMsgHookResult::Handled),
                        }
                    } else {
                        Ok(llmp::LlmpMsgHookResult::ForwardToClients)
                    }
                } else {
                    monitor.display("Broker".into(), ClientId(0));
                    Ok(llmp::LlmpMsgHookResult::Handled)
                }
            },
            Duration::from_secs(30),
            Some(Duration::from_millis(5)),
        );

        #[cfg(feature = "llmp_debug")]
        println!("The last client quit. Exiting.");

        Err(Error::shutting_down())
    }

    /// Handle arriving events in the broker
    #[allow(clippy::unnecessary_wraps)]
    fn handle_in_broker(
        monitor: &mut MT,
        client_id: ClientId,
        event: &Event<I>,
    ) -> Result<BrokerEventResult, Error> {
        match &event {
            Event::NewTestcase {
                input: _,
                client_config: _,
                exit_kind: _,
                corpus_size,
                observers_buf: _,
                time,
                executions,
            } => {
                let client = monitor.client_stats_mut_for(client_id);
                client.update_corpus_size(*corpus_size as u64);
                client.update_executions(*executions as u64, *time);
                monitor.display(event.name().to_string(), client_id);
                Ok(BrokerEventResult::Forward)
            }
            Event::UpdateExecStats {
                time,
                executions,
                phantom: _,
            } => {
                // TODO: The monitor buffer should be added on client add.
                let client = monitor.client_stats_mut_for(client_id);
                client.update_executions(*executions as u64, *time);
                monitor.display(event.name().to_string(), client_id);
                Ok(BrokerEventResult::Handled)
            }
            Event::UpdateUserStats {
                name,
                value,
                phantom: _,
            } => {
                let client = monitor.client_stats_mut_for(client_id);
                client.update_user_stats(name.clone(), value.clone());
                monitor.display(event.name().to_string(), client_id);
                Ok(BrokerEventResult::Handled)
            }
            #[cfg(feature = "introspection")]
            Event::UpdatePerfMonitor {
                time,
                executions,
                introspection_monitor,
                phantom: _,
            } => {
                // TODO: The monitor buffer should be added on client add.

                // Get the client for the staterestorer ID
                let client = monitor.client_stats_mut_for(client_id);

                // Update the normal monitor for this client
                client.update_executions(*executions as u64, *time);

                // Update the performance monitor for this client
                client.update_introspection_monitor((**introspection_monitor).clone());

                // Display the monitor via `.display` only on core #1
                monitor.display(event.name().to_string(), client_id);

                // Correctly handled the event
                Ok(BrokerEventResult::Handled)
            }
            Event::Objective { objective_size } => {
                let client = monitor.client_stats_mut_for(client_id);
                client.update_objective_size(*objective_size as u64);
                monitor.display(event.name().to_string(), client_id);
                Ok(BrokerEventResult::Handled)
            }
            Event::Log {
                severity_level,
                message,
                phantom: _,
            } => {
                let (_, _) = (severity_level, message);
                // TODO rely on Monitor
                log::log!((*severity_level).into(), "{message}");
                Ok(BrokerEventResult::Handled)
            }
            Event::CustomBuf { .. } => Ok(BrokerEventResult::Forward),
            //_ => Ok(BrokerEventResult::Forward),
        }
    }
}

/// An [`EventManager`] that forwards all events to other attached fuzzers on shared maps or via tcp,
/// using low-level message passing, [`crate::bolts::llmp`].
pub struct LlmpEventManager<S, SP>
where
    S: UsesInput,
    SP: ShMemProvider + 'static,
{
    llmp: LlmpClient<SP>,
    /// The custom buf handler
    custom_buf_handlers: Vec<Box<CustomBufHandlerFn<S>>>,
    #[cfg(feature = "llmp_compression")]
    compressor: GzipCompressor,
    configuration: EventConfig,
    phantom: PhantomData<S>,
}

impl<S, SP> core::fmt::Debug for LlmpEventManager<S, SP>
where
    SP: ShMemProvider + 'static,
    S: UsesInput,
{
    fn fmt(&self, f: &mut core::fmt::Formatter<'_>) -> core::fmt::Result {
        let mut debug_struct = f.debug_struct("LlmpEventManager");
        let debug = debug_struct.field("llmp", &self.llmp);
        //.field("custom_buf_handlers", &self.custom_buf_handlers)
        #[cfg(feature = "llmp_compression")]
        let debug = debug.field("compressor", &self.compressor);
        debug
            .field("configuration", &self.configuration)
            .field("phantom", &self.phantom)
            .finish_non_exhaustive()
    }
}

impl<S, SP> Drop for LlmpEventManager<S, SP>
where
    SP: ShMemProvider + 'static,
    S: UsesInput,
{
    /// LLMP clients will have to wait until their pages are mapped by somebody.
    fn drop(&mut self) {
        self.await_restart_safe();
    }
}

impl<S, SP> LlmpEventManager<S, SP>
where
    S: UsesInput + HasExecutions + HasClientPerfMonitor,
    SP: ShMemProvider + 'static,
{
    /// Create a manager from a raw llmp client
    pub fn new(llmp: LlmpClient<SP>, configuration: EventConfig) -> Result<Self, Error> {
        Ok(Self {
            llmp,
            #[cfg(feature = "llmp_compression")]
            compressor: GzipCompressor::new(COMPRESS_THRESHOLD),
            configuration,
            phantom: PhantomData,
            custom_buf_handlers: vec![],
        })
    }

    /// Create llmp on a port
    /// If the port is not yet bound, it will act as broker
    /// Else, it will act as client.
    #[cfg(feature = "std")]
    pub fn new_on_port(
        shmem_provider: SP,
        port: u16,
        configuration: EventConfig,
    ) -> Result<Self, Error> {
        Ok(Self {
            llmp: LlmpClient::create_attach_to_tcp(shmem_provider, port)?,
            #[cfg(feature = "llmp_compression")]
            compressor: GzipCompressor::new(COMPRESS_THRESHOLD),
            configuration,
            phantom: PhantomData,
            custom_buf_handlers: vec![],
        })
    }

    /// If a client respawns, it may reuse the existing connection, previously stored by [`LlmpClient::to_env()`].
    #[cfg(feature = "std")]
    pub fn existing_client_from_env(
        shmem_provider: SP,
        env_name: &str,
        configuration: EventConfig,
    ) -> Result<Self, Error> {
        Ok(Self {
            llmp: LlmpClient::on_existing_from_env(shmem_provider, env_name)?,
            #[cfg(feature = "llmp_compression")]
            compressor: GzipCompressor::new(COMPRESS_THRESHOLD),
            configuration,
            phantom: PhantomData,
            custom_buf_handlers: vec![],
        })
    }

    /// Describe the client event mgr's llmp parts in a restorable fashion
    pub fn describe(&self) -> Result<LlmpClientDescription, Error> {
        self.llmp.describe()
    }

    /// Create an existing client from description
    pub fn existing_client_from_description(
        shmem_provider: SP,
        description: &LlmpClientDescription,
        configuration: EventConfig,
    ) -> Result<Self, Error> {
        Ok(Self {
            llmp: LlmpClient::existing_client_from_description(shmem_provider, description)?,
            #[cfg(feature = "llmp_compression")]
            compressor: GzipCompressor::new(COMPRESS_THRESHOLD),
            configuration,
            phantom: PhantomData,
            custom_buf_handlers: vec![],
        })
    }

    /// Write the config for a client [`EventManager`] to env vars, a new client can reattach using [`LlmpEventManager::existing_client_from_env()`].
    #[cfg(feature = "std")]
    pub fn to_env(&self, env_name: &str) {
        self.llmp.to_env(env_name).unwrap();
    }

    // Handle arriving events in the client
    #[allow(clippy::unused_self)]
    fn handle_in_client<E, Z>(
        &mut self,
        fuzzer: &mut Z,
        executor: &mut E,
        state: &mut S,
        _client_id: ClientId,
        event: Event<S::Input>,
    ) -> Result<(), Error>
    where
        E: Executor<Self, Z> + HasObservers<State = S>,
        for<'a> E::Observers: Deserialize<'a>,
        Z: ExecutionProcessor<E::Observers, State = S> + EvaluatorObservers<E::Observers>,
    {
        match event {
            Event::NewTestcase {
                input,
                client_config,
                exit_kind,
                corpus_size: _,
                observers_buf,
                time: _,
                executions: _,
            } => {
<<<<<<< HEAD
                #[cfg(feature = "std")]
                println!("Received new Testcase from {_client_id:?} ({client_config:?})");
=======
                log::info!("Received new Testcase from {_client_id} ({client_config:?})");
>>>>>>> bdac876d

                let _res = if client_config.match_with(&self.configuration)
                    && observers_buf.is_some()
                {
                    let observers: E::Observers =
                        postcard::from_bytes(observers_buf.as_ref().unwrap())?;
                    fuzzer.process_execution(state, self, input, &observers, &exit_kind, false)?
                } else {
                    fuzzer.evaluate_input_with_observers::<E, Self>(
                        state, executor, self, input, false,
                    )?
                };
                if let Some(item) = _res.1 {
                    log::info!("Added received Testcase as item #{item}");
                }
                Ok(())
            }
            Event::CustomBuf { tag, buf } => {
                for handler in &mut self.custom_buf_handlers {
                    if handler(state, &tag, &buf)? == CustomBufEventResult::Handled {
                        break;
                    }
                }
                Ok(())
            }
            _ => Err(Error::unknown(format!(
                "Received illegal message that message should not have arrived: {:?}.",
                event.name()
            ))),
        }
    }
}

impl<S: UsesInput, SP: ShMemProvider> LlmpEventManager<S, SP> {
    /// Send information that this client is exiting.
    /// The other side may free up all allocated memory.
    /// We are no longer allowed to send anything afterwards.
    pub fn send_exiting(&mut self) -> Result<(), Error> {
        self.llmp.sender.send_exiting()
    }
}

impl<S, SP> UsesState for LlmpEventManager<S, SP>
where
    S: UsesInput,
    SP: ShMemProvider,
{
    type State = S;
}

impl<S, SP> EventFirer for LlmpEventManager<S, SP>
where
    S: UsesInput,
    SP: ShMemProvider,
{
    #[cfg(feature = "llmp_compression")]
    fn fire(
        &mut self,
        _state: &mut Self::State,
        event: Event<<Self::State as UsesInput>::Input>,
    ) -> Result<(), Error> {
        let serialized = postcard::to_allocvec(&event)?;
        let flags = LLMP_FLAG_INITIALIZED;

        match self.compressor.compress(&serialized)? {
            Some(comp_buf) => {
                self.llmp.send_buf_with_flags(
                    LLMP_TAG_EVENT_TO_BOTH,
                    flags | LLMP_FLAG_COMPRESSED,
                    &comp_buf,
                )?;
            }
            None => {
                self.llmp.send_buf(LLMP_TAG_EVENT_TO_BOTH, &serialized)?;
            }
        }
        Ok(())
    }

    #[cfg(not(feature = "llmp_compression"))]
    fn fire(
        &mut self,
        _state: &mut Self::State,
        event: Event<<Self::State as UsesInput>::Input>,
    ) -> Result<(), Error> {
        let serialized = postcard::to_allocvec(&event)?;
        self.llmp.send_buf(LLMP_TAG_EVENT_TO_BOTH, &serialized)?;
        Ok(())
    }

    fn configuration(&self) -> EventConfig {
        self.configuration
    }
}

impl<S, SP> EventRestarter for LlmpEventManager<S, SP>
where
    S: UsesInput,
    SP: ShMemProvider,
{
    /// The llmp client needs to wait until a broker mapped all pages, before shutting down.
    /// Otherwise, the OS may already have removed the shared maps,
    fn await_restart_safe(&mut self) {
        // wait until we can drop the message safely.
        self.llmp.await_safe_to_unmap_blocking();
    }
}

impl<E, S, SP, Z> EventProcessor<E, Z> for LlmpEventManager<S, SP>
where
    S: UsesInput + HasClientPerfMonitor + HasExecutions,
    SP: ShMemProvider,
    E: HasObservers<State = S> + Executor<Self, Z>,
    for<'a> E::Observers: Deserialize<'a>,
    Z: EvaluatorObservers<E::Observers, State = S> + ExecutionProcessor<E::Observers, State = S>,
{
    fn process(
        &mut self,
        fuzzer: &mut Z,
        state: &mut Self::State,
        executor: &mut E,
    ) -> Result<usize, Error> {
        // TODO: Get around local event copy by moving handle_in_client
        let self_id = self.llmp.sender.id;
        let mut count = 0;
        while let Some((client_id, tag, _flags, msg)) = self.llmp.recv_buf_with_flags()? {
            assert!(
                tag != _LLMP_TAG_EVENT_TO_BROKER,
                "EVENT_TO_BROKER parcel should not have arrived in the client!"
            );

            if client_id == self_id {
                continue;
            }
            #[cfg(not(feature = "llmp_compression"))]
            let event_bytes = msg;
            #[cfg(feature = "llmp_compression")]
            let compressed;
            #[cfg(feature = "llmp_compression")]
            let event_bytes = if _flags & LLMP_FLAG_COMPRESSED == LLMP_FLAG_COMPRESSED {
                compressed = self.compressor.decompress(msg)?;
                &compressed
            } else {
                msg
            };
            let event: Event<S::Input> = postcard::from_bytes(event_bytes)?;
            self.handle_in_client(fuzzer, executor, state, client_id, event)?;
            count += 1;
        }
        Ok(count)
    }
}

impl<E, S, SP, Z> EventManager<E, Z> for LlmpEventManager<S, SP>
where
    E: HasObservers<State = S> + Executor<Self, Z>,
    for<'a> E::Observers: Deserialize<'a>,
    S: UsesInput + HasExecutions + HasClientPerfMonitor + HasMetadata,
    SP: ShMemProvider,
    Z: EvaluatorObservers<E::Observers, State = S> + ExecutionProcessor<E::Observers, State = S>,
{
}

impl<S, SP> HasCustomBufHandlers for LlmpEventManager<S, SP>
where
    S: UsesInput,
    SP: ShMemProvider,
{
    fn add_custom_buf_handler(
        &mut self,
        handler: Box<dyn FnMut(&mut S, &String, &[u8]) -> Result<CustomBufEventResult, Error>>,
    ) {
        self.custom_buf_handlers.push(handler);
    }
}

impl<S, SP> ProgressReporter for LlmpEventManager<S, SP>
where
    S: UsesInput + HasExecutions + HasClientPerfMonitor + HasMetadata,
    SP: ShMemProvider,
{
}

impl<S, SP> HasEventManagerId for LlmpEventManager<S, SP>
where
    S: UsesInput,
    SP: ShMemProvider,
{
    /// Gets the id assigned to this staterestorer.
    fn mgr_id(&self) -> EventManagerId {
        EventManagerId(self.llmp.sender.id.0 as usize)
    }
}

/// A manager that can restart on the fly, storing states in-between (in `on_restart`)
#[cfg(feature = "std")]
#[derive(Debug)]
pub struct LlmpRestartingEventManager<S, SP>
where
    S: UsesInput,
    SP: ShMemProvider + 'static,
    //CE: CustomEvent<I>,
{
    /// The embedded llmp event manager
    llmp_mgr: LlmpEventManager<S, SP>,
    /// The staterestorer to serialize the state for the next runner
    staterestorer: StateRestorer<SP>,
}

#[cfg(feature = "std")]
impl<S, SP> UsesState for LlmpRestartingEventManager<S, SP>
where
    S: UsesInput,
    SP: ShMemProvider + 'static,
{
    type State = S;
}

#[cfg(feature = "std")]
impl<S, SP> ProgressReporter for LlmpRestartingEventManager<S, SP>
where
    S: UsesInput + HasExecutions + HasClientPerfMonitor + HasMetadata + Serialize,
    SP: ShMemProvider,
{
}

#[cfg(feature = "std")]
impl<S, SP> EventFirer for LlmpRestartingEventManager<S, SP>
where
    SP: ShMemProvider,
    S: UsesInput,
    //CE: CustomEvent<I>,
{
    fn fire(
        &mut self,
        state: &mut Self::State,
        event: Event<<Self::State as UsesInput>::Input>,
    ) -> Result<(), Error> {
        // Check if we are going to crash in the event, in which case we store our current state for the next runner
        self.llmp_mgr.fire(state, event)
    }

    fn configuration(&self) -> EventConfig {
        self.llmp_mgr.configuration()
    }
}

#[cfg(feature = "std")]
impl<S, SP> EventRestarter for LlmpRestartingEventManager<S, SP>
where
    S: UsesInput + HasExecutions + HasClientPerfMonitor + Serialize,
    SP: ShMemProvider,
    //CE: CustomEvent<I>,
{
    /// The llmp client needs to wait until a broker mapped all pages, before shutting down.
    /// Otherwise, the OS may already have removed the shared maps,
    #[inline]
    fn await_restart_safe(&mut self) {
        self.llmp_mgr.await_restart_safe();
    }

    /// Reset the single page (we reuse it over and over from pos 0), then send the current state to the next runner.
    fn on_restart(&mut self, state: &mut S) -> Result<(), Error> {
        // First, reset the page to 0 so the next iteration can read read from the beginning of this page
        self.staterestorer.reset();
        self.staterestorer
            .save(&(state, &self.llmp_mgr.describe()?))
    }

    fn send_exiting(&mut self) -> Result<(), Error> {
        self.staterestorer.send_exiting();
        // Also inform the broker that we are about to exit.
        // This way, the broker can clean up the pages, and eventually exit.
        self.llmp_mgr.send_exiting()
    }
}

#[cfg(feature = "std")]
impl<E, S, SP, Z> EventProcessor<E, Z> for LlmpRestartingEventManager<S, SP>
where
    E: HasObservers<State = S> + Executor<LlmpEventManager<S, SP>, Z>,
    for<'a> E::Observers: Deserialize<'a>,
    S: UsesInput + HasExecutions + HasClientPerfMonitor,
    SP: ShMemProvider + 'static,
    Z: EvaluatorObservers<E::Observers, State = S> + ExecutionProcessor<E::Observers>, //CE: CustomEvent<I>,
{
    fn process(&mut self, fuzzer: &mut Z, state: &mut S, executor: &mut E) -> Result<usize, Error> {
        self.llmp_mgr.process(fuzzer, state, executor)
    }
}

#[cfg(feature = "std")]
impl<E, S, SP, Z> EventManager<E, Z> for LlmpRestartingEventManager<S, SP>
where
    E: HasObservers<State = S> + Executor<LlmpEventManager<S, SP>, Z>,
    for<'a> E::Observers: Deserialize<'a>,
    S: UsesInput + HasExecutions + HasClientPerfMonitor + HasMetadata + Serialize,
    SP: ShMemProvider + 'static,
    Z: EvaluatorObservers<E::Observers, State = S> + ExecutionProcessor<E::Observers>, //CE: CustomEvent<I>,
{
}

#[cfg(feature = "std")]
impl<S, SP> HasEventManagerId for LlmpRestartingEventManager<S, SP>
where
    S: UsesInput + Serialize,
    SP: ShMemProvider + 'static,
{
    fn mgr_id(&self) -> EventManagerId {
        self.llmp_mgr.mgr_id()
    }
}

/// The llmp connection from the actual fuzzer to the process supervising it
const _ENV_FUZZER_SENDER: &str = "_AFL_ENV_FUZZER_SENDER";
const _ENV_FUZZER_RECEIVER: &str = "_AFL_ENV_FUZZER_RECEIVER";
/// The llmp (2 way) connection from a fuzzer to the broker (broadcasting all other fuzzer messages)
const _ENV_FUZZER_BROKER_CLIENT_INITIAL: &str = "_AFL_ENV_FUZZER_BROKER_CLIENT";

#[cfg(feature = "std")]
impl<S, SP> LlmpRestartingEventManager<S, SP>
where
    S: UsesInput,
    SP: ShMemProvider + 'static,
    //CE: CustomEvent<I>,
{
    /// Create a new runner, the executed child doing the actual fuzzing.
    pub fn new(llmp_mgr: LlmpEventManager<S, SP>, staterestorer: StateRestorer<SP>) -> Self {
        Self {
            llmp_mgr,
            staterestorer,
        }
    }

    /// Get the staterestorer
    pub fn staterestorer(&self) -> &StateRestorer<SP> {
        &self.staterestorer
    }

    /// Get the staterestorer (mutable)
    pub fn staterestorer_mut(&mut self) -> &mut StateRestorer<SP> {
        &mut self.staterestorer
    }
}

/// The kind of manager we're creating right now
#[cfg(feature = "std")]
#[derive(Debug, Clone, Copy)]
pub enum ManagerKind {
    /// Any kind will do
    Any,
    /// A client, getting messages from a local broker.
    Client {
        /// The cpu core id of this client
        cpu_core: Option<CoreId>,
    },
    /// A [`llmp::LlmpBroker`], forwarding the packets of local clients.
    Broker,
}

/// Sets up a restarting fuzzer, using the [`StdShMemProvider`], and standard features.
/// The restarting mgr is a combination of restarter and runner, that can be used on systems with and without `fork` support.
/// The restarter will spawn a new process each time the child crashes or timeouts.
#[cfg(feature = "std")]
#[allow(clippy::type_complexity)]
pub fn setup_restarting_mgr_std<MT, S>(
    monitor: MT,
    broker_port: u16,
    configuration: EventConfig,
) -> Result<(Option<S>, LlmpRestartingEventManager<S, StdShMemProvider>), Error>
where
    MT: Monitor + Clone,
    S: DeserializeOwned + UsesInput + HasClientPerfMonitor + HasExecutions,
{
    RestartingMgr::builder()
        .shmem_provider(StdShMemProvider::new()?)
        .monitor(Some(monitor))
        .broker_port(broker_port)
        .configuration(configuration)
        .build()
        .launch()
}

/// Provides a `builder` which can be used to build a [`RestartingMgr`], which is a combination of a
/// `restarter` and `runner`, that can be used on systems both with and without `fork` support. The
/// `restarter` will start a new process each time the child crashes or times out.
#[cfg(feature = "std")]
#[allow(clippy::default_trait_access)]
#[derive(TypedBuilder, Debug)]
pub struct RestartingMgr<MT, S, SP>
where
    S: UsesInput + DeserializeOwned,
    SP: ShMemProvider + 'static,
    MT: Monitor,
    //CE: CustomEvent<I>,
{
    /// The shared memory provider to use for the broker or client spawned by the restarting
    /// manager.
    shmem_provider: SP,
    /// The configuration
    configuration: EventConfig,
    /// The monitor to use
    #[builder(default = None)]
    monitor: Option<MT>,
    /// The broker port to use
    #[builder(default = 1337_u16)]
    broker_port: u16,
    /// The address to connect to
    #[builder(default = None)]
    remote_broker_addr: Option<SocketAddr>,
    /// The type of manager to build
    #[builder(default = ManagerKind::Any)]
    kind: ManagerKind,
    /// The amount of external clients that should have connected (not counting our own tcp client)
    /// before this broker quits _after the last client exited_.
    /// If `None`, the broker will never quit when the last client exits, but run forever.
    ///
    /// So, if this value is `Some(2)`, the broker will not exit after client 1 connected and disconnected,
    /// but it will quit after client 2 connected and disconnected.
    #[builder(default = None)]
    exit_cleanly_after: Option<NonZeroUsize>,
    #[builder(setter(skip), default = PhantomData)]
    phantom_data: PhantomData<S>,
}

#[cfg(feature = "std")]
#[allow(clippy::type_complexity, clippy::too_many_lines)]
impl<MT, S, SP> RestartingMgr<MT, S, SP>
where
    SP: ShMemProvider,
    S: UsesInput + HasExecutions + HasClientPerfMonitor + DeserializeOwned,
    MT: Monitor + Clone,
{
    /// Launch the restarting manager
    pub fn launch(&mut self) -> Result<(Option<S>, LlmpRestartingEventManager<S, SP>), Error> {
        // We start ourself as child process to actually fuzz
        let (staterestorer, new_shmem_provider, core_id) = if std::env::var(_ENV_FUZZER_SENDER)
            .is_err()
        {
            let broker_things = |mut broker: LlmpEventBroker<S::Input, MT, SP>,
                                 remote_broker_addr| {
                if let Some(remote_broker_addr) = remote_broker_addr {
                    log::info!("B2b: Connecting to {:?}", &remote_broker_addr);
                    broker.connect_b2b(remote_broker_addr)?;
                };

                if let Some(exit_cleanly_after) = self.exit_cleanly_after {
                    broker.set_exit_cleanly_after(exit_cleanly_after);
                }

                broker.broker_loop()
            };

            // We get here if we are on Unix, or we are a broker on Windows (or without forks).
            let (mgr, core_id) = match self.kind {
                ManagerKind::Any => {
                    let connection =
                        LlmpConnection::on_port(self.shmem_provider.clone(), self.broker_port)?;
                    match connection {
                        LlmpConnection::IsBroker { broker } => {
                            let event_broker = LlmpEventBroker::<S::Input, MT, SP>::new(
                                broker,
                                self.monitor.take().unwrap(),
                            )?;

                            // Yep, broker. Just loop here.
                            log::info!(
                                "Doing broker things. Run this tool again to start fuzzing in a client."
                            );

                            broker_things(event_broker, self.remote_broker_addr)?;

                            return Err(Error::shutting_down());
                        }
                        LlmpConnection::IsClient { client } => {
                            let mgr = LlmpEventManager::<S, SP>::new(client, self.configuration)?;
                            (mgr, None)
                        }
                    }
                }
                ManagerKind::Broker => {
                    let event_broker = LlmpEventBroker::<S::Input, MT, SP>::new_on_port(
                        self.shmem_provider.clone(),
                        self.monitor.take().unwrap(),
                        self.broker_port,
                    )?;

                    broker_things(event_broker, self.remote_broker_addr)?;
                    unreachable!("The broker may never return normally, only on Errors or when shutting down.");
                }
                ManagerKind::Client { cpu_core } => {
                    // We are a client
                    let mgr = LlmpEventManager::<S, SP>::new_on_port(
                        self.shmem_provider.clone(),
                        self.broker_port,
                        self.configuration,
                    )?;

                    (mgr, cpu_core)
                }
            };

            if let Some(core_id) = core_id {
                let core_id: CoreId = core_id;
                log::info!("Setting core affinity to {core_id:?}");
                core_id.set_affinity()?;
            }

            // We are the fuzzer respawner in a llmp client
            mgr.to_env(_ENV_FUZZER_BROKER_CLIENT_INITIAL);

            // First, create a channel from the current fuzzer to the next to store state between restarts.
            #[cfg(unix)]
            let mut staterestorer: StateRestorer<SP> =
                StateRestorer::new(self.shmem_provider.new_shmem(256 * 1024 * 1024)?);

            #[cfg(not(unix))]
            let staterestorer: StateRestorer<SP> =
                StateRestorer::new(self.shmem_provider.new_shmem(256 * 1024 * 1024)?);
            // Store the information to a map.
            staterestorer.write_to_env(_ENV_FUZZER_SENDER)?;

            #[cfg(unix)]
            unsafe {
                let data = &mut SHUTDOWN_SIGHANDLER_DATA;
                // Write the pointer to staterestorer so we can release its shmem later
                core::ptr::write_volatile(
                    &mut data.staterestorer_ptr,
                    &mut staterestorer as *mut _ as *mut std::ffi::c_void,
                );
                data.allocator_pid = std::process::id() as usize;
                data.shutdown_handler = shutdown_handler::<SP> as *const std::ffi::c_void;
            }

            // We setup signal handlers to clean up shmem segments used by state restorer
            #[cfg(unix)]
            if let Err(_e) = unsafe { setup_signal_handler(&mut SHUTDOWN_SIGHANDLER_DATA) } {
                // We can live without a proper ctrl+c signal handler. Print and ignore.
                log::error!("Failed to setup signal handlers: {_e}");
            }

            let mut ctr: u64 = 0;
            // Client->parent loop
            loop {
                log::info!("Spawning next client (id {ctr})");

                // On Unix, we fork (when fork feature is enabled)
                #[cfg(all(unix, feature = "fork"))]
                let child_status = {
                    self.shmem_provider.pre_fork()?;
                    match unsafe { fork() }? {
                        ForkResult::Parent(handle) => {
                            self.shmem_provider.post_fork(false)?;
                            handle.status()
                        }
                        ForkResult::Child => {
                            self.shmem_provider.post_fork(true)?;
                            break (staterestorer, self.shmem_provider.clone(), core_id);
                        }
                    }
                };

                // On windows (or in any case without fork), we spawn ourself again
                #[cfg(any(windows, not(feature = "fork")))]
                let child_status = startable_self()?.status()?;
                #[cfg(all(unix, not(feature = "fork")))]
                let child_status = child_status.code().unwrap_or_default();

                compiler_fence(Ordering::SeqCst);

                #[allow(clippy::manual_assert)]
                if !staterestorer.has_content() {
                    #[cfg(unix)]
                    if child_status == 137 {
                        // Out of Memory, see https://tldp.org/LDP/abs/html/exitcodes.html
                        // and https://github.com/AFLplusplus/LibAFL/issues/32 for discussion.
                        panic!("Fuzzer-respawner: The fuzzed target crashed with an out of memory error! Fix your harness, or switch to another executor (for example, a forkserver).");
                    }

                    // Storing state in the last round did not work
                    panic!("Fuzzer-respawner: Storing state in crashed fuzzer instance did not work, no point to spawn the next client! This can happen if the child calls `exit()`, in that case make sure it uses `abort()`, if it got killed unrecoverable (OOM), or if there is a bug in the fuzzer itself. (Child exited with: {child_status})");
                }

                if staterestorer.wants_to_exit() {
                    return Err(Error::shutting_down());
                }

                ctr = ctr.wrapping_add(1);
            }
        } else {
            // We are the newly started fuzzing instance (i.e. on Windows), first, connect to our own restore map.
            // We get here *only on Windows*, if we were started by a restarting fuzzer.
            // A staterestorer and a receiver for single communication
            (
                StateRestorer::from_env(&mut self.shmem_provider, _ENV_FUZZER_SENDER)?,
                self.shmem_provider.clone(),
                None,
            )
        };

        if let Some(core_id) = core_id {
            let core_id: CoreId = core_id;
            core_id.set_affinity()?;
        }

        // If we're restarting, deserialize the old state.
        let (state, mut mgr) = if let Some((state, mgr_description)) = staterestorer.restore()? {
            (
                Some(state),
                LlmpRestartingEventManager::new(
                    LlmpEventManager::existing_client_from_description(
                        new_shmem_provider,
                        &mgr_description,
                        self.configuration,
                    )?,
                    staterestorer,
                ),
            )
        } else {
            log::info!("First run. Let's set it all up");
            // Mgr to send and receive msgs from/to all other fuzzer instances
            let mgr = LlmpEventManager::<S, SP>::existing_client_from_env(
                new_shmem_provider,
                _ENV_FUZZER_BROKER_CLIENT_INITIAL,
                self.configuration,
            )?;

            (None, LlmpRestartingEventManager::new(mgr, staterestorer))
        };
        // We reset the staterestorer, the next staterestorer and receiver (after crash) will reuse the page from the initial message.
        mgr.staterestorer.reset();

        /* TODO: Not sure if this is needed
        // We commit an empty NO_RESTART message to this buf, against infinite loops,
        // in case something crashes in the fuzzer.
        staterestorer.send_buf(_LLMP_TAG_NO_RESTART, []);
        */

        Ok((state, mgr))
    }
}

/// A manager-like llmp client that converts between input types
pub struct LlmpEventConverter<IC, ICB, DI, S, SP>
where
    S: UsesInput,
    SP: ShMemProvider + 'static,
    IC: InputConverter<From = S::Input, To = DI>,
    ICB: InputConverter<From = DI, To = S::Input>,
    DI: Input,
{
    llmp: LlmpClient<SP>,
    /// The custom buf handler
    custom_buf_handlers: Vec<Box<CustomBufHandlerFn<S>>>,
    #[cfg(feature = "llmp_compression")]
    compressor: GzipCompressor,
    converter: Option<IC>,
    converter_back: Option<ICB>,
    phantom: PhantomData<S>,
}

impl<IC, ICB, DI, S, SP> core::fmt::Debug for LlmpEventConverter<IC, ICB, DI, S, SP>
where
    SP: ShMemProvider + 'static,
    S: UsesInput,
    IC: InputConverter<From = S::Input, To = DI>,
    ICB: InputConverter<From = DI, To = S::Input>,
    DI: Input,
{
    fn fmt(&self, f: &mut core::fmt::Formatter<'_>) -> core::fmt::Result {
        let mut debug_struct = f.debug_struct("LlmpEventConverter");
        let debug = debug_struct.field("llmp", &self.llmp);
        //.field("custom_buf_handlers", &self.custom_buf_handlers)
        #[cfg(feature = "llmp_compression")]
        let debug = debug.field("compressor", &self.compressor);
        debug
            .field("converter", &self.converter)
            .field("converter_back", &self.converter_back)
            .field("phantom", &self.phantom)
            .finish_non_exhaustive()
    }
}

impl<IC, ICB, DI, S, SP> LlmpEventConverter<IC, ICB, DI, S, SP>
where
    S: UsesInput + HasExecutions + HasClientPerfMonitor,
    SP: ShMemProvider + 'static,
    IC: InputConverter<From = S::Input, To = DI>,
    ICB: InputConverter<From = DI, To = S::Input>,
    DI: Input,
{
    /// Create a client from a raw llmp client
    pub fn new(
        llmp: LlmpClient<SP>,
        converter: Option<IC>,
        converter_back: Option<ICB>,
    ) -> Result<Self, Error> {
        Ok(Self {
            llmp,
            #[cfg(feature = "llmp_compression")]
            compressor: GzipCompressor::new(COMPRESS_THRESHOLD),
            converter,
            converter_back,
            phantom: PhantomData,
            custom_buf_handlers: vec![],
        })
    }

    /// Create a client from port and the input converters
    #[cfg(feature = "std")]
    pub fn new_on_port(
        shmem_provider: SP,
        port: u16,
        converter: Option<IC>,
        converter_back: Option<ICB>,
    ) -> Result<Self, Error> {
        Ok(Self {
            llmp: LlmpClient::create_attach_to_tcp(shmem_provider, port)?,
            #[cfg(feature = "llmp_compression")]
            compressor: GzipCompressor::new(COMPRESS_THRESHOLD),
            converter,
            converter_back,
            phantom: PhantomData,
            custom_buf_handlers: vec![],
        })
    }

    /// If a client respawns, it may reuse the existing connection, previously stored by [`LlmpClient::to_env()`].
    #[cfg(feature = "std")]
    pub fn existing_client_from_env(
        shmem_provider: SP,
        env_name: &str,
        converter: Option<IC>,
        converter_back: Option<ICB>,
    ) -> Result<Self, Error> {
        Ok(Self {
            llmp: LlmpClient::on_existing_from_env(shmem_provider, env_name)?,
            #[cfg(feature = "llmp_compression")]
            compressor: GzipCompressor::new(COMPRESS_THRESHOLD),
            phantom: PhantomData,
            converter,
            converter_back,
            custom_buf_handlers: vec![],
        })
    }

    // TODO other new_* routines

    /// Check if it can convert the input
    pub fn can_convert(&self) -> bool {
        self.converter.is_some()
    }

    /// Check if it can convert the input back
    pub fn can_convert_back(&self) -> bool {
        self.converter_back.is_some()
    }

    /// Describe the client event mgr's llmp parts in a restorable fashion
    pub fn describe(&self) -> Result<LlmpClientDescription, Error> {
        self.llmp.describe()
    }

    /// Write the config for a client [`EventManager`] to env vars, a new client can reattach using [`LlmpEventConverter::existing_client_from_env()`].
    #[cfg(feature = "std")]
    pub fn to_env(&self, env_name: &str) {
        self.llmp.to_env(env_name).unwrap();
    }

    // Handle arriving events in the client
    fn handle_in_client<E, EM, Z>(
        &mut self,
        fuzzer: &mut Z,
        executor: &mut E,
        state: &mut S,
        manager: &mut EM,
        _client_id: ClientId,
        event: Event<DI>,
    ) -> Result<(), Error>
    where
        E: Executor<EM, Z> + HasObservers<State = S>,
        EM: UsesState<State = S> + EventFirer,
        for<'a> E::Observers: Deserialize<'a>,
        Z: ExecutionProcessor<E::Observers, State = S> + EvaluatorObservers<E::Observers>,
    {
        match event {
            Event::NewTestcase {
                input,
                client_config: _,
                exit_kind: _,
                corpus_size: _,
                observers_buf: _, // Useless as we are converting between types
                time: _,
                executions: _,
            } => {
<<<<<<< HEAD
                #[cfg(feature = "std")]
                println!("Received new Testcase to convert from {_client_id:?}");
=======
                log::info!("Received new Testcase to convert from {_client_id}");
>>>>>>> bdac876d

                let Some(converter) = self.converter_back.as_mut() else {
                    return Ok(());
                };

                let _res = fuzzer.evaluate_input_with_observers::<E, EM>(
                    state,
                    executor,
                    manager,
                    converter.convert(input)?,
                    false,
                )?;
                if let Some(item) = _res.1 {
                    log::info!("Added received Testcase as item #{item}");
                }
                Ok(())
            }
            Event::CustomBuf { tag, buf } => {
                for handler in &mut self.custom_buf_handlers {
                    if handler(state, &tag, &buf)? == CustomBufEventResult::Handled {
                        break;
                    }
                }
                Ok(())
            }
            _ => Err(Error::unknown(format!(
                "Received illegal message that message should not have arrived: {:?}.",
                event.name()
            ))),
        }
    }

    /// Handle arriving events in the client
    #[allow(clippy::unused_self)]
    pub fn process<E, EM, Z>(
        &mut self,
        fuzzer: &mut Z,
        state: &mut S,
        executor: &mut E,
        manager: &mut EM,
    ) -> Result<usize, Error>
    where
        E: Executor<EM, Z> + HasObservers<State = S>,
        EM: UsesState<State = S> + EventFirer,
        for<'a> E::Observers: Deserialize<'a>,
        Z: ExecutionProcessor<E::Observers, State = S> + EvaluatorObservers<E::Observers>,
    {
        // TODO: Get around local event copy by moving handle_in_client
        let self_id = self.llmp.sender.id;
        let mut count = 0;
        while let Some((client_id, tag, _flags, msg)) = self.llmp.recv_buf_with_flags()? {
            assert!(
                tag != _LLMP_TAG_EVENT_TO_BROKER,
                "EVENT_TO_BROKER parcel should not have arrived in the client!"
            );

            if client_id == self_id {
                continue;
            }
            #[cfg(not(feature = "llmp_compression"))]
            let event_bytes = msg;
            #[cfg(feature = "llmp_compression")]
            let compressed;
            #[cfg(feature = "llmp_compression")]
            let event_bytes = if _flags & LLMP_FLAG_COMPRESSED == LLMP_FLAG_COMPRESSED {
                compressed = self.compressor.decompress(msg)?;
                &compressed
            } else {
                msg
            };

            let event: Event<DI> = postcard::from_bytes(event_bytes)?;
            self.handle_in_client(fuzzer, executor, state, manager, client_id, event)?;
            count += 1;
        }
        Ok(count)
    }
}

impl<IC, ICB, DI, S, SP> UsesState for LlmpEventConverter<IC, ICB, DI, S, SP>
where
    S: UsesInput,
    SP: ShMemProvider,
    IC: InputConverter<From = S::Input, To = DI>,
    ICB: InputConverter<From = DI, To = S::Input>,
    DI: Input,
{
    type State = S;
}

impl<IC, ICB, DI, S, SP> EventFirer for LlmpEventConverter<IC, ICB, DI, S, SP>
where
    S: UsesInput,
    SP: ShMemProvider,
    IC: InputConverter<From = S::Input, To = DI>,
    ICB: InputConverter<From = DI, To = S::Input>,
    DI: Input,
{
    #[cfg(feature = "llmp_compression")]
    fn fire(
        &mut self,
        _state: &mut Self::State,
        event: Event<<Self::State as UsesInput>::Input>,
    ) -> Result<(), Error> {
        if self.converter.is_none() {
            return Ok(());
        }

        // Filter out non interestign events and convert `NewTestcase`
        let converted_event = match event {
            Event::NewTestcase {
                input,
                client_config,
                exit_kind,
                corpus_size,
                observers_buf,
                time,
                executions,
            } => Event::NewTestcase {
                input: self.converter.as_mut().unwrap().convert(input)?,
                client_config,
                exit_kind,
                corpus_size,
                observers_buf,
                time,
                executions,
            },
            Event::CustomBuf { buf, tag } => Event::CustomBuf { buf, tag },
            _ => {
                return Ok(());
            }
        };
        let serialized = postcard::to_allocvec(&converted_event)?;
        let flags = LLMP_FLAG_INITIALIZED;

        match self.compressor.compress(&serialized)? {
            Some(comp_buf) => {
                self.llmp.send_buf_with_flags(
                    LLMP_TAG_EVENT_TO_BOTH,
                    flags | LLMP_FLAG_COMPRESSED,
                    &comp_buf,
                )?;
            }
            None => {
                self.llmp.send_buf(LLMP_TAG_EVENT_TO_BOTH, &serialized)?;
            }
        }
        Ok(())
    }

    #[cfg(not(feature = "llmp_compression"))]
    fn fire(
        &mut self,
        _state: &mut Self::State,
        event: Event<<Self::State as UsesInput>::Input>,
    ) -> Result<(), Error> {
        if self.converter.is_none() {
            return Ok(());
        }

        // Filter out non interestign events and convert `NewTestcase`
        let converted_event = match event {
            Event::NewTestcase {
                input,
                client_config,
                exit_kind,
                corpus_size,
                observers_buf,
                time,
                executions,
            } => Event::NewTestcase {
                input: self.converter.as_mut().unwrap().convert(input)?,
                client_config,
                exit_kind,
                corpus_size,
                observers_buf,
                time,
                executions,
            },
            Event::CustomBuf { buf, tag } => Event::CustomBuf { buf, tag },
            _ => {
                return Ok(());
            }
        };
        let serialized = postcard::to_allocvec(&converted_event)?;
        self.llmp.send_buf(LLMP_TAG_EVENT_TO_BOTH, &serialized)?;
        Ok(())
    }
}

#[cfg(test)]
#[cfg(feature = "std")]
mod tests {
    use core::sync::atomic::{compiler_fence, Ordering};

    use serial_test::serial;

    use crate::{
        bolts::{
            llmp::{LlmpClient, LlmpSharedMap},
            rands::StdRand,
            shmem::{ShMemProvider, StdShMemProvider},
            staterestore::StateRestorer,
            tuples::tuple_list,
            ClientId,
        },
        corpus::{Corpus, InMemoryCorpus, Testcase},
        events::{llmp::_ENV_FUZZER_SENDER, LlmpEventManager},
        executors::{ExitKind, InProcessExecutor},
        feedbacks::ConstFeedback,
        fuzzer::Fuzzer,
        inputs::BytesInput,
        mutators::BitFlipMutator,
        schedulers::RandScheduler,
        stages::StdMutationalStage,
        state::StdState,
        StdFuzzer,
    };

    #[test]
    #[serial]
    fn test_mgr_state_restore() {
        let rand = StdRand::with_seed(0);

        let mut corpus = InMemoryCorpus::<BytesInput>::new();
        let testcase = Testcase::new(vec![0; 4].into());
        corpus.add(testcase).unwrap();

        let solutions = InMemoryCorpus::<BytesInput>::new();

        let mut feedback = ConstFeedback::new(false);
        let mut objective = ConstFeedback::new(false);

        let mut state =
            StdState::new(rand, corpus, solutions, &mut feedback, &mut objective).unwrap();

        let mut shmem_provider = StdShMemProvider::new().unwrap();

        let mut llmp_client = LlmpClient::new(
            shmem_provider.clone(),
            LlmpSharedMap::new(ClientId(0), shmem_provider.new_shmem(1024).unwrap()),
            ClientId(0),
        )
        .unwrap();

        // A little hack for CI. Don't do that in a real-world scenario.
        unsafe {
            llmp_client.mark_safe_to_unmap();
        }

        let mut llmp_mgr = LlmpEventManager::new(llmp_client, "fuzzer".into()).unwrap();

        let scheduler = RandScheduler::new();

        let feedback = ConstFeedback::new(true);
        let objective = ConstFeedback::new(false);

        let mut fuzzer = StdFuzzer::new(scheduler, feedback, objective);

        let mut harness = |_buf: &BytesInput| ExitKind::Ok;
        let mut executor = InProcessExecutor::new(
            &mut harness,
            tuple_list!(),
            &mut fuzzer,
            &mut state,
            &mut llmp_mgr,
        )
        .unwrap();

        let mutator = BitFlipMutator::new();
        let mut stages = tuple_list!(StdMutationalStage::new(mutator));

        // First, create a channel from the current fuzzer to the next to store state between restarts.
        let mut staterestorer = StateRestorer::<StdShMemProvider>::new(
            shmem_provider.new_shmem(256 * 1024 * 1024).unwrap(),
        );

        staterestorer.reset();
        staterestorer
            .save(&(&mut state, &llmp_mgr.describe().unwrap()))
            .unwrap();
        assert!(staterestorer.has_content());

        // Store the information to a map.
        staterestorer.write_to_env(_ENV_FUZZER_SENDER).unwrap();

        compiler_fence(Ordering::SeqCst);

        let sc_cpy = StateRestorer::from_env(&mut shmem_provider, _ENV_FUZZER_SENDER).unwrap();
        assert!(sc_cpy.has_content());

        let (mut state_clone, mgr_description) = staterestorer.restore().unwrap().unwrap();
        let mut llmp_clone = LlmpEventManager::existing_client_from_description(
            shmem_provider,
            &mgr_description,
            "fuzzer".into(),
        )
        .unwrap();

        if false {
            fuzzer
                .fuzz_one(
                    &mut stages,
                    &mut executor,
                    &mut state_clone,
                    &mut llmp_clone,
                )
                .unwrap();
        }
    }
}<|MERGE_RESOLUTION|>--- conflicted
+++ resolved
@@ -434,7 +434,7 @@
         fuzzer: &mut Z,
         executor: &mut E,
         state: &mut S,
-        _client_id: ClientId,
+        client_id: ClientId,
         event: Event<S::Input>,
     ) -> Result<(), Error>
     where
@@ -452,12 +452,7 @@
                 time: _,
                 executions: _,
             } => {
-<<<<<<< HEAD
-                #[cfg(feature = "std")]
-                println!("Received new Testcase from {_client_id:?} ({client_config:?})");
-=======
-                log::info!("Received new Testcase from {_client_id} ({client_config:?})");
->>>>>>> bdac876d
+                log::info!("Received new Testcase from {client_id:?} ({client_config:?})");
 
                 let _res = if client_config.match_with(&self.configuration)
                     && observers_buf.is_some()
@@ -1253,12 +1248,7 @@
                 time: _,
                 executions: _,
             } => {
-<<<<<<< HEAD
-                #[cfg(feature = "std")]
-                println!("Received new Testcase to convert from {_client_id:?}");
-=======
-                log::info!("Received new Testcase to convert from {_client_id}");
->>>>>>> bdac876d
+                log::info!("Received new Testcase to convert from {_client_id:?}");
 
                 let Some(converter) = self.converter_back.as_mut() else {
                     return Ok(());
