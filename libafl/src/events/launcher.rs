--- conflicted
+++ resolved
@@ -464,29 +464,7 @@
 #[cfg(all(unix, feature = "std", feature = "fork"))]
 #[derive(TypedBuilder)]
 #[allow(clippy::type_complexity, missing_debug_implementations)]
-<<<<<<< HEAD
-pub struct CentralizedLauncher<'a, CF, CIM, MF, MIM, MT, S, SP>
-where
-    CF: FnOnce(
-        Option<S>,
-        CentralizedEventManager<CIM, SP>, // No hooks for centralized EM
-        CoreId,
-    ) -> Result<(), Error>,
-    CIM: UsesState,
-    MF: FnOnce(
-        Option<S>,
-        CentralizedEventManager<MIM, SP>, // No hooks for centralized EM
-        CoreId,
-    ) -> Result<(), Error>,
-    MIM: UsesState,
-    S::Input: 'a,
-    MT: Monitor,
-    SP: ShMemProvider + 'static,
-    S: State + 'a,
-{
-=======
-pub struct CentralizedLauncher<'a, CF, MF, MT, S, SP> {
->>>>>>> 6373a1e1
+pub struct CentralizedLauncher<'a, CF, CIM, MF, MIM, MT, S, SP> {
     /// The `ShmemProvider` to use
     shmem_provider: SP,
     /// The monitor instance to use
@@ -550,24 +528,7 @@
 }
 
 #[cfg(all(unix, feature = "std", feature = "fork"))]
-<<<<<<< HEAD
-impl<CF, CIM, MF, MIM, MT, S, SP> Debug for CentralizedLauncher<'_, CF, CIM, MF, MIM, MT, S, SP>
-where
-    CF: FnOnce(Option<S>, CentralizedEventManager<CIM, SP>, CoreId) -> Result<(), Error>,
-    MF: FnOnce(
-        Option<S>,
-        CentralizedEventManager<MIM, SP>, // No hooks for centralized EM
-        CoreId,
-    ) -> Result<(), Error>,
-    CIM: UsesState,
-    MIM: UsesState,
-    MT: Monitor + Clone,
-    SP: ShMemProvider + 'static,
-    S: State,
-{
-=======
-impl<CF, MF, MT, S, SP> Debug for CentralizedLauncher<'_, CF, MF, MT, S, SP> {
->>>>>>> 6373a1e1
+impl<CF, CIM, MF, MIM, MT, S, SP> Debug for CentralizedLauncher<'_, CF, CIM, MF, MIM, MT, S, SP> {
     fn fmt(&self, f: &mut Formatter<'_>) -> fmt::Result {
         f.debug_struct("Launcher")
             .field("configuration", &self.configuration)
@@ -584,7 +545,7 @@
 pub type StdCentralizedInnerMgr<S, SP> = LlmpRestartingEventManager<(), S, SP>;
 
 #[cfg(all(unix, feature = "std", feature = "fork"))]
-impl<'a, CF, MF, MT, S, SP>
+impl<'a, CF, CIM, MF, MIM, MT, S, SP>
     CentralizedLauncher<
         'a,
         CF,
