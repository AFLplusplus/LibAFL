//! Eventmanager manages all events that go to other instances of the fuzzer.

pub mod simple;
pub use simple::*;
pub mod llmp;
use alloc::{
    boxed::Box,
    string::{String, ToString},
    vec::Vec,
};
use core::{fmt, hash::Hasher, marker::PhantomData, time::Duration};

use ahash::AHasher;
pub use llmp::*;
use serde::{Deserialize, Serialize};
#[cfg(feature = "std")]
use uuid::Uuid;

use crate::{
    bolts::current_time,
    executors::ExitKind,
    inputs::Input,
    monitors::UserStats,
    observers::ObserversTuple,
<<<<<<< HEAD
    prelude::HasMetadata,
    stages::calibrate::UnstableEntriesMetadata,
    state::{HasClientPerfMonitor, HasExecutions},
=======
    stages::calibrate::UnstableEntriesMetadata,
    state::{HasClientPerfMonitor, HasExecutions, HasMetadata},
>>>>>>> d17269d3
    Error,
};

/// A per-fuzzer unique `ID`, usually starting with `0` and increasing
/// by `1` in multiprocessed `EventManager`s, such as [`self::llmp::LlmpEventManager`].
#[derive(Clone, Copy, Debug, Default, PartialEq, Eq)]
pub struct EventManagerId {
    /// The id
    pub id: usize,
}

#[cfg(feature = "introspection")]
use crate::monitors::ClientPerfMonitor;

/// The log event severity
#[derive(Serialize, Deserialize, Debug, Clone, Copy)]
pub enum LogSeverity {
    /// Debug severity
    Debug,
    /// Information
    Info,
    /// Warning
    Warn,
    /// Error
    Error,
}

impl fmt::Display for LogSeverity {
    fn fmt(&self, f: &mut fmt::Formatter<'_>) -> fmt::Result {
        match self {
            LogSeverity::Debug => write!(f, "Debug"),
            LogSeverity::Info => write!(f, "Info"),
            LogSeverity::Warn => write!(f, "Warn"),
            LogSeverity::Error => write!(f, "Error"),
        }
    }
}

/// The result of a custom buf handler added using [`HasCustomBufHandlers::add_custom_buf_handler`]
#[derive(Debug, Clone, Copy, PartialEq, Eq)]
pub enum CustomBufEventResult {
    /// Exit early from event handling
    Handled,
    /// Call the next handler, if available
    Next,
}

/// Indicate if an event worked or not
#[derive(Serialize, Deserialize, Debug, Copy, Clone)]
pub enum BrokerEventResult {
    /// The broker handled this. No need to pass it on.
    Handled,
    /// Pass this message along to the clients.
    Forward,
}

/// Distinguish a fuzzer by its config
#[derive(Serialize, Deserialize, Debug, Clone, Copy, PartialEq, Eq)]
pub enum EventConfig {
    /// Always assume unique setups for fuzzer configs
    AlwaysUnique,
    /// Create a fuzzer config from a name hash
    FromName {
        /// The name hash
        name_hash: u64,
    },
    /// Create a fuzzer config from a build-time [`Uuid`]
    #[cfg(feature = "std")]
    BuildID {
        /// The build-time [`Uuid`]
        id: Uuid,
    },
}

impl EventConfig {
    /// Create a new [`EventConfig`] from a name hash
    #[must_use]
    pub fn from_name(name: &str) -> Self {
        let mut hasher = AHasher::new_with_keys(0, 0);
        hasher.write(name.as_bytes());
        EventConfig::FromName {
            name_hash: hasher.finish(),
        }
    }

    /// Create a new [`EventConfig`] from a build-time [`Uuid`]
    #[cfg(feature = "std")]
    #[must_use]
    pub fn from_build_id() -> Self {
        EventConfig::BuildID {
            id: crate::bolts::build_id::get(),
        }
    }

    /// Match if the currenti [`EventConfig`] matches another given config
    #[must_use]
    pub fn match_with(&self, other: &EventConfig) -> bool {
        match self {
            EventConfig::AlwaysUnique => false,
            EventConfig::FromName { name_hash: a } => match other {
                #[cfg(not(feature = "std"))]
                EventConfig::AlwaysUnique => false,
                EventConfig::FromName { name_hash: b } => a == b,
                #[cfg(feature = "std")]
                EventConfig::AlwaysUnique | EventConfig::BuildID { id: _ } => false,
            },
            #[cfg(feature = "std")]
            EventConfig::BuildID { id: a } => match other {
                EventConfig::AlwaysUnique | EventConfig::FromName { name_hash: _ } => false,
                EventConfig::BuildID { id: b } => a == b,
            },
        }
    }
}

impl From<&str> for EventConfig {
    #[must_use]
    fn from(name: &str) -> Self {
        Self::from_name(name)
    }
}

impl From<String> for EventConfig {
    #[must_use]
    fn from(name: String) -> Self {
        Self::from_name(&name)
    }
}

/*
/// A custom event, for own messages, with own handler.
pub trait CustomEvent<I>: SerdeAny
where
    I: Input,
{
    /// Returns the name of this event
    fn name(&self) -> &str;
    /// This method will be called in the broker
    fn handle_in_broker(&self) -> Result<BrokerEventResult, Error>;
    /// This method will be called in the clients after handle_in_broker (unless BrokerEventResult::Handled) was returned in handle_in_broker
    fn handle_in_client(&self) -> Result<(), Error>;
}
*/

/// Events sent around in the library
#[derive(Serialize, Deserialize, Clone, Debug)]
#[serde(bound = "I: serde::de::DeserializeOwned")]
pub enum Event<I>
where
    I: Input,
{
    // TODO use an ID to keep track of the original index in the sender Corpus
    // The sender can then use it to send Testcase metadata with CustomEvent
    /// A fuzzer found a new testcase. Rejoice!
    NewTestcase {
        /// The input for the new testcase
        input: I,
        /// The state of the observers when this testcase was found
        observers_buf: Option<Vec<u8>>,
        /// The exit kind
        exit_kind: ExitKind,
        /// The new corpus size of this client
        corpus_size: usize,
        /// The client config for this observers/testcase combination
        client_config: EventConfig,
        /// The time of generation of the event
        time: Duration,
        /// The executions of this client
        executions: usize,
    },
    /// New stats event to monitor.
    UpdateExecStats {
        /// The time of generation of the [`Event`]
        time: Duration,
        /// The executions of this client
        executions: usize,
        /// [`PhantomData`]
        phantom: PhantomData<I>,
    },
    /// New user stats event to monitor.
    UpdateUserStats {
        /// Custom user monitor name
        name: String,
        /// Custom user monitor value
        value: UserStats,
        /// [`PhantomData`]
        phantom: PhantomData<I>,
    },
    /// New monitor with performance monitor.
    #[cfg(feature = "introspection")]
    UpdatePerfMonitor {
        /// The time of generation of the event
        time: Duration,
        /// The executions of this client
        executions: usize,
        /// Current performance statistics
        introspection_monitor: Box<ClientPerfMonitor>,

        /// phantomm data
        phantom: PhantomData<I>,
    },
    /// A new objective was found
    Objective {
        /// Objective corpus size
        objective_size: usize,
    },
    /// Write a new log
    Log {
        /// the severity level
        severity_level: LogSeverity,
        /// The message
        message: String,
        /// `PhantomData`
        phantom: PhantomData<I>,
    },
    /// Sends a custom buffer to other clients
    CustomBuf {
        /// The buffer
        buf: Vec<u8>,
        /// Tag of this buffer
        tag: String,
    },
    /*/// A custom type
    Custom {
        // TODO: Allow custom events
        // custom_event: Box<dyn CustomEvent<I, OT>>,
    },*/
}

impl<I> Event<I>
where
    I: Input,
{
    fn name(&self) -> &str {
        match self {
            Event::NewTestcase {
                input: _,
                client_config: _,
                corpus_size: _,
                exit_kind: _,
                observers_buf: _,
                time: _,
                executions: _,
            } => "Testcase",
            Event::UpdateExecStats {
                time: _,
                executions: _,
                phantom: _,
            }
            | Event::UpdateUserStats {
                name: _,
                value: _,
                phantom: _,
            } => "Stats",
            #[cfg(feature = "introspection")]
            Event::UpdatePerfMonitor {
                time: _,
                executions: _,
                introspection_monitor: _,
                phantom: _,
            } => "PerfMonitor",
            Event::Objective { .. } => "Objective",
            Event::Log {
                severity_level: _,
                message: _,
                phantom: _,
            } => "Log",
            Event::CustomBuf { .. } => "CustomBuf",
            /*Event::Custom {
                sender_id: _, /*custom_event} => custom_event.name()*/
            } => "todo",*/
        }
    }
}

/// [`EventFirer`] fire an event.
pub trait EventFirer<I>
where
    I: Input,
{
    /// Send off an [`Event`] to the broker
    ///
    /// For multi-processed managers, such as [`llmp::LlmpEventManager`],
    /// this serializes the [`Event`] and commits it to the [`llmp`] page.
    /// In this case, if you `fire` faster than the broker can consume
    /// (for example for each [`Input`], on multiple cores)
    /// the [`llmp`] shared map may fill up and the client will eventually OOM or [`panic`].
    /// This should not happen for a normal use-case.
    fn fire<S>(&mut self, state: &mut S, event: Event<I>) -> Result<(), Error>;

    /// Send off an [`Event::Log`] event to the broker.
    /// This is a shortcut for [`EventFirer::fire`] with [`Event::Log`] as argument.
    fn log<S>(
        &mut self,
        state: &mut S,
        severity_level: LogSeverity,
        message: String,
    ) -> Result<(), Error> {
        self.fire(
            state,
            Event::Log {
                severity_level,
                message,
                phantom: PhantomData,
            },
        )
    }

    /// Serialize all observers for this type and manager
    fn serialize_observers<OT, S>(&mut self, observers: &OT) -> Result<Vec<u8>, Error>
    where
        OT: ObserversTuple<I, S> + Serialize,
    {
        Ok(postcard::to_allocvec(observers)?)
    }

    /// Get the configuration
    fn configuration(&self) -> EventConfig {
        EventConfig::AlwaysUnique
    }
}

/// [`ProgressReporter`] report progress to the broker.
pub trait ProgressReporter<I>: EventFirer<I>
where
    I: Input,
{
    /// Given the last time, if `monitor_timeout` seconds passed, send off an info/monitor/heartbeat message to the broker.
    /// Returns the new `last` time (so the old one, unless `monitor_timeout` time has passed and monitor have been sent)
    /// Will return an [`crate::Error`], if the stats could not be sent.
    fn maybe_report_progress<S>(
        &mut self,
        state: &mut S,
        last_report_time: Duration,
        monitor_timeout: Duration,
    ) -> Result<Duration, Error>
    where
        S: HasExecutions + HasClientPerfMonitor + HasMetadata,
    {
        let executions = *state.executions();
        let cur = current_time();
        // default to 0 here to avoid crashes on clock skew
        if cur.checked_sub(last_report_time).unwrap_or_default() > monitor_timeout {
            // Default no introspection implmentation
            #[cfg(not(feature = "introspection"))]
            self.fire(
                state,
                Event::UpdateExecStats {
                    executions,
                    time: cur,
                    phantom: PhantomData,
                },
            )?;

<<<<<<< HEAD
            if state.has_metadata::<UnstableEntriesMetadata>() {
                let unstable = state.metadata().get::<UnstableEntriesMetadata>().unwrap();
                let unstable_entries = unstable.unstable_entries().len();
                let map_len = unstable.map_len();
=======
            /// Send the stability event to the broker
            if let Some(meta) = state.metadata().get::<UnstableEntriesMetadata>() {
                let unstable_entries = meta.unstable_entries().len();
                let map_len = meta.map_len();
>>>>>>> d17269d3
                self.fire(
                    state,
                    Event::UpdateUserStats {
                        name: "stability".to_string(),
                        value: UserStats::Ratio(unstable_entries as u64, map_len as u64),
                        phantom: PhantomData,
                    },
                )?;
            }

            // If performance monitor are requested, fire the `UpdatePerfMonitor` event
            #[cfg(feature = "introspection")]
            {
                state
                    .introspection_monitor_mut()
                    .set_current_time(crate::bolts::cpu::read_time_counter());

                // Send the current monitor over to the manager. This `.clone` shouldn't be
                // costly as `ClientPerfMonitor` impls `Copy` since it only contains `u64`s
                self.fire(
                    state,
                    Event::UpdatePerfMonitor {
                        executions,
                        time: cur,
                        introspection_monitor: Box::new(state.introspection_monitor().clone()),
                        phantom: PhantomData,
                    },
                )?;
            }

            Ok(cur)
        } else {
            if cur.as_millis() % 1000 == 0 {}
            Ok(last_report_time)
        }
    }
}

/// Restartable trait
pub trait EventRestarter<S> {
    /// For restarting event managers, implement a way to forward state to their next peers.
    #[inline]
    fn on_restart(&mut self, _state: &mut S) -> Result<(), Error> {
        Ok(())
    }

    /// Block until we are safe to exit.
    #[inline]
    fn await_restart_safe(&mut self) {}
}

/// [`EventProcessor`] process all the incoming messages
pub trait EventProcessor<E, I, S, Z> {
    /// Lookup for incoming events and process them.
    /// Return the number of processes events or an error
    fn process(&mut self, fuzzer: &mut Z, state: &mut S, executor: &mut E) -> Result<usize, Error>;

    /// Deserialize all observers for this type and manager
    fn deserialize_observers<OT>(&mut self, observers_buf: &[u8]) -> Result<OT, Error>
    where
        OT: ObserversTuple<I, S> + serde::de::DeserializeOwned,
    {
        Ok(postcard::from_bytes(observers_buf)?)
    }
}
/// The id of this [`EventManager`].
/// For multi processed [`EventManager`]s,
/// each connected client should have a unique ids.
pub trait HasEventManagerId {
    /// The id of this manager. For Multiprocessed [`EventManager`]s,
    /// each client should have a unique ids.
    fn mgr_id(&self) -> EventManagerId;
}

/// [`EventManager`] is the main communications hub.
/// For the "normal" multi-processed mode, you may want to look into [`LlmpRestartingEventManager`]
pub trait EventManager<E, I, S, Z>:
    EventFirer<I>
    + EventProcessor<E, I, S, Z>
    + EventRestarter<S>
    + HasEventManagerId
    + ProgressReporter<I>
where
    I: Input,
{
}

/// The handler function for custom buffers exchanged via [`EventManager`]
type CustomBufHandlerFn<S> =
    dyn FnMut(&mut S, &String, &[u8]) -> Result<CustomBufEventResult, Error>;

/// Supports custom buf handlers to handle `CustomBuf` events.
pub trait HasCustomBufHandlers<S> {
    /// Adds a custom buffer handler that will run for each incoming `CustomBuf` event.
    fn add_custom_buf_handler(&mut self, handler: Box<CustomBufHandlerFn<S>>);
}

/// An eventmgr for tests, and as placeholder if you really don't need an event manager.
#[derive(Copy, Clone, Debug)]
pub struct NopEventManager {}

impl<I> EventFirer<I> for NopEventManager
where
    I: Input,
{
    fn fire<S>(&mut self, _state: &mut S, _event: Event<I>) -> Result<(), Error> {
        Ok(())
    }
}

impl<S> EventRestarter<S> for NopEventManager {}

impl<E, I, S, Z> EventProcessor<E, I, S, Z> for NopEventManager {
    fn process(
        &mut self,
        _fuzzer: &mut Z,
        _state: &mut S,
        _executor: &mut E,
    ) -> Result<usize, Error> {
        Ok(0)
    }
}

impl<E, I, S, Z> EventManager<E, I, S, Z> for NopEventManager where I: Input {}

impl<S> HasCustomBufHandlers<S> for NopEventManager {
    fn add_custom_buf_handler(
        &mut self,
        _handler: Box<dyn FnMut(&mut S, &String, &[u8]) -> Result<CustomBufEventResult, Error>>,
    ) {
    }
}

impl<I> ProgressReporter<I> for NopEventManager where I: Input {}

impl HasEventManagerId for NopEventManager {
    fn mgr_id(&self) -> EventManagerId {
        EventManagerId { id: 0 }
    }
}

#[cfg(test)]
mod tests {

    use tuple_list::tuple_list_type;

    use crate::{
        bolts::{
            current_time,
            tuples::{tuple_list, Named},
        },
        events::{Event, EventConfig},
        executors::ExitKind,
        inputs::bytes::BytesInput,
        observers::StdMapObserver,
    };

    static mut MAP: [u32; 4] = [0; 4];

    #[test]
    fn test_event_serde() {
        let obv = StdMapObserver::new("test", unsafe { &mut MAP });
        let map = tuple_list!(obv);
        let observers_buf = postcard::to_allocvec(&map).unwrap();

        let i = BytesInput::new(vec![0]);
        let e = Event::NewTestcase {
            input: i,
            observers_buf: Some(observers_buf),
            exit_kind: ExitKind::Ok,
            corpus_size: 123,
            client_config: EventConfig::AlwaysUnique,
            time: current_time(),
            executions: 0,
        };

        let serialized = postcard::to_allocvec(&e).unwrap();

        let d = postcard::from_bytes::<Event<BytesInput>>(&serialized).unwrap();
        match d {
            Event::NewTestcase {
                input: _,
                observers_buf,
                corpus_size: _,
                exit_kind: _,
                client_config: _,
                time: _,
                executions: _,
            } => {
                let o: tuple_list_type!(StdMapObserver::<u32>) =
                    postcard::from_bytes(observers_buf.as_ref().unwrap()).unwrap();
                assert_eq!("test", o.0.name());
            }
            _ => panic!("mistmatch"),
        };
    }
}

/// `EventManager` Python bindings
#[cfg(feature = "python")]
#[allow(missing_docs)]
pub mod pybind {
    use pyo3::prelude::*;

    use crate::{
        events::{
            simple::pybind::PythonSimpleEventManager, Event, EventFirer, EventManager,
            EventManagerId, EventProcessor, EventRestarter, HasEventManagerId, ProgressReporter,
        },
        executors::pybind::PythonExecutor,
        fuzzer::pybind::PythonStdFuzzer,
        inputs::BytesInput,
        state::pybind::PythonStdState,
        Error,
    };

    #[derive(Debug, Clone)]
    pub enum PythonEventManagerWrapper {
        Simple(Py<PythonSimpleEventManager>),
    }

    /// EventManager Trait binding
    #[pyclass(unsendable, name = "EventManager")]
    #[derive(Debug, Clone)]
    pub struct PythonEventManager {
        pub wrapper: PythonEventManagerWrapper,
    }

    macro_rules! unwrap_me {
        ($wrapper:expr, $name:ident, $body:block) => {
            crate::unwrap_me_body!($wrapper, $name, $body, PythonEventManagerWrapper, {
                Simple
            })
        };
    }

    macro_rules! unwrap_me_mut {
        ($wrapper:expr, $name:ident, $body:block) => {
            crate::unwrap_me_mut_body!($wrapper, $name, $body, PythonEventManagerWrapper, {
                Simple
            })
        };
    }

    #[pymethods]
    impl PythonEventManager {
        #[staticmethod]
        #[must_use]
        pub fn new_simple(mgr: Py<PythonSimpleEventManager>) -> Self {
            Self {
                wrapper: PythonEventManagerWrapper::Simple(mgr),
            }
        }
    }

    impl EventFirer<BytesInput> for PythonEventManager {
        fn fire<S>(&mut self, state: &mut S, event: Event<BytesInput>) -> Result<(), Error> {
            unwrap_me_mut!(self.wrapper, e, { e.fire(state, event) })
        }
    }

    impl<S> EventRestarter<S> for PythonEventManager {}

    impl EventProcessor<PythonExecutor, BytesInput, PythonStdState, PythonStdFuzzer>
        for PythonEventManager
    {
        fn process(
            &mut self,
            fuzzer: &mut PythonStdFuzzer,
            state: &mut PythonStdState,
            executor: &mut PythonExecutor,
        ) -> Result<usize, Error> {
            unwrap_me_mut!(self.wrapper, e, { e.process(fuzzer, state, executor) })
        }
    }

    impl ProgressReporter<BytesInput> for PythonEventManager {}

    impl HasEventManagerId for PythonEventManager {
        fn mgr_id(&self) -> EventManagerId {
            unwrap_me!(self.wrapper, e, { e.mgr_id() })
        }
    }

    impl EventManager<PythonExecutor, BytesInput, PythonStdState, PythonStdFuzzer>
        for PythonEventManager
    {
    }

    /// Register the classes to the python module
    pub fn register(_py: Python, m: &PyModule) -> PyResult<()> {
        m.add_class::<PythonEventManager>()?;
        Ok(())
    }
}<|MERGE_RESOLUTION|>--- conflicted
+++ resolved
@@ -22,14 +22,8 @@
     inputs::Input,
     monitors::UserStats,
     observers::ObserversTuple,
-<<<<<<< HEAD
-    prelude::HasMetadata,
-    stages::calibrate::UnstableEntriesMetadata,
-    state::{HasClientPerfMonitor, HasExecutions},
-=======
     stages::calibrate::UnstableEntriesMetadata,
     state::{HasClientPerfMonitor, HasExecutions, HasMetadata},
->>>>>>> d17269d3
     Error,
 };
 
@@ -384,17 +378,10 @@
                 },
             )?;
 
-<<<<<<< HEAD
-            if state.has_metadata::<UnstableEntriesMetadata>() {
-                let unstable = state.metadata().get::<UnstableEntriesMetadata>().unwrap();
-                let unstable_entries = unstable.unstable_entries().len();
-                let map_len = unstable.map_len();
-=======
             /// Send the stability event to the broker
             if let Some(meta) = state.metadata().get::<UnstableEntriesMetadata>() {
                 let unstable_entries = meta.unstable_entries().len();
                 let map_len = meta.map_len();
->>>>>>> d17269d3
                 self.fire(
                     state,
                     Event::UpdateUserStats {
