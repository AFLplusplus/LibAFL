--- conflicted
+++ resolved
@@ -488,11 +488,7 @@
 
 /// Default implementation of [`ProgressReporter::report_progress`] for implementors with the
 /// given constraints
-<<<<<<< HEAD
-pub fn default_report_progress<EM, I, S>(reporter: &mut EM, state: &mut S) -> Result<(), Error>
-=======
-pub fn std_report_progress<EM, S>(reporter: &mut EM, state: &mut S) -> Result<(), Error>
->>>>>>> 0fe91a9d
+pub fn std_report_progress<EM, I, S>(reporter: &mut EM, state: &mut S) -> Result<(), Error>
 where
     EM: EventFirer<I, S>,
     S: HasExecutions + HasLastReportTime + HasCorpus<I> + MaybeHasClientPerfMonitor,
