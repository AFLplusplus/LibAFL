//! TCP-backed event manager for scalable multi-processed fuzzing

use alloc::vec::Vec;
use core::{
    marker::PhantomData,
    num::NonZeroUsize,
    sync::atomic::{compiler_fence, Ordering},
    time::Duration,
};
use std::{
    env,
    io::{ErrorKind, Read, Write},
    net::{SocketAddr, TcpListener, TcpStream, ToSocketAddrs},
    sync::Arc,
};

#[cfg(feature = "tcp_compression")]
use libafl_bolts::compress::GzipCompressor;
#[cfg(any(windows, not(feature = "fork")))]
use libafl_bolts::os::startable_self;
#[cfg(all(unix, not(miri)))]
use libafl_bolts::os::unix_signals::setup_signal_handler;
#[cfg(all(feature = "fork", unix))]
use libafl_bolts::os::{fork, ForkResult};
use libafl_bolts::{
    core_affinity::CoreId,
    os::CTRL_C_EXIT,
    shmem::{ShMemProvider, StdShMemProvider},
    staterestore::StateRestorer,
    tuples::tuple_list,
    ClientId,
};
use serde::{de::DeserializeOwned, Deserialize, Serialize};
use tokio::{
    io::{AsyncReadExt, AsyncWriteExt},
    sync::{broadcast, broadcast::error::RecvError, mpsc},
    task::{spawn, JoinHandle},
};
use typed_builder::TypedBuilder;

use super::{std_maybe_report_progress, std_report_progress, ManagerExit};
#[cfg(all(unix, not(miri)))]
use crate::events::EVENTMGR_SIGHANDLER_STATE;
use crate::{
    corpus::Corpus,
    events::{
        std_on_restart, BrokerEventResult, Event, EventConfig, EventFirer, EventManagerHooksTuple,
        EventManagerId, EventProcessor, EventRestarter, HasEventManagerId, ProgressReporter,
    },
    executors::{Executor, HasObservers},
    fuzzer::{EvaluatorObservers, ExecutionProcessor},
    inputs::Input,
    monitors::Monitor,
    observers::ObserversTuple,
    stages::HasCurrentStageId,
    state::{
        HasCorpus, HasExecutions, HasImported, HasLastReportTime, MaybeHasClientPerfMonitor,
        Stoppable,
    },
    Error, HasMetadata,
};

/// Tries to create (synchronously) a [`TcpListener`] that is `nonblocking` (for later use in tokio).
/// Will error if the port is already in use (or other errors occur)
fn create_nonblocking_listener<A: ToSocketAddrs>(addr: A) -> Result<TcpListener, Error> {
    let listener = TcpListener::bind(addr)?;
    listener.set_nonblocking(true)?;
    Ok(listener)
}

/// An TCP-backed event manager for simple multi-processed fuzzing
#[derive(Debug)]
pub struct TcpEventBroker<I, MT>
where
    I: Input,
    MT: Monitor,
    //CE: CustomEvent<I>,
{
    monitor: MT,
    /// A `nonblocking` [`TcpListener`] that we will `take` and convert to a Tokio listener in [`Self::broker_loop()`].
    listener: Option<TcpListener>,
    /// Amount of all clients ever, after which (when all are disconnected) this broker should quit.
    exit_cleanly_after: Option<NonZeroUsize>,
    phantom: PhantomData<I>,
}

const UNDEFINED_CLIENT_ID: ClientId = ClientId(0xffffffff);

impl<I, MT> TcpEventBroker<I, MT>
where
    I: Input,
    MT: Monitor,
{
    /// Create a TCP broker, listening on the given address.
    pub fn new<A: ToSocketAddrs>(addr: A, monitor: MT) -> Result<Self, Error> {
        Ok(Self::with_listener(
            create_nonblocking_listener(addr)?,
            monitor,
        ))
    }

    /// Create a TCP broker, with a listener that needs to already be bound to an address.
    pub fn with_listener(listener: TcpListener, monitor: MT) -> Self {
        Self {
            listener: Some(listener),
            monitor,
            phantom: PhantomData,
            exit_cleanly_after: None,
        }
    }

    /// Exit the broker process cleanly after at least `n` clients attached and all of them disconnected again
    pub fn set_exit_cleanly_after(&mut self, n_clients: NonZeroUsize) {
        self.exit_cleanly_after = Some(n_clients);
    }

    /// Run in the broker until all clients exit
    // TODO: remove expect(clippy::needless_return) when clippy is fixed
    #[tokio::main(flavor = "current_thread")]
    #[expect(clippy::too_many_lines)]
    pub async fn broker_loop(&mut self) -> Result<(), Error> {
        let (tx_bc, rx) = broadcast::channel(65536);
        let (tx, mut rx_mpsc) = mpsc::channel(65536);

        let exit_cleanly_after = self.exit_cleanly_after;

        let listener = self
            .listener
            .take()
            .ok_or_else(|| Error::illegal_state("Listener has already been used / was none"))?;
        let listener = tokio::net::TcpListener::from_std(listener)?;

        let tokio_broker = spawn(async move {
            let mut recv_handles: Vec<JoinHandle<_>> = vec![];
            let mut receivers: Vec<Arc<tokio::sync::Mutex<broadcast::Receiver<_>>>> = vec![];

            loop {
                let mut reached_max = false;
                if let Some(max_clients) = exit_cleanly_after {
                    if max_clients.get() <= recv_handles.len() {
                        // we waited for all the clients we wanted to see attached. Now wait for them to close their tcp connections.
                        reached_max = true;
                    }
                }

                // Asynchronously wait for an inbound socket.
                let (socket, _) = listener.accept().await.expect("Accept failed");
                let (mut read, mut write) = tokio::io::split(socket);

                // Protocol: the new client communicate its old ClientId or -1 if new
                let mut this_client_id = [0; 4];
                read.read_exact(&mut this_client_id)
                    .await
                    .expect("Socket closed?");
                let this_client_id = ClientId(u32::from_le_bytes(this_client_id));

                let (this_client_id, is_old) = if this_client_id == UNDEFINED_CLIENT_ID {
                    if reached_max {
                        (UNDEFINED_CLIENT_ID, false) // Dumb id
                    } else {
                        // ClientIds for this broker start at 0.
                        (ClientId(recv_handles.len().try_into().unwrap()), false)
                    }
                } else {
                    (this_client_id, true)
                };

                let this_client_id_bytes = this_client_id.0.to_le_bytes();

                // Protocol: Send the client id for this node;
                write.write_all(&this_client_id_bytes).await.unwrap();

                if !is_old && reached_max {
                    continue;
                }

                let tx_inner = tx.clone();

                let handle = async move {
                    // In a loop, read data from the socket and write the data back.
                    loop {
                        let mut len_buf = [0; 4];

                        if read.read_exact(&mut len_buf).await.is_err() {
                            // The socket is closed, the client is restarting
                            log::info!("Socket closed, client restarting");
                            return;
                        }

                        let mut len = u32::from_le_bytes(len_buf);
                        // we forward the sender id as well, so we add 4 bytes to the message length
                        len += 4;

                        log::debug!("TCP Manager - len +4 = {len:?}");

                        let mut buf = vec![0; len as usize];

                        if read
                            .read_exact(&mut buf)
                            .await
                            // .expect("Failed to read data from socket"); // TODO verify if we have to handle this error
                            .is_err()
                        {
                            // The socket is closed, the client is restarting
                            log::info!("Socket closed, client restarting");
                            return;
                        }

                        log::debug!("TCP Manager - len: {len:?} - {buf:?}");
                        tx_inner.send(buf).await.expect("Could not send");
                    }
                };

                let client_idx = this_client_id.0 as usize;

                // Keep all handles around.
                if is_old {
                    recv_handles[client_idx].abort();
                    recv_handles[client_idx] = spawn(handle);
                } else {
                    recv_handles.push(spawn(handle));
                    // Get old messages only if new
                    let rx_inner = Arc::new(tokio::sync::Mutex::new(rx.resubscribe()));
                    receivers.push(rx_inner.clone());
                }

                let rx_inner = receivers[client_idx].clone();

                // The forwarding end. No need to keep a handle to this (TODO: unless they don't quit/get stuck?)
                spawn(async move {
                    // In a loop, read data from the socket and write the data back.
                    loop {
                        let buf: Vec<u8> = match rx_inner.lock().await.recv().await {
                            Ok(buf) => buf,
                            Err(RecvError::Lagged(num)) => {
                                log::error!("Receiver lagged, skipping {num} messages");
                                continue;
                            }
                            _ => panic!("Could not receive"),
                        };

                        log::debug!("TCP Manager - {buf:?}");

                        if buf.len() <= 4 {
                            log::warn!("We got no contents (or only the length) in a broadcast");
                            continue;
                        }

                        if buf[..4] == this_client_id_bytes {
                            log::debug!("TCP Manager - Not forwarding message from this very client ({this_client_id:?})."
                        );
                            continue;
                        }

                        // subtract 4 since the client_id isn't part of the actual message.
                        let len = u32::try_from(buf.len() - 4).unwrap();
                        let len_buf: [u8; 4] = len.to_le_bytes();

                        // Write message length
                        if write.write_all(&len_buf).await.is_err() {
                            // The socket is closed, the client is restarting
                            log::info!("Socket closed, client restarting");
                            return;
                        }
                        // Write the rest
                        if write.write_all(&buf).await.is_err() {
                            // The socket is closed, the client is restarting
                            log::info!("Socket closed, client restarting");
                            return;
                        }
                    }
                });
            }

            /*log::info!("Joining handles..");
            // wait for all clients to exit/error out
            for recv_handle in recv_handles {
                drop(recv_handle.await);
            }*/
        });

        loop {
            let buf = rx_mpsc.recv().await.expect("Could not receive");

            // read client ID.
            let mut client_id_buf = [0_u8; 4];
            client_id_buf.copy_from_slice(&buf[..4]);

            let client_id = ClientId(u32::from_le_bytes(client_id_buf));

            // cut off the ID.
            let event_bytes = &buf[4..];

            #[cfg(feature = "tcp_compression")]
            let event_bytes = &GzipCompressor::new().decompress(event_bytes)?;

            let event: Event<I> = postcard::from_bytes(event_bytes)?;
            match Self::handle_in_broker(&mut self.monitor, client_id, &event)? {
                BrokerEventResult::Forward => {
                    tx_bc.send(buf).expect("Could not send");
                }
                BrokerEventResult::Handled => (),
            }

            if tokio_broker.is_finished() {
                tokio_broker.await.unwrap();
                break;
            }
        }
        log::info!("TCP Manager - The last client quit. Exiting.");

        Err(Error::shutting_down())
    }

    /// Handle arriving events in the broker
    #[expect(clippy::unnecessary_wraps)]
    fn handle_in_broker(
        monitor: &mut MT,
        client_id: ClientId,
        event: &Event<I>,
    ) -> Result<BrokerEventResult, Error> {
        match &event {
            Event::NewTestcase {
                corpus_size,
                forward_id,
                ..
            } => {
                let id = if let Some(id) = *forward_id {
                    id
                } else {
                    client_id
                };
                monitor.client_stats_insert(id);
                let client = monitor.client_stats_mut_for(id);
                client.update_corpus_size(*corpus_size as u64);
                monitor.display(event.name(), id);
                Ok(BrokerEventResult::Forward)
            }
            Event::UpdateExecStats {
                time,
                executions,
                phantom: _,
            } => {
                // TODO: The monitor buffer should be added on client add.
                monitor.client_stats_insert(client_id);
                let client = monitor.client_stats_mut_for(client_id);
                client.update_executions(*executions, *time);
                monitor.display(event.name(), client_id);
                Ok(BrokerEventResult::Handled)
            }
            Event::UpdateUserStats {
                name,
                value,
                phantom: _,
            } => {
                monitor.client_stats_insert(client_id);
                let client = monitor.client_stats_mut_for(client_id);
                client.update_user_stats(name.clone(), value.clone());
                monitor.aggregate(name);
                monitor.display(event.name(), client_id);
                Ok(BrokerEventResult::Handled)
            }
            #[cfg(feature = "introspection")]
            Event::UpdatePerfMonitor {
                time,
                executions,
                introspection_monitor,
                phantom: _,
            } => {
                // TODO: The monitor buffer should be added on client add.

                // Get the client for the staterestorer ID
                monitor.client_stats_insert(client_id);
                let client = monitor.client_stats_mut_for(client_id);

                // Update the normal monitor for this client
                client.update_executions(*executions, *time);

                // Update the performance monitor for this client
                client.update_introspection_monitor((**introspection_monitor).clone());

                // Display the monitor via `.display` only on core #1
                monitor.display(event.name(), client_id);

                // Correctly handled the event
                Ok(BrokerEventResult::Handled)
            }
            Event::Objective { objective_size, .. } => {
                monitor.client_stats_insert(client_id);
                let client = monitor.client_stats_mut_for(client_id);
                client.update_objective_size(*objective_size as u64);
                monitor.display(event.name(), client_id);
                Ok(BrokerEventResult::Handled)
            }
            Event::Log {
                severity_level,
                message,
                phantom: _,
            } => {
                let (_, _) = (severity_level, message);
                // TODO rely on Monitor
                log::log!((*severity_level).into(), "{message}");
                Ok(BrokerEventResult::Handled)
            }
            Event::Stop => Ok(BrokerEventResult::Forward),
            //_ => Ok(BrokerEventResult::Forward),
        }
    }
}

/// An `EventManager` that forwards all events to other attached via tcp.
pub struct TcpEventManager<EMH, S> {
    /// We send message every `throttle` second
    throttle: Option<Duration>,
    /// When we sent the last message
    last_sent: Duration,
    hooks: EMH,
    /// The TCP stream for inter process communication
    tcp: TcpStream,
    /// Our `CientId`
    client_id: ClientId,
    #[cfg(feature = "tcp_compression")]
    compressor: GzipCompressor,
    /// The configuration defines this specific fuzzer.
    /// A node will not re-use the observer values sent over TCP
    /// from nodes with other configurations.
    configuration: EventConfig,
    phantom: PhantomData<S>,
}

impl<S> TcpEventManager<(), S> {
    /// Create a builder for [`TcpEventManager`]
    #[must_use]
    pub fn builder() -> TcpEventManagerBuilder<(), S> {
        TcpEventManagerBuilder::new()
    }
}

/// Builder for `TcpEventManager`
#[derive(Debug, Copy, Clone)]
pub struct TcpEventManagerBuilder<EMH, S> {
    throttle: Option<Duration>,
    hooks: EMH,
    phantom: PhantomData<S>,
}

impl<S> Default for TcpEventManagerBuilder<(), S> {
    fn default() -> Self {
        Self::new()
    }
}

impl<S> TcpEventManagerBuilder<(), S> {
    /// Set the constructor
    #[must_use]
    pub fn new() -> Self {
        Self {
            throttle: None,
            hooks: (),
            phantom: PhantomData,
        }
    }

    /// Set the hooks
    #[must_use]
    pub fn hooks<EMH>(self, hooks: EMH) -> TcpEventManagerBuilder<EMH, S> {
        TcpEventManagerBuilder {
            throttle: self.throttle,
            hooks,
            phantom: PhantomData,
        }
    }
}

impl<EMH, S> TcpEventManagerBuilder<EMH, S> {
    /// Set the throttle
    #[must_use]
    pub fn throttle(mut self, throttle: Duration) -> Self {
        self.throttle = Some(throttle);
        self
    }

    /// Create a manager from a raw TCP client with hooks
    pub fn build_from_client<A: ToSocketAddrs>(
        self,
        addr: &A,
        client_id: ClientId,
        configuration: EventConfig,
    ) -> Result<TcpEventManager<EMH, S>, Error> {
        let mut tcp = TcpStream::connect(addr)?;

        let mut our_client_id_buf = client_id.0.to_le_bytes();
        tcp.write_all(&our_client_id_buf)
            .expect("Cannot write to the broker");

        tcp.read_exact(&mut our_client_id_buf)
            .expect("Cannot read from the broker");
        let client_id = ClientId(u32::from_le_bytes(our_client_id_buf));

        log::info!("Our client id: {client_id:?}");

        Ok(TcpEventManager {
            throttle: self.throttle,
            last_sent: Duration::from_secs(0),
            hooks: self.hooks,
            tcp,
            client_id,
            #[cfg(feature = "tcp_compression")]
            compressor: GzipCompressor::new(),
            configuration,
            phantom: PhantomData,
        })
    }

    /// Create an TCP event manager on a port specifying the client id with hooks
    ///
    /// If the port is not yet bound, it will act as a broker; otherwise, it
    /// will act as a client.
    pub fn build_on_port(
        self,
        port: u16,
        client_id: ClientId,
        configuration: EventConfig,
    ) -> Result<TcpEventManager<EMH, S>, Error> {
        Self::build_from_client(self, &("127.0.0.1", port), client_id, configuration)
    }

    /// Create an TCP event manager on a port specifying the client id from env with hooks
    ///
    /// If the port is not yet bound, it will act as a broker; otherwise, it
    /// will act as a client.
    pub fn build_existing_from_env<A: ToSocketAddrs>(
        self,
        addr: &A,
        env_name: &str,
        configuration: EventConfig,
    ) -> Result<TcpEventManager<EMH, S>, Error> {
        let this_id = ClientId(str::parse::<u32>(&env::var(env_name)?)?);
        Self::build_from_client(self, addr, this_id, configuration)
    }
}

impl<EMH, S> core::fmt::Debug for TcpEventManager<EMH, S> {
    fn fmt(&self, f: &mut core::fmt::Formatter<'_>) -> core::fmt::Result {
        let mut debug_struct = f.debug_struct("TcpEventManager");
        let debug = debug_struct.field("tcp", &self.tcp);
        //.field("custom_buf_handlers", &self.custom_buf_handlers)
        #[cfg(feature = "tcp_compression")]
        let debug = debug.field("compressor", &self.compressor);
        debug
            .field("configuration", &self.configuration)
            .field("phantom", &self.phantom)
            .finish_non_exhaustive()
    }
}

impl<EMH, S> Drop for TcpEventManager<EMH, S> {
    /// TCP clients will have to wait until their pages are mapped by somebody.
    fn drop(&mut self) {
        self.await_restart_safe();
    }
}

impl<EMH, S> TcpEventManager<EMH, S>
where
    EMH: EventManagerHooksTuple<<S::Corpus as Corpus>::Input, S>,
    S: HasExecutions + HasMetadata + HasImported + HasCorpus + Stoppable,
{
    /// Write the client id for a client `EventManager` to env vars
    pub fn to_env(&self, env_name: &str) {
        env::set_var(env_name, format!("{}", self.client_id.0));
    }

    // Handle arriving events in the client
    fn handle_in_client<E, Z>(
        &mut self,
        fuzzer: &mut Z,
        executor: &mut E,
        state: &mut S,
        client_id: ClientId,
        event: Event<<S::Corpus as Corpus>::Input>,
    ) -> Result<(), Error>
    where
        E: Executor<Self, <S::Corpus as Corpus>::Input, S, Z> + HasObservers,
        E::Observers: Serialize + ObserversTuple<<S::Corpus as Corpus>::Input, S>,
        for<'a> E::Observers: Deserialize<'a>,
        Z: ExecutionProcessor<Self, <S::Corpus as Corpus>::Input, E::Observers, S>
            + EvaluatorObservers<E, Self, <S::Corpus as Corpus>::Input, S>,
    {
        if !self.hooks.pre_exec_all(state, client_id, &event)? {
            return Ok(());
        }
        match event {
            Event::NewTestcase {
                input,
                client_config,
                exit_kind,
                observers_buf,
                forward_id,
                ..
            } => {
                log::info!("Received new Testcase from {client_id:?} ({client_config:?}, forward {forward_id:?})");

                let _res = if client_config.match_with(&self.configuration)
                    && observers_buf.is_some()
                {
                    let observers: E::Observers =
                        postcard::from_bytes(observers_buf.as_ref().unwrap())?;
                    fuzzer.evaluate_execution(state, self, input, &observers, &exit_kind, false)?
                } else {
                    fuzzer.evaluate_input_with_observers(state, executor, self, input, false)?
                };
                if let Some(item) = _res.1 {
                    *state.imported_mut() += 1;
                    log::info!("Added received Testcase as item #{item}");
                }
            }
<<<<<<< HEAD

            #[cfg(feature = "share_objectives")]
            Event::Objective { input, .. } => {
                log::debug!("Received new Objective");
                let mut testcase = Testcase::from(input);
                testcase.set_parent_id_optional(*state.corpus().current());

                if let Ok(mut tc) = state.current_testcase_mut() {
                    tc.found_objective();
                }

                state.solutions_mut().add(testcase)?;
                log::info!("Added received Objective to Corpus");
            }

            Event::CustomBuf { tag, buf } => {
                for handler in &mut self.custom_buf_handlers {
                    if handler(state, &tag, &buf)? == CustomBufEventResult::Handled {
                        break;
                    }
                }
            }
=======
>>>>>>> d4add04f
            Event::Stop => {
                state.request_stop();
            }
            _ => {
                return Err(Error::unknown(format!(
                    "Received illegal message that message should not have arrived: {:?}.",
                    event.name()
                )))
            }
        }
        self.hooks.post_exec_all(state, client_id)?;
        Ok(())
    }
}

impl<EMH, S> TcpEventManager<EMH, S> {
    /// Send information that this client is exiting.
    /// The other side may free up all allocated memory.
    /// We are no longer allowed to send anything afterwards.
    pub fn send_exiting(&mut self) -> Result<(), Error> {
        //TODO: Should not be needed since TCP does that for us
        //self.tcp.sender.send_exiting()
        Ok(())
    }
}

impl<EMH, S> EventFirer<<S::Corpus as Corpus>::Input, S> for TcpEventManager<EMH, S>
where
    EMH: EventManagerHooksTuple<<S::Corpus as Corpus>::Input, S>,
    S: HasCorpus,
    <S::Corpus as Corpus>::Input: Serialize,
{
    fn should_send(&self) -> bool {
        if let Some(throttle) = self.throttle {
            libafl_bolts::current_time() - self.last_sent > throttle
        } else {
            true
        }
    }

    fn fire(
        &mut self,
        _state: &mut S,
        event: Event<<S::Corpus as Corpus>::Input>,
    ) -> Result<(), Error> {
        let serialized = postcard::to_allocvec(&event)?;

        #[cfg(feature = "tcp_compression")]
        let serialized = self.compressor.compress(&serialized);

        let size = u32::try_from(serialized.len())?;
        self.tcp.write_all(&size.to_le_bytes())?;
        self.tcp.write_all(&self.client_id.0.to_le_bytes())?;
        self.tcp.write_all(&serialized)?;

        self.last_sent = libafl_bolts::current_time();
        Ok(())
    }

    fn configuration(&self) -> EventConfig {
        self.configuration
    }
}

impl<EMH, S> EventRestarter<S> for TcpEventManager<EMH, S>
where
    S: HasCurrentStageId,
{
    fn on_restart(&mut self, state: &mut S) -> Result<(), Error> {
        std_on_restart(self, state)
    }
}

impl<E, EMH, S, Z> EventProcessor<E, S, Z> for TcpEventManager<EMH, S>
where
    E: HasObservers + Executor<Self, <S::Corpus as Corpus>::Input, S, Z>,
    E::Observers: Serialize + ObserversTuple<<S::Corpus as Corpus>::Input, S>,
    for<'a> E::Observers: Deserialize<'a>,
    EMH: EventManagerHooksTuple<<S::Corpus as Corpus>::Input, S>,
    S: HasExecutions + HasMetadata + HasImported + HasCorpus + Stoppable,
    <S::Corpus as Corpus>::Input: DeserializeOwned,
    Z: ExecutionProcessor<Self, <S::Corpus as Corpus>::Input, E::Observers, S>
        + EvaluatorObservers<E, Self, <S::Corpus as Corpus>::Input, S>,
{
    fn process(&mut self, fuzzer: &mut Z, state: &mut S, executor: &mut E) -> Result<usize, Error> {
        // TODO: Get around local event copy by moving handle_in_client
        let self_id = self.client_id;
        let mut len_buf = [0_u8; 4];
        let mut count = 0;

        self.tcp.set_nonblocking(true).expect("set to non-blocking");

        // read all pending messages
        loop {
            match self.tcp.read_exact(&mut len_buf) {
                Ok(()) => {
                    self.tcp.set_nonblocking(false).expect("set to blocking");
                    let len = u32::from_le_bytes(len_buf);
                    let mut buf = vec![0_u8; 4_usize + len as usize];
                    self.tcp.read_exact(&mut buf)?;

                    let mut client_id_buf = [0_u8; 4];
                    client_id_buf.copy_from_slice(&buf[..4]);

                    let other_client_id = ClientId(u32::from_le_bytes(client_id_buf));

                    self.tcp.set_nonblocking(true).expect("set to non-blocking");
                    if self_id == other_client_id {
                        panic!("Own ID should never have been sent by the broker");
                    } else {
                        log::info!("{self_id:?} (from {other_client_id:?}) Received: {buf:?}");

                        let buf = &buf[4..];
                        #[cfg(feature = "tcp_compression")]
                        let buf = self.compressor.decompress(buf)?;

                        // make decompressed vec and slice compatible
                        let event = postcard::from_bytes(&buf)?;

                        self.handle_in_client(fuzzer, executor, state, other_client_id, event)?;
                        count += 1;
                    }
                }

                Err(e) if e.kind() == ErrorKind::WouldBlock => {
                    // no new data on the socket
                    break;
                }
                Err(e) => {
                    panic!("Unexpected error {e:?}");
                }
            }
        }
        self.tcp.set_nonblocking(false).expect("set to blocking");

        Ok(count)
    }

    fn on_shutdown(&mut self) -> Result<(), Error> {
        self.send_exiting()
    }
}

impl<EMH, S> ManagerExit for TcpEventManager<EMH, S> {
    /// The TCP client needs to wait until a broker has mapped all pages before shutting down.
    /// Otherwise, the OS may already have removed the shared maps.
    fn await_restart_safe(&mut self) {
        // wait until we can drop the message safely.
        //self.tcp.await_safe_to_unmap_blocking();
    }

    fn send_exiting(&mut self) -> Result<(), Error> {
        //TODO: Should not be needed since TCP does that for us
        //self.tcp.sender.send_exiting()
        Ok(())
    }
}

impl<EMH, S> ProgressReporter<S> for TcpEventManager<EMH, S>
where
    EMH: EventManagerHooksTuple<<S::Corpus as Corpus>::Input, S>,
    <S::Corpus as Corpus>::Input: Serialize,
    S: HasExecutions + HasMetadata + HasLastReportTime + HasCorpus + MaybeHasClientPerfMonitor,
{
    fn maybe_report_progress(
        &mut self,
        state: &mut S,
        monitor_timeout: Duration,
    ) -> Result<(), Error> {
        std_maybe_report_progress(self, state, monitor_timeout)
    }

    fn report_progress(&mut self, state: &mut S) -> Result<(), Error> {
        std_report_progress(self, state)
    }
}

impl<EMH, S> HasEventManagerId for TcpEventManager<EMH, S> {
    /// Gets the id assigned to this staterestorer.
    fn mgr_id(&self) -> EventManagerId {
        EventManagerId(self.client_id.0 as usize)
    }
}

/// A manager that can restart on the fly, storing states in-between (in `on_restart`)
#[derive(Debug)]
pub struct TcpRestartingEventManager<EMH, S, SP>
where
    SP: ShMemProvider,
{
    /// The embedded TCP event manager
    tcp_mgr: TcpEventManager<EMH, S>,
    /// The staterestorer to serialize the state for the next runner
    staterestorer: StateRestorer<SP>,
    /// Decide if the state restorer must save the serialized state
    save_state: bool,
}

impl<EMH, S, SP> ProgressReporter<S> for TcpRestartingEventManager<EMH, S, SP>
where
    EMH: EventManagerHooksTuple<<S::Corpus as Corpus>::Input, S>,
    S: HasMetadata + HasExecutions + HasLastReportTime + HasCorpus + MaybeHasClientPerfMonitor,
    <S::Corpus as Corpus>::Input: Serialize,
    SP: ShMemProvider,
{
    fn maybe_report_progress(
        &mut self,
        state: &mut S,
        monitor_timeout: Duration,
    ) -> Result<(), Error> {
        std_maybe_report_progress(self, state, monitor_timeout)
    }

    fn report_progress(&mut self, state: &mut S) -> Result<(), Error> {
        std_report_progress(self, state)
    }
}

impl<EMH, S, SP> EventFirer<<S::Corpus as Corpus>::Input, S>
    for TcpRestartingEventManager<EMH, S, SP>
where
    EMH: EventManagerHooksTuple<<S::Corpus as Corpus>::Input, S>,
    S: HasCorpus,
    <S::Corpus as Corpus>::Input: Serialize,
    SP: ShMemProvider,
{
    fn should_send(&self) -> bool {
        self.tcp_mgr.should_send()
    }

    fn fire(
        &mut self,
        state: &mut S,
        event: Event<<S::Corpus as Corpus>::Input>,
    ) -> Result<(), Error> {
        // Check if we are going to crash in the event, in which case we store our current state for the next runner
        self.tcp_mgr.fire(state, event)
    }

    fn configuration(&self) -> EventConfig {
        self.tcp_mgr.configuration()
    }
}

impl<EMH, S, SP> ManagerExit for TcpRestartingEventManager<EMH, S, SP>
where
    SP: ShMemProvider,
{
    /// The tcp client needs to wait until a broker mapped all pages, before shutting down.
    /// Otherwise, the OS may already have removed the shared maps,
    #[inline]
    fn await_restart_safe(&mut self) {
        self.tcp_mgr.await_restart_safe();
    }

    fn send_exiting(&mut self) -> Result<(), Error> {
        self.staterestorer.send_exiting();
        // Also inform the broker that we are about to exit.
        // This way, the broker can clean up the pages, and eventually exit.
        self.tcp_mgr.send_exiting()
    }
}

impl<EMH, S, SP> EventRestarter<S> for TcpRestartingEventManager<EMH, S, SP>
where
    EMH: EventManagerHooksTuple<<S::Corpus as Corpus>::Input, S>,
    S: HasCorpus + HasExecutions + HasCurrentStageId + Serialize,
    SP: ShMemProvider,
{
    /// Reset the single page (we reuse it over and over from pos 0), then send the current state to the next runner.
    fn on_restart(&mut self, state: &mut S) -> Result<(), Error> {
        state.on_restart()?;

        // First, reset the page to 0 so the next iteration can read read from the beginning of this page
        self.staterestorer.reset();
        self.staterestorer.save(&if self.save_state {
            Some((state, self.tcp_mgr.client_id))
        } else {
            None
        })?;

        self.await_restart_safe();
        Ok(())
    }
}

impl<E, EMH, S, SP, Z> EventProcessor<E, S, Z> for TcpRestartingEventManager<EMH, S, SP>
where
    E: HasObservers + Executor<TcpEventManager<EMH, S>, <S::Corpus as Corpus>::Input, S, Z>,
    for<'a> E::Observers: Deserialize<'a>,
    E::Observers: ObserversTuple<<S::Corpus as Corpus>::Input, S> + Serialize,
    EMH: EventManagerHooksTuple<<S::Corpus as Corpus>::Input, S>,
    S: HasExecutions + HasMetadata + HasImported + HasCorpus + Stoppable,
    <S::Corpus as Corpus>::Input: DeserializeOwned,
    SP: ShMemProvider,
    Z: ExecutionProcessor<TcpEventManager<EMH, S>, <S::Corpus as Corpus>::Input, E::Observers, S>
        + EvaluatorObservers<E, TcpEventManager<EMH, S>, <S::Corpus as Corpus>::Input, S>,
{
    fn process(&mut self, fuzzer: &mut Z, state: &mut S, executor: &mut E) -> Result<usize, Error> {
        self.tcp_mgr.process(fuzzer, state, executor)
    }

    fn on_shutdown(&mut self) -> Result<(), Error> {
        self.send_exiting()
    }
}

impl<EMH, S, SP> HasEventManagerId for TcpRestartingEventManager<EMH, S, SP>
where
    SP: ShMemProvider,
{
    fn mgr_id(&self) -> EventManagerId {
        self.tcp_mgr.mgr_id()
    }
}

/// The tcp connection from the actual fuzzer to the process supervising it
const _ENV_FUZZER_SENDER: &str = "_AFL_ENV_FUZZER_SENDER";
const _ENV_FUZZER_RECEIVER: &str = "_AFL_ENV_FUZZER_RECEIVER";
/// The tcp (2 way) connection from a fuzzer to the broker (broadcasting all other fuzzer messages)
const _ENV_FUZZER_BROKER_CLIENT_INITIAL: &str = "_AFL_ENV_FUZZER_BROKER_CLIENT";

impl<EMH, S, SP> TcpRestartingEventManager<EMH, S, SP>
where
    EMH: EventManagerHooksTuple<<S::Corpus as Corpus>::Input, S>,
    S: HasCorpus,
    SP: ShMemProvider,
    //CE: CustomEvent<I>,
{
    /// Create a new runner, the executed child doing the actual fuzzing.
    pub fn new(tcp_mgr: TcpEventManager<EMH, S>, staterestorer: StateRestorer<SP>) -> Self {
        Self {
            tcp_mgr,
            staterestorer,
            save_state: true,
        }
    }

    /// Create a new runner specifying if it must save the serialized state on restart.
    pub fn with_save_state(
        tcp_mgr: TcpEventManager<EMH, S>,
        staterestorer: StateRestorer<SP>,
        save_state: bool,
    ) -> Self {
        Self {
            tcp_mgr,
            staterestorer,
            save_state,
        }
    }

    /// Get the staterestorer
    pub fn staterestorer(&self) -> &StateRestorer<SP> {
        &self.staterestorer
    }

    /// Get the staterestorer (mutable)
    pub fn staterestorer_mut(&mut self) -> &mut StateRestorer<SP> {
        &mut self.staterestorer
    }
}

/// The kind of manager we're creating right now
#[derive(Debug, Clone, Copy)]
pub enum TcpManagerKind {
    /// Any kind will do
    Any,
    /// A client, getting messages from a local broker.
    Client {
        /// The CPU core ID of this client
        cpu_core: Option<CoreId>,
    },
    /// A broker, forwarding all packets of local clients via TCP.
    Broker,
}

/// Sets up a restarting fuzzer, using the [`StdShMemProvider`], and standard features.
///
/// The [`TcpRestartingEventManager`] is a combination of restarter and runner, that can be used on systems with and without `fork` support.
/// The restarter will spawn a new process each time the child crashes or timeouts.
#[expect(clippy::type_complexity)]
pub fn setup_restarting_mgr_tcp<MT, S>(
    monitor: MT,
    broker_port: u16,
    configuration: EventConfig,
) -> Result<
    (
        Option<S>,
        TcpRestartingEventManager<(), S, StdShMemProvider>,
    ),
    Error,
>
where
    MT: Monitor + Clone,
    S: HasExecutions + HasMetadata + HasImported + HasCorpus + DeserializeOwned + Stoppable,
    <S::Corpus as Corpus>::Input: Input,
{
    TcpRestartingMgr::builder()
        .shmem_provider(StdShMemProvider::new()?)
        .monitor(Some(monitor))
        .broker_port(broker_port)
        .configuration(configuration)
        .hooks(tuple_list!())
        .build()
        .launch()
}

/// Provides a `builder` which can be used to build a [`TcpRestartingMgr`].
///
/// The [`TcpRestartingMgr`] is a combination of a
/// `restarter` and `runner`, that can be used on systems both with and without `fork` support. The
/// `restarter` will start a new process each time the child crashes or times out.
#[derive(TypedBuilder, Debug)]
pub struct TcpRestartingMgr<EMH, MT, S, SP>
where
    S: DeserializeOwned,
    SP: ShMemProvider + 'static,
    MT: Monitor,
{
    /// The shared memory provider to use for the broker or client spawned by the restarting
    /// manager.
    shmem_provider: SP,
    /// The configuration
    configuration: EventConfig,
    /// The monitor to use
    #[builder(default = None)]
    monitor: Option<MT>,
    /// The broker port to use
    #[builder(default = 1337_u16)]
    broker_port: u16,
    /// The address to connect to
    #[builder(default = None)]
    remote_broker_addr: Option<SocketAddr>,
    /// The type of manager to build
    #[builder(default = TcpManagerKind::Any)]
    kind: TcpManagerKind,
    /// The amount of external clients that should have connected (not counting our own tcp client)
    /// before this broker quits _after the last client exited_.
    /// If `None`, the broker will never quit when the last client exits, but run forever.
    ///
    /// So, if this value is `Some(2)`, the broker will not exit after client 1 connected and disconnected,
    /// but it will quit after client 2 connected and disconnected.
    #[builder(default = None)]
    exit_cleanly_after: Option<NonZeroUsize>,
    /// Tell the manager to serialize or not the state on restart
    #[builder(default = true)]
    serialize_state: bool,
    /// The hooks for `handle_in_client`
    hooks: EMH,
    #[builder(setter(skip), default = PhantomData)]
    phantom_data: PhantomData<S>,
}

#[expect(clippy::type_complexity, clippy::too_many_lines)]
impl<EMH, MT, S, SP> TcpRestartingMgr<EMH, MT, S, SP>
where
    EMH: EventManagerHooksTuple<<S::Corpus as Corpus>::Input, S> + Copy + Clone,
    SP: ShMemProvider,
    S: HasExecutions + HasMetadata + HasImported + HasCorpus + DeserializeOwned + Stoppable,
    <S::Corpus as Corpus>::Input: Input,
    MT: Monitor + Clone,
{
    /// Launch the restarting manager
    pub fn launch(&mut self) -> Result<(Option<S>, TcpRestartingEventManager<EMH, S, SP>), Error> {
        // We start ourself as child process to actually fuzz
        let (staterestorer, _new_shmem_provider, core_id) = if env::var(_ENV_FUZZER_SENDER).is_err()
        {
            let broker_things = |mut broker: TcpEventBroker<<S::Corpus as Corpus>::Input, MT>,
                                 _remote_broker_addr| {
                if let Some(exit_cleanly_after) = self.exit_cleanly_after {
                    broker.set_exit_cleanly_after(exit_cleanly_after);
                }

                broker.broker_loop()
            };

            // We get here if we are on Unix, or we are a broker on Windows (or without forks).
            let (mgr, core_id) = match self.kind {
                TcpManagerKind::Any => {
                    let connection = create_nonblocking_listener(("127.0.0.1", self.broker_port));
                    match connection {
                        Ok(listener) => {
                            let event_broker =
                                TcpEventBroker::<<S::Corpus as Corpus>::Input, MT>::with_listener(
                                    listener,
                                    self.monitor.take().unwrap(),
                                );

                            // Yep, broker. Just loop here.
                            log::info!(
                                "Doing broker things. Run this tool again to start fuzzing in a client."
                            );

                            broker_things(event_broker, self.remote_broker_addr)?;

                            return Err(Error::shutting_down());
                        }
                        Err(Error::OsError(..)) => {
                            // port was likely already bound
                            let mgr = TcpEventManagerBuilder::new()
                                .hooks(self.hooks)
                                .build_from_client(
                                    &("127.0.0.1", self.broker_port),
                                    UNDEFINED_CLIENT_ID,
                                    self.configuration,
                                )?;
                            (mgr, None)
                        }
                        Err(e) => {
                            return Err(e);
                        }
                    }
                }
                TcpManagerKind::Broker => {
                    let event_broker = TcpEventBroker::<<S::Corpus as Corpus>::Input, MT>::new(
                        format!("127.0.0.1:{}", self.broker_port),
                        self.monitor.take().unwrap(),
                    )?;

                    broker_things(event_broker, self.remote_broker_addr)?;
                    unreachable!("The broker may never return normally, only on errors or when shutting down.");
                }
                TcpManagerKind::Client { cpu_core } => {
                    // We are a client
                    let mgr = TcpEventManagerBuilder::new()
                        .hooks(self.hooks)
                        .build_on_port(self.broker_port, UNDEFINED_CLIENT_ID, self.configuration)?;

                    (mgr, cpu_core)
                }
            };

            if let Some(core_id) = core_id {
                let core_id: CoreId = core_id;
                log::info!("Setting core affinity to {core_id:?}");
                core_id.set_affinity()?;
            }

            // We are the fuzzer respawner in a tcp client
            mgr.to_env(_ENV_FUZZER_BROKER_CLIENT_INITIAL);

            // First, create a channel from the current fuzzer to the next to store state between restarts.
            #[cfg(unix)]
            let staterestorer: StateRestorer<SP> =
                StateRestorer::new(self.shmem_provider.new_shmem(256 * 1024 * 1024)?);

            #[cfg(not(unix))]
            let staterestorer: StateRestorer<SP> =
                StateRestorer::new(self.shmem_provider.new_shmem(256 * 1024 * 1024)?);
            // Store the information to a map.
            staterestorer.write_to_env(_ENV_FUZZER_SENDER)?;

            let mut ctr: u64 = 0;
            // Client->parent loop
            loop {
                log::info!("Spawning next client (id {ctr})");
                println!("Spawning next client (id {ctr}) {core_id:?}");

                // On Unix, we fork (when fork feature is enabled)
                #[cfg(all(unix, feature = "fork"))]
                let child_status = {
                    self.shmem_provider.pre_fork()?;
                    match unsafe { fork() }? {
                        ForkResult::Parent(handle) => {
                            unsafe {
                                libc::signal(libc::SIGINT, libc::SIG_IGN);
                            }
                            self.shmem_provider.post_fork(false)?;
                            handle.status()
                        }
                        ForkResult::Child => {
                            self.shmem_provider.post_fork(true)?;
                            break (staterestorer, self.shmem_provider.clone(), core_id);
                        }
                    }
                };

                // If this guy wants to fork, then ignore sigit
                #[cfg(any(windows, not(feature = "fork")))]
                unsafe {
                    #[cfg(windows)]
                    libafl_bolts::os::windows_exceptions::signal(
                        libafl_bolts::os::windows_exceptions::SIGINT,
                        libafl_bolts::os::windows_exceptions::sig_ign(),
                    );

                    #[cfg(unix)]
                    libc::signal(libc::SIGINT, libc::SIG_IGN);
                }

                // On Windows (or in any case without fork), we spawn ourself again
                #[cfg(any(windows, not(feature = "fork")))]
                let child_status = startable_self()?.status()?;
                #[cfg(any(windows, not(feature = "fork")))]
                let child_status = child_status.code().unwrap_or_default();

                compiler_fence(Ordering::SeqCst);

                if child_status == CTRL_C_EXIT || staterestorer.wants_to_exit() {
                    return Err(Error::shutting_down());
                }

                #[expect(clippy::manual_assert)]
                if !staterestorer.has_content() && self.serialize_state {
                    #[cfg(unix)]
                    if child_status == 137 {
                        // Out of Memory, see https://tldp.org/LDP/abs/html/exitcodes.html
                        // and https://github.com/AFLplusplus/LibAFL/issues/32 for discussion.
                        panic!("Fuzzer-respawner: The fuzzed target crashed with an out of memory error! Fix your harness, or switch to another executor (for example, a forkserver).");
                    }

                    // Storing state in the last round did not work
                    panic!("Fuzzer-respawner: Storing state in crashed fuzzer instance did not work, no point to spawn the next client! This can happen if the child calls `exit()`, in that case make sure it uses `abort()`, if it got killed unrecoverable (OOM), or if there is a bug in the fuzzer itself. (Child exited with: {child_status})");
                }

                ctr = ctr.wrapping_add(1);
            }
        } else {
            // We are the newly started fuzzing instance (i.e. on Windows), first, connect to our own restore map.
            // We get here *only on Windows*, if we were started by a restarting fuzzer.
            // A staterestorer and a receiver for single communication
            (
                StateRestorer::from_env(&mut self.shmem_provider, _ENV_FUZZER_SENDER)?,
                self.shmem_provider.clone(),
                None,
            )
        };

        // At this point we are the fuzzer *NOT* the restarter.
        // We setup signal handlers to clean up shmem segments used by state restorer
        #[cfg(all(unix, not(miri)))]
        if let Err(_e) = unsafe { setup_signal_handler(&raw mut EVENTMGR_SIGHANDLER_STATE) } {
            // We can live without a proper ctrl+c signal handler. Print and ignore.
            log::error!("Failed to setup signal handlers: {_e}");
        }

        if let Some(core_id) = core_id {
            let core_id: CoreId = core_id;
            core_id.set_affinity()?;
        }

        // If we're restarting, deserialize the old state.
        let (state, mut mgr) = if let Some((state_opt, this_id)) = staterestorer.restore()? {
            (
                state_opt,
                TcpRestartingEventManager::with_save_state(
                    TcpEventManagerBuilder::new()
                        .hooks(self.hooks)
                        .build_on_port(self.broker_port, this_id, self.configuration)?,
                    staterestorer,
                    self.serialize_state,
                ),
            )
        } else {
            log::info!("First run. Let's set it all up");
            // Mgr to send and receive msgs from/to all other fuzzer instances
            let mgr = TcpEventManagerBuilder::new()
                .hooks(self.hooks)
                .build_existing_from_env(
                    &("127.0.0.1", self.broker_port),
                    _ENV_FUZZER_BROKER_CLIENT_INITIAL,
                    self.configuration,
                )?;

            (
                None,
                TcpRestartingEventManager::with_save_state(
                    mgr,
                    staterestorer,
                    self.serialize_state,
                ),
            )
        };
        // We reset the staterestorer, the next staterestorer and receiver (after crash) will reuse the page from the initial message.
        mgr.staterestorer.reset();

        /* TODO: Not sure if this is needed
        // We commit an empty NO_RESTART message to this buf, against infinite loops,
        // in case something crashes in the fuzzer.
        staterestorer.send_buf(_TCP_TAG_NO_RESTART, []);
        */

        Ok((state, mgr))
    }
}<|MERGE_RESOLUTION|>--- conflicted
+++ resolved
@@ -615,7 +615,6 @@
                     log::info!("Added received Testcase as item #{item}");
                 }
             }
-<<<<<<< HEAD
 
             #[cfg(feature = "share_objectives")]
             Event::Objective { input, .. } => {
@@ -630,16 +629,6 @@
                 state.solutions_mut().add(testcase)?;
                 log::info!("Added received Objective to Corpus");
             }
-
-            Event::CustomBuf { tag, buf } => {
-                for handler in &mut self.custom_buf_handlers {
-                    if handler(state, &tag, &buf)? == CustomBufEventResult::Handled {
-                        break;
-                    }
-                }
-            }
-=======
->>>>>>> d4add04f
             Event::Stop => {
                 state.request_stop();
             }
