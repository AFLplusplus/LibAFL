//! TCP-backed event manager for scalable multi-processed fuzzing

use alloc::{
    boxed::Box,
    string::{String, ToString},
    vec::Vec,
};
use core::{
    marker::PhantomData,
    num::NonZeroUsize,
    sync::atomic::{compiler_fence, Ordering},
};
use std::{
    io::{ErrorKind, Read, Write},
    net::{SocketAddr, TcpListener, TcpStream, ToSocketAddrs},
};

use serde::{de::DeserializeOwned, Deserialize, Serialize};
use tokio::{
    io::{AsyncReadExt, AsyncWriteExt},
    sync::{broadcast, mpsc},
    task::spawn,
};
#[cfg(feature = "std")]
use typed_builder::TypedBuilder;

use super::{CustomBufEventResult, CustomBufHandlerFn};
#[cfg(feature = "std")]
use crate::bolts::core_affinity::CoreId;
#[cfg(all(feature = "std", any(windows, not(feature = "fork"))))]
use crate::bolts::os::startable_self;
#[cfg(all(unix, feature = "std", not(miri)))]
use crate::bolts::os::unix_signals::setup_signal_handler;
#[cfg(all(feature = "std", feature = "fork", unix))]
use crate::bolts::os::{fork, ForkResult};
#[cfg(feature = "std")]
use crate::bolts::{shmem::StdShMemProvider, staterestore::StateRestorer};
#[cfg(all(unix, feature = "std"))]
use crate::events::{shutdown_handler, SHUTDOWN_SIGHANDLER_DATA};
use crate::{
    bolts::{shmem::ShMemProvider, ClientId},
    events::{
        BrokerEventResult, Event, EventConfig, EventFirer, EventManager, EventManagerId,
        EventProcessor, EventRestarter, HasCustomBufHandlers, HasEventManagerId, ProgressReporter,
    },
    executors::{Executor, HasObservers},
    fuzzer::{EvaluatorObservers, ExecutionProcessor},
    inputs::{Input, UsesInput},
    monitors::Monitor,
<<<<<<< HEAD
    state::{HasAFLStats, HasClientPerfMonitor, HasExecutions, HasMetadata, UsesState},
=======
    state::{HasClientPerfMonitor, HasExecutions, HasLastReportTime, HasMetadata, UsesState},
>>>>>>> 36b1d8ae
    Error,
};

/// Tries to create (synchronously) a [`TcpListener`] that is `nonblocking` (for later use in tokio).
/// Will error if the port is already in use (or other errors occur)
fn create_nonblocking_listener<A: ToSocketAddrs>(addr: A) -> Result<TcpListener, Error> {
    let listener = std::net::TcpListener::bind(addr)?;
    listener.set_nonblocking(true)?;
    Ok(listener)
}

/// An TCP-backed event manager for simple multi-processed fuzzing
#[derive(Debug)]
pub struct TcpEventBroker<I, MT>
where
    I: Input,
    MT: Monitor,
    //CE: CustomEvent<I>,
{
    monitor: MT,
    /// A `nonblocking` [`TcpListener`] that we will `take` and convert to a Tokio listener in [`Self::broker_loop()`].
    listener: Option<TcpListener>,
    /// Amount of all clients ever, after which (when all are disconnected) this broker should quit.
    exit_cleanly_after: Option<NonZeroUsize>,
    phantom: PhantomData<I>,
}

impl<I, MT> TcpEventBroker<I, MT>
where
    I: Input,
    MT: Monitor,
{
    /// Create a TCP broker, listening on the given address.
    pub fn new<A: ToSocketAddrs>(addr: A, monitor: MT) -> Result<Self, Error> {
        Ok(Self::with_listener(
            create_nonblocking_listener(addr)?,
            monitor,
        ))
    }

    /// Create a TCP broker, with a listener that needs to already be bound to an address.
    pub fn with_listener(listener: TcpListener, monitor: MT) -> Self {
        Self {
            listener: Some(listener),
            monitor,
            phantom: PhantomData,
            exit_cleanly_after: None,
        }
    }

    /// Exit the broker process cleanly after at least `n` clients attached and all of them disconnected again
    pub fn set_exit_cleanly_after(&mut self, n_clients: NonZeroUsize) {
        self.exit_cleanly_after = Some(n_clients);
    }

    /// Run in the broker until all clients exit
    #[tokio::main(flavor = "current_thread")]
    pub async fn broker_loop(&mut self) -> Result<(), Error> {
        let (tx_bc, rx) = broadcast::channel(128);
        let (tx, mut rx_mpsc) = mpsc::channel(128);

        let exit_cleanly_after = self.exit_cleanly_after;

        let listener = self
            .listener
            .take()
            .ok_or_else(|| Error::illegal_state("Listener has already been used / was none"))?;
        let listener = tokio::net::TcpListener::from_std(listener)?;

        let tokio_broker = spawn(async move {
            let mut recv_handles = vec![];

            loop {
                if let Some(max_clients) = exit_cleanly_after {
                    if max_clients.get() <= recv_handles.len() {
                        // we waited fro all the clients we wanted to see attached. Now wait for them to close their tcp connections.
                        break;
                    }
                }

                //println!("loop");
                // Asynchronously wait for an inbound socket.
                let (socket, _) = listener.accept().await.expect("test");
                let (mut read, mut write) = tokio::io::split(socket);
                // ClientIds for this broker start at 0.
                let this_client_id = ClientId(recv_handles.len().try_into().unwrap());
                let this_client_id_bytes = this_client_id.0.to_le_bytes();

                // Send the client id for this node;
                write.write_all(&this_client_id_bytes).await.unwrap();

                let tx_inner = tx.clone();
                let mut rx_inner = rx.resubscribe();
                // Keep all handles around.
                recv_handles.push(spawn(async move {
                    // In a loop, read data from the socket and write the data back.
                    loop {
                        let mut len_buf = [0; 4];

                        read.read_exact(&mut len_buf).await.expect("Socket closed?");

                        let mut len = u32::from_le_bytes(len_buf);
                        // we forward the sender id as well, so we add 4 bytes to the message length
                        len += 4;

                        #[cfg(feature = "tcp_debug")]
                        println!("len +4 = {len:?}");

                        let mut buf = vec![0; len as usize];

                        read.read_exact(&mut buf)
                            .await
                            .expect("failed to read data from socket");

                        #[cfg(feature = "tcp_debug")]
                        println!("len: {len:?} - {buf:?}");
                        tx_inner.send(buf).await.expect("Could not send");
                    }
                }));
                // The forwarding end. No need to keep a handle to this (TODO: unless they don't quit/get stuck?)
                spawn(async move {
                    // In a loop, read data from the socket and write the data back.
                    loop {
                        let buf: Vec<u8> = rx_inner.recv().await.expect("Could not receive");

                        #[cfg(feature = "tcp_debug")]
                        println!("{buf:?}");

                        if buf.len() <= 4 {
                            eprintln!("We got no contents (or only the length) in a broadcast");
                            continue;
                        }

                        if buf[..4] == this_client_id_bytes {
                            #[cfg(feature = "tcp_debug")]
                            eprintln!(
                            "Not forwarding message from this very client ({this_client_id:?})."
                        );
                            continue;
                        }

                        // subtract 4 since the client_id isn't part of the actual message.
                        let len = u32::try_from(buf.len() - 4).unwrap();
                        let len_buf: [u8; 4] = len.to_le_bytes();

                        // Write message length
                        write.write_all(&len_buf).await.expect("Writing failed");
                        // Write the rest
                        write.write_all(&buf).await.expect("Socket closed?");
                    }
                });
            }
            println!("joining handles..");
            // wait for all clients to exit/error out
            for recv_handle in recv_handles {
                drop(recv_handle.await);
            }
        });

        loop {
            let buf = rx_mpsc.recv().await.expect("Could not receive");

            // read client ID.
            let mut client_id_buf = [0_u8; 4];
            client_id_buf.copy_from_slice(&buf[..4]);

            let client_id = ClientId(u32::from_le_bytes(client_id_buf));

            // cut off the ID.
            let event_bytes = &buf[4..];

            let event: Event<I> = postcard::from_bytes(event_bytes).unwrap();
            match Self::handle_in_broker(&mut self.monitor, client_id, &event).unwrap() {
                BrokerEventResult::Forward => {
                    tx_bc.send(buf).expect("Could not send");
                }
                BrokerEventResult::Handled => (),
            }

            if tokio_broker.is_finished() {
                tokio_broker.await.unwrap();
                break;
            }
        }

        #[cfg(feature = "tcp_debug")]
        println!("The last client quit. Exiting.");

        Err(Error::shutting_down())
    }

    /// Handle arriving events in the broker
    #[allow(clippy::unnecessary_wraps)]
    fn handle_in_broker(
        monitor: &mut MT,
        client_id: ClientId,
        event: &Event<I>,
    ) -> Result<BrokerEventResult, Error> {
        match &event {
            Event::NewTestcase {
                input: _,
                client_config: _,
                exit_kind: _,
                corpus_size,
                observers_buf: _,
                time,
                executions,
                forward_id,
            } => {
                let id = if let Some(id) = *forward_id {
                    id
                } else {
                    client_id
                };
                let client = monitor.client_stats_mut_for(id);
                client.update_corpus_size(*corpus_size as u64);
                client.update_executions(*executions as u64, *time);
                monitor.display(event.name().to_string(), id);
                Ok(BrokerEventResult::Forward)
            }
            Event::UpdateExecStats {
                time,
                executions,
                phantom: _,
            } => {
                // TODO: The monitor buffer should be added on client add.
                let client = monitor.client_stats_mut_for(client_id);
                client.update_executions(*executions as u64, *time);
                monitor.display(event.name().to_string(), client_id);
                Ok(BrokerEventResult::Handled)
            }
            Event::UpdateUserStats {
                name,
                value,
                phantom: _,
            } => {
                let client = monitor.client_stats_mut_for(client_id);
                client.update_user_stats(name.clone(), value.clone());
                monitor.display(event.name().to_string(), client_id);
                Ok(BrokerEventResult::Handled)
            }
            #[cfg(feature = "introspection")]
            Event::UpdatePerfMonitor {
                time,
                executions,
                introspection_monitor,
                phantom: _,
            } => {
                // TODO: The monitor buffer should be added on client add.

                // Get the client for the staterestorer ID
                let client = monitor.client_stats_mut_for(client_id);

                // Update the normal monitor for this client
                client.update_executions(*executions as u64, *time);

                // Update the performance monitor for this client
                client.update_introspection_monitor((**introspection_monitor).clone());

                // Display the monitor via `.display` only on core #1
                monitor.display(event.name().to_string(), client_id);

                // Correctly handled the event
                Ok(BrokerEventResult::Handled)
            }
            Event::Objective { objective_size } => {
                let client = monitor.client_stats_mut_for(client_id);
                client.update_objective_size(*objective_size as u64);
                monitor.display(event.name().to_string(), client_id);
                Ok(BrokerEventResult::Handled)
            }
            Event::Log {
                severity_level,
                message,
                phantom: _,
            } => {
                let (_, _) = (severity_level, message);
                // TODO rely on Monitor
                log::log!((*severity_level).into(), "{message}");
                Ok(BrokerEventResult::Handled)
            }
            Event::CustomBuf { .. } => Ok(BrokerEventResult::Forward),
            //_ => Ok(BrokerEventResult::Forward),
        }
    }
}

/// An [`EventManager`] that forwards all events to other attached fuzzers on shared maps or via tcp,
/// using low-level message passing, [`crate::bolts::tcp`].
pub struct TcpEventManager<S>
where
    S: UsesInput,
{
    /// The TCP stream for inter process communication
    tcp: TcpStream,
    /// Our `CientId`
    client_id: ClientId,
    /// The custom buf handler
    custom_buf_handlers: Vec<Box<CustomBufHandlerFn<S>>>,
    #[cfg(feature = "tcp_compression")]
    compressor: GzipCompressor,
    /// The configuration defines this specific fuzzer.
    /// A node will not re-use the observer values sent over TCP
    /// from nodes with other configurations.
    configuration: EventConfig,
    phantom: PhantomData<S>,
}

impl<S> core::fmt::Debug for TcpEventManager<S>
where
    S: UsesInput,
{
    fn fmt(&self, f: &mut core::fmt::Formatter<'_>) -> core::fmt::Result {
        let mut debug_struct = f.debug_struct("TcpEventManager");
        let debug = debug_struct.field("tcp", &self.tcp);
        //.field("custom_buf_handlers", &self.custom_buf_handlers)
        #[cfg(feature = "tcp_compression")]
        let debug = debug.field("compressor", &self.compressor);
        debug
            .field("configuration", &self.configuration)
            .field("phantom", &self.phantom)
            .finish_non_exhaustive()
    }
}

impl<S> Drop for TcpEventManager<S>
where
    S: UsesInput,
{
    /// TCP clients will have to wait until their pages are mapped by somebody.
    fn drop(&mut self) {
        self.await_restart_safe();
    }
}

impl<S> TcpEventManager<S>
where
    S: UsesInput + HasExecutions + HasClientPerfMonitor,
{
    /// Create a manager from a raw TCP client
    pub fn new<A: ToSocketAddrs>(addr: &A, configuration: EventConfig) -> Result<Self, Error> {
        let mut tcp = TcpStream::connect(addr)?;

        let mut our_client_id_buf = [0_u8; 4];
        tcp.read_exact(&mut our_client_id_buf).unwrap();
        let client_id = ClientId(u32::from_le_bytes(our_client_id_buf));

        println!("Our client id: {client_id:?}");

        Ok(Self {
            tcp,
            client_id,
            #[cfg(feature = "tcp_compression")]
            compressor: GzipCompressor::new(COMPRESS_THRESHOLD),
            configuration,
            phantom: PhantomData,
            custom_buf_handlers: vec![],
        })
    }

    /// Create an TCP event manager on a port
    ///
    /// If the port is not yet bound, it will act as a broker; otherwise, it
    /// will act as a client.
    #[cfg(feature = "std")]
    pub fn on_port(port: u16, configuration: EventConfig) -> Result<Self, Error> {
        Self::new(&("127.0.0.1", port), configuration)
    }

    // Handle arriving events in the client
    #[allow(clippy::unused_self)]
    fn handle_in_client<E, Z>(
        &mut self,
        fuzzer: &mut Z,
        executor: &mut E,
        state: &mut S,
        client_id: ClientId,
        event: Event<S::Input>,
    ) -> Result<(), Error>
    where
        E: Executor<Self, Z> + HasObservers<State = S>,
        for<'a> E::Observers: Deserialize<'a>,
        Z: ExecutionProcessor<E::Observers, State = S> + EvaluatorObservers<E::Observers>,
    {
        match event {
            Event::NewTestcase {
                input,
                client_config,
                exit_kind,
                corpus_size: _,
                observers_buf,
                time: _,
                executions: _,
                forward_id,
            } => {
                log::info!("Received new Testcase from {client_id:?} ({client_config:?}, forward {forward_id:?})");

                let _res = if client_config.match_with(&self.configuration)
                    && observers_buf.is_some()
                {
                    let observers: E::Observers =
                        postcard::from_bytes(observers_buf.as_ref().unwrap())?;
                    fuzzer.process_execution(state, self, input, &observers, &exit_kind, false)?
                } else {
                    fuzzer.evaluate_input_with_observers::<E, Self>(
                        state, executor, self, input, false,
                    )?
                };
                if let Some(item) = _res.1 {
                    log::info!("Added received Testcase as item #{item}");
                }
                Ok(())
            }
            Event::CustomBuf { tag, buf } => {
                for handler in &mut self.custom_buf_handlers {
                    if handler(state, &tag, &buf)? == CustomBufEventResult::Handled {
                        break;
                    }
                }
                Ok(())
            }
            _ => Err(Error::unknown(format!(
                "Received illegal message that message should not have arrived: {:?}.",
                event.name()
            ))),
        }
    }
}

impl<S> TcpEventManager<S>
where
    S: UsesInput,
{
    /// Send information that this client is exiting.
    /// The other side may free up all allocated memory.
    /// We are no longer allowed to send anything afterwards.
    pub fn send_exiting(&mut self) -> Result<(), Error> {
        //TODO: Should not be needed since TCP does that for us
        //self.tcp.sender.send_exiting()
        Ok(())
    }
}

impl<S> UsesState for TcpEventManager<S>
where
    S: UsesInput,
{
    type State = S;
}

impl<S> EventFirer for TcpEventManager<S>
where
    S: UsesInput,
{
    #[cfg(feature = "tcp_compression")]
    fn fire(
        &mut self,
        _state: &mut Self::State,
        event: Event<<Self::State as UsesInput>::Input>,
    ) -> Result<(), Error> {
        let serialized = postcard::to_allocvec(&event)?;
        let flags = TCP_FLAG_INITIALIZED;

        match self.compressor.compress(&serialized)? {
            Some(comp_buf) => {
                self.tcp.send_buf_with_flags(
                    TCP_TAG_EVENT_TO_BOTH,
                    flags | TCP_FLAG_COMPRESSED,
                    &comp_buf,
                )?;
            }
            None => {
                self.tcp.send_buf(TCP_TAG_EVENT_TO_BOTH, &serialized)?;
            }
        }
        Ok(())
    }

    #[cfg(not(feature = "tcp_compression"))]
    fn fire(
        &mut self,
        _state: &mut Self::State,
        event: Event<<Self::State as UsesInput>::Input>,
    ) -> Result<(), Error> {
        let serialized = postcard::to_allocvec(&event)?;
        let size = u32::try_from(serialized.len()).unwrap();
        self.tcp.write_all(&size.to_le_bytes())?;
        self.tcp.write_all(&self.client_id.0.to_le_bytes())?;
        self.tcp.write_all(&serialized)?;
        Ok(())
    }

    fn configuration(&self) -> EventConfig {
        self.configuration
    }
}

impl<S> EventRestarter for TcpEventManager<S>
where
    S: UsesInput,
{
    /// The TCP client needs to wait until a broker has mapped all pages before shutting down.
    /// Otherwise, the OS may already have removed the shared maps.
    fn await_restart_safe(&mut self) {
        // wait until we can drop the message safely.
        //self.tcp.await_safe_to_unmap_blocking();
    }
}

impl<E, S, Z> EventProcessor<E, Z> for TcpEventManager<S>
where
    S: UsesInput + HasClientPerfMonitor + HasExecutions,
    E: HasObservers<State = S> + Executor<Self, Z>,
    for<'a> E::Observers: Deserialize<'a>,
    Z: EvaluatorObservers<E::Observers, State = S> + ExecutionProcessor<E::Observers, State = S>,
{
    fn process(
        &mut self,
        fuzzer: &mut Z,
        state: &mut Self::State,
        executor: &mut E,
    ) -> Result<usize, Error> {
        // TODO: Get around local event copy by moving handle_in_client
        let self_id = self.client_id;
        let mut len_buf = [0_u8; 4];
        let mut count = 0;

        self.tcp.set_nonblocking(true).expect("set to non-blocking");

        // read all pending messages
        loop {
            match self.tcp.read_exact(&mut len_buf) {
                Ok(()) => {
                    self.tcp.set_nonblocking(false).expect("set to blocking");
                    let len = u32::from_le_bytes(len_buf);
                    let mut buf = vec![0_u8; len as usize + 4_usize];
                    self.tcp.read_exact(&mut buf).unwrap();

                    let mut client_id_buf = [0_u8; 4];
                    client_id_buf.copy_from_slice(&buf[..4]);

                    let other_client_id = ClientId(u32::from_le_bytes(client_id_buf));

                    self.tcp.set_nonblocking(true).expect("set to non-blocking");
                    if self_id == other_client_id {
                        panic!("Own ID should never have been sent by the broker");
                    } else {
                        println!("{self_id:?} (from {other_client_id:?}) Received: {buf:?}");

                        let event = postcard::from_bytes(&buf[4..])?;
                        self.handle_in_client(fuzzer, executor, state, other_client_id, event)?;
                        count += 1;
                    }
                }

                Err(e) if e.kind() == ErrorKind::WouldBlock => {
                    // no new data on the socket
                    break;
                }
                Err(e) => {
                    panic!("Unexpected error {e:?}");
                }
            }
        }
        self.tcp.set_nonblocking(false).expect("set to blocking");

        Ok(count)
    }
}

impl<E, S, Z> EventManager<E, Z> for TcpEventManager<S>
where
    E: HasObservers<State = S> + Executor<Self, Z>,
    for<'a> E::Observers: Deserialize<'a>,
<<<<<<< HEAD
    S: UsesInput + HasExecutions + HasClientPerfMonitor + HasMetadata + HasAFLStats,
=======
    S: UsesInput + HasExecutions + HasClientPerfMonitor + HasMetadata + HasLastReportTime,
>>>>>>> 36b1d8ae
    Z: EvaluatorObservers<E::Observers, State = S> + ExecutionProcessor<E::Observers, State = S>,
{
}

impl<S> HasCustomBufHandlers for TcpEventManager<S>
where
    S: UsesInput,
{
    fn add_custom_buf_handler(
        &mut self,
        handler: Box<dyn FnMut(&mut S, &String, &[u8]) -> Result<CustomBufEventResult, Error>>,
    ) {
        self.custom_buf_handlers.push(handler);
    }
}

impl<S> ProgressReporter for TcpEventManager<S> where
<<<<<<< HEAD
    S: UsesInput + HasExecutions + HasClientPerfMonitor + HasMetadata + HasAFLStats
=======
    S: UsesInput + HasExecutions + HasClientPerfMonitor + HasMetadata + HasLastReportTime
>>>>>>> 36b1d8ae
{
}

impl<S> HasEventManagerId for TcpEventManager<S>
where
    S: UsesInput,
{
    /// Gets the id assigned to this staterestorer.
    fn mgr_id(&self) -> EventManagerId {
        EventManagerId(self.client_id.0 as usize)
    }
}

/// A manager that can restart on the fly, storing states in-between (in `on_restart`)
#[cfg(feature = "std")]
#[derive(Debug)]
pub struct TcpRestartingEventManager<S, SP>
where
    S: UsesInput,
    SP: ShMemProvider + 'static,
    //CE: CustomEvent<I>,
{
    /// The embedded TCP event manager
    tcp_mgr: TcpEventManager<S>,
    /// The staterestorer to serialize the state for the next runner
    staterestorer: StateRestorer<SP>,
    /// Decide if the state restorer must save the serialized state
    save_state: bool,
}

#[cfg(feature = "std")]
impl<S, SP> UsesState for TcpRestartingEventManager<S, SP>
where
    S: UsesInput,
    SP: ShMemProvider + 'static,
{
    type State = S;
}

#[cfg(feature = "std")]
impl<S, SP> ProgressReporter for TcpRestartingEventManager<S, SP>
where
<<<<<<< HEAD
    S: UsesInput + HasExecutions + HasClientPerfMonitor + HasMetadata + Serialize + HasAFLStats,
=======
    S: UsesInput
        + HasExecutions
        + HasClientPerfMonitor
        + HasMetadata
        + HasLastReportTime
        + Serialize,
>>>>>>> 36b1d8ae
    SP: ShMemProvider,
{
}

#[cfg(feature = "std")]
impl<S, SP> EventFirer for TcpRestartingEventManager<S, SP>
where
    SP: ShMemProvider,
    S: UsesInput,
    //CE: CustomEvent<I>,
{
    fn fire(
        &mut self,
        state: &mut Self::State,
        event: Event<<Self::State as UsesInput>::Input>,
    ) -> Result<(), Error> {
        // Check if we are going to crash in the event, in which case we store our current state for the next runner
        self.tcp_mgr.fire(state, event)
    }

    fn configuration(&self) -> EventConfig {
        self.tcp_mgr.configuration()
    }
}

#[cfg(feature = "std")]
impl<S, SP> EventRestarter for TcpRestartingEventManager<S, SP>
where
    S: UsesInput + HasExecutions + HasClientPerfMonitor + Serialize,
    SP: ShMemProvider,
    //CE: CustomEvent<I>,
{
    /// The tcp client needs to wait until a broker mapped all pages, before shutting down.
    /// Otherwise, the OS may already have removed the shared maps,
    #[inline]
    fn await_restart_safe(&mut self) {
        self.tcp_mgr.await_restart_safe();
    }

    /// Reset the single page (we reuse it over and over from pos 0), then send the current state to the next runner.
    fn on_restart(&mut self, state: &mut S) -> Result<(), Error> {
        // First, reset the page to 0 so the next iteration can read read from the beginning of this page
        self.staterestorer.reset();
        self.staterestorer
            .save(&if self.save_state { Some(state) } else { None })
    }

    fn send_exiting(&mut self) -> Result<(), Error> {
        self.staterestorer.send_exiting();
        // Also inform the broker that we are about to exit.
        // This way, the broker can clean up the pages, and eventually exit.
        self.tcp_mgr.send_exiting()
    }
}

#[cfg(feature = "std")]
impl<E, S, SP, Z> EventProcessor<E, Z> for TcpRestartingEventManager<S, SP>
where
    E: HasObservers<State = S> + Executor<TcpEventManager<S>, Z>,
    for<'a> E::Observers: Deserialize<'a>,
    S: UsesInput + HasExecutions + HasClientPerfMonitor,
    SP: ShMemProvider + 'static,
    Z: EvaluatorObservers<E::Observers, State = S> + ExecutionProcessor<E::Observers>, //CE: CustomEvent<I>,
{
    fn process(&mut self, fuzzer: &mut Z, state: &mut S, executor: &mut E) -> Result<usize, Error> {
        self.tcp_mgr.process(fuzzer, state, executor)
    }
}

#[cfg(feature = "std")]
impl<E, S, SP, Z> EventManager<E, Z> for TcpRestartingEventManager<S, SP>
where
    E: HasObservers<State = S> + Executor<TcpEventManager<S>, Z>,
    for<'a> E::Observers: Deserialize<'a>,
<<<<<<< HEAD
    S: UsesInput + HasExecutions + HasClientPerfMonitor + HasMetadata + Serialize + HasAFLStats,
=======
    S: UsesInput
        + HasExecutions
        + HasClientPerfMonitor
        + HasMetadata
        + HasLastReportTime
        + Serialize,
>>>>>>> 36b1d8ae
    SP: ShMemProvider + 'static,
    Z: EvaluatorObservers<E::Observers, State = S> + ExecutionProcessor<E::Observers>, //CE: CustomEvent<I>,
{
}

#[cfg(feature = "std")]
impl<S, SP> HasEventManagerId for TcpRestartingEventManager<S, SP>
where
    S: UsesInput + Serialize,
    SP: ShMemProvider + 'static,
{
    fn mgr_id(&self) -> EventManagerId {
        self.tcp_mgr.mgr_id()
    }
}

/// The tcp connection from the actual fuzzer to the process supervising it
const _ENV_FUZZER_SENDER: &str = "_AFL_ENV_FUZZER_SENDER";
const _ENV_FUZZER_RECEIVER: &str = "_AFL_ENV_FUZZER_RECEIVER";
/// The tcp (2 way) connection from a fuzzer to the broker (broadcasting all other fuzzer messages)
const _ENV_FUZZER_BROKER_CLIENT_INITIAL: &str = "_AFL_ENV_FUZZER_BROKER_CLIENT";

#[cfg(feature = "std")]
impl<S, SP> TcpRestartingEventManager<S, SP>
where
    S: UsesInput,
    SP: ShMemProvider + 'static,
    //CE: CustomEvent<I>,
{
    /// Create a new runner, the executed child doing the actual fuzzing.
    pub fn new(tcp_mgr: TcpEventManager<S>, staterestorer: StateRestorer<SP>) -> Self {
        Self {
            tcp_mgr,
            staterestorer,
            save_state: true,
        }
    }

    /// Create a new runner specifying if it must save the serialized state on restart.
    pub fn with_save_state(
        tcp_mgr: TcpEventManager<S>,
        staterestorer: StateRestorer<SP>,
        save_state: bool,
    ) -> Self {
        Self {
            tcp_mgr,
            staterestorer,
            save_state,
        }
    }

    /// Get the staterestorer
    pub fn staterestorer(&self) -> &StateRestorer<SP> {
        &self.staterestorer
    }

    /// Get the staterestorer (mutable)
    pub fn staterestorer_mut(&mut self) -> &mut StateRestorer<SP> {
        &mut self.staterestorer
    }
}

/// The kind of manager we're creating right now
#[cfg(feature = "std")]
#[derive(Debug, Clone, Copy)]
pub enum ManagerKind {
    /// Any kind will do
    Any,
    /// A client, getting messages from a local broker.
    Client {
        /// The CPU core ID of this client
        cpu_core: Option<CoreId>,
    },
    /// A [`tcp::TcpBroker`], forwarding the packets of local clients.
    Broker,
}

/// Sets up a restarting fuzzer, using the [`StdShMemProvider`], and standard features.
/// The restarting mgr is a combination of restarter and runner, that can be used on systems with and without `fork` support.
/// The restarter will spawn a new process each time the child crashes or timeouts.
#[cfg(feature = "std")]
#[allow(clippy::type_complexity)]
pub fn setup_restarting_mgr_tcp<MT, S>(
    monitor: MT,
    broker_port: u16,
    configuration: EventConfig,
) -> Result<(Option<S>, TcpRestartingEventManager<S, StdShMemProvider>), Error>
where
    MT: Monitor + Clone,
    S: DeserializeOwned + UsesInput + HasClientPerfMonitor + HasExecutions,
{
    RestartingMgr::builder()
        .shmem_provider(StdShMemProvider::new()?)
        .monitor(Some(monitor))
        .broker_port(broker_port)
        .configuration(configuration)
        .build()
        .launch()
}

/// Provides a `builder` which can be used to build a [`RestartingMgr`], which is a combination of a
/// `restarter` and `runner`, that can be used on systems both with and without `fork` support. The
/// `restarter` will start a new process each time the child crashes or times out.
#[cfg(feature = "std")]
#[allow(clippy::default_trait_access)]
#[derive(TypedBuilder, Debug)]
pub struct RestartingMgr<MT, S, SP>
where
    S: UsesInput + DeserializeOwned,
    SP: ShMemProvider + 'static,
    MT: Monitor,
    //CE: CustomEvent<I>,
{
    /// The shared memory provider to use for the broker or client spawned by the restarting
    /// manager.
    shmem_provider: SP,
    /// The configuration
    configuration: EventConfig,
    /// The monitor to use
    #[builder(default = None)]
    monitor: Option<MT>,
    /// The broker port to use
    #[builder(default = 1337_u16)]
    broker_port: u16,
    /// The address to connect to
    #[builder(default = None)]
    remote_broker_addr: Option<SocketAddr>,
    /// The type of manager to build
    #[builder(default = ManagerKind::Any)]
    kind: ManagerKind,
    /// The amount of external clients that should have connected (not counting our own tcp client)
    /// before this broker quits _after the last client exited_.
    /// If `None`, the broker will never quit when the last client exits, but run forever.
    ///
    /// So, if this value is `Some(2)`, the broker will not exit after client 1 connected and disconnected,
    /// but it will quit after client 2 connected and disconnected.
    #[builder(default = None)]
    exit_cleanly_after: Option<NonZeroUsize>,
    /// Tell the manager to serialize or not the state on restart
    #[builder(default = true)]
    serialize_state: bool,
    #[builder(setter(skip), default = PhantomData)]
    phantom_data: PhantomData<S>,
}

#[cfg(feature = "std")]
#[allow(clippy::type_complexity, clippy::too_many_lines)]
impl<MT, S, SP> RestartingMgr<MT, S, SP>
where
    SP: ShMemProvider,
    S: UsesInput + HasExecutions + HasClientPerfMonitor + DeserializeOwned,
    MT: Monitor + Clone,
{
    /// Launch the restarting manager
    pub fn launch(&mut self) -> Result<(Option<S>, TcpRestartingEventManager<S, SP>), Error> {
        // We start ourself as child process to actually fuzz
        let (staterestorer, _new_shmem_provider, core_id) = if std::env::var(_ENV_FUZZER_SENDER)
            .is_err()
        {
            let broker_things = |mut broker: TcpEventBroker<S::Input, MT>, _remote_broker_addr| {
                if let Some(exit_cleanly_after) = self.exit_cleanly_after {
                    broker.set_exit_cleanly_after(exit_cleanly_after);
                }

                broker.broker_loop()
            };

            // We get here if we are on Unix, or we are a broker on Windows (or without forks).
            let (_mgr, core_id) = match self.kind {
                ManagerKind::Any => {
                    let connection = create_nonblocking_listener(("127.0.0.1", self.broker_port));
                    match connection {
                        Ok(listener) => {
                            let event_broker = TcpEventBroker::<S::Input, MT>::with_listener(
                                listener,
                                self.monitor.take().unwrap(),
                            );

                            // Yep, broker. Just loop here.
                            log::info!(
                                "Doing broker things. Run this tool again to start fuzzing in a client."
                            );

                            broker_things(event_broker, self.remote_broker_addr)?;

                            return Err(Error::shutting_down());
                        }
                        Err(Error::File(_, _)) => {
                            // port was likely already bound
                            let mgr = TcpEventManager::<S>::new(
                                &("127.0.0.1", self.broker_port),
                                self.configuration,
                            )?;
                            (mgr, None)
                        }
                        Err(e) => {
                            return Err(e);
                        }
                    }
                }
                ManagerKind::Broker => {
                    let event_broker = TcpEventBroker::<S::Input, MT>::new(
                        format!("127.0.0.1:{}", self.broker_port),
                        self.monitor.take().unwrap(),
                    )?;

                    broker_things(event_broker, self.remote_broker_addr)?;
                    unreachable!("The broker may never return normally, only on errors or when shutting down.");
                }
                ManagerKind::Client { cpu_core } => {
                    // We are a client
                    let mgr = TcpEventManager::<S>::on_port(self.broker_port, self.configuration)?;

                    (mgr, cpu_core)
                }
            };

            if let Some(core_id) = core_id {
                let core_id: CoreId = core_id;
                log::info!("Setting core affinity to {core_id:?}");
                core_id.set_affinity()?;
            }

            // We are the fuzzer respawner in a tcp client
            //mgr.to_env(_ENV_FUZZER_BROKER_CLIENT_INITIAL);

            // First, create a channel from the current fuzzer to the next to store state between restarts.
            #[cfg(unix)]
            let mut staterestorer: StateRestorer<SP> =
                StateRestorer::new(self.shmem_provider.new_shmem(256 * 1024 * 1024)?);

            #[cfg(not(unix))]
            let staterestorer: StateRestorer<SP> =
                StateRestorer::new(self.shmem_provider.new_shmem(256 * 1024 * 1024)?);
            // Store the information to a map.
            staterestorer.write_to_env(_ENV_FUZZER_SENDER)?;

            #[cfg(unix)]
            unsafe {
                let data = &mut SHUTDOWN_SIGHANDLER_DATA;
                // Write the pointer to staterestorer so we can release its shmem later
                core::ptr::write_volatile(
                    &mut data.staterestorer_ptr,
                    &mut staterestorer as *mut _ as *mut std::ffi::c_void,
                );
                data.allocator_pid = std::process::id() as usize;
                data.shutdown_handler = shutdown_handler::<SP> as *const std::ffi::c_void;
            }

            // We setup signal handlers to clean up shmem segments used by state restorer
            #[cfg(all(unix, not(miri)))]
            if let Err(_e) = unsafe { setup_signal_handler(&mut SHUTDOWN_SIGHANDLER_DATA) } {
                // We can live without a proper ctrl+c signal handler. Print and ignore.
                log::error!("Failed to setup signal handlers: {_e}");
            }

            let mut ctr: u64 = 0;
            // Client->parent loop
            loop {
                log::info!("Spawning next client (id {ctr})");

                // On Unix, we fork (when fork feature is enabled)
                #[cfg(all(unix, feature = "fork"))]
                let child_status = {
                    self.shmem_provider.pre_fork()?;
                    match unsafe { fork() }? {
                        ForkResult::Parent(handle) => {
                            self.shmem_provider.post_fork(false)?;
                            handle.status()
                        }
                        ForkResult::Child => {
                            self.shmem_provider.post_fork(true)?;
                            break (staterestorer, self.shmem_provider.clone(), core_id);
                        }
                    }
                };

                // On Windows (or in any case without fork), we spawn ourself again
                #[cfg(any(windows, not(feature = "fork")))]
                let child_status = startable_self()?.status()?;
                #[cfg(all(unix, not(feature = "fork")))]
                let child_status = child_status.code().unwrap_or_default();

                compiler_fence(Ordering::SeqCst);

                #[allow(clippy::manual_assert)]
                if !staterestorer.has_content() && self.serialize_state {
                    #[cfg(unix)]
                    if child_status == 137 {
                        // Out of Memory, see https://tldp.org/LDP/abs/html/exitcodes.html
                        // and https://github.com/AFLplusplus/LibAFL/issues/32 for discussion.
                        panic!("Fuzzer-respawner: The fuzzed target crashed with an out of memory error! Fix your harness, or switch to another executor (for example, a forkserver).");
                    }

                    // Storing state in the last round did not work
                    panic!("Fuzzer-respawner: Storing state in crashed fuzzer instance did not work, no point to spawn the next client! This can happen if the child calls `exit()`, in that case make sure it uses `abort()`, if it got killed unrecoverable (OOM), or if there is a bug in the fuzzer itself. (Child exited with: {child_status})");
                }

                if staterestorer.wants_to_exit() {
                    return Err(Error::shutting_down());
                }

                ctr = ctr.wrapping_add(1);
            }
        } else {
            // We are the newly started fuzzing instance (i.e. on Windows), first, connect to our own restore map.
            // We get here *only on Windows*, if we were started by a restarting fuzzer.
            // A staterestorer and a receiver for single communication
            (
                StateRestorer::from_env(&mut self.shmem_provider, _ENV_FUZZER_SENDER)?,
                self.shmem_provider.clone(),
                None,
            )
        };

        if let Some(core_id) = core_id {
            let core_id: CoreId = core_id;
            core_id.set_affinity()?;
        }

        // If we're restarting, deserialize the old state.
        let (state, mut mgr) = if let Some(state_opt) = staterestorer.restore()? {
            (
                state_opt,
                TcpRestartingEventManager::with_save_state(
                    TcpEventManager::on_port(self.broker_port, self.configuration)?,
                    staterestorer,
                    self.serialize_state,
                ),
            )
        } else {
            log::info!("First run. Let's set it all up");
            // Mgr to send and receive msgs from/to all other fuzzer instances
            let mgr = TcpEventManager::<S>::on_port(self.broker_port, self.configuration)?;

            (
                None,
                TcpRestartingEventManager::with_save_state(
                    mgr,
                    staterestorer,
                    self.serialize_state,
                ),
            )
        };
        // We reset the staterestorer, the next staterestorer and receiver (after crash) will reuse the page from the initial message.
        mgr.staterestorer.reset();

        /* TODO: Not sure if this is needed
        // We commit an empty NO_RESTART message to this buf, against infinite loops,
        // in case something crashes in the fuzzer.
        staterestorer.send_buf(_TCP_TAG_NO_RESTART, []);
        */

        Ok((state, mgr))
    }
}<|MERGE_RESOLUTION|>--- conflicted
+++ resolved
@@ -47,11 +47,7 @@
     fuzzer::{EvaluatorObservers, ExecutionProcessor},
     inputs::{Input, UsesInput},
     monitors::Monitor,
-<<<<<<< HEAD
-    state::{HasAFLStats, HasClientPerfMonitor, HasExecutions, HasMetadata, UsesState},
-=======
-    state::{HasClientPerfMonitor, HasExecutions, HasLastReportTime, HasMetadata, UsesState},
->>>>>>> 36b1d8ae
+    state::{HasClientPerfMonitor, HasExecutions, HasLastReportTime, HasMetadata, UsesState,HasAFLStats},
     Error,
 };
 
@@ -626,11 +622,7 @@
 where
     E: HasObservers<State = S> + Executor<Self, Z>,
     for<'a> E::Observers: Deserialize<'a>,
-<<<<<<< HEAD
-    S: UsesInput + HasExecutions + HasClientPerfMonitor + HasMetadata + HasAFLStats,
-=======
-    S: UsesInput + HasExecutions + HasClientPerfMonitor + HasMetadata + HasLastReportTime,
->>>>>>> 36b1d8ae
+    S: UsesInput + HasExecutions + HasClientPerfMonitor + HasMetadata + HasLastReportTime + HasAFLStats,
     Z: EvaluatorObservers<E::Observers, State = S> + ExecutionProcessor<E::Observers, State = S>,
 {
 }
@@ -648,11 +640,7 @@
 }
 
 impl<S> ProgressReporter for TcpEventManager<S> where
-<<<<<<< HEAD
-    S: UsesInput + HasExecutions + HasClientPerfMonitor + HasMetadata + HasAFLStats
-=======
-    S: UsesInput + HasExecutions + HasClientPerfMonitor + HasMetadata + HasLastReportTime
->>>>>>> 36b1d8ae
+    S: UsesInput + HasExecutions + HasClientPerfMonitor + HasMetadata + HasLastReportTime + HasAFLStats
 {
 }
 
@@ -695,16 +683,13 @@
 #[cfg(feature = "std")]
 impl<S, SP> ProgressReporter for TcpRestartingEventManager<S, SP>
 where
-<<<<<<< HEAD
-    S: UsesInput + HasExecutions + HasClientPerfMonitor + HasMetadata + Serialize + HasAFLStats,
-=======
     S: UsesInput
         + HasExecutions
         + HasClientPerfMonitor
         + HasMetadata
         + HasLastReportTime
+        + HasAFLStats
         + Serialize,
->>>>>>> 36b1d8ae
     SP: ShMemProvider,
 {
 }
@@ -779,16 +764,13 @@
 where
     E: HasObservers<State = S> + Executor<TcpEventManager<S>, Z>,
     for<'a> E::Observers: Deserialize<'a>,
-<<<<<<< HEAD
-    S: UsesInput + HasExecutions + HasClientPerfMonitor + HasMetadata + Serialize + HasAFLStats,
-=======
     S: UsesInput
         + HasExecutions
         + HasClientPerfMonitor
         + HasMetadata
         + HasLastReportTime
+        + HasAFLStats
         + Serialize,
->>>>>>> 36b1d8ae
     SP: ShMemProvider + 'static,
     Z: EvaluatorObservers<E::Observers, State = S> + ExecutionProcessor<E::Observers>, //CE: CustomEvent<I>,
 {
