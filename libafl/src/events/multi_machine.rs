use alloc::{
    boxed::Box,
<<<<<<< HEAD
    sync::Arc,
=======
    collections::HashMap,
    io::ErrorKind,
    process,
    sync::{
        Arc, OnceLock,
        atomic::{AtomicU64, Ordering},
    },
>>>>>>> c7207dce
    time::Duration,
    vec::Vec,
};
use core::fmt::Display;
use std::{
    
    sync::{core::sync::atomic, OnceLock},
    process,
    io::ErrorKind,
    collections::HashMap,
    sync::atomic::{AtomicU64, Ordering},
};

use enumflags2::{BitFlags, bitflags};
#[cfg(feature = "llmp_compression")]
use libafl_bolts::compress::GzipCompressor;
use libafl_bolts::{Error, current_time, ownedref::OwnedRef};
use serde::{Deserialize, Serialize};
use tokio::{
    io::{AsyncReadExt, AsyncWriteExt},
    net::{TcpListener, TcpStream, ToSocketAddrs},
    runtime::Runtime,
    sync::RwLock,
    task::JoinHandle,
    time,
};
use typed_builder::TypedBuilder;

use crate::{
    events::{Event, TcpMultiMachineLlmpReceiverHook, TcpMultiMachineLlmpSenderHook},
    inputs::{Input, NopInput},
};

// const MAX_NB_RECEIVED_AT_ONCE: usize = 100;

#[bitflags(default = SendToParent | SendToChildren)]
#[repr(u8)]
#[derive(Copy, Clone, Debug, PartialEq)]
/// The node policy. It represents flags that can be applied to the node to change how it behaves.
pub enum NodePolicy {
    /// Send current node's interesting inputs to parent.
    SendToParent,
    /// Send current node's interesting inputs to children.
    SendToChildren,
}

const DUMMY_BYTE: u8 = 0x14;

/// Use `OwnedRef` as much as possible here to avoid useless copies.
/// An owned TCP message for multi machine
#[derive(Clone, Debug)]
// #[serde(bound = "I: serde::de::DeserializeOwned")]
pub enum MultiMachineMsg<'a, I> {
    /// A raw llmp message (not deserialized)
    LlmpMsg(OwnedRef<'a, [u8]>),

    /// A `LibAFL` Event (already deserialized)
    Event(OwnedRef<'a, Event<I>>),
}

/// We do not use raw pointers, so no problem with thead-safety
unsafe impl<I: Input> Send for MultiMachineMsg<'_, I> {}
unsafe impl<I: Input> Sync for MultiMachineMsg<'_, I> {}

impl<'a, I> MultiMachineMsg<'a, I> {
    /// Create a new [`MultiMachineMsg`] as event.
    ///
    /// # Safety
    ///
    /// `OwnedRef` should **never** be a raw pointer for thread-safety reasons.
    /// We check this for debug builds, but not for release.
    #[must_use]
    pub unsafe fn event(event: OwnedRef<'a, Event<I>>) -> Self {
        debug_assert!(!event.is_raw());

        MultiMachineMsg::Event(event)
    }

    /// Create a new [`MultiMachineMsg`] from an llmp msg.
    #[must_use]
    pub fn llmp_msg(msg: OwnedRef<'a, [u8]>) -> Self {
        MultiMachineMsg::LlmpMsg(msg)
    }

    /// Get the message
    #[must_use]
    pub fn serialize_as_ref(&self) -> &[u8] {
        match self {
            MultiMachineMsg::LlmpMsg(msg) => msg.as_ref(),
            MultiMachineMsg::Event(_) => {
                panic!("Not supported")
            }
        }
    }

    /// To owned message
    #[must_use]
    pub fn from_llmp_msg(msg: Box<[u8]>) -> MultiMachineMsg<'a, I> {
        MultiMachineMsg::LlmpMsg(OwnedRef::Owned(msg))
    }
}

#[derive(Debug, Clone, Copy, PartialEq, Eq, Hash, Default, Serialize, Deserialize)]
/// A `NodeId` (unused for now)
pub struct NodeId(pub u64);

impl NodeId {
    /// Generate a unique [`NodeId`].
    pub fn new() -> Self {
        static CTR: OnceLock<AtomicU64> = OnceLock::new();
        let ctr = CTR.get_or_init(|| AtomicU64::new(0));
        NodeId(ctr.fetch_add(1, Ordering::Relaxed))
    }
}

/// The state of the hook shared between the background threads and the main thread.
#[derive(Debug)]
pub struct TcpMultiMachineState<A> {
    node_descriptor: NodeDescriptor<A>,
    /// the parent to which the testcases should be forwarded when deemed interesting
    parent: Option<TcpStream>,
    /// The children who connected during the fuzzing session.
    children: HashMap<NodeId, TcpStream>, // The children who connected during the fuzzing session.
    old_msgs: Vec<Vec<u8>>,
    #[cfg(feature = "llmp_compression")]
    compressor: GzipCompressor,
}

/// The tree descriptor for the
#[derive(Debug, Clone, TypedBuilder)]
pub struct NodeDescriptor<A> {
    /// The parent address, if there is one.
    pub parent_addr: Option<A>,

    /// The node listening port. Defaults to 50000
    #[builder(default = Some(50000))]
    pub node_listening_port: Option<u16>,

    #[builder(default = Duration::from_secs(60))]
    /// The timeout for connecting to parent
    pub timeout: Duration,

    /// Node flags
    #[builder(default_code = "BitFlags::default()")]
    pub flags: BitFlags<NodePolicy>, // The policy for shared messages between nodes.
}

/// A set of multi-machine `broker_hooks`.
///
/// Beware, the hooks should run in the same process as the one this function is called.
/// This is because we spawn a tokio runtime underneath.
/// Check `<https://github.com/tokio-rs/tokio/issues/4301>` for more details.
///
/// Use `TcpMultiMachineHooks::builder()` to initialize the hooks.
///
/// # Safety
/// The [`TcpMultiMachineLlmpReceiverHook`] assumes that the `msg` parameter
/// passed to the `on_new_message` method (or rather, the memory it points to),
/// lives sufficiently long for an async background task to process it.
#[derive(Debug)]
pub struct TcpMultiMachineHooks<A, I> {
    /// The sender hooks
    pub sender: TcpMultiMachineLlmpSenderHook<A, I>,
    /// The hooks
    pub receiver: TcpMultiMachineLlmpReceiverHook<A, I>,
}

impl TcpMultiMachineHooks<(), NopInput> {
    /// Create the builder to build a new [`TcpMultiMachineHooks`]
    /// containing a sender and a receiver from a [`NodeDescriptor`].
    #[must_use]
    pub fn builder() -> TcpMultiMachineHooksBuilder<()> {
        TcpMultiMachineHooksBuilder::<()> {
            node_descriptor: None,
        }
    }
}

/// A Multi-machine `broker_hooks` builder.
#[derive(Debug)]
pub struct TcpMultiMachineHooksBuilder<A> {
    node_descriptor: Option<NodeDescriptor<A>>,
}

impl<A> TcpMultiMachineHooksBuilder<A> {
    /// Set the multi machine [`NodeDescriptor`] used by the resulting [`TcpMultiMachineHooks`].
    pub fn node_descriptor<A2>(
        self,
        node_descriptor: NodeDescriptor<A2>,
    ) -> TcpMultiMachineHooksBuilder<A2>
    where
        A2: Clone + Display + ToSocketAddrs + Send + Sync + 'static,
    {
        TcpMultiMachineHooksBuilder::<A2> {
            node_descriptor: Some(node_descriptor),
        }
    }
}

impl<A> TcpMultiMachineHooksBuilder<A>
where
    A: Clone + Display + ToSocketAddrs + Send + Sync + 'static,
{
    /// Build a new [`TcpMultiMachineHooks`] containing a sender and a receiver from a [`NodeDescriptor`].
    /// Everything is initialized and ready to be used.
    /// Beware, the hooks should run in the same process as the one this function is called.
    /// This is because we spawn a tokio runtime underneath.
    /// Check `<https://github.com/tokio-rs/tokio/issues/4301>` for more details.
    ///
    /// # Safety
    /// The returned [`TcpMultiMachineLlmpReceiverHook`] assumes that the `msg` parameter
    /// passed to the `on_new_message` method (or rather, the memory it points to),
    /// lives sufficiently long for an async background task to process it.
    pub unsafe fn build<I>(mut self) -> Result<TcpMultiMachineHooks<A, I>, Error>
    where
        I: Input + Send + Sync + 'static,
    {
        unsafe {
            let node_descriptor = self.node_descriptor.take().ok_or_else(|| {
                Error::illegal_state(
                    "The node descriptor can never be `None` at this point in the code",
                )
            })?;

            // Create the state of the hook. This will be shared with the background server, so we wrap
            // it with concurrent-safe objects
            let state = Arc::new(RwLock::new(TcpMultiMachineState {
                node_descriptor,
                parent: None,
                children: HashMap::default(),
                old_msgs: Vec::new(),
                #[cfg(feature = "llmp_compression")]
                compressor: GzipCompressor::new(),
            }));

            let rt = Arc::new(
                Runtime::new().map_err(|_| Error::unknown("Tokio runtime spawning failed"))?,
            );

            TcpMultiMachineState::init::<I>(&state.clone(), &rt.clone())?;

            Ok(TcpMultiMachineHooks {
                sender: TcpMultiMachineLlmpSenderHook::new(state.clone(), rt.clone()),
                receiver: TcpMultiMachineLlmpReceiverHook::new(state, rt),
            })
        }
    }
}

impl<A> TcpMultiMachineState<A>
where
    A: Clone + Display + ToSocketAddrs + Send + Sync + 'static,
{
    /// Initializes the Multi-Machine state.
    ///
    /// # Safety
    ///
    /// This should be run **only once**, in the same process as the llmp hooks, and before the hooks
    /// are effectively used.
    unsafe fn init<I: Input>(
        self_mutex: &Arc<RwLock<Self>>,
        rt: &Arc<Runtime>,
    ) -> Result<(), Error> {
        let node_descriptor =
            rt.block_on(async { self_mutex.read().await.node_descriptor.clone() });

        // Try to connect to the parent if we should
        rt.block_on(async {
            let parent_mutex = self_mutex.clone();
            let mut parent_lock = parent_mutex.write().await;

            if let Some(parent_addr) = &parent_lock.node_descriptor.parent_addr {
                let timeout = current_time() + parent_lock.node_descriptor.timeout;

                parent_lock.parent = loop {
                    log::debug!("Trying to connect to parent @ {}..", parent_addr);
                    match TcpStream::connect(parent_addr).await {
                        Ok(stream) => {
                            log::debug!("Connected to parent @ {}", parent_addr);

                            break Some(stream);
                        }
                        Err(e) => {
                            if current_time() > timeout {
                                return Err(Error::os_error(e, "Unable to connect to parent"));
                            }
                        }
                    }

                    time::sleep(Duration::from_secs(1)).await;
                };
            }

            Ok(())
        })?;

        // Now, setup the background tasks for the children to connect to
        if let Some(listening_port) = node_descriptor.node_listening_port {
            let bg_state = self_mutex.clone();
            let _handle: JoinHandle<Result<(), Error>> = rt.spawn(async move {
                let addr = format!("0.0.0.0:{listening_port}");
                log::debug!("Starting background child task on {addr}...");
                let listener = TcpListener::bind(addr).await.map_err(|e| {
                    Error::os_error(e, format!("Error while binding to port {listening_port}"))
                })?;
                let state = bg_state;

                // The main listening loop. Should never fail.
                'listening: loop {
                    log::debug!("listening for children on {:?}...", listener);
                    match listener.accept().await {
                        Ok((mut stream, addr)) => {
                            log::debug!("{} joined the children.", addr);
                            let mut state_guard = state.write().await;

                            if let Err(e) = state_guard
                                .send_old_events_to_stream::<I>(&mut stream)
                                .await
                            {
                                log::error!("Error while send old messages: {e:?}.");
                                log::error!("The loop will resume");
                                continue 'listening;
                            }

                            state_guard.children.insert(NodeId::new(), stream);
                            log::debug!(
                                "[pid {}]{addr} added the child. nb children: {}",
                                process::id(),
                                state_guard.children.len()
                            );
                        }
                        Err(e) => {
                            log::error!("Error while accepting child {e:?}.");
                        }
                    }
                }
            });
        }

        Ok(())
    }

    /// Add an event as past event.
    pub fn add_past_msg(&mut self, msg: &[u8]) {
        self.old_msgs.push(msg.to_vec());
    }

    /// The compressor
    #[cfg(feature = "llmp_compression")]
    pub fn compressor(&mut self) -> &GzipCompressor {
        &self.compressor
    }

    /// Read a [`TcpMultiMachineMsg`] from a stream.
    /// Expects a message written by [`TcpMultiMachineState::write_msg`].
    /// If there is nothing to read from the stream, return asap with Ok(None).
    #[expect(clippy::uninit_vec)]
    async fn read_msg<'a, I: Input + 'a>(
        stream: &mut TcpStream,
    ) -> Result<Option<MultiMachineMsg<'a, I>>, Error> {
        // 0. Check if we should try to fetch something from the stream
        let mut dummy_byte: [u8; 1] = [0u8];
        log::debug!("Starting read msg...");

        let n_read = match stream.try_read(&mut dummy_byte) {
            Ok(n) => n,
            Err(e) if e.kind() == ErrorKind::WouldBlock => {
                return Ok(None);
            }
            Err(e) => return Err(Error::os_error(e, "try read failed")),
        };

        log::debug!("msg read.");

        if n_read == 0 {
            log::debug!("No dummy byte received...");
            return Ok(None); // Nothing to read from this stream
        }

        log::debug!("Received dummy byte!");

        // we should always read the dummy byte at this point.
        assert_eq!(u8::from_le_bytes(dummy_byte), DUMMY_BYTE);

        // 1. Read msg size
        let mut node_msg_len: [u8; 4] = [0; 4];
        log::debug!("Receiving msg len...");
        stream.read_exact(&mut node_msg_len).await?;
        log::debug!("msg len received.");
        let node_msg_len = u32::from_le_bytes(node_msg_len) as usize;

        // 2. Read msg
        // do not store msg on the stack to avoid overflow issues
        // TODO: optimize with less allocations...
        let mut node_msg: Vec<u8> = Vec::with_capacity(node_msg_len);
        unsafe {
            node_msg.set_len(node_msg_len);
        }
        log::debug!("Receiving msg...");
        stream.read_exact(node_msg.as_mut_slice()).await?;
        log::debug!("msg received.");
        let node_msg = node_msg.into_boxed_slice();

        Ok(Some(MultiMachineMsg::from_llmp_msg(node_msg)))
    }

    /// Write an [`OwnedTcpMultiMachineMsg`] to a stream.
    /// Can be read back using [`TcpMultiMachineState::read_msg`].
    async fn write_msg<'a, I: Input>(
        stream: &mut TcpStream,
        msg: &MultiMachineMsg<'a, I>,
    ) -> Result<(), Error> {
        let serialized_msg = msg.serialize_as_ref();
        let msg_len = u32::to_le_bytes(serialized_msg.len() as u32);

        // 0. Write the dummy byte
        log::debug!("Sending dummy byte...");
        stream.write_all(&[DUMMY_BYTE]).await?;
        log::debug!("dummy byte sent.");

        // 1. Write msg size
        log::debug!("Sending msg len...");
        stream.write_all(&msg_len).await?;
        log::debug!("msg len sent.");

        // 2. Write msg
        log::debug!("Sending msg...");
        stream.write_all(serialized_msg).await?;
        log::debug!("msg sent.");

        Ok(())
    }

    pub(crate) async fn send_old_events_to_stream<I: Input>(
        &mut self,
        stream: &mut TcpStream,
    ) -> Result<(), Error> {
        log::debug!("Send old events to new child...");

        for old_msg in &self.old_msgs {
            let event_ref: MultiMachineMsg<I> =
                MultiMachineMsg::llmp_msg(OwnedRef::Ref(old_msg.as_slice()));
            log::debug!("Sending an old message...");
            Self::write_msg(stream, &event_ref).await?;
            log::debug!("Old message sent.");
        }

        log::debug!("Sent {} old messages.", self.old_msgs.len());

        Ok(())
    }

    pub(crate) async fn send_interesting_event_to_nodes<'a, I: Input>(
        &mut self,
        msg: &MultiMachineMsg<'a, I>,
    ) -> Result<(), Error> {
        log::debug!("Sending interesting events to nodes...");

        if self
            .node_descriptor
            .flags
            .intersects(NodePolicy::SendToParent)
        {
            if let Some(parent) = &mut self.parent {
                log::debug!("Sending to parent...");
                if let Err(e) = Self::write_msg(parent, msg).await {
                    log::error!(
                        "The parent disconnected. We won't try to communicate with it again."
                    );
                    log::error!("Error: {e:?}");
                    self.parent.take();
                }
            }
        }

        if self
            .node_descriptor
            .flags
            .intersects(NodePolicy::SendToChildren)
        {
            let mut ids_to_remove: Vec<NodeId> = Vec::new();
            for (child_id, child_stream) in &mut self.children {
                log::debug!("Sending to child {child_id:?}...");
                if let Err(err) = Self::write_msg(child_stream, msg).await {
                    // most likely the child disconnected. drop the connection later on and continue.
                    log::debug!(
                        "The child disconnected. We won't try to communicate with it again. Error: {err:?}"
                    );
                    ids_to_remove.push(*child_id);
                }
            }

            // Garbage collect disconnected children
            for id_to_remove in &ids_to_remove {
                log::debug!("Child {:?} has been garbage collected.", id_to_remove);
                self.children.remove(id_to_remove);
            }
        }

        Ok(())
    }

    /// Flush the message queue from other nodes and add incoming events to the
    /// centralized event manager queue.
    pub(crate) async fn receive_new_messages_from_nodes<'a, I: Input>(
        &mut self,
        msgs: &mut Vec<MultiMachineMsg<'a, I>>,
    ) -> Result<(), Error> {
        log::debug!("Checking for new events from other nodes...");
        // let mut nb_received = 0usize;

        // Our (potential) parent could have something for us
        if let Some(parent) = &mut self.parent {
            loop {
                // Exit if received a lot of inputs at once.
                // TODO: this causes problems in some cases, it could freeze all fuzzer instances.
                // if nb_received > MAX_NB_RECEIVED_AT_ONCE {
                //     log::debug!("hitting MAX_NB_RECEIVED_AT_ONCE limit...");
                //     return Ok(());
                // }

                log::debug!("Receiving from parent...");
                match Self::read_msg(parent).await {
                    Ok(Some(msg)) => {
                        log::debug!("Received event from parent");
                        // The parent has something for us, we store it
                        msgs.push(msg);
                        // nb_received += 1;
                    }

                    Ok(None) => {
                        // nothing from the parent, we continue
                        log::debug!("Nothing from parent");
                        break;
                    }

                    Err(Error::OsError(_, _, _)) => {
                        // most likely the parent disconnected. drop the connection
                        log::debug!(
                            "The parent disconnected. We won't try to communicate with it again."
                        );
                        self.parent.take();
                        break;
                    }

                    Err(e) => {
                        log::debug!("An error occurred and was not expected.");
                        return Err(e);
                    }
                }
            }
        }

        // What about the (potential) children?
        let mut ids_to_remove: Vec<NodeId> = Vec::new();
        log::debug!(
            "[pid {}] Nb children: {}",
            process::id(),
            self.children.len()
        );
        for (child_id, child_stream) in &mut self.children {
            loop {
                // Exit if received a lot of inputs at once.
                // if nb_received > MAX_NB_RECEIVED_AT_ONCE {
                //    return Ok(());
                //}

                log::debug!("Receiving from child {child_id:?}...");
                match Self::read_msg(child_stream).await {
                    Ok(Some(msg)) => {
                        // The parent has something for us, we store it
                        log::debug!("Received event from child!");
                        msgs.push(msg);
                        // nb_received += 1;
                    }

                    Ok(None) => {
                        // nothing from the parent, we continue
                        log::debug!("Nothing from child");
                        break;
                    }

                    Err(Error::OsError(e, _, _)) => {
                        // most likely the parent disconnected. drop the connection
                        log::error!(
                            "The child disconnected. We won't try to communicate with it again."
                        );
                        log::error!("Error: {e:?}");
                        ids_to_remove.push(*child_id);
                        break;
                    }

                    Err(e) => {
                        // Other error
                        log::debug!("An error occurred and was not expected.");
                        return Err(e);
                    }
                }
            }
        }

        // Garbage collect disconnected children
        for id_to_remove in &ids_to_remove {
            log::debug!("Child {:?} has been garbage collected.", id_to_remove);
            self.children.remove(id_to_remove);
        }

        Ok(())
    }
}<|MERGE_RESOLUTION|>--- conflicted
+++ resolved
@@ -1,27 +1,14 @@
-use alloc::{
-    boxed::Box,
-<<<<<<< HEAD
-    sync::Arc,
-=======
+use alloc::{boxed::Box, sync::Arc, time::Duration, vec::Vec};
+use core::fmt::Display;
+use std::{
     collections::HashMap,
     io::ErrorKind,
     process,
     sync::{
-        Arc, OnceLock,
+        OnceLock,
         atomic::{AtomicU64, Ordering},
+        core::sync::atomic,
     },
->>>>>>> c7207dce
-    time::Duration,
-    vec::Vec,
-};
-use core::fmt::Display;
-use std::{
-    
-    sync::{core::sync::atomic, OnceLock},
-    process,
-    io::ErrorKind,
-    collections::HashMap,
-    sync::atomic::{AtomicU64, Ordering},
 };
 
 use enumflags2::{BitFlags, bitflags};
