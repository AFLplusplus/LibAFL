//! The `ScheduledMutator` schedules multiple mutations internally.

use alloc::{string::String, vec::Vec};
use core::{
    fmt::{self, Debug},
    marker::PhantomData,
};

use serde::{Deserialize, Serialize};

pub use crate::mutators::{mutations::*, token_mutations::*};
use crate::{
    bolts::{
        rands::Rand,
        tuples::{tuple_list, tuple_list_type, NamedTuple},
        AsMutSlice, AsSlice,
    },
<<<<<<< HEAD
    corpus::{Corpus, CorpusID},
    inputs::Input,
=======
    corpus::Corpus,
    inputs::UsesInput,
>>>>>>> 4e2e4eb5
    mutators::{MutationResult, Mutator, MutatorsTuple},
    state::{HasCorpus, HasMetadata, HasRand, State},
    Error,
};

/// The metadata placed in a [`crate::corpus::Testcase`] by a [`LoggerScheduledMutator`].
#[derive(Debug, Serialize, Deserialize)]
pub struct LogMutationMetadata {
    /// A list of logs
    pub list: Vec<String>,
}

crate::impl_serdeany!(LogMutationMetadata);

impl AsSlice for LogMutationMetadata {
    type Entry = String;
    #[must_use]
    fn as_slice(&self) -> &[String] {
        self.list.as_slice()
    }
}
impl AsMutSlice for LogMutationMetadata {
    type Entry = String;
    #[must_use]
    fn as_mut_slice(&mut self) -> &mut [String] {
        self.list.as_mut_slice()
    }
}

impl LogMutationMetadata {
    /// Creates new [`struct@LogMutationMetadata`].
    #[must_use]
    pub fn new(list: Vec<String>) -> Self {
        Self { list }
    }
}

/// A [`Mutator`] that composes multiple mutations into one.
pub trait ComposedByMutations<MT, S>
where
    MT: MutatorsTuple<S>,
    S: UsesInput,
{
    /// Get the mutations
    fn mutations(&self) -> &MT;

    /// Get the mutations (mutable)
    fn mutations_mut(&mut self) -> &mut MT;
}

/// A [`Mutator`] scheduling multiple [`Mutator`]s for an input.
pub trait ScheduledMutator<MT, S>: ComposedByMutations<MT, S> + Mutator<S>
where
    MT: MutatorsTuple<S>,
    S: UsesInput,
{
    /// Compute the number of iterations used to apply stacked mutations
    fn iterations(&self, state: &mut S, input: &S::Input) -> u64;

    /// Get the next mutation to apply
    fn schedule(&self, state: &mut S, input: &S::Input) -> usize;

    /// New default implementation for mutate.
    /// Implementations must forward mutate() to this method
    fn scheduled_mutate(
        &mut self,
        state: &mut S,
        input: &mut S::Input,
        stage_idx: i32,
    ) -> Result<MutationResult, Error> {
        let mut r = MutationResult::Skipped;
        let num = self.iterations(state, input);
        for _ in 0..num {
            let idx = self.schedule(state, input);
            let outcome = self
                .mutations_mut()
                .get_and_mutate(idx, state, input, stage_idx)?;
            if outcome == MutationResult::Mutated {
                r = MutationResult::Mutated;
            }
        }
        Ok(r)
    }
}

/// A [`Mutator`] that schedules one of the embedded mutations on each call.
pub struct StdScheduledMutator<MT, S>
where
    MT: MutatorsTuple<S>,
    S: State + HasRand,
{
    mutations: MT,
    max_stack_pow: u64,
    phantom: PhantomData<S>,
}

impl<MT, S> Debug for StdScheduledMutator<MT, S>
where
    MT: MutatorsTuple<S>,
    S: State + HasRand,
{
    fn fmt(&self, f: &mut fmt::Formatter<'_>) -> fmt::Result {
        write!(
            f,
            "StdScheduledMutator with {} mutations for Input type {}",
            self.mutations.len(),
            core::any::type_name::<S::Input>()
        )
    }
}

impl<MT, S> Mutator<S> for StdScheduledMutator<MT, S>
where
    MT: MutatorsTuple<S>,
    S: State + HasRand,
{
    #[inline]
    fn mutate(
        &mut self,
        state: &mut S,
        input: &mut S::Input,
        stage_idx: i32,
    ) -> Result<MutationResult, Error> {
        self.scheduled_mutate(state, input, stage_idx)
    }
}

impl<MT, S> ComposedByMutations<MT, S> for StdScheduledMutator<MT, S>
where
    MT: MutatorsTuple<S>,
    S: State + HasRand,
{
    /// Get the mutations
    #[inline]
    fn mutations(&self) -> &MT {
        &self.mutations
    }

    // Get the mutations (mutable)
    #[inline]
    fn mutations_mut(&mut self) -> &mut MT {
        &mut self.mutations
    }
}

impl<MT, S> ScheduledMutator<MT, S> for StdScheduledMutator<MT, S>
where
    MT: MutatorsTuple<S>,
    S: State + HasRand,
{
    /// Compute the number of iterations used to apply stacked mutations
    fn iterations(&self, state: &mut S, _: &S::Input) -> u64 {
        1 << (1 + state.rand_mut().below(self.max_stack_pow))
    }

    /// Get the next mutation to apply
    fn schedule(&self, state: &mut S, _: &S::Input) -> usize {
        debug_assert!(!self.mutations().is_empty());
        state.rand_mut().below(self.mutations().len() as u64) as usize
    }
}

impl<MT, S> StdScheduledMutator<MT, S>
where
    MT: MutatorsTuple<S>,
    S: State + HasRand,
{
    /// Create a new [`StdScheduledMutator`] instance specifying mutations
    pub fn new(mutations: MT) -> Self {
        StdScheduledMutator {
            mutations,
            max_stack_pow: 7,
            phantom: PhantomData,
        }
    }

    /// Create a new [`StdScheduledMutator`] instance specifying mutations and the maximun number of iterations
    pub fn with_max_stack_pow(mutations: MT, max_stack_pow: u64) -> Self {
        StdScheduledMutator {
            mutations,
            max_stack_pow,
            phantom: PhantomData,
        }
    }
}

/// Tuple type of the mutations that compose the Havoc mutator
pub type HavocMutationsType = tuple_list_type!(
    BitFlipMutator,
    ByteFlipMutator,
    ByteIncMutator,
    ByteDecMutator,
    ByteNegMutator,
    ByteRandMutator,
    ByteAddMutator,
    WordAddMutator,
    DwordAddMutator,
    QwordAddMutator,
    ByteInterestingMutator,
    WordInterestingMutator,
    DwordInterestingMutator,
    BytesDeleteMutator,
    BytesDeleteMutator,
    BytesDeleteMutator,
    BytesDeleteMutator,
    BytesExpandMutator,
    BytesInsertMutator,
    BytesRandInsertMutator,
    BytesSetMutator,
    BytesRandSetMutator,
    BytesCopyMutator,
    BytesInsertCopyMutator,
    BytesSwapMutator,
    CrossoverInsertMutator,
    CrossoverReplaceMutator,
);

/// Get the mutations that compose the Havoc mutator
#[must_use]
pub fn havoc_mutations() -> HavocMutationsType {
    tuple_list!(
        BitFlipMutator::new(),
        ByteFlipMutator::new(),
        ByteIncMutator::new(),
        ByteDecMutator::new(),
        ByteNegMutator::new(),
        ByteRandMutator::new(),
        ByteAddMutator::new(),
        WordAddMutator::new(),
        DwordAddMutator::new(),
        QwordAddMutator::new(),
        ByteInterestingMutator::new(),
        WordInterestingMutator::new(),
        DwordInterestingMutator::new(),
        BytesDeleteMutator::new(),
        BytesDeleteMutator::new(),
        BytesDeleteMutator::new(),
        BytesDeleteMutator::new(),
        BytesExpandMutator::new(),
        BytesInsertMutator::new(),
        BytesRandInsertMutator::new(),
        BytesSetMutator::new(),
        BytesRandSetMutator::new(),
        BytesCopyMutator::new(),
        BytesInsertCopyMutator::new(),
        BytesSwapMutator::new(),
        CrossoverInsertMutator::new(),
        CrossoverReplaceMutator::new(),
    )
}

/// Get the mutations that uses the Tokens metadata
#[must_use]
pub fn tokens_mutations() -> tuple_list_type!(TokenInsert, TokenReplace) {
    tuple_list!(TokenInsert::new(), TokenReplace::new(),)
}

/// A logging [`Mutator`] that wraps around a [`StdScheduledMutator`].
pub struct LoggerScheduledMutator<MT, S, SM>
where
    MT: MutatorsTuple<S> + NamedTuple,
    S: UsesInput + HasRand + HasCorpus,
    SM: ScheduledMutator<MT, S>,
{
    scheduled: SM,
    mutation_log: Vec<usize>,
    phantom: PhantomData<(MT, S)>,
}

impl<MT, S, SM> Debug for LoggerScheduledMutator<MT, S, SM>
where
    MT: MutatorsTuple<S> + NamedTuple,
    S: UsesInput + HasRand + HasCorpus,
    SM: ScheduledMutator<MT, S>,
{
    fn fmt(&self, f: &mut fmt::Formatter<'_>) -> fmt::Result {
        write!(
            f,
            "LoggerScheduledMutator with {} mutations for Input type {}",
            self.scheduled.mutations().len(),
            core::any::type_name::<<S as UsesInput>::Input>()
        )
    }
}

impl<MT, S, SM> Mutator<S> for LoggerScheduledMutator<MT, S, SM>
where
    MT: MutatorsTuple<S> + NamedTuple,
    S: State + HasRand + HasCorpus,
    SM: ScheduledMutator<MT, S>,
{
    fn mutate(
        &mut self,
        state: &mut S,
        input: &mut <S as UsesInput>::Input,
        stage_idx: i32,
    ) -> Result<MutationResult, Error> {
        self.scheduled_mutate(state, input, stage_idx)
    }

    fn post_exec(
        &mut self,
        state: &mut S,
        _stage_idx: i32,
        corpus_idx: Option<CorpusID>,
    ) -> Result<(), Error> {
        if let Some(idx) = corpus_idx {
            let mut testcase = (*state.corpus_mut().get(idx)?).borrow_mut();
            let mut log = Vec::<String>::new();
            while let Some(idx) = self.mutation_log.pop() {
                let name = String::from(self.scheduled.mutations().name(idx).unwrap()); // TODO maybe return an Error on None
                log.push(name);
            }
            let meta = LogMutationMetadata::new(log);
            testcase.add_metadata(meta);
        };
        // Always reset the log for each run
        self.mutation_log.clear();
        Ok(())
    }
}

impl<MT, S, SM> ComposedByMutations<MT, S> for LoggerScheduledMutator<MT, S, SM>
where
    MT: MutatorsTuple<S> + NamedTuple,
    S: State + HasRand + HasCorpus,
    SM: ScheduledMutator<MT, S>,
{
    #[inline]
    fn mutations(&self) -> &MT {
        self.scheduled.mutations()
    }

    #[inline]
    fn mutations_mut(&mut self) -> &mut MT {
        self.scheduled.mutations_mut()
    }
}

impl<MT, S, SM> ScheduledMutator<MT, S> for LoggerScheduledMutator<MT, S, SM>
where
    MT: MutatorsTuple<S> + NamedTuple,
    S: State + HasRand + HasCorpus,
    SM: ScheduledMutator<MT, S>,
{
    /// Compute the number of iterations used to apply stacked mutations
    fn iterations(&self, state: &mut S, _: &<S as UsesInput>::Input) -> u64 {
        1 << (1 + state.rand_mut().below(6))
    }

    /// Get the next mutation to apply
    fn schedule(&self, state: &mut S, _: &<S as UsesInput>::Input) -> usize {
        debug_assert!(!self.scheduled.mutations().is_empty());
        state
            .rand_mut()
            .below(self.scheduled.mutations().len() as u64) as usize
    }

    fn scheduled_mutate(
        &mut self,
        state: &mut S,
        input: &mut <S as UsesInput>::Input,
        stage_idx: i32,
    ) -> Result<MutationResult, Error> {
        let mut r = MutationResult::Skipped;
        let num = self.iterations(state, input);
        self.mutation_log.clear();
        for _ in 0..num {
            let idx = self.schedule(state, input);
            self.mutation_log.push(idx);
            let outcome = self
                .mutations_mut()
                .get_and_mutate(idx, state, input, stage_idx)?;
            if outcome == MutationResult::Mutated {
                r = MutationResult::Mutated;
            }
        }
        Ok(r)
    }
}

impl<MT, S, SM> LoggerScheduledMutator<MT, S, SM>
where
    MT: MutatorsTuple<S> + NamedTuple,
    S: State + HasRand + HasCorpus,
    SM: ScheduledMutator<MT, S>,
{
    /// Create a new [`StdScheduledMutator`] instance without mutations and corpus
    pub fn new(scheduled: SM) -> Self {
        Self {
            scheduled,
            mutation_log: vec![],
            phantom: PhantomData,
        }
    }
}

#[cfg(test)]
mod tests {
    use crate::{
        bolts::rands::{Rand, StdRand, XkcdRand},
        corpus::{Corpus, InMemoryCorpus, Testcase},
        feedbacks::ConstFeedback,
        inputs::{BytesInput, HasBytesVec},
        mutators::{
            mutations::SpliceMutator,
            scheduled::{havoc_mutations, StdScheduledMutator},
            Mutator,
        },
        state::StdState,
    };

    #[test]
    fn test_mut_scheduled() {
        // With the current impl, seed of 1 will result in a split at pos 2.
        let mut rand = XkcdRand::with_seed(5);
        let mut corpus: InMemoryCorpus<BytesInput> = InMemoryCorpus::new();
<<<<<<< HEAD
        let id_0 = corpus.add(Testcase::new(vec![b'a', b'b', b'c'])).unwrap();
        let _id_1 = corpus.add(Testcase::new(vec![b'd', b'e', b'f'])).unwrap();
=======
        corpus
            .add(Testcase::new(vec![b'a', b'b', b'c'].into()))
            .unwrap();
        corpus
            .add(Testcase::new(vec![b'd', b'e', b'f'].into()))
            .unwrap();
>>>>>>> 4e2e4eb5

        let testcase = corpus.get(id_0).expect("Corpus did not contain entries");
        let mut input = testcase.borrow_mut().load_input().unwrap().clone();

        let mut feedback = ConstFeedback::new(false);
        let mut objective = ConstFeedback::new(false);

        let mut state = StdState::new(
            rand,
            corpus,
            InMemoryCorpus::new(),
            &mut feedback,
            &mut objective,
        )
        .unwrap();

        rand.set_seed(5);

        let mut splice = SpliceMutator::new();
        splice.mutate(&mut state, &mut input, 0).unwrap();

        #[cfg(feature = "std")]
        println!("{:?}", input.bytes());

        // The pre-seeded rand should have spliced at position 2.
        // TODO: Maybe have a fixed rand for this purpose?
        assert_eq!(input.bytes(), &[b'a', b'b', b'f']);
    }

    #[test]
    fn test_havoc() {
        // With the current impl, seed of 1 will result in a split at pos 2.
        let rand = StdRand::with_seed(0x1337);
        let mut corpus: InMemoryCorpus<BytesInput> = InMemoryCorpus::new();
<<<<<<< HEAD
        let id_0 = corpus.add(Testcase::new(vec![b'a', b'b', b'c'])).unwrap();
        let _id_1 = corpus.add(Testcase::new(vec![b'd', b'e', b'f'])).unwrap();
=======
        corpus
            .add(Testcase::new(vec![b'a', b'b', b'c'].into()))
            .unwrap();
        corpus
            .add(Testcase::new(vec![b'd', b'e', b'f'].into()))
            .unwrap();
>>>>>>> 4e2e4eb5

        let testcase = corpus.get(id_0).expect("Corpus did not contain entries");
        let mut input = testcase.borrow_mut().load_input().unwrap().clone();
        let input_prior = input.clone();

        let mut feedback = ConstFeedback::new(false);
        let mut objective = ConstFeedback::new(false);

        let mut state = StdState::new(
            rand,
            corpus,
            InMemoryCorpus::new(),
            &mut feedback,
            &mut objective,
        )
        .unwrap();

        let mut havoc = StdScheduledMutator::new(havoc_mutations());

        assert_eq!(input, input_prior);

        let mut equal_in_a_row = 0;

        for i in 0..42 {
            havoc.mutate(&mut state, &mut input, i).unwrap();

            // Make sure we actually mutate something, at least sometimes
            equal_in_a_row = if input == input_prior {
                equal_in_a_row + 1
            } else {
                0
            };
            assert_ne!(equal_in_a_row, 5);
        }
    }
}

/// `SchedulerMutator` Python bindings
#[cfg(feature = "python")]
#[allow(missing_docs)]
pub mod pybind {
    use pyo3::prelude::*;

    use super::{havoc_mutations, Debug, HavocMutationsType, StdScheduledMutator};
    use crate::{mutators::pybind::PythonMutator, state::pybind::PythonStdState};

    #[pyclass(unsendable, name = "StdHavocMutator")]
    #[derive(Debug)]
    /// Python class for StdHavocMutator
    pub struct PythonStdHavocMutator {
        /// Rust wrapped StdHavocMutator object
        pub inner: StdScheduledMutator<HavocMutationsType, PythonStdState>,
    }

    #[pymethods]
    impl PythonStdHavocMutator {
        #[new]
        fn new() -> Self {
            Self {
                inner: StdScheduledMutator::new(havoc_mutations()),
            }
        }

        fn as_mutator(slf: Py<Self>) -> PythonMutator {
            PythonMutator::new_std_havoc(slf)
        }
    }

    /// Register the classes to the python module
    pub fn register(_py: Python, m: &PyModule) -> PyResult<()> {
        m.add_class::<PythonStdHavocMutator>()?;
        Ok(())
    }
}<|MERGE_RESOLUTION|>--- conflicted
+++ resolved
@@ -15,13 +15,8 @@
         tuples::{tuple_list, tuple_list_type, NamedTuple},
         AsMutSlice, AsSlice,
     },
-<<<<<<< HEAD
     corpus::{Corpus, CorpusID},
-    inputs::Input,
-=======
-    corpus::Corpus,
-    inputs::UsesInput,
->>>>>>> 4e2e4eb5
+    inputs::{Input, UsesInput},
     mutators::{MutationResult, Mutator, MutatorsTuple},
     state::{HasCorpus, HasMetadata, HasRand, State},
     Error,
@@ -439,17 +434,14 @@
         // With the current impl, seed of 1 will result in a split at pos 2.
         let mut rand = XkcdRand::with_seed(5);
         let mut corpus: InMemoryCorpus<BytesInput> = InMemoryCorpus::new();
-<<<<<<< HEAD
         let id_0 = corpus.add(Testcase::new(vec![b'a', b'b', b'c'])).unwrap();
         let _id_1 = corpus.add(Testcase::new(vec![b'd', b'e', b'f'])).unwrap();
-=======
         corpus
             .add(Testcase::new(vec![b'a', b'b', b'c'].into()))
             .unwrap();
         corpus
             .add(Testcase::new(vec![b'd', b'e', b'f'].into()))
             .unwrap();
->>>>>>> 4e2e4eb5
 
         let testcase = corpus.get(id_0).expect("Corpus did not contain entries");
         let mut input = testcase.borrow_mut().load_input().unwrap().clone();
@@ -484,17 +476,14 @@
         // With the current impl, seed of 1 will result in a split at pos 2.
         let rand = StdRand::with_seed(0x1337);
         let mut corpus: InMemoryCorpus<BytesInput> = InMemoryCorpus::new();
-<<<<<<< HEAD
         let id_0 = corpus.add(Testcase::new(vec![b'a', b'b', b'c'])).unwrap();
         let _id_1 = corpus.add(Testcase::new(vec![b'd', b'e', b'f'])).unwrap();
-=======
         corpus
             .add(Testcase::new(vec![b'a', b'b', b'c'].into()))
             .unwrap();
         corpus
             .add(Testcase::new(vec![b'd', b'e', b'f'].into()))
             .unwrap();
->>>>>>> 4e2e4eb5
 
         let testcase = corpus.get(id_0).expect("Corpus did not contain entries");
         let mut input = testcase.borrow_mut().load_input().unwrap().clone();
