--- conflicted
+++ resolved
@@ -1,34 +1,20 @@
 //! A wide variety of mutations used during fuzzing.
 
-use alloc::{borrow::ToOwned, vec::Vec};
-use core::{
-    cmp::{max, min},
-    mem::size_of,
-};
-
-use crate::{
-    bolts::{rands::Rand, tuples::Named},
-<<<<<<< HEAD
-    corpus::{id_manager::random_corpus_entry, Corpus},
-    inputs::{HasBytesVec, Input},
-=======
-    corpus::Corpus,
-    inputs::{HasBytesVec, UsesInput},
->>>>>>> 4e2e4eb5
-    mutators::{MutationResult, Mutator},
-    state::{HasCorpus, HasMaxSize, HasRand},
-    Error,
-};
-
-<<<<<<< HEAD
 use alloc::{borrow::ToOwned, string::String, vec::Vec};
 use core::{
     cmp::{max, min},
     mem::size_of,
 };
 
-=======
->>>>>>> 4e2e4eb5
+use crate::{
+    bolts::{rands::Rand, tuples::Named},
+    corpus::{id_manager::random_corpus_entry, Corpus},
+    inputs::{HasBytesVec, Input, UsesInput},
+    mutators::{MutationResult, Mutator},
+    state::{HasCorpus, HasMaxSize, HasRand},
+    Error,
+};
+
 /// Mem move in the own vec
 #[inline]
 pub fn buffer_self_copy<T>(data: &mut [T], from: usize, to: usize, len: usize) {
