//! A wide variety of mutations used during fuzzing.

use alloc::{
    borrow::{Cow, ToOwned},
    vec::Vec,
};
use core::{
    cmp::min,
    marker::PhantomData,
    mem::size_of,
    num::{NonZero, NonZeroUsize},
    ops::Range,
};

use libafl_bolts::{rands::Rand, Named};

use crate::{
    corpus::Corpus,
    inputs::{HasMutatorBytes, HasMutatorResizableBytes},
    mutators::{MutationResult, Mutator},
    nonzero, random_corpus_id_with_disabled,
    state::{HasCorpus, HasMaxSize, HasRand},
    Error,
};

/// Mem move in the own vec
#[inline]
pub(crate) unsafe fn buffer_self_copy<T>(data: &mut [T], from: usize, to: usize, len: usize) {
    debug_assert!(!data.is_empty());
    debug_assert!(from + len <= data.len());
    debug_assert!(to + len <= data.len());
    if len != 0 && from != to {
        let ptr = data.as_mut_ptr();
        unsafe {
            core::ptr::copy(ptr.add(from), ptr.add(to), len);
        }
    }
}

/// Mem move between vecs
#[inline]
pub(crate) unsafe fn buffer_copy<T>(dst: &mut [T], src: &[T], from: usize, to: usize, len: usize) {
    debug_assert!(!dst.is_empty());
    debug_assert!(!src.is_empty());
    debug_assert!(from + len <= src.len());
    debug_assert!(to + len <= dst.len());
    let dst_ptr = dst.as_mut_ptr();
    let src_ptr = src.as_ptr();
    if len != 0 {
        unsafe {
            core::ptr::copy(src_ptr.add(from), dst_ptr.add(to), len);
        }
    }
}

/// A simple way to set buffer contents.
/// The compiler does the heavy lifting.
/// see <https://stackoverflow.com/a/51732799/1345238/>
#[inline]
pub fn buffer_set<T: Clone>(data: &mut [T], from: usize, len: usize, val: T) {
    debug_assert!(from + len <= data.len());
    data[from..(from + len)].fill(val);
}

/// Generate a range of values where (upon repeated calls) each index is likely to appear in the
/// provided range as likely as any other value
///
/// The solution for this is to specify a window length, then pretend we can start at indices that
/// would lead to invalid ranges. Then, clamp the values.
///
/// This problem corresponds to: <https://oeis.org/A059036>
#[inline]
pub fn rand_range<S: HasRand>(state: &mut S, upper: usize, max_len: NonZeroUsize) -> Range<usize> {
    let len = 1 + state.rand_mut().below(max_len);
    // sample from [1..upper + len]
    let mut offset2 = 1 + state.rand_mut().zero_upto(upper + len - 1);
    let offset1 = offset2.saturating_sub(len);
    if offset2 > upper {
        offset2 = upper;
    }

    offset1..offset2
}

/// The max value that will be added or subtracted during add mutations
pub const ARITH_MAX: usize = 35;

/// Interesting 8-bit values from AFL
pub const INTERESTING_8: [i8; 9] = [-128, -1, 0, 1, 16, 32, 64, 100, 127];
/// Interesting 16-bit values from AFL
pub const INTERESTING_16: [i16; 19] = [
    -128, -1, 0, 1, 16, 32, 64, 100, 127, -32768, -129, 128, 255, 256, 512, 1000, 1024, 4096, 32767,
];
/// Interesting 32-bit values from AFL
pub const INTERESTING_32: [i32; 27] = [
    -128,
    -1,
    0,
    1,
    16,
    32,
    64,
    100,
    127,
    -32768,
    -129,
    128,
    255,
    256,
    512,
    1000,
    1024,
    4096,
    32767,
    -2147483648,
    -100663046,
    -32769,
    32768,
    65535,
    65536,
    100663045,
    2147483647,
];

/// Bitflip mutation for inputs with a bytes vector
#[derive(Default, Debug)]
pub struct BitFlipMutator;

impl<I, S> Mutator<I, S> for BitFlipMutator
where
    S: HasRand,
    I: HasMutatorBytes,
{
    fn mutate(&mut self, state: &mut S, input: &mut I) -> Result<MutationResult, Error> {
        if input.bytes().is_empty() {
            Ok(MutationResult::Skipped)
        } else {
            let bit = 1 << state.rand_mut().choose(0..8).unwrap();
            let byte = state.rand_mut().choose(input.bytes_mut()).unwrap();
            *byte ^= bit;
            Ok(MutationResult::Mutated)
        }
    }
}

impl Named for BitFlipMutator {
    fn name(&self) -> &Cow<'static, str> {
        static NAME: Cow<'static, str> = Cow::Borrowed("BitFlipMutator");
        &NAME
    }
}

impl BitFlipMutator {
    /// Creates a new [`BitFlipMutator`].
    #[must_use]
    pub fn new() -> Self {
        Self
    }
}

/// Byteflip mutation for inputs with a bytes vector
#[derive(Default, Debug)]
pub struct ByteFlipMutator;

impl<I, S> Mutator<I, S> for ByteFlipMutator
where
    S: HasRand,
    I: HasMutatorBytes,
{
    fn mutate(&mut self, state: &mut S, input: &mut I) -> Result<MutationResult, Error> {
        if input.bytes().is_empty() {
            Ok(MutationResult::Skipped)
        } else {
            *state.rand_mut().choose(input.bytes_mut()).unwrap() ^= 0xff;
            Ok(MutationResult::Mutated)
        }
    }
}

impl Named for ByteFlipMutator {
    fn name(&self) -> &Cow<'static, str> {
        static NAME: Cow<'static, str> = Cow::Borrowed("ByteFlipMutator");
        &NAME
    }
}

impl ByteFlipMutator {
    /// Creates a new [`ByteFlipMutator`].
    #[must_use]
    pub fn new() -> Self {
        Self
    }
}

/// Byte increment mutation for inputs with a bytes vector
#[derive(Default, Debug)]
pub struct ByteIncMutator;

impl<I, S> Mutator<I, S> for ByteIncMutator
where
    S: HasRand,
    I: HasMutatorBytes,
{
    fn mutate(&mut self, state: &mut S, input: &mut I) -> Result<MutationResult, Error> {
        if input.bytes().is_empty() {
            Ok(MutationResult::Skipped)
        } else {
            let byte = state.rand_mut().choose(input.bytes_mut()).unwrap();
            *byte = byte.wrapping_add(1);
            Ok(MutationResult::Mutated)
        }
    }
}

impl Named for ByteIncMutator {
    fn name(&self) -> &Cow<'static, str> {
        static NAME: Cow<'static, str> = Cow::Borrowed("ByteIncMutator");
        &NAME
    }
}

impl ByteIncMutator {
    /// Creates a new [`ByteIncMutator`].
    #[must_use]
    pub fn new() -> Self {
        Self
    }
}

/// Byte decrement mutation for inputs with a bytes vector
#[derive(Default, Debug)]
pub struct ByteDecMutator;

impl<I, S> Mutator<I, S> for ByteDecMutator
where
    S: HasRand,
    I: HasMutatorBytes,
{
    fn mutate(&mut self, state: &mut S, input: &mut I) -> Result<MutationResult, Error> {
        if input.bytes().is_empty() {
            Ok(MutationResult::Skipped)
        } else {
            let byte = state.rand_mut().choose(input.bytes_mut()).unwrap();
            *byte = byte.wrapping_sub(1);
            Ok(MutationResult::Mutated)
        }
    }
}

impl Named for ByteDecMutator {
    fn name(&self) -> &Cow<'static, str> {
        static NAME: Cow<'static, str> = Cow::Borrowed("ByteDecMutator");
        &NAME
    }
}

impl ByteDecMutator {
    /// Creates a a new [`ByteDecMutator`].
    #[must_use]
    pub fn new() -> Self {
        Self
    }
}

/// Byte negate mutation for inputs with a bytes vector
#[derive(Default, Debug)]
pub struct ByteNegMutator;

impl<I, S> Mutator<I, S> for ByteNegMutator
where
    S: HasRand,
    I: HasMutatorBytes,
{
    fn mutate(&mut self, state: &mut S, input: &mut I) -> Result<MutationResult, Error> {
        if input.bytes().is_empty() {
            Ok(MutationResult::Skipped)
        } else {
            let byte = state.rand_mut().choose(input.bytes_mut()).unwrap();
            *byte = (!(*byte)).wrapping_add(1);
            Ok(MutationResult::Mutated)
        }
    }
}

impl Named for ByteNegMutator {
    fn name(&self) -> &Cow<'static, str> {
        static NAME: Cow<'static, str> = Cow::Borrowed("ByteNegMutator");
        &NAME
    }
}

impl ByteNegMutator {
    /// Creates a new [`ByteNegMutator`].
    #[must_use]
    pub fn new() -> Self {
        Self
    }
}

/// Byte random mutation for inputs with a bytes vector
#[derive(Default, Debug)]
pub struct ByteRandMutator;

impl<I, S> Mutator<I, S> for ByteRandMutator
where
    S: HasRand,
    I: HasMutatorBytes,
{
    fn mutate(&mut self, state: &mut S, input: &mut I) -> Result<MutationResult, Error> {
        if input.bytes().is_empty() {
            Ok(MutationResult::Skipped)
        } else {
            let byte = state.rand_mut().choose(input.bytes_mut()).unwrap();
            *byte ^= 1 + state.rand_mut().below(nonzero!(254)) as u8;
            Ok(MutationResult::Mutated)
        }
    }
}

impl Named for ByteRandMutator {
    fn name(&self) -> &Cow<'static, str> {
        static NAME: Cow<'static, str> = Cow::Borrowed("ByteRandMutator");
        &NAME
    }
}

impl ByteRandMutator {
    /// Creates a new [`ByteRandMutator`].
    #[must_use]
    pub fn new() -> Self {
        Self
    }
}

// Helper macro that defines the arithmetic addition/subtraction mutations where random slices
// within the input are treated as u8, u16, u32, or u64, then mutated in place.
macro_rules! add_mutator_impl {
    ($name: ident, $size: ty) => {
        #[doc = concat!("Adds or subtracts a random value up to `ARITH_MAX` to a [`", stringify!($size), "`] at a random place in the [`Vec`], in random byte order.")]
        #[derive(Default, Debug)]
        pub struct $name;

        #[allow(trivial_numeric_casts)] // only for some calls of the macro
        impl<I, S> Mutator<I, S> for $name
        where
            S: HasRand,
            I: HasMutatorBytes,
        {
            fn mutate(
                &mut self,
                state: &mut S,
                input: &mut I,

            ) -> Result<MutationResult, Error> {
                if input.bytes().len() < size_of::<$size>() {
                    Ok(MutationResult::Skipped)
                } else {
                    // choose a random window of bytes (windows overlap) and convert to $size
                    let (index, bytes) = state
                        .rand_mut()
                        .choose(input.bytes().windows(size_of::<$size>()).enumerate()).unwrap();
                    let val = <$size>::from_ne_bytes(bytes.try_into().unwrap());

                    // mutate
                    let num = 1 + state.rand_mut().below(nonzero!(ARITH_MAX)) as $size;
                    let new_val = match state.rand_mut().below(nonzero!(4)) {
                        0 => val.wrapping_add(num),
                        1 => val.wrapping_sub(num),
                        2 => val.swap_bytes().wrapping_add(num).swap_bytes(),
                        _ => val.swap_bytes().wrapping_sub(num).swap_bytes(),
                    };

                    // set bytes to mutated value
                    let new_bytes = &mut input.bytes_mut()[index..index + size_of::<$size>()];
                    new_bytes.copy_from_slice(&new_val.to_ne_bytes());
                    Ok(MutationResult::Mutated)
                }
            }
        }

        impl Named for $name {
            fn name(&self) -> &Cow<'static, str> {
                static NAME: Cow<'static, str> = Cow::Borrowed(stringify!($name));
                &NAME
            }
        }

        impl $name {
            #[doc = concat!("Creates a new [`", stringify!($name), "`].")]
            #[must_use]
            pub fn new() -> Self {
                Self
            }
        }
    };
}

add_mutator_impl!(ByteAddMutator, u8);
add_mutator_impl!(WordAddMutator, u16);
add_mutator_impl!(DwordAddMutator, u32);
add_mutator_impl!(QwordAddMutator, u64);

///////////////////////////

macro_rules! interesting_mutator_impl {
    ($name: ident, $size: ty, $interesting: ident) => {
        /// Inserts an interesting value at a random place in the input vector
        #[derive(Default, Debug)]
        pub struct $name;

        impl<I, S> Mutator<I, S> for $name
        where
            S: HasRand,
            I: HasMutatorBytes,
        {
            #[expect(clippy::cast_sign_loss)]
            fn mutate(&mut self, state: &mut S, input: &mut I) -> Result<MutationResult, Error> {
                if input.bytes().len() < size_of::<$size>() {
                    Ok(MutationResult::Skipped)
                } else {
                    let bytes = input.bytes_mut();
                    let upper_bound = (bytes.len() + 1 - size_of::<$size>());
                    // # Safety
                    // the length is at least as large as the size here (checked above), and we add a 1 -> never zero.
                    let idx = state
                        .rand_mut()
                        .below(unsafe { NonZero::new(upper_bound).unwrap_unchecked() });
                    let val = *state.rand_mut().choose(&$interesting).unwrap() as $size;
                    let new_bytes = match state.rand_mut().choose(&[0, 1]).unwrap() {
                        0 => val.to_be_bytes(),
                        _ => val.to_le_bytes(),
                    };
                    bytes[idx..idx + size_of::<$size>()].copy_from_slice(&new_bytes);
                    Ok(MutationResult::Mutated)
                }
            }
        }

        impl Named for $name {
            fn name(&self) -> &Cow<'static, str> {
                static NAME: Cow<'static, str> = Cow::Borrowed(stringify!($name));
                &NAME
            }
        }

        impl $name {
            #[doc = concat!("Creates a new [`", stringify!($name), "`].")]
            #[must_use]
            pub fn new() -> Self {
                Self
            }
        }
    };
}

interesting_mutator_impl!(ByteInterestingMutator, u8, INTERESTING_8);
interesting_mutator_impl!(WordInterestingMutator, u16, INTERESTING_16);
interesting_mutator_impl!(DwordInterestingMutator, u32, INTERESTING_32);

/// Bytes delete mutation for inputs with a bytes vector
#[derive(Default, Debug)]
pub struct BytesDeleteMutator;

impl<I, S> Mutator<I, S> for BytesDeleteMutator
where
    S: HasRand,
    I: HasMutatorResizableBytes,
{
    fn mutate(&mut self, state: &mut S, input: &mut I) -> Result<MutationResult, Error> {
        let size = input.bytes().len();
        if size <= 2 {
            return Ok(MutationResult::Skipped);
        }

        // # Safety
        // size - 1 is guaranteed to be larger than 0 because we abort on size <= 2 above.
        let range = rand_range(state, size, unsafe {
            NonZero::new(size - 1).unwrap_unchecked()
        });

        input.drain(range);

        Ok(MutationResult::Mutated)
    }
}

impl Named for BytesDeleteMutator {
    fn name(&self) -> &Cow<'static, str> {
        static NAME: Cow<'static, str> = Cow::Borrowed("BytesDeleteMutator");
        &NAME
    }
}

impl BytesDeleteMutator {
    /// Creates a new [`BytesDeleteMutator`].
    #[must_use]
    pub fn new() -> Self {
        Self
    }
}

/// Bytes expand mutation for inputs with a bytes vector
#[derive(Default, Debug)]
pub struct BytesExpandMutator;

impl<I, S> Mutator<I, S> for BytesExpandMutator
where
    S: HasRand + HasMaxSize,
    I: HasMutatorResizableBytes,
{
    fn mutate(&mut self, state: &mut S, input: &mut I) -> Result<MutationResult, Error> {
        let max_size = state.max_size();
        let size = input.bytes().len();
        if size == 0 || size >= max_size {
            return Ok(MutationResult::Skipped);
        }

        // # Safety
        // max_size - size is larger than 0 because we check that size < max_size above
        let range = rand_range(state, size, unsafe {
            NonZero::new(min(16, max_size - size)).unwrap_unchecked()
        });

        input.resize(size + range.len(), 0);
        unsafe {
            buffer_self_copy(
                input.bytes_mut(),
                range.start,
                range.start + range.len(),
                size - range.start,
            );
        }

        Ok(MutationResult::Mutated)
    }
}

impl Named for BytesExpandMutator {
    fn name(&self) -> &Cow<'static, str> {
        static NAME: Cow<'static, str> = Cow::Borrowed("BytesExpandMutator");
        &NAME
    }
}

impl BytesExpandMutator {
    /// Creates a new [`BytesExpandMutator`].
    #[must_use]
    pub fn new() -> Self {
        Self
    }
}

/// Bytes insert mutation for inputs with a bytes vector
#[derive(Default, Debug)]
pub struct BytesInsertMutator;

impl<I, S> Mutator<I, S> for BytesInsertMutator
where
    S: HasRand + HasMaxSize,
    I: HasMutatorResizableBytes,
{
    fn mutate(&mut self, state: &mut S, input: &mut I) -> Result<MutationResult, Error> {
        let max_size = state.max_size();
        let size = input.bytes().len();
        if size == 0 || size >= max_size {
            return Ok(MutationResult::Skipped);
        }

        let mut amount = 1 + state.rand_mut().below(nonzero!(16));
        // # Safety
        // It's a safe assumption that size + 1 is never 0.
        // If we wrap around we have _a lot_ of elements - and the code will break later anyway.
        let offset = state
            .rand_mut()
            .below(unsafe { NonZero::new(size + 1).unwrap_unchecked() });

        if size + amount > max_size {
            if max_size > size {
                amount = max_size - size;
            } else {
                return Ok(MutationResult::Skipped);
            }
        }

        // # Safety
        // size is larger than 0, checked above.
        let val = input.bytes()[state
            .rand_mut()
            .below(unsafe { NonZero::new(size).unwrap_unchecked() })];

        input.resize(size + amount, 0);
        unsafe {
            buffer_self_copy(input.bytes_mut(), offset, offset + amount, size - offset);
        }
        buffer_set(input.bytes_mut(), offset, amount, val);

        Ok(MutationResult::Mutated)
    }
}

impl Named for BytesInsertMutator {
    fn name(&self) -> &Cow<'static, str> {
        static NAME: Cow<'static, str> = Cow::Borrowed("BytesInsertMutator");
        &NAME
    }
}

impl BytesInsertMutator {
    /// Creates a new [`BytesInsertMutator`].
    #[must_use]
    pub fn new() -> Self {
        Self
    }
}

/// Bytes random insert mutation for inputs with a bytes vector
#[derive(Default, Debug)]
pub struct BytesRandInsertMutator;

impl<I, S> Mutator<I, S> for BytesRandInsertMutator
where
    S: HasRand + HasMaxSize,
    I: HasMutatorResizableBytes,
{
    fn mutate(&mut self, state: &mut S, input: &mut I) -> Result<MutationResult, Error> {
        let max_size = state.max_size();
        let size = input.bytes().len();
        if size >= max_size {
            return Ok(MutationResult::Skipped);
        }

        let mut amount = 1 + state.rand_mut().below(nonzero!(16));
        // # Safety
        // size + 1 can never be 0
        let offset = state
            .rand_mut()
            .below(unsafe { NonZero::new(size.wrapping_add(1)).unwrap_unchecked() });

        if size + amount > max_size {
            if max_size > size {
                amount = max_size - size;
            } else {
                return Ok(MutationResult::Skipped);
            }
        }

        let val = state.rand_mut().next() as u8;

        input.resize(size + amount, 0);
        unsafe {
            buffer_self_copy(input.bytes_mut(), offset, offset + amount, size - offset);
        }
        buffer_set(input.bytes_mut(), offset, amount, val);

        Ok(MutationResult::Mutated)
    }
}

impl Named for BytesRandInsertMutator {
    fn name(&self) -> &Cow<'static, str> {
        static NAME: Cow<'static, str> = Cow::Borrowed("BytesRandInsertMutator");
        &NAME
    }
}

impl BytesRandInsertMutator {
    /// Create a new [`BytesRandInsertMutator`]
    #[must_use]
    pub fn new() -> Self {
        Self
    }
}

/// Bytes set mutation for inputs with a bytes vector
#[derive(Default, Debug)]
pub struct BytesSetMutator;

impl<I, S> Mutator<I, S> for BytesSetMutator
where
    S: HasRand,
    I: HasMutatorBytes,
{
    fn mutate(&mut self, state: &mut S, input: &mut I) -> Result<MutationResult, Error> {
        let size = input.bytes().len();
        if size == 0 {
            return Ok(MutationResult::Skipped);
        }
        // # Safety
        // Size is larger than 0, checked above (and 16 is also lager than 0 FWIW)
        let range = rand_range(state, size, unsafe {
            NonZero::new(min(size, 16)).unwrap_unchecked()
        });

        let val = *state.rand_mut().choose(input.bytes()).unwrap();
        let quantity = range.len();
        buffer_set(input.bytes_mut(), range.start, quantity, val);

        Ok(MutationResult::Mutated)
    }
}

impl Named for BytesSetMutator {
    fn name(&self) -> &Cow<'static, str> {
        static NAME: Cow<'static, str> = Cow::Borrowed("BytesSetMutator");
        &NAME
    }
}

impl BytesSetMutator {
    /// Creates a new [`BytesSetMutator`].
    #[must_use]
    pub fn new() -> Self {
        Self
    }
}

/// Bytes random set mutation for inputs with a bytes vector
#[derive(Default, Debug)]
pub struct BytesRandSetMutator;

impl<I, S> Mutator<I, S> for BytesRandSetMutator
where
    S: HasRand,
    I: HasMutatorBytes,
{
    fn mutate(&mut self, state: &mut S, input: &mut I) -> Result<MutationResult, Error> {
        let size = input.bytes().len();
        if size == 0 {
            return Ok(MutationResult::Skipped);
        }
        // # Safety
        // Size is larger than 0, checked above. 16 is larger than 0, according to my math teacher.
        let range = rand_range(state, size, unsafe {
            NonZero::new(min(size, 16)).unwrap_unchecked()
        });

        let val = state.rand_mut().next() as u8;
        let quantity = range.len();
        buffer_set(input.bytes_mut(), range.start, quantity, val);

        Ok(MutationResult::Mutated)
    }
}

impl Named for BytesRandSetMutator {
    fn name(&self) -> &Cow<'static, str> {
        static NAME: Cow<'static, str> = Cow::Borrowed("BytesRandSetMutator");
        &NAME
    }
}

impl BytesRandSetMutator {
    /// Creates a new [`BytesRandSetMutator`].
    #[must_use]
    pub fn new() -> Self {
        Self
    }
}

/// Bytes copy mutation for inputs with a bytes vector
#[derive(Default, Debug)]
pub struct BytesCopyMutator;

impl<I, S> Mutator<I, S> for BytesCopyMutator
where
    S: HasRand,
    I: HasMutatorBytes,
{
    fn mutate(&mut self, state: &mut S, input: &mut I) -> Result<MutationResult, Error> {
        let size = input.bytes().len();
        if size <= 1 {
            return Ok(MutationResult::Skipped);
        }

        // # Safety
        // size is always larger than 0 here (checked above)
        let target = state
            .rand_mut()
            .below(unsafe { NonZero::new(size).unwrap_unchecked() });
        // # Safety
        // target is smaller than size (`below` is exclusive) -> The subtraction is always larger than 0
        let range = rand_range(state, size, unsafe {
            NonZero::new(size - target).unwrap_unchecked()
        });

        unsafe {
            buffer_self_copy(input.bytes_mut(), range.start, target, range.len());
        }

        Ok(MutationResult::Mutated)
    }
}

impl Named for BytesCopyMutator {
    fn name(&self) -> &Cow<'static, str> {
        static NAME: Cow<'static, str> = Cow::Borrowed("BytesCopyMutator");
        &NAME
    }
}

impl BytesCopyMutator {
    /// Creates a new [`BytesCopyMutator`].
    #[must_use]
    pub fn new() -> Self {
        Self
    }
}

/// Bytes insert and self copy mutation for inputs with a bytes vector
#[derive(Debug, Default)]
pub struct BytesInsertCopyMutator {
    tmp_buf: Vec<u8>,
}

impl<I, S> Mutator<I, S> for BytesInsertCopyMutator
where
    S: HasRand + HasMaxSize,
    I: HasMutatorResizableBytes,
{
    fn mutate(&mut self, state: &mut S, input: &mut I) -> Result<MutationResult, Error> {
        let size = input.bytes().len();
        if size <= 1 || size >= state.max_size() {
            return Ok(MutationResult::Skipped);
        }

        // # Safety
        // We checked that size is larger than 0 above.
        let target = state
            .rand_mut()
            .below(unsafe { NonZero::new(size).unwrap_unchecked() });
        // make sure that the sampled range is both in bounds and of an acceptable size
        let max_insert_len = min(size - target, state.max_size() - size);
        let max_insert_len = min(16, max_insert_len);

        // # Safety
        // size > target and state.max_size() > size
        let max_insert_len = unsafe { NonZero::new(max_insert_len).unwrap_unchecked() };

        let range = rand_range(state, size, max_insert_len);

        input.resize(size + range.len(), 0);
        self.tmp_buf.resize(range.len(), 0);
        unsafe {
            buffer_copy(
                &mut self.tmp_buf,
                input.bytes(),
                range.start,
                0,
                range.len(),
            );

            buffer_self_copy(
                input.bytes_mut(),
                target,
                target + range.len(),
                size - target,
            );
            buffer_copy(input.bytes_mut(), &self.tmp_buf, 0, target, range.len());
        }
        Ok(MutationResult::Mutated)
    }
}

impl Named for BytesInsertCopyMutator {
    fn name(&self) -> &Cow<'static, str> {
        static NAME: Cow<'static, str> = Cow::Borrowed("BytesInsertCopyMutator");
        &NAME
    }
}

impl BytesInsertCopyMutator {
    /// Creates a new [`BytesInsertCopyMutator`].
    #[must_use]
    pub fn new() -> Self {
        Self::default()
    }
}

/// Bytes swap mutation for inputs with a bytes vector
#[derive(Debug, Default)]
pub struct BytesSwapMutator {
    tmp_buf: Vec<u8>,
}

#[expect(clippy::too_many_lines)]
impl<I, S> Mutator<I, S> for BytesSwapMutator
where
    S: HasRand,
    I: HasMutatorResizableBytes,
{
    fn mutate(&mut self, state: &mut S, input: &mut I) -> Result<MutationResult, Error> {
        let size = input.bytes().len();
        if size <= 1 {
            return Ok(MutationResult::Skipped);
        }

        // # Safety
        // size is larger than 0, checked above.
        let first = rand_range(state, size, unsafe {
            NonZero::new(size).unwrap_unchecked()
        });
        if state.rand_mut().next() & 1 == 0 && first.start != 0 {
            // The second range comes before first.

            // # Safety
            // first.start is larger than 0, checked above.
            let second = rand_range(state, first.start, unsafe {
                NonZero::new(first.start).unwrap_unchecked()
            });
            self.tmp_buf.resize(first.len(), 0);
            unsafe {
                // If range first is larger
                if first.len() >= second.len() {
                    let diff_in_size = first.len() - second.len();

                    // copy first range to tmp
                    buffer_copy(
                        &mut self.tmp_buf,
                        input.bytes(),
                        first.start,
                        0,
                        first.len(),
                    );

                    // adjust second.end..first.start, move them by diff_in_size to the right
                    buffer_self_copy(
                        input.bytes_mut(),
                        second.end,
                        second.end + diff_in_size,
                        first.start - second.end,
                    );

                    // copy second to where first was
                    buffer_self_copy(
                        input.bytes_mut(),
                        second.start,
                        first.start + diff_in_size,
                        second.len(),
                    );

                    // copy first back
                    buffer_copy(
                        input.bytes_mut(),
                        &self.tmp_buf,
                        0,
                        second.start,
                        first.len(),
                    );
                } else {
                    let diff_in_size = second.len() - first.len();

                    // copy first range to tmp
                    buffer_copy(
                        &mut self.tmp_buf,
                        input.bytes(),
                        first.start,
                        0,
                        first.len(),
                    );

                    // adjust second.end..first.start, move them by diff_in_size to the left
                    buffer_self_copy(
                        input.bytes_mut(),
                        second.end,
                        second.end - diff_in_size,
                        first.start - second.end,
                    );

                    // copy second to where first was
                    buffer_self_copy(
                        input.bytes_mut(),
                        second.start,
                        first.start - diff_in_size,
                        second.len(),
                    );

                    // copy first back
                    buffer_copy(
                        input.bytes_mut(),
                        &self.tmp_buf,
                        0,
                        second.start,
                        first.len(),
                    );
                }
            }
            Ok(MutationResult::Mutated)
        } else if first.end != size {
            // # Safety
            // first.end is not equal to size, so subtracting them can never be 0.
            let mut second = rand_range(state, size - first.end, unsafe {
                NonZero::new(size - first.end).unwrap_unchecked()
            });
            second.start += first.end;
            second.end += first.end;

            self.tmp_buf.resize(second.len(), 0);
            unsafe {
                if second.len() >= first.len() {
                    let diff_in_size = second.len() - first.len();
                    // copy second range to tmp
                    buffer_copy(
                        &mut self.tmp_buf,
                        input.bytes(),
                        second.start,
                        0,
                        second.len(),
                    );

                    // adjust first.end..second.start, move them by diff_in_size to the right
                    buffer_self_copy(
                        input.bytes_mut(),
                        first.end,
                        first.end + diff_in_size,
                        second.start - first.end,
                    );

                    // copy first to where second was
                    buffer_self_copy(
                        input.bytes_mut(),
                        first.start,
                        second.start + diff_in_size,
                        first.len(),
                    );

                    // copy second back
                    buffer_copy(
                        input.bytes_mut(),
                        &self.tmp_buf,
                        0,
                        first.start,
                        second.len(),
                    );
                } else {
                    let diff_in_size = first.len() - second.len();
                    // copy second range to tmp
                    buffer_copy(
                        &mut self.tmp_buf,
                        input.bytes(),
                        second.start,
                        0,
                        second.len(),
                    );

                    // adjust first.end..second.start, move them by diff_in_size to the left
                    buffer_self_copy(
                        input.bytes_mut(),
                        first.end,
                        first.end - diff_in_size,
                        second.start - first.end,
                    );

                    // copy first to where second was
                    buffer_self_copy(
                        input.bytes_mut(),
                        first.start,
                        second.start - diff_in_size,
                        first.len(),
                    );

                    // copy second back
                    buffer_copy(
                        input.bytes_mut(),
                        &self.tmp_buf,
                        0,
                        first.start,
                        second.len(),
                    );
                }
            }

            Ok(MutationResult::Mutated)
        } else {
            Ok(MutationResult::Skipped)
        }
    }
}

impl Named for BytesSwapMutator {
    fn name(&self) -> &Cow<'static, str> {
        static NAME: Cow<'static, str> = Cow::Borrowed("BytesSwapMutator");
        &NAME
    }
}

impl BytesSwapMutator {
    /// Creates a new [`BytesSwapMutator`].
    #[must_use]
    pub fn new() -> Self {
        Self::default()
    }
}

/// Crossover insert mutation for inputs with a bytes vector
#[derive(Debug, Default)]
pub struct CrossoverInsertMutator;

impl CrossoverInsertMutator {
    pub(crate) fn crossover_insert<I>(
        input: &mut I,
        size: usize,
        target: usize,
        range: Range<usize>,
        other: &[u8],
    ) -> MutationResult
    where
        I: HasMutatorResizableBytes,
    {
        input.resize(size + range.len(), 0);
        unsafe {
            buffer_self_copy(
                input.bytes_mut(),
                target,
                target + range.len(),
                size - target,
            );
        }

        unsafe {
            buffer_copy(input.bytes_mut(), other, range.start, target, range.len());
        }
        MutationResult::Mutated
    }
}

impl<I, S> Mutator<I, S> for CrossoverInsertMutator
where
<<<<<<< HEAD
    I: HasMutatorBytes,
    S: HasCorpus<I> + HasRand + HasMaxSize,
=======
    S: HasCorpus + HasRand + HasMaxSize,
    <S::Corpus as Corpus>::Input: HasMutatorBytes,
    I: HasMutatorResizableBytes,
>>>>>>> 15aa498d
{
    fn mutate(&mut self, state: &mut S, input: &mut I) -> Result<MutationResult, Error> {
        let size = input.bytes().len();
        let Some(nonzero_size) = NonZero::new(size) else {
            return Ok(MutationResult::Skipped);
        };

        let max_size = state.max_size();
        if size >= max_size {
            return Ok(MutationResult::Skipped);
        }

        let id = random_corpus_id_with_disabled!(state.corpus(), state.rand_mut());
        // We don't want to use the testcase we're already using for splicing
        if let Some(cur) = state.corpus().current() {
            if id == *cur {
                return Ok(MutationResult::Skipped);
            }
        }

        let other_size = {
            let mut other_testcase = state.corpus().get_from_all(id)?.borrow_mut();
            other_testcase.load_input(state.corpus())?.bytes().len()
        };

        if other_size < 2 {
            return Ok(MutationResult::Skipped);
        }

        // # Safety
        // other_size is checked above.
        // size is smaller than max_size (also checked above) -> the subtraction result is larger than 0.
        let range = rand_range(state, other_size, unsafe {
            NonZero::new(min(other_size, max_size - size)).unwrap_unchecked()
        });
        let target = state.rand_mut().below(nonzero_size);

        let other_testcase = state.corpus().get_from_all(id)?.borrow_mut();
        // No need to load the input again, it'll still be cached.
        let other = other_testcase.input().as_ref().unwrap();

        Ok(Self::crossover_insert(
            input,
            size,
            target,
            range,
            other.bytes(),
        ))
    }
}

impl Named for CrossoverInsertMutator {
    fn name(&self) -> &Cow<'static, str> {
        static NAME: Cow<'static, str> = Cow::Borrowed("CrossoverInsertMutator");
        &NAME
    }
}

impl CrossoverInsertMutator {
    /// Creates a new [`CrossoverInsertMutator`].
    #[must_use]
    pub fn new() -> Self {
        Self {}
    }
}

/// Crossover replace mutation for inputs with a bytes vector
#[derive(Debug, Default)]
pub struct CrossoverReplaceMutator;

impl CrossoverReplaceMutator {
    pub(crate) fn crossover_replace<I>(
        input: &mut I,
        target: usize,
        range: Range<usize>,
        other: &[u8],
    ) -> MutationResult
    where
        I: HasMutatorBytes,
    {
        unsafe {
            buffer_copy(input.bytes_mut(), other, range.start, target, range.len());
        }
        MutationResult::Mutated
    }
}

impl<I, S> Mutator<I, S> for CrossoverReplaceMutator
where
    I: HasMutatorBytes,
    S: HasCorpus<I> + HasRand,
{
    fn mutate(&mut self, state: &mut S, input: &mut I) -> Result<MutationResult, Error> {
        let size = input.bytes().len();
        if size == 0 {
            return Ok(MutationResult::Skipped);
        }

        let id = random_corpus_id_with_disabled!(state.corpus(), state.rand_mut());
        // We don't want to use the testcase we're already using for splicing
        if let Some(cur) = state.corpus().current() {
            if id == *cur {
                return Ok(MutationResult::Skipped);
            }
        }

        let other_size = {
            let mut testcase = state.corpus().get_from_all(id)?.borrow_mut();
            testcase.load_input(state.corpus())?.bytes().len()
        };

        if other_size < 2 {
            return Ok(MutationResult::Skipped);
        }

        // # Safety
        // Size is > 0 here (checked above)
        let target = state
            .rand_mut()
            .below(unsafe { NonZero::new(size).unwrap_unchecked() });
        // # Safety
        // other_size is checked above.
        // target is smaller than size (since below is exclusive) -> the subtraction result is larger than 0.
        let range = rand_range(state, other_size, unsafe {
            NonZero::new(min(other_size, size - target)).unwrap_unchecked()
        });

        let other_testcase = state.corpus().get_from_all(id)?.borrow_mut();
        // No need to load the input again, it'll still be cached.
        let other = other_testcase.input().as_ref().unwrap();

        Ok(Self::crossover_replace(input, target, range, other.bytes()))
    }
}

impl Named for CrossoverReplaceMutator {
    fn name(&self) -> &Cow<'static, str> {
        static NAME: Cow<'static, str> = Cow::Borrowed("CrossoverReplaceMutator");
        &NAME
    }
}

impl CrossoverReplaceMutator {
    /// Creates a new [`CrossoverReplaceMutator`].
    #[must_use]
    pub fn new() -> Self {
        Self {}
    }
}

trait IntoOptionBytes {
    fn map_to_option_bytes(&self) -> Option<&Vec<u8>>;
}

impl IntoOptionBytes for Vec<u8> {
    fn map_to_option_bytes(&self) -> Option<&Vec<u8>> {
        Some(self)
    }
}

impl IntoOptionBytes for Option<Vec<u8>> {
    fn map_to_option_bytes(&self) -> Option<&Vec<u8>> {
        self.as_ref()
    }
}

/// Crossover insert mutation for inputs mapped to a bytes vector
#[derive(Debug)]
pub struct MappedCrossoverInsertMutator<F, O> {
    input_mapper: F,
    phantom: PhantomData<O>,
}

impl<F, O> MappedCrossoverInsertMutator<F, O> {
    /// Creates a new [`MappedCrossoverInsertMutator`]
    pub fn new(input_mapper: F) -> Self {
        Self {
            input_mapper,
            phantom: PhantomData,
        }
    }
}

impl<S, F, I, O> Mutator<I, S> for MappedCrossoverInsertMutator<F, O>
where
<<<<<<< HEAD
    F: Fn(&I) -> &O,
    I: HasMutatorBytes,
=======
    S: HasCorpus + HasMaxSize + HasRand,
    I: HasMutatorResizableBytes,
>>>>>>> 15aa498d
    O: IntoOptionBytes,
    S: HasCorpus<I> + HasMaxSize + HasRand,
{
    fn mutate(&mut self, state: &mut S, input: &mut I) -> Result<MutationResult, Error> {
        let size = input.bytes().len();
        let max_size = state.max_size();
        // TODO: fix bug if size is 0 (?)
        if size >= max_size || size == 0 {
            return Ok(MutationResult::Skipped);
        }

        let id = random_corpus_id_with_disabled!(state.corpus(), state.rand_mut());
        // We don't want to use the testcase we're already using for splicing
        if let Some(cur) = state.corpus().current() {
            if id == *cur {
                return Ok(MutationResult::Skipped);
            }
        }

        let other_size = {
            let mut other_testcase = state.corpus().get_from_all(id)?.borrow_mut();
            let other_input = other_testcase.load_input(state.corpus())?;
            let input_mapped = (self.input_mapper)(other_input).map_to_option_bytes();
            input_mapped.map_or(0, <Vec<u8>>::len)
        };

        if other_size < 2 {
            return Ok(MutationResult::Skipped);
        }

        // # Safety
        // other_size is checked to be larger than 0
        // max_size is checked to be larger than size, so the subtraction will always be positive and non-0
        let range = rand_range(state, other_size, unsafe {
            NonZero::new(min(other_size, max_size - size)).unwrap_unchecked()
        });
        // # Safety
        // size is checked above to never be 0.
        let target = state
            .rand_mut()
            .below(unsafe { NonZero::new(size).unwrap_unchecked() });

        let other_testcase = state.corpus().get_from_all(id)?.borrow_mut();
        // No need to load the input again, it'll still be cached.
        let other_input = &mut other_testcase.input().as_ref().unwrap();
        let wrapped_mapped_other_input = (self.input_mapper)(other_input).map_to_option_bytes();
        if wrapped_mapped_other_input.is_none() {
            return Ok(MutationResult::Skipped);
        }
        let mapped_other_input = wrapped_mapped_other_input.unwrap();

        Ok(CrossoverInsertMutator::crossover_insert(
            input,
            size,
            target,
            range,
            mapped_other_input,
        ))
    }
}

impl<F, O> Named for MappedCrossoverInsertMutator<F, O> {
    fn name(&self) -> &Cow<'static, str> {
        static NAME: Cow<'static, str> = Cow::Borrowed("MappedCrossoverInsertMutator");
        &NAME
    }
}

/// Crossover replace mutation for inputs mapped to a bytes vector
#[derive(Debug)]
pub struct MappedCrossoverReplaceMutator<F, O> {
    input_mapper: F,
    phantom: PhantomData<O>,
}

impl<F, O> MappedCrossoverReplaceMutator<F, O> {
    /// Creates a new [`MappedCrossoverReplaceMutator`]
    pub fn new(input_mapper: F) -> Self {
        Self {
            input_mapper,
            phantom: PhantomData,
        }
    }
}

impl<S, F, I, O> Mutator<I, S> for MappedCrossoverReplaceMutator<F, O>
where
    F: Fn(&I) -> &O,
    I: HasMutatorBytes,
    O: IntoOptionBytes,
    S: HasCorpus<I> + HasMaxSize + HasRand,
{
    fn mutate(&mut self, state: &mut S, input: &mut I) -> Result<MutationResult, Error> {
        let size = input.bytes().len();
        if size == 0 {
            return Ok(MutationResult::Skipped);
        }

        let id = random_corpus_id_with_disabled!(state.corpus(), state.rand_mut());
        // We don't want to use the testcase we're already using for splicing
        if let Some(cur) = state.corpus().current() {
            if id == *cur {
                return Ok(MutationResult::Skipped);
            }
        }

        let other_size = {
            let mut other_testcase = state.corpus().get_from_all(id)?.borrow_mut();
            let other_input = other_testcase.load_input(state.corpus())?;
            let input_mapped = (self.input_mapper)(other_input).map_to_option_bytes();
            input_mapped.map_or(0, <Vec<u8>>::len)
        };

        if other_size < 2 {
            return Ok(MutationResult::Skipped);
        }

        // # Safety
        // We checked for size == 0 above.
        let target = state
            .rand_mut()
            .below(unsafe { NonZero::new(size).unwrap_unchecked() });
        // # Safety
        // other_size is checked above to not be 0.
        // size is larger than target since below is exclusive -> subtraction is always non-0.
        let range = rand_range(state, other_size, unsafe {
            NonZero::new(min(other_size, size - target)).unwrap_unchecked()
        });

        let other_testcase = state.corpus().get_from_all(id)?.borrow_mut();
        // No need to load the input again, it'll still be cached.
        let other_input = &mut other_testcase.input().as_ref().unwrap();
        let wrapped_mapped_other_input = (self.input_mapper)(other_input).map_to_option_bytes();
        if wrapped_mapped_other_input.is_none() {
            return Ok(MutationResult::Skipped);
        }
        let mapped_other_input = wrapped_mapped_other_input.unwrap();

        Ok(CrossoverReplaceMutator::crossover_replace(
            input,
            target,
            range,
            mapped_other_input,
        ))
    }
}

impl<F, O> Named for MappedCrossoverReplaceMutator<F, O> {
    fn name(&self) -> &Cow<'static, str> {
        static NAME: Cow<'static, str> = Cow::Borrowed("MappedCrossoverReplaceMutator");
        &NAME
    }
}

/// Returns the first and last diff position between the given vectors, stopping at the min len
fn locate_diffs(this: &[u8], other: &[u8]) -> (i64, i64) {
    let mut first_diff: i64 = -1;
    let mut last_diff: i64 = -1;
    for (i, (this_el, other_el)) in this.iter().zip(other.iter()).enumerate() {
        if this_el != other_el {
            if first_diff < 0 {
                first_diff = i64::try_from(i).unwrap();
            }
            last_diff = i64::try_from(i).unwrap();
        }
    }

    (first_diff, last_diff)
}

/// Splice mutation for inputs with a bytes vector
#[derive(Debug, Default)]
pub struct SpliceMutator;

impl<I, S> Mutator<I, S> for SpliceMutator
where
<<<<<<< HEAD
    S: HasCorpus<I> + HasRand,
    I: HasMutatorBytes,
=======
    S: HasCorpus + HasRand,
    <S::Corpus as Corpus>::Input: HasMutatorBytes,
    I: HasMutatorResizableBytes,
>>>>>>> 15aa498d
{
    #[expect(clippy::cast_sign_loss)]
    fn mutate(&mut self, state: &mut S, input: &mut I) -> Result<MutationResult, Error> {
        let id = random_corpus_id_with_disabled!(state.corpus(), state.rand_mut());
        // We don't want to use the testcase we're already using for splicing
        if let Some(cur) = state.corpus().current() {
            if id == *cur {
                return Ok(MutationResult::Skipped);
            }
        }

        let (first_diff, last_diff) = {
            let mut other_testcase = state.corpus().get_from_all(id)?.borrow_mut();
            let other = other_testcase.load_input(state.corpus())?;

            let (f, l) = locate_diffs(input.bytes(), other.bytes());

            if f != l && f >= 0 && l >= 2 {
                (f as usize, l as usize)
            } else {
                return Ok(MutationResult::Skipped);
            }
        };

        let split_at = state.rand_mut().between(first_diff, last_diff);

        let other_testcase = state.corpus().get_from_all(id)?.borrow_mut();
        // Input will already be loaded.
        let other = other_testcase.input().as_ref().unwrap();

        input.splice(split_at.., other.bytes()[split_at..].iter().copied());

        Ok(MutationResult::Mutated)
    }
}

impl Named for SpliceMutator {
    fn name(&self) -> &Cow<'static, str> {
        static NAME: Cow<'static, str> = Cow::Borrowed("SpliceMutator");
        &NAME
    }
}

impl SpliceMutator {
    /// Creates a new [`SpliceMutator`].
    #[must_use]
    pub fn new() -> Self {
        Self
    }
}

// Converts a hex u8 to its u8 value: 'A' -> 10 etc.
fn from_hex(hex: u8) -> Result<u8, Error> {
    match hex {
        48..=57 => Ok(hex - 48),
        65..=70 => Ok(hex - 55),
        97..=102 => Ok(hex - 87),
        _ => Err(Error::illegal_argument("Invalid hex character".to_owned())),
    }
}

/// Decodes a dictionary token: 'foo\x41\\and\"bar' -> 'fooA\and"bar'
pub fn str_decode(item: &str) -> Result<Vec<u8>, Error> {
    let mut token: Vec<u8> = Vec::new();
    let item: Vec<u8> = item.as_bytes().to_vec();
    let backslash: u8 = 92; // '\\'
    let mut take_next: bool = false;
    let mut take_next_two: u32 = 0;
    let mut decoded: u8 = 0;

    for c in item {
        if take_next_two == 1 {
            decoded = from_hex(c)? << 4;
            take_next_two = 2;
        } else if take_next_two == 2 {
            decoded += from_hex(c)?;
            token.push(decoded);
            take_next_two = 0;
        } else if c != backslash || take_next {
            if take_next && (c == 120 || c == 88) {
                take_next_two = 1;
            } else {
                token.push(c);
            }
            take_next = false;
        } else {
            take_next = true;
        }
    }

    Ok(token)
}

#[cfg(test)]
mod tests {
    use libafl_bolts::{
        rands::StdRand,
        tuples::{tuple_list, tuple_list_type, HasConstLen},
    };

    use super::*;
    use crate::{
        corpus::InMemoryCorpus, feedbacks::ConstFeedback, inputs::BytesInput,
        mutators::MutatorsTuple, state::StdState, HasMetadata,
    };

    type TestMutatorsTupleType = tuple_list_type!(
        BitFlipMutator,
        ByteFlipMutator,
        ByteIncMutator,
        ByteDecMutator,
        ByteNegMutator,
        ByteRandMutator,
        ByteAddMutator,
        WordAddMutator,
        DwordAddMutator,
        QwordAddMutator,
        ByteInterestingMutator,
        WordInterestingMutator,
        DwordInterestingMutator,
        BytesDeleteMutator,
        BytesDeleteMutator,
        BytesDeleteMutator,
        BytesDeleteMutator,
        BytesExpandMutator,
        BytesInsertMutator,
        BytesRandInsertMutator,
        BytesSetMutator,
        BytesRandSetMutator,
        BytesCopyMutator,
        BytesSwapMutator,
    );

    fn test_mutations() -> TestMutatorsTupleType {
        tuple_list!(
            BitFlipMutator::new(),
            ByteFlipMutator::new(),
            ByteIncMutator::new(),
            ByteDecMutator::new(),
            ByteNegMutator::new(),
            ByteRandMutator::new(),
            ByteAddMutator::new(),
            WordAddMutator::new(),
            DwordAddMutator::new(),
            QwordAddMutator::new(),
            ByteInterestingMutator::new(),
            WordInterestingMutator::new(),
            DwordInterestingMutator::new(),
            BytesDeleteMutator::new(),
            BytesDeleteMutator::new(),
            BytesDeleteMutator::new(),
            BytesDeleteMutator::new(),
            BytesExpandMutator::new(),
            BytesInsertMutator::new(),
            BytesRandInsertMutator::new(),
            BytesSetMutator::new(),
            BytesRandSetMutator::new(),
            BytesCopyMutator::new(),
            BytesSwapMutator::new(),
        )
    }

    fn test_state() -> impl HasCorpus<BytesInput> + HasMetadata + HasRand + HasMaxSize {
        let rand = StdRand::with_seed(1337);
        let mut corpus = InMemoryCorpus::new();

        let mut feedback = ConstFeedback::new(false);
        let mut objective = ConstFeedback::new(false);

        corpus
            .add(BytesInput::new(vec![0x42; 0x1337]).into())
            .unwrap();

        StdState::new(
            rand,
            corpus,
            InMemoryCorpus::new(),
            &mut feedback,
            &mut objective,
        )
        .unwrap()
    }

    #[test]
    #[cfg_attr(miri, ignore)] // testing all mutators would be good but is way too slow. :/
    fn test_mutators() {
        let mut inputs = vec![
            BytesInput::new(vec![0x13, 0x37]),
            BytesInput::new(vec![0xFF; 2048]),
            BytesInput::new(vec![]),
            BytesInput::new(vec![0xFF; 50000]),
            BytesInput::new(vec![0x0]),
            BytesInput::new(vec![]),
            BytesInput::new(vec![1; 4]),
        ];

        let mut state = test_state();

        let mut mutations = test_mutations();

        for _ in 0..2 {
            let mut new_testcases = vec![];
            for idx in 0..TestMutatorsTupleType::LEN {
                for input in &inputs {
                    let mut mutant = input.clone();
                    match mutations
                        .get_and_mutate(idx.into(), &mut state, &mut mutant)
                        .unwrap()
                    {
                        MutationResult::Mutated => new_testcases.push(mutant),
                        MutationResult::Skipped => (),
                    };
                }
            }
            inputs.append(&mut new_testcases);
        }
    }

    /// This test guarantees that the deletion of each byte is equally likely
    #[test]
    fn test_delete() -> Result<(), Error> {
        let base = BytesInput::new((0..10).collect());
        let mut counts = [0usize; 10];

        let mut state = test_state();
        let mut mutator = BytesDeleteMutator::new();

        // If we're running in miri, we have to make this test a _lot_ shorter.
        let iters = if cfg!(miri) { 100 } else { 100_000 };

        for _ in 0..iters {
            let mut mutated = base.clone();
            if mutator.mutate(&mut state, &mut mutated)? == MutationResult::Skipped {
                continue;
            }
            let mut gaps = 0;
            let mut range = 0..10;
            let mut iter = mutated.as_ref().iter().copied();
            while let Some(expected) = range.next() {
                if let Some(last) = iter.next() {
                    if expected != last {
                        gaps += 1;
                        counts[expected as usize] += 1;
                        for i in (&mut range).take_while(|expected| *expected < last) {
                            counts[i as usize] += 1;
                        }
                    }
                } else {
                    gaps += 1;
                    for i in expected..10 {
                        counts[i as usize] += 1;
                    }
                    break;
                }
            }
            assert_eq!(
                gaps,
                1,
                "{:?} should have exactly one gap, found {}",
                mutated.as_ref(),
                gaps
            );
        }

        let average = counts.iter().copied().sum::<usize>() / counts.len();
        assert!(counts.into_iter().all(|count| count
            .checked_sub(average)
            .or_else(|| average.checked_sub(count))
            .unwrap()
            < 500));
        Ok(())
    }

    /// This test guarantees that the likelihood of a byte being involved in an expansion is equally
    /// likely for all indices
    #[test]
    fn test_expand() -> Result<(), Error> {
        let base = BytesInput::new((0..10).collect());
        let mut counts = [0usize; 10];

        let mut state = test_state();
        let mut mutator = BytesExpandMutator::new();

        // If we're running in miri, we have to make this test a _lot_ shorter.
        let iters = if cfg!(miri) { 100 } else { 100_000 };

        for _ in 0..iters {
            let mut mutated = base.clone();
            if mutator.mutate(&mut state, &mut mutated)? == MutationResult::Skipped {
                continue;
            }
            let mut expansion = 0;
            let mut expansion_len = base.as_ref().len();
            for (i, value) in mutated.as_ref().iter().copied().enumerate() {
                if i as u8 != value {
                    expansion = value as usize;
                    expansion_len = i - expansion;
                    break;
                }
            }
            assert_eq!(mutated.as_ref().len(), base.as_ref().len() + expansion_len);
            for (expected, value) in (0..(expansion + expansion_len))
                .chain(expansion..base.as_ref().len())
                .zip(mutated.as_ref())
            {
                assert_eq!(expected as u8, *value);
            }
            for i in (expansion..).take(expansion_len) {
                counts[i] += 1;
            }
        }

        let average = counts.iter().copied().sum::<usize>() / counts.len();
        assert!(counts.into_iter().all(|count| count
            .checked_sub(average)
            .or_else(|| average.checked_sub(count))
            .unwrap()
            < 500));
        Ok(())
    }

    /// This test guarantees that the likelihood of a byte being re-inserted is equally likely
    #[test]
    #[cfg_attr(all(miri, target_arch = "aarch64", target_vendor = "apple"), ignore)] // Regex miri fails on M1
    fn test_insert() -> Result<(), Error> {
        let base = BytesInput::new((0..10).collect());
        let mut counts = [0usize; 10];
        let mut insertions = [0usize; 16];

        let mut state = test_state();
        let mut mutator = BytesInsertMutator::new();

        // If we're running in miri, we have to make this test a _lot_ shorter.
        let iters = if cfg!(miri) { 100 } else { 100_000 };

        for _ in 0..iters {
            let mut mutated = base.clone();
            if mutator.mutate(&mut state, &mut mutated)? == MutationResult::Skipped {
                continue;
            }
            let mut inserted = 0;
            for (i, value) in mutated.as_ref().iter().copied().enumerate() {
                if i as u8 != value {
                    inserted = value;
                    break;
                }
            }
            assert!(mutated.as_ref().len() <= base.as_ref().len() + 16);
            assert_eq!(
                bytecount::count(mutated.as_ref(), inserted),
                mutated.as_ref().len() - base.as_ref().len() + 1
            );
            counts[inserted as usize] += 1;
            insertions[mutated.as_ref().len() - base.as_ref().len() - 1] += 1;
        }

        let average = counts.iter().copied().sum::<usize>() / counts.len();
        assert!(counts.into_iter().all(|count| count
            .checked_sub(average)
            .or_else(|| average.checked_sub(count))
            .unwrap()
            < 500));
        let average = insertions.iter().copied().sum::<usize>() / insertions.len();
        assert!(insertions.into_iter().all(|count| count
            .checked_sub(average)
            .or_else(|| average.checked_sub(count))
            .unwrap()
            < 500));
        Ok(())
    }

    /// This test guarantees that the likelihood of a random byte being inserted is equally likely
    #[test]
    #[cfg_attr(all(miri, target_arch = "aarch64", target_vendor = "apple"), ignore)] // Regex miri fails on M1
    fn test_rand_insert() -> Result<(), Error> {
        let base = BytesInput::new((0..10).collect());
        let mut counts = [0usize; 256];
        let mut insertions = [0usize; 16];

        let mut state = test_state();
        let mut mutator = BytesRandInsertMutator::new();

        // If we're running in miri, we have to make this test a _lot_ shorter.
        let iters = if cfg!(miri) { 100 } else { 100_000 };

        for _ in 0..iters {
            let mut mutated = base.clone();
            if mutator.mutate(&mut state, &mut mutated)? == MutationResult::Skipped {
                continue;
            }
            let mut inserted = 10;
            for (i, value) in mutated.as_ref().iter().copied().enumerate() {
                if i as u8 != value {
                    inserted = value;
                    break;
                }
            }
            assert!(mutated.as_ref().len() <= base.as_ref().len() + 16);
            let offset = usize::from((inserted as usize) < base.as_ref().len());
            assert_eq!(
                bytecount::count(mutated.as_ref(), inserted),
                mutated.as_ref().len() - base.as_ref().len() + offset,
                "{:?}",
                mutated.as_ref()
            );
            counts[inserted as usize] += 1;
            insertions[mutated.as_ref().len() - base.as_ref().len() - 1] += 1;
        }

        let average = counts.iter().copied().sum::<usize>() / counts.len();
        assert!(counts.iter().all(|&count| count
            .checked_sub(average)
            .or_else(|| average.checked_sub(count))
            .unwrap()
            < 500),);
        let average = insertions.iter().copied().sum::<usize>() / insertions.len();
        assert!(insertions.into_iter().all(|count| count
            .checked_sub(average)
            .or_else(|| average.checked_sub(count))
            .unwrap()
            < 500));
        Ok(())
    }
}<|MERGE_RESOLUTION|>--- conflicted
+++ resolved
@@ -1125,14 +1125,8 @@
 
 impl<I, S> Mutator<I, S> for CrossoverInsertMutator
 where
-<<<<<<< HEAD
-    I: HasMutatorBytes,
+    I: HasMutatorResizableBytes,
     S: HasCorpus<I> + HasRand + HasMaxSize,
-=======
-    S: HasCorpus + HasRand + HasMaxSize,
-    <S::Corpus as Corpus>::Input: HasMutatorBytes,
-    I: HasMutatorResizableBytes,
->>>>>>> 15aa498d
 {
     fn mutate(&mut self, state: &mut S, input: &mut I) -> Result<MutationResult, Error> {
         let size = input.bytes().len();
@@ -1318,13 +1312,8 @@
 
 impl<S, F, I, O> Mutator<I, S> for MappedCrossoverInsertMutator<F, O>
 where
-<<<<<<< HEAD
     F: Fn(&I) -> &O,
-    I: HasMutatorBytes,
-=======
-    S: HasCorpus + HasMaxSize + HasRand,
     I: HasMutatorResizableBytes,
->>>>>>> 15aa498d
     O: IntoOptionBytes,
     S: HasCorpus<I> + HasMaxSize + HasRand,
 {
@@ -1501,14 +1490,8 @@
 
 impl<I, S> Mutator<I, S> for SpliceMutator
 where
-<<<<<<< HEAD
     S: HasCorpus<I> + HasRand,
-    I: HasMutatorBytes,
-=======
-    S: HasCorpus + HasRand,
-    <S::Corpus as Corpus>::Input: HasMutatorBytes,
     I: HasMutatorResizableBytes,
->>>>>>> 15aa498d
 {
     #[expect(clippy::cast_sign_loss)]
     fn mutate(&mut self, state: &mut S, input: &mut I) -> Result<MutationResult, Error> {
