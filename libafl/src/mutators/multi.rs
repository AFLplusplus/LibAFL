--- conflicted
+++ resolved
@@ -118,14 +118,8 @@
 
 impl<I, S> Mutator<MultipartInput<I>, S> for CrossoverInsertMutator
 where
-<<<<<<< HEAD
     S: HasCorpus<MultipartInput<I>> + HasMaxSize + HasRand,
-    I: Input + HasMutatorBytes,
-=======
-    S: HasCorpus + HasMaxSize + HasRand,
     I: Input + HasMutatorResizableBytes,
-    S::Corpus: Corpus<Input = MultipartInput<I>>,
->>>>>>> 15aa498d
 {
     fn mutate(
         &mut self,
@@ -259,14 +253,8 @@
 
 impl<I, S> Mutator<MultipartInput<I>, S> for CrossoverReplaceMutator
 where
-<<<<<<< HEAD
     S: HasCorpus<MultipartInput<I>> + HasMaxSize + HasRand,
-    I: Input + HasMutatorBytes,
-=======
-    S: HasCorpus + HasMaxSize + HasRand,
     I: Input + HasMutatorResizableBytes,
-    S::Corpus: Corpus<Input = MultipartInput<I>>,
->>>>>>> 15aa498d
 {
     fn mutate(
         &mut self,
