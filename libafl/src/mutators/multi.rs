//! Mutator definitions for [`MultipartInput`]s. See [`crate::inputs::multi`] for details.

use core::{
    cmp::{min, Ordering},
    num::NonZero,
};

use libafl_bolts::{rands::Rand, Error};

use crate::{
    corpus::{Corpus, CorpusId},
    impl_default_multipart,
    inputs::{multi::MultipartInput, Input, ResizableMutator},
    mutators::{
        mutations::{
            rand_range, BitFlipMutator, ByteAddMutator, ByteDecMutator, ByteFlipMutator,
            ByteIncMutator, ByteInterestingMutator, ByteNegMutator, ByteRandMutator,
            BytesCopyMutator, BytesDeleteMutator, BytesExpandMutator, BytesInsertCopyMutator,
            BytesInsertMutator, BytesRandInsertMutator, BytesRandSetMutator, BytesSetMutator,
            BytesSwapMutator, CrossoverInsertMutator, CrossoverReplaceMutator, DwordAddMutator,
            DwordInterestingMutator, QwordAddMutator, WordAddMutator, WordInterestingMutator,
        },
        token_mutations::{I2SRandReplace, TokenInsert, TokenReplace},
        MutationResult, Mutator,
    },
    random_corpus_id,
    state::{HasCorpus, HasMaxSize, HasRand},
};

/// Marker trait for if the default multipart input mutator implementation is appropriate.
///
/// You should implement this type for your mutator if you just want a random part of the input to
/// be selected and mutated. Use [`impl_default_multipart`] to implement this marker trait for many
/// at once.
pub trait DefaultMultipartMutator {}

impl<I, M, S> Mutator<MultipartInput<I>, S> for M
where
    M: DefaultMultipartMutator + Mutator<I, S>,
    S: HasRand,
{
    fn mutate(
        &mut self,
        state: &mut S,
        input: &mut MultipartInput<I>,
    ) -> Result<MutationResult, Error> {
        let Some(parts_len) = NonZero::new(input.parts().len()) else {
            return Ok(MutationResult::Skipped);
        };
        let selected = state.rand_mut().below(parts_len);
        let mutated = input.part_mut(selected).unwrap();
        self.mutate(state, mutated)
    }

    fn post_exec(&mut self, state: &mut S, new_corpus_id: Option<CorpusId>) -> Result<(), Error> {
        M::post_exec(self, state, new_corpus_id)
    }
}

mod macros {
    /// Implements the marker trait [`super::DefaultMultipartMutator`] for one to many types, e.g.:
    ///
    /// ```rs
    /// impl_default_multipart!(
    ///     // --- havoc ---
    ///     BitFlipMutator,
    ///     ByteAddMutator,
    ///     ByteDecMutator,
    ///     ByteFlipMutator,
    ///     ByteIncMutator,
    ///     ...
    /// );
    /// ```
    #[macro_export]
    macro_rules! impl_default_multipart {
        ($mutator: ty, $($mutators: ty),+$(,)?) => {
            impl $crate::mutators::multi::DefaultMultipartMutator for $mutator {}
            impl_default_multipart!($($mutators),+);
        };

        ($mutator: ty) => {
            impl $crate::mutators::multi::DefaultMultipartMutator for $mutator {}
        };
    }
}

impl_default_multipart!(
    // --- havoc ---
    BitFlipMutator,
    ByteAddMutator,
    ByteDecMutator,
    ByteFlipMutator,
    ByteIncMutator,
    ByteInterestingMutator,
    ByteNegMutator,
    ByteRandMutator,
    BytesCopyMutator,
    BytesDeleteMutator,
    BytesExpandMutator,
    BytesInsertCopyMutator,
    BytesInsertMutator,
    BytesRandInsertMutator,
    BytesRandSetMutator,
    BytesSetMutator,
    BytesSwapMutator,
    // crossover has a custom implementation below
    DwordAddMutator,
    DwordInterestingMutator,
    QwordAddMutator,
    WordAddMutator,
    WordInterestingMutator,
    // --- token ---
    TokenInsert,
    TokenReplace,
    // ---  i2s  ---
    I2SRandReplace,
);

impl<I, S> Mutator<MultipartInput<I>, S> for CrossoverInsertMutator
where
<<<<<<< HEAD
    S: HasCorpus + HasMaxSize + HasRand,
    I: Input + ResizableMutator,
    S::Corpus: Corpus<Input = MultipartInput<I>>,
=======
    S: HasCorpus<MultipartInput<I>> + HasMaxSize + HasRand,
    I: Input + HasMutatorResizableBytes,
>>>>>>> f8ad61e1
{
    fn mutate(
        &mut self,
        state: &mut S,
        input: &mut MultipartInput<I>,
    ) -> Result<MutationResult, Error> {
        // we can eat the slight bias; number of parts will be small
        let name_choice = state.rand_mut().next() as usize;
        let part_choice = state.rand_mut().next() as usize;

        // We special-case crossover with self
        let id = random_corpus_id!(state.corpus(), state.rand_mut());
        if let Some(cur) = state.corpus().current() {
            if id == *cur {
                if input.names().is_empty() {
                    return Ok(MutationResult::Skipped);
                }
                let choice = name_choice % input.names().len();
                let name = input.names()[choice].clone();

                let other_size = input.parts()[choice].mutator_bytes().len();
                if other_size < 2 {
                    return Ok(MutationResult::Skipped);
                }

                let parts = input.parts_by_name(&name).count() - 1;

                if parts == 0 {
                    return Ok(MutationResult::Skipped);
                }

                let maybe_size = input
                    .parts_by_name(&name)
                    .filter(|&(p, _)| p != choice)
                    .nth(part_choice % parts)
                    .map(|(id, part)| (id, part.mutator_bytes().len()));

                if let Some((part_idx, size)) = maybe_size {
                    let Some(nz) = NonZero::new(size) else {
                        return Ok(MutationResult::Skipped);
                    };
                    let target = state.rand_mut().below(nz);
                    // # Safety
                    // size is nonzero here (checked above), target is smaller than size
                    // -> the subtraction result is greater than 0.
                    // other_size is checked above to be larger than zero.
                    let range = rand_range(state, other_size, unsafe {
                        NonZero::new(min(other_size, size - target)).unwrap_unchecked()
                    });

                    let [part, chosen] = match part_idx.cmp(&choice) {
                        Ordering::Less => input.parts_mut([part_idx, choice]),
                        Ordering::Equal => {
                            unreachable!("choice should never equal the part idx!")
                        }
                        Ordering::Greater => {
                            let [chosen, part] = input.parts_mut([choice, part_idx]);
                            [part, chosen]
                        }
                    };

                    return Ok(Self::crossover_insert(
                        part,
                        size,
                        target,
                        range,
                        chosen.mutator_bytes(),
                    ));
                }

                return Ok(MutationResult::Skipped);
            }
        }

        let mut other_testcase = state.corpus().get(id)?.borrow_mut();
        let other = other_testcase.load_input(state.corpus())?;

        if other.names().is_empty() {
            return Ok(MutationResult::Skipped);
        }

        let choice = name_choice % other.names().len();
        let name = &other.names()[choice];

        let other_size = other.parts()[choice].mutator_bytes().len();
        if other_size < 2 {
            return Ok(MutationResult::Skipped);
        }

        let parts = input.parts_by_name(name).count();

        if parts > 0 {
            let (_, part) = input
                .parts_by_name_mut(name)
                .nth(part_choice % parts)
                .unwrap();
            drop(other_testcase);
            let size = part.mutator_bytes().len();
            let Some(nz) = NonZero::new(size) else {
                return Ok(MutationResult::Skipped);
            };

            let target = state.rand_mut().below(nz);
            // # Safety
            // other_size is larger than 0, checked above.
            // size is larger than 0.
            // target is smaller than size -> the subtraction is larger than 0.
            let range = rand_range(state, other_size, unsafe {
                NonZero::new(min(other_size, size - target)).unwrap_unchecked()
            });

            let other_testcase = state.corpus().get(id)?.borrow_mut();
            // No need to load the input again, it'll still be cached.
            let other = other_testcase.input().as_ref().unwrap();

            Ok(Self::crossover_insert(
                part,
                size,
                target,
                range,
                other.parts()[choice].mutator_bytes(),
            ))
        } else {
            // just add it!
            input.add_part(name.clone(), other.parts()[choice].clone());

            Ok(MutationResult::Mutated)
        }
    }
}

impl<I, S> Mutator<MultipartInput<I>, S> for CrossoverReplaceMutator
where
<<<<<<< HEAD
    S: HasCorpus + HasMaxSize + HasRand,
    I: Input + ResizableMutator,
    S::Corpus: Corpus<Input = MultipartInput<I>>,
=======
    S: HasCorpus<MultipartInput<I>> + HasMaxSize + HasRand,
    I: Input + HasMutatorResizableBytes,
>>>>>>> f8ad61e1
{
    fn mutate(
        &mut self,
        state: &mut S,
        input: &mut MultipartInput<I>,
    ) -> Result<MutationResult, Error> {
        // we can eat the slight bias; number of parts will be small
        let name_choice = state.rand_mut().next() as usize;
        let part_choice = state.rand_mut().next() as usize;

        // We special-case crossover with self
        let id = random_corpus_id!(state.corpus(), state.rand_mut());
        if let Some(cur) = state.corpus().current() {
            if id == *cur {
                if input.names().is_empty() {
                    return Ok(MutationResult::Skipped);
                }
                let choice = name_choice % input.names().len();
                let name = input.names()[choice].clone();

                let other_size = input.parts()[choice].mutator_bytes().len();
                if other_size < 2 {
                    return Ok(MutationResult::Skipped);
                }

                let parts = input.parts_by_name(&name).count() - 1;

                if parts == 0 {
                    return Ok(MutationResult::Skipped);
                }

                let maybe_size = input
                    .parts_by_name(&name)
                    .filter(|&(p, _)| p != choice)
                    .nth(part_choice % parts)
                    .map(|(id, part)| (id, part.mutator_bytes().len()));

                if let Some((part_idx, size)) = maybe_size {
                    let Some(nz) = NonZero::new(size) else {
                        return Ok(MutationResult::Skipped);
                    };

                    let target = state.rand_mut().below(nz);
                    // # Safety
                    // other_size is checked above.
                    // size is larger than than target and larger than 1. The subtraction result will always be positive.
                    let range = rand_range(state, other_size, unsafe {
                        NonZero::new(min(other_size, size - target)).unwrap_unchecked()
                    });

                    let [part, chosen] = match part_idx.cmp(&choice) {
                        Ordering::Less => input.parts_mut([part_idx, choice]),
                        Ordering::Equal => {
                            unreachable!("choice should never equal the part idx!")
                        }
                        Ordering::Greater => {
                            let [chosen, part] = input.parts_mut([choice, part_idx]);
                            [part, chosen]
                        }
                    };

                    return Ok(Self::crossover_replace(
                        part,
                        target,
                        range,
                        chosen.mutator_bytes(),
                    ));
                }

                return Ok(MutationResult::Skipped);
            }
        }

        let mut other_testcase = state.corpus().get(id)?.borrow_mut();
        let other = other_testcase.load_input(state.corpus())?;

        if other.names().is_empty() {
            return Ok(MutationResult::Skipped);
        }

        let choice = name_choice % other.names().len();
        let name = &other.names()[choice];

        let other_size = other.parts()[choice].mutator_bytes().len();
        if other_size < 2 {
            return Ok(MutationResult::Skipped);
        }

        let parts = input.parts_by_name(name).count();

        if parts > 0 {
            let (_, part) = input
                .parts_by_name_mut(name)
                .nth(part_choice % parts)
                .unwrap();
            drop(other_testcase);
            let size = part.mutator_bytes().len();
            let Some(nz) = NonZero::new(size) else {
                return Ok(MutationResult::Skipped);
            };

            let target = state.rand_mut().below(nz);
            // # Safety
            // other_size is checked above.
            // size is larger than than target and larger than 1. The subtraction result will always be positive.
            let range = rand_range(state, other_size, unsafe {
                NonZero::new(min(other_size, size - target)).unwrap_unchecked()
            });

            let other_testcase = state.corpus().get(id)?.borrow_mut();
            // No need to load the input again, it'll still be cached.
            let other = other_testcase.input().as_ref().unwrap();

            Ok(Self::crossover_replace(
                part,
                target,
                range,
                other.parts()[choice].mutator_bytes(),
            ))
        } else {
            // just add it!
            input.add_part(name.clone(), other.parts()[choice].clone());

            Ok(MutationResult::Mutated)
        }
    }
}<|MERGE_RESOLUTION|>--- conflicted
+++ resolved
@@ -118,14 +118,8 @@
 
 impl<I, S> Mutator<MultipartInput<I>, S> for CrossoverInsertMutator
 where
-<<<<<<< HEAD
-    S: HasCorpus + HasMaxSize + HasRand,
-    I: Input + ResizableMutator,
-    S::Corpus: Corpus<Input = MultipartInput<I>>,
-=======
     S: HasCorpus<MultipartInput<I>> + HasMaxSize + HasRand,
-    I: Input + HasMutatorResizableBytes,
->>>>>>> f8ad61e1
+    I: Input + ResizableMutator<u8>,
 {
     fn mutate(
         &mut self,
@@ -259,14 +253,8 @@
 
 impl<I, S> Mutator<MultipartInput<I>, S> for CrossoverReplaceMutator
 where
-<<<<<<< HEAD
-    S: HasCorpus + HasMaxSize + HasRand,
-    I: Input + ResizableMutator,
-    S::Corpus: Corpus<Input = MultipartInput<I>>,
-=======
     S: HasCorpus<MultipartInput<I>> + HasMaxSize + HasRand,
-    I: Input + HasMutatorResizableBytes,
->>>>>>> f8ad61e1
+    I: Input + ResizableMutator<u8>,
 {
     fn mutate(
         &mut self,
