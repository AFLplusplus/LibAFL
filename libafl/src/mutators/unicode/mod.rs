//! Mutators for preserving unicode string categories,
//! which may be useful for certain targets which are primarily string-oriented.
use alloc::{borrow::Cow, vec::Vec};
use core::{
    cmp::{Ordering, Reverse},
    num::NonZero,
    ops::Range,
};

use libafl_bolts::{rands::Rand, Error, HasLen, Named};

use crate::{
<<<<<<< HEAD
    corpus::{Corpus, CorpusId, HasTestcase, Testcase},
    inputs::{BytesInput, HasMutatorBytes, ResizableMutator},
=======
    corpus::{CorpusId, HasTestcase, Testcase},
    inputs::{BytesInput, HasMutatorBytes, HasMutatorResizableBytes},
>>>>>>> f8ad61e1
    mutators::{rand_range, MutationResult, Mutator, Tokens},
    nonzero,
    stages::{
        extract_metadata,
        mutational::{MutatedTransform, MutatedTransformPost},
        UnicodeIdentificationMetadata,
    },
    state::{HasCorpus, HasMaxSize, HasRand},
    HasMetadata,
};

/// Unicode category data, as used by string analysis and mutators.
#[expect(missing_docs, clippy::redundant_static_lifetimes)]
pub mod unicode_categories;

/// Input which contains the context necessary to perform unicode mutations
pub type UnicodeInput = (BytesInput, UnicodeIdentificationMetadata);

impl<S> MutatedTransform<BytesInput, S> for UnicodeInput
where
    S: HasCorpus<BytesInput> + HasTestcase<BytesInput>,
{
    type Post = UnicodeIdentificationMetadata;

    fn try_transform_from(base: &mut Testcase<BytesInput>, state: &S) -> Result<Self, Error> {
        let input = base.load_input(state.corpus())?.clone();
        let metadata = base.metadata::<UnicodeIdentificationMetadata>().cloned()?;
        Ok((input, metadata))
    }

    fn try_transform_into(self, _state: &S) -> Result<(BytesInput, Self::Post), Error> {
        Ok(self)
    }
}

impl<S> MutatedTransformPost<S> for UnicodeIdentificationMetadata
where
    S: HasTestcase<BytesInput>,
{
    fn post_exec(self, state: &mut S, corpus_id: Option<CorpusId>) -> Result<(), Error> {
        if let Some(corpus_id) = corpus_id {
            let mut tc = state.testcase_mut(corpus_id)?;
            tc.add_metadata(self);
        }
        Ok(())
    }
}

const MAX_CHARS: usize = 16;

fn choose_start<R: Rand>(
    rand: &mut R,
    bytes: &[u8],
    meta: &UnicodeIdentificationMetadata,
) -> Option<(usize, usize)> {
    let bytes_len = NonZero::new(bytes.len())?;

    let idx = rand.below(bytes_len);
    let mut options = Vec::new();
    for (start, range) in meta.ranges() {
        if idx
            .checked_sub(*start) // idx adjusted to start
            .and_then(|idx| (idx < range.len()).then(|| range[idx])) // idx in range
            .is_some_and(|r| r)
        {
            options.push((*start, range));
        }
    }
    match options.len() {
        0 => None,
        1 => Some((options[0].0, options[0].1.len())),
        options_len => {
            // # Safety
            // options.len() is checked above.
            let options_len_squared =
                unsafe { NonZero::new(options_len * options_len).unwrap_unchecked() };
            // bias towards longer strings
            options.sort_by_cached_key(|(_, entries)| entries.count_ones());
            let selected =
                libafl_bolts::math::integer_sqrt(rand.below(options_len_squared) as u64) as usize;
            Some((options[selected].0, options[selected].1.len()))
        }
    }
}

fn get_subcategory<T: Ord + Copy>(needle: T, haystack: &[(T, T)]) -> Option<(T, T)> {
    haystack
        .binary_search_by(|&(min, max)| match min.cmp(&needle) {
            Ordering::Less | Ordering::Equal => match needle.cmp(&max) {
                Ordering::Less | Ordering::Equal => Ordering::Equal,
                Ordering::Greater => Ordering::Less,
            },
            Ordering::Greater => Ordering::Greater,
        })
        .ok()
        .map(|idx| haystack[idx])
}

fn find_range<F: Fn(char) -> bool>(
    chars: &[(usize, char)],
    idx: usize,
    predicate: F,
) -> Range<usize> {
    // walk backwards and discover
    let start = chars[..idx]
        .iter()
        .rev()
        .take_while(|&&(_, c)| predicate(c))
        .last()
        .map_or(chars[idx].0, |&(i, _)| i);
    // walk forwards
    let end = chars[(idx + 1)..]
        .iter()
        .take_while(|&&(_, c)| predicate(c))
        .last()
        .map_or(chars[idx].0 + chars[idx].1.len_utf8(), |&(i, c)| {
            i + c.len_utf8()
        });

    start..end
}

fn choose_category_range<R: Rand>(
    rand: &mut R,
    string: &str,
) -> (Range<usize>, &'static [(u32, u32)]) {
    let chars = string.char_indices().collect::<Vec<_>>();
    let chars_len = NonZero::new(chars.len()).expect("Got empty string in choose_category_range");
    let idx = rand.below(chars_len);
    let c = chars[idx].1;

    // figure out the categories for this char
    let expanded = c as u32;
    #[cfg(test)]
    let mut names = Vec::new();
    let mut categories = Vec::new();
    for (_name, category) in unicode_categories::BY_NAME {
        if get_subcategory(expanded, category).is_some() {
            #[cfg(test)]
            names.push(_name);
            categories.push(category);
        }
    }

    // ok -- we want to bias towards smaller regions to keep the mutations "tight" to original
    // we sort the options by descending length, then pick isqrt of below(n^2)

    categories.sort_by_cached_key(|cat| {
        Reverse(
            cat.iter()
                .map(|&(min, max)| (max - min + 1) as usize)
                .sum::<usize>(),
        )
    });
    let options = NonZero::new(categories.len() * categories.len())
        .expect("Empty categories in choose_category_range");
    let selected_idx = libafl_bolts::math::integer_sqrt(rand.below(options) as u64) as usize;

    let selected = categories[selected_idx];

    #[cfg(test)]
    println!("category for `{c}' ({}): {}", c as u32, names[selected_idx]);

    (
        find_range(&chars, idx, |c| {
            get_subcategory(c as u32, selected).is_some()
        }),
        selected,
    )
}

fn choose_subcategory_range<R: Rand>(rand: &mut R, string: &str) -> (Range<usize>, (u32, u32)) {
    let chars = string.char_indices().collect::<Vec<_>>();
    let idx =
        rand.below(NonZero::new(chars.len()).expect("Empty string in choose_subcategory_range"));
    let c = chars[idx].1;

    // figure out the categories for this char
    let expanded = c as u32;
    #[cfg(test)]
    let mut names = Vec::new();
    let mut subcategories = Vec::new();
    for (_name, category) in unicode_categories::BY_NAME {
        if let Some(subcategory) = get_subcategory(expanded, category) {
            #[cfg(test)]
            names.push(_name);
            subcategories.push(subcategory);
        }
    }

    // see reasoning for selection pattern in choose_category_range

    subcategories.sort_by_key(|&(min, max)| Reverse(max - min + 1));
    let options = NonZero::new(subcategories.len() * subcategories.len())
        .expect("Emtpy subcategories in choose_subcategory_range");
    let selected_idx = libafl_bolts::math::integer_sqrt(rand.below(options) as u64) as usize;
    let selected = subcategories[selected_idx];

    #[cfg(test)]
    println!(
        "subcategory for `{c}' ({}): {} ({:?})",
        c as u32, names[selected_idx], selected
    );

    (
        find_range(&chars, idx, |c| {
            let expanded = c as u32;
            selected.0 <= expanded && expanded <= selected.1
        }),
        selected,
    )
}

fn rand_replace_range<S: HasRand + HasMaxSize, F: Fn(&mut S) -> char>(
    state: &mut S,
    input: &mut UnicodeInput,
    range: Range<usize>,
    char_gen: F,
) -> MutationResult {
    let temp_range = rand_range(state, range.end - range.start, nonzero!(MAX_CHARS));
    let range = (range.start + temp_range.start)..(range.start + temp_range.end);
    let range = match core::str::from_utf8(&input.0.mutator_bytes()[range.clone()]) {
        Ok(_) => range,
        Err(e) => range.start..(range.start + e.valid_up_to()),
    };

    #[cfg(test)]
    println!(
        "mutating range: {:?} ({:?})",
        range,
        core::str::from_utf8(&input.0.mutator_bytes()[range.clone()])
    );
    if range.start == range.end {
        return MutationResult::Skipped;
    }

    let replace_len = state.rand_mut().below(nonzero!(MAX_CHARS));
    let orig_len = range.end - range.start;
    if input.0.len() - orig_len + replace_len > state.max_size() {
        return MutationResult::Skipped;
    }

    let mut replacement = Vec::with_capacity(replace_len);
    let mut dest = [0u8; 4];

    loop {
        let new_c = char_gen(state);
        if replacement.len() + new_c.len_utf8() > replace_len {
            break;
        }
        new_c.encode_utf8(&mut dest);
        replacement.extend_from_slice(&dest[..new_c.len_utf8()]);
        if replacement.len() + new_c.len_utf8() == replace_len {
            break; // nailed it
        }
    }

    input.0.splice(range, replacement);
    input.1 = extract_metadata(input.0.mutator_bytes());

    MutationResult::Mutated
}

/// Mutator which randomly replaces a randomly selected range of bytes with bytes that preserve the
/// range's category
#[derive(Debug, Default)]
pub struct UnicodeCategoryRandMutator;

impl Named for UnicodeCategoryRandMutator {
    fn name(&self) -> &Cow<'static, str> {
        static NAME: Cow<'static, str> = Cow::Borrowed("string-category-rand");
        &NAME
    }
}

impl<S> Mutator<UnicodeInput, S> for UnicodeCategoryRandMutator
where
    S: HasRand + HasMaxSize,
{
    fn mutate(&mut self, state: &mut S, input: &mut UnicodeInput) -> Result<MutationResult, Error> {
        if input.0.mutator_bytes().is_empty() {
            return Ok(MutationResult::Skipped);
        }

        let bytes = input.0.mutator_bytes();
        let meta = &input.1;
        if let Some((base, len)) = choose_start(state.rand_mut(), bytes, meta) {
            let substring = core::str::from_utf8(&bytes[base..][..len])?;
            let (range, category) = choose_category_range(state.rand_mut(), substring);
            #[cfg(test)]
            println!(
                "{:?} => {:?}",
                range,
                core::str::from_utf8(&bytes[range.clone()])
            );

            let options: usize = category
                .iter()
                .map(|&(start, end)| end as usize - start as usize + 1)
                .sum();
            let char_gen = |state: &mut S| loop {
                // Should this skip the mutation instead of expecting?
                let mut selected = state.rand_mut().below(
                    NonZero::new(options).expect("Empty category in UnicodeCatgoryRandMutator"),
                );
                for &(min, max) in category {
                    if let Some(next_selected) =
                        selected.checked_sub(max as usize - min as usize + 1)
                    {
                        selected = next_selected;
                    } else if let Some(new_c) = char::from_u32(selected as u32 + min) {
                        return new_c;
                    } else {
                        break;
                    }
                }
            };

            return Ok(rand_replace_range(state, input, range, char_gen));
        }

        Ok(MutationResult::Skipped)
    }
}

/// Mutator which randomly replaces a randomly selected range of bytes with bytes that preserve the
/// range's subcategory
#[derive(Debug, Default)]
pub struct UnicodeSubcategoryRandMutator;

impl Named for UnicodeSubcategoryRandMutator {
    fn name(&self) -> &Cow<'static, str> {
        static NAME: Cow<'static, str> = Cow::Borrowed("string-subcategory-rand");
        &NAME
    }
}

impl<S> Mutator<UnicodeInput, S> for UnicodeSubcategoryRandMutator
where
    S: HasRand + HasMaxSize,
{
    fn mutate(&mut self, state: &mut S, input: &mut UnicodeInput) -> Result<MutationResult, Error> {
        if input.0.mutator_bytes().is_empty() {
            return Ok(MutationResult::Skipped);
        }

        let bytes = input.0.mutator_bytes();
        let meta = &input.1;
        if let Some((base, len)) = choose_start(state.rand_mut(), bytes, meta) {
            let substring = core::str::from_utf8(&bytes[base..][..len])?;
            let (range, subcategory) = choose_subcategory_range(state.rand_mut(), substring);
            #[cfg(test)]
            println!(
                "{:?} => {:?}",
                range,
                core::str::from_utf8(&bytes[range.clone()])
            );

            let options = subcategory.1 as usize - subcategory.0 as usize + 1;
            let Some(options) = NonZero::new(options) else {
                return Ok(MutationResult::Skipped);
            };
            let char_gen = |state: &mut S| loop {
                let selected = state.rand_mut().below(options);
                if let Some(new_c) = char::from_u32(selected as u32 + subcategory.0) {
                    return new_c;
                }
            };

            return Ok(rand_replace_range(state, input, range, char_gen));
        }

        Ok(MutationResult::Skipped)
    }
}

/// Mutator which randomly replaces a full category-contiguous region of chars with a random token
#[derive(Debug, Default)]
pub struct UnicodeCategoryTokenReplaceMutator;

impl Named for UnicodeCategoryTokenReplaceMutator {
    fn name(&self) -> &Cow<'static, str> {
        static NAME: Cow<'static, str> = Cow::Borrowed("string-category-token-replace");
        &NAME
    }
}

impl<S> Mutator<UnicodeInput, S> for UnicodeCategoryTokenReplaceMutator
where
    S: HasRand + HasMaxSize + HasMetadata,
{
    fn mutate(&mut self, state: &mut S, input: &mut UnicodeInput) -> Result<MutationResult, Error> {
        if input.0.mutator_bytes().is_empty() {
            return Ok(MutationResult::Skipped);
        }

        let Some(meta) = state.metadata_map().get::<Tokens>() else {
            return Ok(MutationResult::Skipped);
        };

        let Some(tokens_len) = NonZero::new(meta.tokens().len()) else {
            return Ok(MutationResult::Skipped);
        };

        let token_idx = state.rand_mut().below(tokens_len);

        let bytes = input.0.mutator_bytes();
        let meta = &input.1;
        if let Some((base, len)) = choose_start(state.rand_mut(), bytes, meta) {
            let substring = core::str::from_utf8(&bytes[base..][..len])?;
            let (range, _) = choose_category_range(state.rand_mut(), substring);

            #[cfg(test)]
            println!(
                "{:?} => {:?}",
                range,
                core::str::from_utf8(&bytes[range.clone()])
            );

            let meta = state.metadata_map().get::<Tokens>().unwrap();
            let token = &meta.tokens()[token_idx];

            if input.0.len() - (range.end - range.start) + token.len() > state.max_size() {
                return Ok(MutationResult::Skipped);
            }

            input.0.splice(range, token.iter().copied());
            input.1 = extract_metadata(input.0.mutator_bytes());
            return Ok(MutationResult::Mutated);
        }

        Ok(MutationResult::Skipped)
    }
}

/// Mutator which randomly replaces a full subcategory-contiguous region of chars with a random token
#[derive(Debug, Default)]
pub struct UnicodeSubcategoryTokenReplaceMutator;

impl Named for UnicodeSubcategoryTokenReplaceMutator {
    fn name(&self) -> &Cow<'static, str> {
        static NAME: Cow<'static, str> = Cow::Borrowed("string-subcategory-replace");
        &NAME
    }
}

impl<S> Mutator<UnicodeInput, S> for UnicodeSubcategoryTokenReplaceMutator
where
    S: HasRand + HasMaxSize + HasMetadata,
{
    fn mutate(&mut self, state: &mut S, input: &mut UnicodeInput) -> Result<MutationResult, Error> {
        if input.0.mutator_bytes().is_empty() {
            return Ok(MutationResult::Skipped);
        }

        let Some(meta) = state.metadata_map().get::<Tokens>() else {
            return Ok(MutationResult::Skipped);
        };

        let Some(tokens_len) = NonZero::new(meta.tokens().len()) else {
            return Ok(MutationResult::Skipped);
        };

        let token_idx = state.rand_mut().below(tokens_len);

        let bytes = input.0.mutator_bytes();
        let meta = &input.1;
        if let Some((base, len)) = choose_start(state.rand_mut(), bytes, meta) {
            let substring = core::str::from_utf8(&bytes[base..][..len])?;
            let (range, _) = choose_subcategory_range(state.rand_mut(), substring);

            #[cfg(test)]
            println!(
                "{:?} => {:?}",
                range,
                core::str::from_utf8(&bytes[range.clone()])
            );

            let meta = state.metadata_map().get::<Tokens>().unwrap();
            let token = &meta.tokens()[token_idx];

            if input.0.len() - (range.end - range.start) + token.len() > state.max_size() {
                return Ok(MutationResult::Skipped);
            }

            input.0.splice(range, token.iter().copied());
            input.1 = extract_metadata(input.0.mutator_bytes());
            return Ok(MutationResult::Mutated);
        }

        Ok(MutationResult::Skipped)
    }
}

#[cfg(test)]
mod test {
    use libafl_bolts::{rands::StdRand, Error};

    use crate::{
        corpus::NopCorpus,
        inputs::{BytesInput, HasMutatorBytes},
        mutators::{Mutator, UnicodeCategoryRandMutator, UnicodeSubcategoryRandMutator},
        stages::extract_metadata,
        state::StdState,
    };

    // a not-so-useful test for this
    #[test]
    fn mutate_hex() {
        let result: Result<(), Error> = (|| {
            let hex = "0123456789abcdef0123456789abcdef";
            let mut bytes = BytesInput::from(hex.as_bytes());

            let mut mutator = UnicodeCategoryRandMutator;

            let mut state = StdState::new(
                StdRand::with_seed(0),
                NopCorpus::<BytesInput>::new(),
                NopCorpus::new(),
                &mut (),
                &mut (),
            )?;

            for _ in 0..(1 << 12) {
                let metadata = extract_metadata(bytes.mutator_bytes());
                let mut input = (bytes, metadata);
                let _ = mutator.mutate(&mut state, &mut input);
                println!(
                    "{:?}",
                    core::str::from_utf8(input.0.mutator_bytes()).unwrap()
                );
                bytes = input.0;
            }

            Ok(())
        })();

        if let Err(e) = result {
            panic!("failed with error: {e}");
        }
    }

    #[test]
    fn mutate_hex_subcat() {
        let result: Result<(), Error> = (|| {
            let hex = "0123456789abcdef0123456789abcdef";
            let mut bytes = BytesInput::from(hex.as_bytes());

            let mut mutator = UnicodeSubcategoryRandMutator;

            let mut state = StdState::new(
                StdRand::with_seed(0),
                NopCorpus::<BytesInput>::new(),
                NopCorpus::new(),
                &mut (),
                &mut (),
            )?;

            for _ in 0..(1 << 12) {
                let metadata = extract_metadata(bytes.mutator_bytes());
                let mut input = (bytes, metadata);
                let _ = mutator.mutate(&mut state, &mut input);
                println!(
                    "{:?}",
                    core::str::from_utf8(input.0.mutator_bytes()).unwrap()
                );
                bytes = input.0;
            }

            Ok(())
        })();

        if let Err(e) = result {
            panic!("failed with error: {e}");
        }
    }
}<|MERGE_RESOLUTION|>--- conflicted
+++ resolved
@@ -10,13 +10,8 @@
 use libafl_bolts::{rands::Rand, Error, HasLen, Named};
 
 use crate::{
-<<<<<<< HEAD
-    corpus::{Corpus, CorpusId, HasTestcase, Testcase},
+    corpus::{CorpusId, HasTestcase, Testcase},
     inputs::{BytesInput, HasMutatorBytes, ResizableMutator},
-=======
-    corpus::{CorpusId, HasTestcase, Testcase},
-    inputs::{BytesInput, HasMutatorBytes, HasMutatorResizableBytes},
->>>>>>> f8ad61e1
     mutators::{rand_range, MutationResult, Mutator, Tokens},
     nonzero,
     stages::{
