//! Mutators for preserving unicode string categories,
//! which may be useful for certain targets which are primarily string-oriented.
use alloc::{borrow::Cow, vec::Vec};
use core::{
    cmp::{Ordering, Reverse},
    num::NonZero,
    ops::Range,
};

use libafl_bolts::{rands::Rand, Error, HasLen, Named};

use crate::{
<<<<<<< HEAD
    corpus::{CorpusId, HasTestcase, Testcase},
    inputs::{BytesInput, HasMutatorBytes},
=======
    corpus::{Corpus, CorpusId, HasTestcase, Testcase},
    inputs::{BytesInput, HasMutatorBytes, HasMutatorResizableBytes},
>>>>>>> 15aa498d
    mutators::{rand_range, MutationResult, Mutator, Tokens},
    nonzero,
    stages::{
        extract_metadata,
        mutational::{MutatedTransform, MutatedTransformPost},
        UnicodeIdentificationMetadata,
    },
    state::{HasCorpus, HasMaxSize, HasRand},
    HasMetadata,
};

/// Unicode category data, as used by string analysis and mutators.
#[expect(missing_docs, clippy::redundant_static_lifetimes)]
pub mod unicode_categories;

/// Input which contains the context necessary to perform unicode mutations
pub type UnicodeInput = (BytesInput, UnicodeIdentificationMetadata);

impl<S> MutatedTransform<BytesInput, S> for UnicodeInput
where
    S: HasCorpus<BytesInput> + HasTestcase<BytesInput>,
{
    type Post = UnicodeIdentificationMetadata;

    fn try_transform_from(base: &mut Testcase<BytesInput>, state: &S) -> Result<Self, Error> {
        let input = base.load_input(state.corpus())?.clone();
        let metadata = base.metadata::<UnicodeIdentificationMetadata>().cloned()?;
        Ok((input, metadata))
    }

    fn try_transform_into(self, _state: &S) -> Result<(BytesInput, Self::Post), Error> {
        Ok(self)
    }
}

impl<S> MutatedTransformPost<S> for UnicodeIdentificationMetadata
where
    S: HasTestcase<BytesInput>,
{
    fn post_exec(self, state: &mut S, corpus_id: Option<CorpusId>) -> Result<(), Error> {
        if let Some(corpus_id) = corpus_id {
            let mut tc = state.testcase_mut(corpus_id)?;
            tc.add_metadata(self);
        }
        Ok(())
    }
}

const MAX_CHARS: usize = 16;

fn choose_start<R: Rand>(
    rand: &mut R,
    bytes: &[u8],
    meta: &UnicodeIdentificationMetadata,
) -> Option<(usize, usize)> {
    let bytes_len = NonZero::new(bytes.len())?;

    let idx = rand.below(bytes_len);
    let mut options = Vec::new();
    for (start, range) in meta.ranges() {
        if idx
            .checked_sub(*start) // idx adjusted to start
            .and_then(|idx| (idx < range.len()).then(|| range[idx])) // idx in range
            .is_some_and(|r| r)
        {
            options.push((*start, range));
        }
    }
    match options.len() {
        0 => None,
        1 => Some((options[0].0, options[0].1.len())),
        options_len => {
            // # Safety
            // options.len() is checked above.
            let options_len_squared =
                unsafe { NonZero::new(options_len * options_len).unwrap_unchecked() };
            // bias towards longer strings
            options.sort_by_cached_key(|(_, entries)| entries.count_ones());
            let selected =
                libafl_bolts::math::integer_sqrt(rand.below(options_len_squared) as u64) as usize;
            Some((options[selected].0, options[selected].1.len()))
        }
    }
}

fn get_subcategory<T: Ord + Copy>(needle: T, haystack: &[(T, T)]) -> Option<(T, T)> {
    haystack
        .binary_search_by(|&(min, max)| match min.cmp(&needle) {
            Ordering::Less | Ordering::Equal => match needle.cmp(&max) {
                Ordering::Less | Ordering::Equal => Ordering::Equal,
                Ordering::Greater => Ordering::Less,
            },
            Ordering::Greater => Ordering::Greater,
        })
        .ok()
        .map(|idx| haystack[idx])
}

fn find_range<F: Fn(char) -> bool>(
    chars: &[(usize, char)],
    idx: usize,
    predicate: F,
) -> Range<usize> {
    // walk backwards and discover
    let start = chars[..idx]
        .iter()
        .rev()
        .take_while(|&&(_, c)| predicate(c))
        .last()
        .map_or(chars[idx].0, |&(i, _)| i);
    // walk forwards
    let end = chars[(idx + 1)..]
        .iter()
        .take_while(|&&(_, c)| predicate(c))
        .last()
        .map_or(chars[idx].0 + chars[idx].1.len_utf8(), |&(i, c)| {
            i + c.len_utf8()
        });

    start..end
}

fn choose_category_range<R: Rand>(
    rand: &mut R,
    string: &str,
) -> (Range<usize>, &'static [(u32, u32)]) {
    let chars = string.char_indices().collect::<Vec<_>>();
    let chars_len = NonZero::new(chars.len()).expect("Got empty string in choose_category_range");
    let idx = rand.below(chars_len);
    let c = chars[idx].1;

    // figure out the categories for this char
    let expanded = c as u32;
    #[cfg(test)]
    let mut names = Vec::new();
    let mut categories = Vec::new();
    for (_name, category) in unicode_categories::BY_NAME {
        if get_subcategory(expanded, category).is_some() {
            #[cfg(test)]
            names.push(_name);
            categories.push(category);
        }
    }

    // ok -- we want to bias towards smaller regions to keep the mutations "tight" to original
    // we sort the options by descending length, then pick isqrt of below(n^2)

    categories.sort_by_cached_key(|cat| {
        Reverse(
            cat.iter()
                .map(|&(min, max)| (max - min + 1) as usize)
                .sum::<usize>(),
        )
    });
    let options = NonZero::new(categories.len() * categories.len())
        .expect("Empty categories in choose_category_range");
    let selected_idx = libafl_bolts::math::integer_sqrt(rand.below(options) as u64) as usize;

    let selected = categories[selected_idx];

    #[cfg(test)]
    println!("category for `{c}' ({}): {}", c as u32, names[selected_idx]);

    (
        find_range(&chars, idx, |c| {
            get_subcategory(c as u32, selected).is_some()
        }),
        selected,
    )
}

fn choose_subcategory_range<R: Rand>(rand: &mut R, string: &str) -> (Range<usize>, (u32, u32)) {
    let chars = string.char_indices().collect::<Vec<_>>();
    let idx =
        rand.below(NonZero::new(chars.len()).expect("Empty string in choose_subcategory_range"));
    let c = chars[idx].1;

    // figure out the categories for this char
    let expanded = c as u32;
    #[cfg(test)]
    let mut names = Vec::new();
    let mut subcategories = Vec::new();
    for (_name, category) in unicode_categories::BY_NAME {
        if let Some(subcategory) = get_subcategory(expanded, category) {
            #[cfg(test)]
            names.push(_name);
            subcategories.push(subcategory);
        }
    }

    // see reasoning for selection pattern in choose_category_range

    subcategories.sort_by_key(|&(min, max)| Reverse(max - min + 1));
    let options = NonZero::new(subcategories.len() * subcategories.len())
        .expect("Emtpy subcategories in choose_subcategory_range");
    let selected_idx = libafl_bolts::math::integer_sqrt(rand.below(options) as u64) as usize;
    let selected = subcategories[selected_idx];

    #[cfg(test)]
    println!(
        "subcategory for `{c}' ({}): {} ({:?})",
        c as u32, names[selected_idx], selected
    );

    (
        find_range(&chars, idx, |c| {
            let expanded = c as u32;
            selected.0 <= expanded && expanded <= selected.1
        }),
        selected,
    )
}

fn rand_replace_range<S: HasRand + HasMaxSize, F: Fn(&mut S) -> char>(
    state: &mut S,
    input: &mut UnicodeInput,
    range: Range<usize>,
    char_gen: F,
) -> MutationResult {
    let temp_range = rand_range(state, range.end - range.start, nonzero!(MAX_CHARS));
    let range = (range.start + temp_range.start)..(range.start + temp_range.end);
    let range = match core::str::from_utf8(&input.0.bytes()[range.clone()]) {
        Ok(_) => range,
        Err(e) => range.start..(range.start + e.valid_up_to()),
    };

    #[cfg(test)]
    println!(
        "mutating range: {:?} ({:?})",
        range,
        core::str::from_utf8(&input.0.bytes()[range.clone()])
    );
    if range.start == range.end {
        return MutationResult::Skipped;
    }

    let replace_len = state.rand_mut().below(nonzero!(MAX_CHARS));
    let orig_len = range.end - range.start;
    if input.0.len() - orig_len + replace_len > state.max_size() {
        return MutationResult::Skipped;
    }

    let mut replacement = Vec::with_capacity(replace_len);
    let mut dest = [0u8; 4];

    loop {
        let new_c = char_gen(state);
        if replacement.len() + new_c.len_utf8() > replace_len {
            break;
        }
        new_c.encode_utf8(&mut dest);
        replacement.extend_from_slice(&dest[..new_c.len_utf8()]);
        if replacement.len() + new_c.len_utf8() == replace_len {
            break; // nailed it
        }
    }

    input.0.splice(range, replacement);
    input.1 = extract_metadata(input.0.bytes());

    MutationResult::Mutated
}

/// Mutator which randomly replaces a randomly selected range of bytes with bytes that preserve the
/// range's category
#[derive(Debug, Default)]
pub struct UnicodeCategoryRandMutator;

impl Named for UnicodeCategoryRandMutator {
    fn name(&self) -> &Cow<'static, str> {
        static NAME: Cow<'static, str> = Cow::Borrowed("string-category-rand");
        &NAME
    }
}

impl<S> Mutator<UnicodeInput, S> for UnicodeCategoryRandMutator
where
    S: HasRand + HasMaxSize,
{
    fn mutate(&mut self, state: &mut S, input: &mut UnicodeInput) -> Result<MutationResult, Error> {
        if input.0.bytes().is_empty() {
            return Ok(MutationResult::Skipped);
        }

        let bytes = input.0.bytes();
        let meta = &input.1;
        if let Some((base, len)) = choose_start(state.rand_mut(), bytes, meta) {
            let substring = core::str::from_utf8(&bytes[base..][..len])?;
            let (range, category) = choose_category_range(state.rand_mut(), substring);
            #[cfg(test)]
            println!(
                "{:?} => {:?}",
                range,
                core::str::from_utf8(&bytes[range.clone()])
            );

            let options: usize = category
                .iter()
                .map(|&(start, end)| end as usize - start as usize + 1)
                .sum();
            let char_gen = |state: &mut S| loop {
                // Should this skip the mutation instead of expecting?
                let mut selected = state.rand_mut().below(
                    NonZero::new(options).expect("Empty category in UnicodeCatgoryRandMutator"),
                );
                for &(min, max) in category {
                    if let Some(next_selected) =
                        selected.checked_sub(max as usize - min as usize + 1)
                    {
                        selected = next_selected;
                    } else if let Some(new_c) = char::from_u32(selected as u32 + min) {
                        return new_c;
                    } else {
                        break;
                    }
                }
            };

            return Ok(rand_replace_range(state, input, range, char_gen));
        }

        Ok(MutationResult::Skipped)
    }
}

/// Mutator which randomly replaces a randomly selected range of bytes with bytes that preserve the
/// range's subcategory
#[derive(Debug, Default)]
pub struct UnicodeSubcategoryRandMutator;

impl Named for UnicodeSubcategoryRandMutator {
    fn name(&self) -> &Cow<'static, str> {
        static NAME: Cow<'static, str> = Cow::Borrowed("string-subcategory-rand");
        &NAME
    }
}

impl<S> Mutator<UnicodeInput, S> for UnicodeSubcategoryRandMutator
where
    S: HasRand + HasMaxSize,
{
    fn mutate(&mut self, state: &mut S, input: &mut UnicodeInput) -> Result<MutationResult, Error> {
        if input.0.bytes().is_empty() {
            return Ok(MutationResult::Skipped);
        }

        let bytes = input.0.bytes();
        let meta = &input.1;
        if let Some((base, len)) = choose_start(state.rand_mut(), bytes, meta) {
            let substring = core::str::from_utf8(&bytes[base..][..len])?;
            let (range, subcategory) = choose_subcategory_range(state.rand_mut(), substring);
            #[cfg(test)]
            println!(
                "{:?} => {:?}",
                range,
                core::str::from_utf8(&bytes[range.clone()])
            );

            let options = subcategory.1 as usize - subcategory.0 as usize + 1;
            let Some(options) = NonZero::new(options) else {
                return Ok(MutationResult::Skipped);
            };
            let char_gen = |state: &mut S| loop {
                let selected = state.rand_mut().below(options);
                if let Some(new_c) = char::from_u32(selected as u32 + subcategory.0) {
                    return new_c;
                }
            };

            return Ok(rand_replace_range(state, input, range, char_gen));
        }

        Ok(MutationResult::Skipped)
    }
}

/// Mutator which randomly replaces a full category-contiguous region of chars with a random token
#[derive(Debug, Default)]
pub struct UnicodeCategoryTokenReplaceMutator;

impl Named for UnicodeCategoryTokenReplaceMutator {
    fn name(&self) -> &Cow<'static, str> {
        static NAME: Cow<'static, str> = Cow::Borrowed("string-category-token-replace");
        &NAME
    }
}

impl<S> Mutator<UnicodeInput, S> for UnicodeCategoryTokenReplaceMutator
where
    S: HasRand + HasMaxSize + HasMetadata,
{
    fn mutate(&mut self, state: &mut S, input: &mut UnicodeInput) -> Result<MutationResult, Error> {
        if input.0.bytes().is_empty() {
            return Ok(MutationResult::Skipped);
        }

        let Some(meta) = state.metadata_map().get::<Tokens>() else {
            return Ok(MutationResult::Skipped);
        };

        let Some(tokens_len) = NonZero::new(meta.tokens().len()) else {
            return Ok(MutationResult::Skipped);
        };

        let token_idx = state.rand_mut().below(tokens_len);

        let bytes = input.0.bytes();
        let meta = &input.1;
        if let Some((base, len)) = choose_start(state.rand_mut(), bytes, meta) {
            let substring = core::str::from_utf8(&bytes[base..][..len])?;
            let (range, _) = choose_category_range(state.rand_mut(), substring);

            #[cfg(test)]
            println!(
                "{:?} => {:?}",
                range,
                core::str::from_utf8(&bytes[range.clone()])
            );

            let meta = state.metadata_map().get::<Tokens>().unwrap();
            let token = &meta.tokens()[token_idx];

            if input.0.len() - (range.end - range.start) + token.len() > state.max_size() {
                return Ok(MutationResult::Skipped);
            }

            input.0.splice(range, token.iter().copied());
            input.1 = extract_metadata(input.0.bytes());
            return Ok(MutationResult::Mutated);
        }

        Ok(MutationResult::Skipped)
    }
}

/// Mutator which randomly replaces a full subcategory-contiguous region of chars with a random token
#[derive(Debug, Default)]
pub struct UnicodeSubcategoryTokenReplaceMutator;

impl Named for UnicodeSubcategoryTokenReplaceMutator {
    fn name(&self) -> &Cow<'static, str> {
        static NAME: Cow<'static, str> = Cow::Borrowed("string-subcategory-replace");
        &NAME
    }
}

impl<S> Mutator<UnicodeInput, S> for UnicodeSubcategoryTokenReplaceMutator
where
    S: HasRand + HasMaxSize + HasMetadata,
{
    fn mutate(&mut self, state: &mut S, input: &mut UnicodeInput) -> Result<MutationResult, Error> {
        if input.0.bytes().is_empty() {
            return Ok(MutationResult::Skipped);
        }

        let Some(meta) = state.metadata_map().get::<Tokens>() else {
            return Ok(MutationResult::Skipped);
        };

        let Some(tokens_len) = NonZero::new(meta.tokens().len()) else {
            return Ok(MutationResult::Skipped);
        };

        let token_idx = state.rand_mut().below(tokens_len);

        let bytes = input.0.bytes();
        let meta = &input.1;
        if let Some((base, len)) = choose_start(state.rand_mut(), bytes, meta) {
            let substring = core::str::from_utf8(&bytes[base..][..len])?;
            let (range, _) = choose_subcategory_range(state.rand_mut(), substring);

            #[cfg(test)]
            println!(
                "{:?} => {:?}",
                range,
                core::str::from_utf8(&bytes[range.clone()])
            );

            let meta = state.metadata_map().get::<Tokens>().unwrap();
            let token = &meta.tokens()[token_idx];

            if input.0.len() - (range.end - range.start) + token.len() > state.max_size() {
                return Ok(MutationResult::Skipped);
            }

            input.0.splice(range, token.iter().copied());
            input.1 = extract_metadata(input.0.bytes());
            return Ok(MutationResult::Mutated);
        }

        Ok(MutationResult::Skipped)
    }
}

#[cfg(test)]
mod test {
    use libafl_bolts::{rands::StdRand, Error};

    use crate::{
        corpus::NopCorpus,
        inputs::{BytesInput, HasMutatorBytes},
        mutators::{Mutator, UnicodeCategoryRandMutator, UnicodeSubcategoryRandMutator},
        stages::extract_metadata,
        state::StdState,
    };

    // a not-so-useful test for this
    #[test]
    fn mutate_hex() {
        let result: Result<(), Error> = (|| {
            let hex = "0123456789abcdef0123456789abcdef";
            let mut bytes = BytesInput::from(hex.as_bytes());

            let mut mutator = UnicodeCategoryRandMutator;

            let mut state = StdState::new(
                StdRand::with_seed(0),
                NopCorpus::<BytesInput>::new(),
                NopCorpus::new(),
                &mut (),
                &mut (),
            )?;

            for _ in 0..(1 << 12) {
                let metadata = extract_metadata(bytes.bytes());
                let mut input = (bytes, metadata);
                let _ = mutator.mutate(&mut state, &mut input);
                println!("{:?}", core::str::from_utf8(input.0.bytes()).unwrap());
                bytes = input.0;
            }

            Ok(())
        })();

        if let Err(e) = result {
            panic!("failed with error: {e}");
        }
    }

    #[test]
    fn mutate_hex_subcat() {
        let result: Result<(), Error> = (|| {
            let hex = "0123456789abcdef0123456789abcdef";
            let mut bytes = BytesInput::from(hex.as_bytes());

            let mut mutator = UnicodeSubcategoryRandMutator;

            let mut state = StdState::new(
                StdRand::with_seed(0),
                NopCorpus::<BytesInput>::new(),
                NopCorpus::new(),
                &mut (),
                &mut (),
            )?;

            for _ in 0..(1 << 12) {
                let metadata = extract_metadata(bytes.bytes());
                let mut input = (bytes, metadata);
                let _ = mutator.mutate(&mut state, &mut input);
                println!("{:?}", core::str::from_utf8(input.0.bytes()).unwrap());
                bytes = input.0;
            }

            Ok(())
        })();

        if let Err(e) = result {
            panic!("failed with error: {e}");
        }
    }
}<|MERGE_RESOLUTION|>--- conflicted
+++ resolved
@@ -10,13 +10,8 @@
 use libafl_bolts::{rands::Rand, Error, HasLen, Named};
 
 use crate::{
-<<<<<<< HEAD
     corpus::{CorpusId, HasTestcase, Testcase},
-    inputs::{BytesInput, HasMutatorBytes},
-=======
-    corpus::{Corpus, CorpusId, HasTestcase, Testcase},
     inputs::{BytesInput, HasMutatorBytes, HasMutatorResizableBytes},
->>>>>>> 15aa498d
     mutators::{rand_range, MutationResult, Mutator, Tokens},
     nonzero,
     stages::{
