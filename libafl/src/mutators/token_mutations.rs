//! Tokens are what AFL calls extras or dictionaries.
//! They may be inserted as part of mutations during fuzzing.
use alloc::{borrow::Cow, vec::Vec};
#[cfg(any(target_os = "linux", target_vendor = "apple"))]
use core::slice::from_raw_parts;
use core::{
    fmt::Debug,
    mem::size_of,
    ops::{Add, AddAssign, Deref},
    slice::Iter,
};
#[cfg(feature = "std")]
use std::{
    fs::File,
    io::{BufRead, BufReader},
    path::Path,
};

use hashbrown::HashSet;
use libafl_bolts::{rands::Rand, AsSlice};
use serde::{Deserialize, Serialize};

#[cfg(feature = "std")]
use crate::mutators::str_decode;
use crate::{
<<<<<<< HEAD
    corpus::{CorpusId, HasCurrentCorpusIdx},
    inputs::{HasMutatorBytes, UsesInput},
=======
    corpus::{CorpusId, HasCurrentCorpusId},
    inputs::{HasBytesVec, UsesInput},
>>>>>>> 2e5e2056
    mutators::{
        buffer_self_copy, mutations::buffer_copy, MultiMutator, MutationResult, Mutator, Named,
    },
    observers::cmp::{AFLppCmpValuesMetadata, CmpValues, CmpValuesMetadata},
    stages::TaintMetadata,
    state::{HasCorpus, HasMaxSize, HasRand},
    Error, HasMetadata,
};

/// A state metadata holding a list of tokens
#[allow(clippy::unsafe_derive_deserialize)]
#[derive(Debug, Default, Clone, Serialize, Deserialize)]
pub struct Tokens {
    // We keep a vec and a set, set for faster deduplication, vec for access
    tokens_vec: Vec<Vec<u8>>,
    tokens_set: HashSet<Vec<u8>>,
}

libafl_bolts::impl_serdeany!(Tokens);

/// The metadata used for token mutators
impl Tokens {
    /// Creates a new tokens metadata (old-skool afl name: `dictornary`)
    #[must_use]
    pub fn new() -> Self {
        Tokens::default()
    }

    /// Add tokens from a slice of Vecs of bytes
    pub fn add_tokens<IT, V>(&mut self, tokens: IT) -> &mut Self
    where
        IT: IntoIterator<Item = V>,
        V: AsRef<Vec<u8>>,
    {
        for token in tokens {
            self.add_token(token.as_ref());
        }
        self
    }

    /// Build tokens from files
    #[cfg(feature = "std")]
    pub fn add_from_files<IT, P>(mut self, files: IT) -> Result<Self, Error>
    where
        IT: IntoIterator<Item = P>,
        P: AsRef<Path>,
    {
        for file in files {
            self.add_from_file(file)?;
        }
        Ok(self)
    }

    /// Parse autodict section
    pub fn parse_autodict(&mut self, slice: &[u8], size: usize) {
        let mut head = 0;
        loop {
            if head >= size {
                // Sanity Check
                assert!(head == size);
                break;
            }
            let size = slice[head] as usize;
            head += 1;
            if size > 0 {
                self.add_token(&slice[head..head + size].to_vec());
                log::info!(
                    "Token size: {} content: {:x?}",
                    size,
                    &slice[head..head + size].to_vec()
                );
                head += size;
            }
        }
    }

    /// Create a token section from a start and an end pointer
    /// Reads from an autotokens section, returning the count of new entries read
    ///
    /// # Safety
    /// The caller must ensure that the region between `token_start` and `token_stop`
    /// is a valid region, containing autotokens in the expected format.
    #[cfg(any(target_os = "linux", target_vendor = "apple"))]
    pub unsafe fn from_mut_ptrs(
        token_start: *const u8,
        token_stop: *const u8,
    ) -> Result<Self, Error> {
        let mut ret = Self::default();
        if token_start.is_null() || token_stop.is_null() {
            return Ok(Self::new());
        }
        if token_stop < token_start {
            return Err(Error::illegal_argument(format!(
                "Tried to create tokens from illegal section: stop < start ({token_stop:?} < {token_start:?})"
            )));
        }
        let section_size: usize = token_stop.offset_from(token_start).try_into().unwrap();
        // log::info!("size: {}", section_size);
        let slice = from_raw_parts(token_start, section_size);

        // Now we know the beginning and the end of the token section.. let's parse them into tokens
        ret.parse_autodict(slice, section_size);

        Ok(ret)
    }

    /// Creates a new instance from a file
    #[cfg(feature = "std")]
    pub fn from_file<P>(file: P) -> Result<Self, Error>
    where
        P: AsRef<Path>,
    {
        let mut ret = Self::new();
        ret.add_from_file(file)?;
        Ok(ret)
    }

    /// Adds a token to a dictionary, checking it is not a duplicate
    /// Returns `false` if the token was already present and did not get added.
    #[allow(clippy::ptr_arg)]
    pub fn add_token(&mut self, token: &Vec<u8>) -> bool {
        if !self.tokens_set.insert(token.clone()) {
            return false;
        }
        self.tokens_vec.push(token.clone());
        true
    }

    /// Reads a tokens file, returning the count of new entries read
    #[cfg(feature = "std")]
    pub fn add_from_file<P>(&mut self, file: P) -> Result<&mut Self, Error>
    where
        P: AsRef<Path>,
    {
        // log::info!("Loading tokens file {:?} ...", file);

        let file = File::open(file)?; // panic if not found
        let reader = BufReader::new(file);

        for line in reader.lines() {
            let line = line.unwrap();
            let line = line.trim_start().trim_end();

            // we are only interested in '"..."', not prefixed 'foo = '
            let start = line.chars().next();
            if line.is_empty() || start == Some('#') {
                continue;
            }
            let Some(pos_quote) = line.find('\"') else {
                return Err(Error::illegal_argument(format!("Illegal line: {line}")));
            };
            if line.chars().nth(line.len() - 1) != Some('"') {
                return Err(Error::illegal_argument(format!("Illegal line: {line}")));
            }

            // extract item
            let Some(item) = line.get(pos_quote + 1..line.len() - 1) else {
                return Err(Error::illegal_argument(format!("Illegal line: {line}")));
            };
            if item.is_empty() {
                continue;
            }

            // decode
            let token: Vec<u8> = match str_decode(item) {
                Ok(val) => val,
                Err(_) => {
                    return Err(Error::illegal_argument(format!(
                        "Illegal line (hex decoding): {line}"
                    )))
                }
            };

            // add
            self.add_token(&token);
        }

        Ok(self)
    }

    /// Returns the amount of tokens in this Tokens instance
    #[inline]
    #[must_use]
    pub fn len(&self) -> usize {
        self.tokens_vec.len()
    }

    /// Returns if this tokens-instance is empty
    #[inline]
    #[must_use]
    pub fn is_empty(&self) -> bool {
        self.tokens_vec.is_empty()
    }

    /// Gets the tokens stored in this db
    #[must_use]
    pub fn tokens(&self) -> &[Vec<u8>] {
        &self.tokens_vec
    }

    /// Returns an iterator over the tokens.
    pub fn iter(&self) -> Iter<'_, Vec<u8>> {
        <&Self as IntoIterator>::into_iter(self)
    }
}

impl AddAssign for Tokens {
    fn add_assign(&mut self, other: Self) {
        self.add_tokens(&other);
    }
}

impl AddAssign<&[Vec<u8>]> for Tokens {
    fn add_assign(&mut self, other: &[Vec<u8>]) {
        self.add_tokens(other);
    }
}

impl Add<&[Vec<u8>]> for Tokens {
    type Output = Self;
    fn add(self, other: &[Vec<u8>]) -> Self {
        let mut ret = self;
        ret.add_tokens(other);
        ret
    }
}

impl Add for Tokens {
    type Output = Self;

    fn add(self, other: Self) -> Self {
        self.add(other.tokens_vec.as_slice())
    }
}

impl<IT, V> From<IT> for Tokens
where
    IT: IntoIterator<Item = V>,
    V: AsRef<Vec<u8>>,
{
    fn from(tokens: IT) -> Self {
        let mut ret = Self::default();
        ret.add_tokens(tokens);
        ret
    }
}

impl Deref for Tokens {
    type Target = [Vec<u8>];
    fn deref(&self) -> &[Vec<u8>] {
        self.tokens()
    }
}

impl Add for &Tokens {
    type Output = Tokens;

    fn add(self, other: Self) -> Tokens {
        let mut ret: Tokens = self.clone();
        ret.add_tokens(other);
        ret
    }
}

impl<'it> IntoIterator for &'it Tokens {
    type Item = <Iter<'it, Vec<u8>> as Iterator>::Item;
    type IntoIter = Iter<'it, Vec<u8>>;

    fn into_iter(self) -> Self::IntoIter {
        self.as_slice().iter()
    }
}

/// Inserts a random token at a random position in the `Input`.
#[derive(Debug, Default)]
pub struct TokenInsert;

impl<I, S> Mutator<I, S> for TokenInsert
where
    S: HasMetadata + HasRand + HasMaxSize,
    I: HasMutatorBytes,
{
    fn mutate(&mut self, state: &mut S, input: &mut I) -> Result<MutationResult, Error> {
        let max_size = state.max_size();
        let tokens_len = {
            let Some(meta) = state.metadata_map().get::<Tokens>() else {
                return Ok(MutationResult::Skipped);
            };
            if meta.tokens().is_empty() {
                return Ok(MutationResult::Skipped);
            }
            meta.tokens().len()
        };
        let token_idx = state.rand_mut().below(tokens_len);

        let size = input.bytes().len();
        let off = state.rand_mut().below(size + 1);

        let meta = state.metadata_map().get::<Tokens>().unwrap();
        let token = &meta.tokens()[token_idx];
        let mut len = token.len();

        if size + len > max_size {
            if max_size > size {
                len = max_size - size;
            } else {
                return Ok(MutationResult::Skipped);
            }
        }

        input.resize(size + len, 0);
        unsafe {
            buffer_self_copy(input.bytes_mut(), off, off + len, size - off);
            buffer_copy(input.bytes_mut(), token, 0, off, len);
        }

        Ok(MutationResult::Mutated)
    }
}

impl Named for TokenInsert {
    fn name(&self) -> &Cow<'static, str> {
        static NAME: Cow<'static, str> = Cow::Borrowed("TokenInsert");
        &NAME
    }
}

impl TokenInsert {
    /// Create a `TokenInsert` `Mutation`.
    #[must_use]
    pub fn new() -> Self {
        Self
    }
}

/// A `TokenReplace` [`Mutator`] replaces a random part of the input with one of a range of tokens.
/// From AFL terms, this is called as `Dictionary` mutation (which doesn't really make sense ;) ).
#[derive(Debug, Default)]
pub struct TokenReplace;

impl<I, S> Mutator<I, S> for TokenReplace
where
    S: UsesInput + HasMetadata + HasRand + HasMaxSize,
    I: HasMutatorBytes,
{
    fn mutate(&mut self, state: &mut S, input: &mut I) -> Result<MutationResult, Error> {
        let size = input.bytes().len();
        if size == 0 {
            return Ok(MutationResult::Skipped);
        }

        let tokens_len = {
            let Some(meta) = state.metadata_map().get::<Tokens>() else {
                return Ok(MutationResult::Skipped);
            };
            if meta.tokens().is_empty() {
                return Ok(MutationResult::Skipped);
            }
            meta.tokens().len()
        };
        let token_idx = state.rand_mut().below(tokens_len);

        let off = state.rand_mut().below(size);

        let meta = state.metadata_map().get::<Tokens>().unwrap();
        let token = &meta.tokens()[token_idx];
        let mut len = token.len();
        if off + len > size {
            len = size - off;
        }

        unsafe {
            buffer_copy(input.bytes_mut(), token, 0, off, len);
        }

        Ok(MutationResult::Mutated)
    }
}

impl Named for TokenReplace {
    fn name(&self) -> &Cow<'static, str> {
        static NAME: Cow<'static, str> = Cow::Borrowed("TokenReplace");
        &NAME
    }
}

impl TokenReplace {
    /// Creates a new `TokenReplace` struct.
    #[must_use]
    pub fn new() -> Self {
        Self
    }
}

/// A `I2SRandReplace` [`Mutator`] replaces a random matching input-2-state comparison operand with the other.
/// It needs a valid [`CmpValuesMetadata`] in the state.
#[derive(Debug, Default)]
pub struct I2SRandReplace;

impl<I, S> Mutator<I, S> for I2SRandReplace
where
    S: UsesInput + HasMetadata + HasRand + HasMaxSize,
    I: HasMutatorBytes,
{
    #[allow(clippy::too_many_lines)]
    fn mutate(&mut self, state: &mut S, input: &mut I) -> Result<MutationResult, Error> {
        let size = input.bytes().len();
        if size == 0 {
            return Ok(MutationResult::Skipped);
        }

        let cmps_len = {
            let Some(meta) = state.metadata_map().get::<CmpValuesMetadata>() else {
                return Ok(MutationResult::Skipped);
            };
            log::trace!("meta: {:x?}", meta);
            if meta.list.is_empty() {
                return Ok(MutationResult::Skipped);
            }
            meta.list.len()
        };
        let idx = state.rand_mut().below(cmps_len);

        let off = state.rand_mut().below(size);
        let len = input.bytes().len();
        let bytes = input.bytes_mut();

        let meta = state.metadata_map().get::<CmpValuesMetadata>().unwrap();
        let cmp_values = &meta.list[idx];

        let mut result = MutationResult::Skipped;
        match cmp_values {
            CmpValues::U8(v) => {
                for byte in bytes.iter_mut().take(len).skip(off) {
                    if *byte == v.0 {
                        *byte = v.1;
                        result = MutationResult::Mutated;
                        break;
                    } else if *byte == v.1 {
                        *byte = v.0;
                        result = MutationResult::Mutated;
                        break;
                    }
                }
            }
            CmpValues::U16(v) => {
                if len >= size_of::<u16>() {
                    for i in off..len - (size_of::<u16>() - 1) {
                        let val =
                            u16::from_ne_bytes(bytes[i..i + size_of::<u16>()].try_into().unwrap());
                        if val == v.0 {
                            let new_bytes = v.1.to_ne_bytes();
                            bytes[i..i + size_of::<u16>()].copy_from_slice(&new_bytes);
                            result = MutationResult::Mutated;
                            break;
                        } else if val.swap_bytes() == v.0 {
                            let new_bytes = v.1.swap_bytes().to_ne_bytes();
                            bytes[i..i + size_of::<u16>()].copy_from_slice(&new_bytes);
                            result = MutationResult::Mutated;
                            break;
                        } else if val == v.1 {
                            let new_bytes = v.0.to_ne_bytes();
                            bytes[i..i + size_of::<u16>()].copy_from_slice(&new_bytes);
                            result = MutationResult::Mutated;
                            break;
                        } else if val.swap_bytes() == v.1 {
                            let new_bytes = v.0.swap_bytes().to_ne_bytes();
                            bytes[i..i + size_of::<u16>()].copy_from_slice(&new_bytes);
                            result = MutationResult::Mutated;
                            break;
                        }
                    }
                }
            }
            CmpValues::U32(v) => {
                if len >= size_of::<u32>() {
                    for i in off..len - (size_of::<u32>() - 1) {
                        let val =
                            u32::from_ne_bytes(bytes[i..i + size_of::<u32>()].try_into().unwrap());
                        if val == v.0 {
                            let new_bytes = v.1.to_ne_bytes();
                            bytes[i..i + size_of::<u32>()].copy_from_slice(&new_bytes);
                            result = MutationResult::Mutated;
                            break;
                        } else if val.swap_bytes() == v.0 {
                            let new_bytes = v.1.swap_bytes().to_ne_bytes();
                            bytes[i..i + size_of::<u32>()].copy_from_slice(&new_bytes);
                            result = MutationResult::Mutated;
                            break;
                        } else if val == v.1 {
                            let new_bytes = v.0.to_ne_bytes();
                            bytes[i..i + size_of::<u32>()].copy_from_slice(&new_bytes);
                            result = MutationResult::Mutated;
                            break;
                        } else if val.swap_bytes() == v.1 {
                            let new_bytes = v.0.swap_bytes().to_ne_bytes();
                            bytes[i..i + size_of::<u32>()].copy_from_slice(&new_bytes);
                            result = MutationResult::Mutated;
                            break;
                        }
                    }
                }
            }
            CmpValues::U64(v) => {
                if len >= size_of::<u64>() {
                    for i in off..len - (size_of::<u64>() - 1) {
                        let val =
                            u64::from_ne_bytes(bytes[i..i + size_of::<u64>()].try_into().unwrap());
                        if val == v.0 {
                            let new_bytes = v.1.to_ne_bytes();
                            bytes[i..i + size_of::<u64>()].copy_from_slice(&new_bytes);
                            result = MutationResult::Mutated;
                            break;
                        } else if val.swap_bytes() == v.0 {
                            let new_bytes = v.1.swap_bytes().to_ne_bytes();
                            bytes[i..i + size_of::<u64>()].copy_from_slice(&new_bytes);
                            result = MutationResult::Mutated;
                            break;
                        } else if val == v.1 {
                            let new_bytes = v.0.to_ne_bytes();
                            bytes[i..i + size_of::<u64>()].copy_from_slice(&new_bytes);
                            result = MutationResult::Mutated;
                            break;
                        } else if val.swap_bytes() == v.1 {
                            let new_bytes = v.0.swap_bytes().to_ne_bytes();
                            bytes[i..i + size_of::<u64>()].copy_from_slice(&new_bytes);
                            result = MutationResult::Mutated;
                            break;
                        }
                    }
                }
            }
            CmpValues::Bytes(v) => {
                'outer: for i in off..len {
                    let mut size = core::cmp::min(v.0.len(), len - i);
                    while size != 0 {
                        if v.0[0..size] == input.bytes()[i..i + size] {
                            unsafe {
                                buffer_copy(input.bytes_mut(), &v.1, 0, i, size);
                            }
                            result = MutationResult::Mutated;
                            break 'outer;
                        }
                        size -= 1;
                    }
                    size = core::cmp::min(v.1.len(), len - i);
                    while size != 0 {
                        if v.1[0..size] == input.bytes()[i..i + size] {
                            unsafe {
                                buffer_copy(input.bytes_mut(), &v.0, 0, i, size);
                            }
                            result = MutationResult::Mutated;
                            break 'outer;
                        }
                        size -= 1;
                    }
                }
            }
        }

        Ok(result)
    }
}

impl Named for I2SRandReplace {
    fn name(&self) -> &Cow<'static, str> {
        static NAME: Cow<'static, str> = Cow::Borrowed("I2SRandReplace");
        &NAME
    }
}

impl I2SRandReplace {
    /// Creates a new `I2SRandReplace` struct.
    #[must_use]
    pub fn new() -> Self {
        Self
    }
}

const CMP_ATTTRIBUTE_IS_EQUAL: u8 = 1;
const CMP_ATTRIBUTE_IS_GREATER: u8 = 2;
const CMP_ATTRIBUTE_IS_LESSER: u8 = 4;
const CMP_ATTRIBUTE_IS_FP: u8 = 8;
const CMP_ATTRIBUTE_IS_FP_MOD: u8 = 16;
const CMP_ATTRIBUTE_IS_INT_MOD: u8 = 32;
const CMP_ATTRIBUTE_IS_TRANSFORM: u8 = 64;

/// AFL++ redqueen mutation
#[derive(Debug, Default)]
pub struct AFLppRedQueen {
    enable_transform: bool,
    enable_arith: bool,
    text_type: TextType,
    /// We use this variable to check if we scheduled a new `corpus_idx`
    /// - and, hence, need to recalculate `text_type`
    last_corpus_idx: Option<CorpusId>,
}

impl AFLppRedQueen {
    #[inline]
    fn swapa(x: u8) -> u8 {
        (x & 0xf8) + ((x & 7) ^ 0x07)
    }

    /// Cmplog Pattern Matching
    #[allow(clippy::cast_sign_loss)]
    #[allow(clippy::too_many_arguments)]
    #[allow(clippy::too_many_lines)]
    #[allow(clippy::cast_possible_wrap)]
    #[allow(clippy::if_not_else)]
    #[allow(clippy::cast_precision_loss)]
    pub fn cmp_extend_encoding(
        &self,
        pattern: u64,
        repl: u64,
        another_pattern: u64,
        changed_val: u64,
        attr: u8,
        another_buf: &[u8],
        buf: &[u8],
        buf_idx: usize,
        taint_len: usize,
        input_len: usize,
        hshape: usize,
        vec: &mut Vec<Vec<u8>>,
    ) -> Result<bool, Error> {
        // TODO: ascii2num (we need check q->is_ascii (in calibration stage(?)))

        // try Transform
        if self.enable_transform
            && pattern != another_pattern
            && repl == changed_val
            && attr <= CMP_ATTTRIBUTE_IS_EQUAL
        {
            // Try to identify transform magic
            let mut bytes: usize = match hshape {
                0 => 0, // NEVER happen
                1 => 1,
                2 => 2,
                3 | 4 => 4,
                _ => 8,
            };
            // prevent overflow
            bytes = core::cmp::min(bytes, input_len.wrapping_sub(buf_idx));

            let (b_val, o_b_val, mask): (u64, u64, u64) = match bytes {
                0 => {
                    (0, 0, 0) // cannot happen
                }
                1 => (
                    u64::from(buf[buf_idx]),
                    u64::from(another_buf[buf_idx]),
                    0xff,
                ),
                2 | 3 => (
                    u64::from(u16::from_be_bytes(
                        another_buf[buf_idx..buf_idx + 2].try_into().unwrap(),
                    )),
                    u64::from(u16::from_be_bytes(
                        another_buf[buf_idx..buf_idx + 2].try_into().unwrap(),
                    )),
                    0xffff,
                ),
                4..=7 => (
                    u64::from(u32::from_be_bytes(
                        buf[buf_idx..buf_idx + 4].try_into().unwrap(),
                    )),
                    u64::from(u32::from_be_bytes(
                        another_buf[buf_idx..buf_idx + 4].try_into().unwrap(),
                    )),
                    0xffff_ffff,
                ),
                _ => (
                    u64::from_be_bytes(buf[buf_idx..buf_idx + 8].try_into().unwrap()),
                    u64::from_be_bytes(another_buf[buf_idx..buf_idx + 8].try_into().unwrap()),
                    0xffff_ffff_ffff_ffff,
                ),
            };

            // Try arith
            let diff = (pattern as i64).wrapping_sub(b_val as i64);
            let new_diff = (another_pattern as i64).wrapping_sub(o_b_val as i64);

            if diff == new_diff && diff != 0 {
                let new_repl: u64 = (repl as i64).wrapping_sub(diff) as u64;

                let ret = self.cmp_extend_encoding(
                    pattern,
                    new_repl,
                    another_pattern,
                    repl,
                    CMP_ATTRIBUTE_IS_TRANSFORM,
                    another_buf,
                    buf,
                    buf_idx,
                    taint_len,
                    input_len,
                    hshape,
                    vec,
                )?;
                if ret {
                    return Ok(true);
                }
            }

            // Try XOR

            // Shadowing
            let diff: i64 = (pattern ^ b_val) as i64;
            let new_diff: i64 = (another_pattern ^ o_b_val) as i64;

            if diff == new_diff && diff != 0 {
                let new_repl: u64 = (repl as i64 ^ diff) as u64;
                let ret = self.cmp_extend_encoding(
                    pattern,
                    new_repl,
                    another_pattern,
                    repl,
                    CMP_ATTRIBUTE_IS_TRANSFORM,
                    another_buf,
                    buf,
                    buf_idx,
                    taint_len,
                    input_len,
                    hshape,
                    vec,
                )?;

                if ret {
                    return Ok(true);
                }
            }

            // Try Lowercase
            // Shadowing
            let diff = (b_val | 0x2020_2020_2020_2020 & mask) == (pattern & mask);

            let new_diff = (b_val | 0x2020_2020_2020_2020 & mask) == (another_pattern & mask);

            if new_diff && diff {
                let new_repl: u64 = repl & (0x5f5f_5f5f_5f5f_5f5f & mask);
                let ret = self.cmp_extend_encoding(
                    pattern,
                    new_repl,
                    another_pattern,
                    repl,
                    CMP_ATTRIBUTE_IS_TRANSFORM,
                    another_buf,
                    buf,
                    buf_idx,
                    taint_len,
                    input_len,
                    hshape,
                    vec,
                )?;

                if ret {
                    return Ok(true);
                }
            }

            // Try Uppercase
            // Shadowing
            let diff = (b_val | 0x5f5f_5f5f_5f5f_5f5f & mask) == (pattern & mask);

            let o_diff = (b_val | 0x5f5f_5f5f_5f5f_5f5f & mask) == (another_pattern & mask);

            if o_diff && diff {
                let new_repl: u64 = repl & (0x2020_2020_2020_2020 & mask);
                let ret = self.cmp_extend_encoding(
                    pattern,
                    new_repl,
                    another_pattern,
                    repl,
                    CMP_ATTRIBUTE_IS_TRANSFORM,
                    another_buf,
                    buf,
                    buf_idx,
                    taint_len,
                    input_len,
                    hshape,
                    vec,
                )?;

                if ret {
                    return Ok(true);
                }
            }
        }

        let its_len = core::cmp::min(input_len.wrapping_sub(buf_idx), taint_len);

        // Try pattern matching
        // println!("Pattern match");
        match hshape {
            0 => (), // NEVER HAPPEN, Do nothing
            1 => {
                // 1 byte pattern match
                let buf_8 = buf[buf_idx];
                let another_buf_8 = another_buf[buf_idx];
                if buf_8 == pattern as u8 && another_buf_8 == another_pattern as u8 {
                    let mut cloned = buf.to_vec();
                    cloned[buf_idx] = repl as u8;
                    vec.push(cloned);
                    return Ok(true);
                }
            }
            2 | 3 => {
                if its_len >= 2 {
                    let buf_16 = u16::from_be_bytes(buf[buf_idx..buf_idx + 2].try_into()?);
                    let another_buf_16 =
                        u16::from_be_bytes(another_buf[buf_idx..buf_idx + 2].try_into()?);

                    if buf_16 == pattern as u16 && another_buf_16 == another_pattern as u16 {
                        let mut cloned = buf.to_vec();
                        cloned[buf_idx + 1] = (repl & 0xff) as u8;
                        cloned[buf_idx] = (repl >> 8 & 0xff) as u8;
                        vec.push(cloned);
                        return Ok(true);
                    }
                }
            }
            4..=7 => {
                if its_len >= 4 {
                    let buf_32 = u32::from_be_bytes(buf[buf_idx..buf_idx + 4].try_into()?);
                    let another_buf_32 =
                        u32::from_be_bytes(another_buf[buf_idx..buf_idx + 4].try_into()?);
                    // println!("buf: {buf_32} {another_buf_32} {pattern} {another_pattern}");
                    if buf_32 == pattern as u32 && another_buf_32 == another_pattern as u32 {
                        let mut cloned = buf.to_vec();
                        cloned[buf_idx + 3] = (repl & 0xff) as u8;
                        cloned[buf_idx + 2] = (repl >> 8 & 0xff) as u8;
                        cloned[buf_idx + 1] = (repl >> 16 & 0xff) as u8;
                        cloned[buf_idx] = (repl >> 24 & 0xff) as u8;
                        vec.push(cloned);

                        return Ok(true);
                    }
                }
            }
            _ => {
                if its_len >= 8 {
                    let buf_64 = u64::from_be_bytes(buf[buf_idx..buf_idx + 8].try_into()?);
                    let another_buf_64 =
                        u64::from_be_bytes(another_buf[buf_idx..buf_idx + 8].try_into()?);

                    if buf_64 == pattern && another_buf_64 == another_pattern {
                        let mut cloned = buf.to_vec();

                        cloned[buf_idx + 7] = (repl & 0xff) as u8;
                        cloned[buf_idx + 6] = (repl >> 8 & 0xff) as u8;
                        cloned[buf_idx + 5] = (repl >> 16 & 0xff) as u8;
                        cloned[buf_idx + 4] = (repl >> 24 & 0xff) as u8;
                        cloned[buf_idx + 3] = (repl >> 32 & 0xff) as u8;
                        cloned[buf_idx + 2] = (repl >> 32 & 0xff) as u8;
                        cloned[buf_idx + 1] = (repl >> 40 & 0xff) as u8;
                        cloned[buf_idx] = (repl >> 48 & 0xff) as u8;

                        vec.push(cloned);
                        return Ok(true);
                    }
                }
            }
        }

        // Try arith
        if self.enable_arith || attr != CMP_ATTRIBUTE_IS_TRANSFORM {
            if (attr & (CMP_ATTRIBUTE_IS_GREATER | CMP_ATTRIBUTE_IS_LESSER)) == 0 || hshape < 4 {
                return Ok(false);
            }

            // Transform >= to < and <= to >
            let attr = if (attr & CMP_ATTTRIBUTE_IS_EQUAL) != 0
                && (attr & (CMP_ATTRIBUTE_IS_GREATER | CMP_ATTRIBUTE_IS_LESSER)) != 0
            {
                if attr & CMP_ATTRIBUTE_IS_GREATER != 0 {
                    attr + 2
                } else {
                    attr - 2
                }
            } else {
                attr
            };

            // FP
            if (CMP_ATTRIBUTE_IS_FP..CMP_ATTRIBUTE_IS_FP_MOD).contains(&attr) {
                let repl_new: u64;

                if attr & CMP_ATTRIBUTE_IS_GREATER != 0 {
                    if hshape == 4 && its_len >= 4 {
                        let mut g = repl as f32;
                        g += 1.0;
                        repl_new = u64::from(g as u32);
                    } else if hshape == 8 && its_len >= 8 {
                        let mut g = repl as f64;
                        g += 1.0;
                        repl_new = g as u64;
                    } else {
                        return Ok(false);
                    }

                    let ret = self.cmp_extend_encoding(
                        pattern,
                        repl,
                        another_pattern,
                        repl_new,
                        CMP_ATTRIBUTE_IS_FP_MOD,
                        another_buf,
                        buf,
                        buf_idx,
                        taint_len,
                        input_len,
                        hshape,
                        vec,
                    )?;
                    if ret {
                        return Ok(true);
                    }
                } else {
                    if hshape == 4 && its_len >= 4 {
                        let mut g = repl as f32;
                        g -= 1.0;
                        repl_new = u64::from(g as u32);
                    } else if hshape == 8 && its_len >= 8 {
                        let mut g = repl as f64;
                        g -= 1.0;
                        repl_new = g as u64;
                    } else {
                        return Ok(false);
                    }

                    let ret = self.cmp_extend_encoding(
                        pattern,
                        repl,
                        another_pattern,
                        repl_new,
                        CMP_ATTRIBUTE_IS_FP_MOD,
                        another_buf,
                        buf,
                        buf_idx,
                        taint_len,
                        input_len,
                        hshape,
                        vec,
                    )?;
                    if ret {
                        return Ok(true);
                    }
                }
            } else if attr < CMP_ATTRIBUTE_IS_FP {
                if attr & CMP_ATTRIBUTE_IS_GREATER != 0 {
                    let repl_new = repl.wrapping_add(1);

                    let ret = self.cmp_extend_encoding(
                        pattern,
                        repl,
                        another_pattern,
                        repl_new,
                        CMP_ATTRIBUTE_IS_INT_MOD,
                        another_buf,
                        buf,
                        buf_idx,
                        taint_len,
                        input_len,
                        hshape,
                        vec,
                    )?;

                    if ret {
                        return Ok(true);
                    }
                } else {
                    let repl_new = repl.wrapping_sub(1);

                    let ret = self.cmp_extend_encoding(
                        pattern,
                        repl,
                        another_pattern,
                        repl_new,
                        CMP_ATTRIBUTE_IS_INT_MOD,
                        another_buf,
                        buf,
                        buf_idx,
                        taint_len,
                        input_len,
                        hshape,
                        vec,
                    )?;

                    if ret {
                        return Ok(true);
                    }
                }
            } else {
                return Ok(false);
            }
        }

        Ok(false)
    }

    /// rtn part from AFL++
    #[allow(clippy::too_many_arguments)]
    pub fn rtn_extend_encoding(
        &self,
        pattern: &[u8],
        repl: &[u8],
        o_pattern: &[u8],
        _changed_val: &[u8],
        o_buf: &[u8],
        buf: &[u8],
        buf_idx: usize,
        taint_len: usize,
        input_len: usize,
        hshape: usize,
        vec: &mut Vec<Vec<u8>>,
    ) -> bool {
        let l0 = pattern.len();
        let ol0 = o_pattern.len();
        let lmax = core::cmp::max(l0, ol0);
        let its_len = core::cmp::min(
            core::cmp::min(input_len.wrapping_sub(buf_idx), taint_len),
            core::cmp::min(lmax, hshape),
        );

        // TODO: Match before (This: https://github.com/AFLplusplus/AFLplusplus/blob/ea14f3fd40e32234989043a525e3853fcb33c1b6/src/afl-fuzz-redqueen.c#L2047)
        let mut copy_len = 0;
        for i in 0..its_len {
            let b1 = i < pattern.len() && pattern[i] != buf[buf_idx + i];
            let b2 = i < o_pattern.len() && o_pattern[i] != o_buf[buf_idx + i];

            if b1 || b2 {
                break;
            }
            copy_len += 1;
        }

        if copy_len > 0 {
            unsafe {
                for l in 1..=copy_len {
                    let mut cloned = buf.to_vec();
                    buffer_copy(&mut cloned, repl, 0, buf_idx, l);
                    vec.push(cloned);
                }
                // vec.push(cloned);
            }
            true
        } else {
            false
        }

        // TODO: Transform (This: https://github.com/AFLplusplus/AFLplusplus/blob/stable/src/afl-fuzz-redqueen.c#L2089)
        // It's hard to implement this naively
        // because AFL++ redqueen does not check any pattern, but it calls its_fuzz() instead.
        // we can't execute the harness inside a mutator

        // Direct matching
    }
}

impl<I, S> MultiMutator<I, S> for AFLppRedQueen
where
<<<<<<< HEAD
    S: UsesInput + HasMetadata + HasRand + HasMaxSize + HasCorpus + HasCurrentCorpusIdx,
    I: HasMutatorBytes + From<Vec<u8>>,
=======
    S: UsesInput + HasMetadata + HasRand + HasMaxSize + HasCorpus + HasCurrentCorpusId,
    I: HasBytesVec + From<Vec<u8>>,
>>>>>>> 2e5e2056
{
    #[allow(clippy::needless_range_loop)]
    #[allow(clippy::too_many_lines)]
    fn multi_mutate(
        &mut self,
        state: &mut S,
        input: &I,
        max_count: Option<usize>,
    ) -> Result<Vec<I>, Error> {
        // TODO
        // handle 128-bits logs
        let size = input.bytes().len();
        if size == 0 {
            return Ok(vec![]);
        }

        let (cmp_len, cmp_meta, taint_meta) = {
            let (Some(cmp_meta), Some(taint_meta)) = (
                state.metadata_map().get::<AFLppCmpValuesMetadata>(),
                state.metadata_map().get::<TaintMetadata>(),
            ) else {
                return Ok(vec![]);
            };

            let cmp_len = cmp_meta.headers().len();
            if cmp_len == 0 {
                return Ok(vec![]);
            }
            (cmp_len, cmp_meta, taint_meta)
        };

        // These idxes must saved in this mutator itself!
        let mut taint_idx = 0;
        let orig_cmpvals = cmp_meta.orig_cmpvals();
        let new_cmpvals = cmp_meta.new_cmpvals();
        let headers = cmp_meta.headers();
        let input_len = input.bytes().len();
        let new_bytes = taint_meta.input_vec();
        let orig_bytes = input.bytes();

        let taint = taint_meta.ranges();
        let mut ret = max_count.map_or_else(Vec::new, Vec::with_capacity);
        let mut gathered_tokens = Tokens::new();
        // println!("orig: {:#?} new: {:#?}", orig_cmpvals, new_cmpvals);

        // Compute when mutating it for the 1st time.
        let current_corpus_id = state.current_corpus_id()?.ok_or_else(|| Error::key_not_found("No corpus-idx is currently being fuzzed, but called AFLppRedQueen::multi_mutated()."))?;
        if self.last_corpus_idx.is_none() || self.last_corpus_idx.unwrap() != current_corpus_id {
            self.text_type = check_if_text(orig_bytes, orig_bytes.len());
            self.last_corpus_idx = Some(current_corpus_id);
        }
        // println!("approximate size: {cmp_len} x {input_len}");
        for cmp_idx in 0..cmp_len {
            let (w_idx, header) = headers[cmp_idx];

            if orig_cmpvals.get(&w_idx).is_none() || new_cmpvals.get(&w_idx).is_none() {
                // These two should have same boolean value

                // so there's nothing interesting at cmp_idx, then just skip!
                continue;
            }

            let orig_val = orig_cmpvals.get(&w_idx).unwrap();
            let new_val = new_cmpvals.get(&w_idx).unwrap();

            let logged = core::cmp::min(orig_val.len(), new_val.len());

            for cmp_h_idx in 0..logged {
                let mut skip_opt = false;
                for prev_idx in 0..cmp_h_idx {
                    if new_val[prev_idx] == new_val[cmp_h_idx] {
                        skip_opt = true;
                    }
                }
                // Opt not in the paper
                if skip_opt {
                    continue;
                }

                for cmp_buf_idx in 0..input_len {
                    if let Some(max_count) = max_count {
                        if ret.len() >= max_count {
                            // TODO: does this bias towards earlier mutations?
                            break;
                        }
                    }

                    let taint_len = match taint.get(taint_idx) {
                        Some(t) => {
                            if cmp_buf_idx < t.start {
                                input_len - cmp_buf_idx
                            } else {
                                // if cmp_buf_idx == t.end go to next range
                                if cmp_buf_idx == t.end {
                                    taint_idx += 1;
                                }

                                // Here cmp_buf_idx >= t.start
                                t.end - cmp_buf_idx
                            }
                        }
                        None => input_len - cmp_buf_idx,
                    };

                    let hshape = (header.shape() + 1) as usize;

                    match (&orig_val[cmp_h_idx], &new_val[cmp_h_idx]) {
                        (CmpValues::U8(_orig), CmpValues::U8(_new)) => {
                            /* just don't do it for u8, not worth it. not even instrumented

                            let (orig_v0, orig_v1, new_v0, new_v1) = (orig.0, orig.1, new.0, new.1);
                            let attribute = header.attribute() as u8;

                            let mut cmp_found = false;
                            if new_v0 != orig_v0 && orig_v0 != orig_v1 {
                                // Compare v0 against v1
                                cmp_found |= self.cmp_extend_encoding(
                                    orig_v0.into(),
                                    orig_v1.into(),
                                    new_v0.into(),
                                    new_v1.into(),
                                    attribute,
                                    new_bytes,
                                    orig_bytes,
                                    cmp_buf_idx,
                                    taint_len,
                                    input_len,
                                    hshape,
                                    &mut ret,
                                );

                                // Swapped
                                cmp_found |= self.cmp_extend_encoding(
                                    orig_v0.swap_bytes().into(),
                                    orig_v1.swap_bytes().into(),
                                    new_v0.swap_bytes().into(),
                                    new_v1.swap_bytes().into(),
                                    attribute,
                                    new_bytes,
                                    orig_bytes,
                                    cmp_buf_idx,
                                    taint_len,
                                    input_len,
                                    hshape,
                                    &mut ret,
                                );
                            }

                            if new_v1 != orig_v1 && orig_v0 != orig_v1 {
                                // Compare v1 against v0
                                cmp_found |= self.cmp_extend_encoding(
                                    orig_v1.into(),
                                    orig_v0.into(),
                                    new_v1.into(),
                                    new_v0.into(),
                                    Self::swapa(attribute),
                                    new_bytes,
                                    orig_bytes,
                                    cmp_buf_idx,
                                    taint_len,
                                    input_len,
                                    hshape,
                                    &mut ret,
                                );

                                // Swapped
                                cmp_found |= self.cmp_extend_encoding(
                                    orig_v1.swap_bytes().into(),
                                    orig_v0.swap_bytes().into(),
                                    new_v1.swap_bytes().into(),
                                    new_v0.swap_bytes().into(),
                                    Self::swapa(attribute),
                                    new_bytes,
                                    orig_bytes,
                                    cmp_buf_idx,
                                    taint_len,
                                    input_len,
                                    hshape,
                                    &mut ret,
                                );
                            }
                            */

                            /*
                            U8 or U16 is not worth
                            if !cmp_found && self.text_type.is_ascii_or_utf8() {
                                if orig_v0 == new_v0 {
                                    let v = orig_v0.to_ne_bytes().to_vec();
                                    Self::try_add_autotokens(&mut gathered_tokens, &v, hshape);
                                }

                                if orig_v1 == new_v1 {
                                    let v = orig_v1.to_ne_bytes().to_vec();
                                    Self::try_add_autotokens(&mut gathered_tokens, &v, hshape);
                                }
                            }
                            */
                        }
                        (CmpValues::U16(orig), CmpValues::U16(new)) => {
                            let (orig_v0, orig_v1, new_v0, new_v1) = (orig.0, orig.1, new.0, new.1);
                            let attribute: u8 = header.attribute() as u8;

                            if new_v0 != orig_v0 && orig_v0 != orig_v1 {
                                // Compare v0 against v1
                                self.cmp_extend_encoding(
                                    orig_v0.into(),
                                    orig_v1.into(),
                                    new_v0.into(),
                                    new_v1.into(),
                                    attribute,
                                    new_bytes,
                                    orig_bytes,
                                    cmp_buf_idx,
                                    taint_len,
                                    input_len,
                                    hshape,
                                    &mut ret,
                                )?;

                                // Swapped
                                // Compare v0 against v1
                                self.cmp_extend_encoding(
                                    orig_v0.swap_bytes().into(),
                                    orig_v1.swap_bytes().into(),
                                    new_v0.swap_bytes().into(),
                                    new_v1.swap_bytes().into(),
                                    attribute,
                                    new_bytes,
                                    orig_bytes,
                                    cmp_buf_idx,
                                    taint_len,
                                    input_len,
                                    hshape,
                                    &mut ret,
                                )?;
                            }

                            if new_v1 != orig_v1 && orig_v0 != orig_v1 {
                                // Compare v1 against v0
                                self.cmp_extend_encoding(
                                    orig_v1.into(),
                                    orig_v0.into(),
                                    new_v1.into(),
                                    new_v0.into(),
                                    Self::swapa(attribute),
                                    new_bytes,
                                    orig_bytes,
                                    cmp_buf_idx,
                                    taint_len,
                                    input_len,
                                    hshape,
                                    &mut ret,
                                )?;

                                // Swapped
                                self.cmp_extend_encoding(
                                    orig_v1.swap_bytes().into(),
                                    orig_v0.swap_bytes().into(),
                                    new_v1.swap_bytes().into(),
                                    new_v0.swap_bytes().into(),
                                    Self::swapa(attribute),
                                    new_bytes,
                                    orig_bytes,
                                    cmp_buf_idx,
                                    taint_len,
                                    input_len,
                                    hshape,
                                    &mut ret,
                                )?;
                            }

                            /*
                            U8 or U16 is not worth
                            if !cmp_found && self.text_type.is_ascii_or_utf8() {
                                if orig_v0 == new_v0 {
                                    let v = orig_v0.to_ne_bytes().to_vec();
                                    Self::try_add_autotokens(&mut gathered_tokens, &v, hshape);
                                }

                                if orig_v1 == new_v1 {
                                    let v = orig_v1.to_ne_bytes().to_vec();
                                    Self::try_add_autotokens(&mut gathered_tokens, &v, hshape);
                                }
                            }
                            */
                        }
                        (CmpValues::U32(orig), CmpValues::U32(new)) => {
                            let (orig_v0, orig_v1, new_v0, new_v1) = (orig.0, orig.1, new.0, new.1);
                            let attribute = header.attribute() as u8;

                            let mut cmp_found = false;
                            if new_v0 != orig_v0 && orig_v0 != orig_v1 {
                                // Compare v0 against v1
                                cmp_found |= self.cmp_extend_encoding(
                                    orig_v0.into(),
                                    orig_v1.into(),
                                    new_v0.into(),
                                    new_v1.into(),
                                    attribute,
                                    new_bytes,
                                    orig_bytes,
                                    cmp_buf_idx,
                                    taint_len,
                                    input_len,
                                    hshape,
                                    &mut ret,
                                )?;

                                // swapped
                                // Compare v0 against v1
                                cmp_found |= self.cmp_extend_encoding(
                                    orig_v0.swap_bytes().into(),
                                    orig_v1.swap_bytes().into(),
                                    new_v0.swap_bytes().into(),
                                    new_v1.swap_bytes().into(),
                                    attribute,
                                    new_bytes,
                                    orig_bytes,
                                    cmp_buf_idx,
                                    taint_len,
                                    input_len,
                                    hshape,
                                    &mut ret,
                                )?;
                            }

                            if new_v1 != orig_v1 && orig_v0 != orig_v1 {
                                // Compare v1 against v0
                                cmp_found |= self.cmp_extend_encoding(
                                    orig_v1.into(),
                                    orig_v0.into(),
                                    new_v1.into(),
                                    new_v0.into(),
                                    Self::swapa(attribute),
                                    new_bytes,
                                    orig_bytes,
                                    cmp_buf_idx,
                                    taint_len,
                                    input_len,
                                    hshape,
                                    &mut ret,
                                )?;

                                // Swapped
                                // Compare v1 against v0
                                cmp_found |= self.cmp_extend_encoding(
                                    orig_v1.swap_bytes().into(),
                                    orig_v0.swap_bytes().into(),
                                    new_v1.swap_bytes().into(),
                                    new_v0.swap_bytes().into(),
                                    Self::swapa(attribute),
                                    new_bytes,
                                    orig_bytes,
                                    cmp_buf_idx,
                                    taint_len,
                                    input_len,
                                    hshape,
                                    &mut ret,
                                )?;
                            }

                            if !cmp_found {
                                if orig_v0 == new_v0
                                    && check_if_text(orig_v0.to_ne_bytes().as_ref(), hshape).size()
                                        == hshape
                                {
                                    let v = orig_v0.to_ne_bytes().to_vec();
                                    Self::try_add_autotokens(&mut gathered_tokens, &v, hshape);
                                }

                                if orig_v1 == new_v1
                                    && check_if_text(orig_v1.to_ne_bytes().as_ref(), hshape).size()
                                        == hshape
                                {
                                    let v = orig_v1.to_ne_bytes().to_vec();
                                    Self::try_add_autotokens(&mut gathered_tokens, &v, hshape);
                                }
                            }
                        }
                        (CmpValues::U64(orig), CmpValues::U64(new)) => {
                            let (orig_v0, orig_v1, new_v0, new_v1) = (orig.0, orig.1, new.0, new.1);
                            let attribute = header.attribute() as u8;

                            let mut cmp_found = false;
                            if new_v0 != orig_v0 && orig_v0 != orig_v1 {
                                // Compare v0 against v1
                                cmp_found |= self.cmp_extend_encoding(
                                    orig_v0,
                                    orig_v1,
                                    new_v0,
                                    new_v1,
                                    attribute,
                                    new_bytes,
                                    orig_bytes,
                                    cmp_buf_idx,
                                    taint_len,
                                    input_len,
                                    hshape,
                                    &mut ret,
                                )?;

                                // Swapped
                                // Compare v0 against v1
                                cmp_found |= self.cmp_extend_encoding(
                                    orig_v0.swap_bytes(),
                                    orig_v1.swap_bytes(),
                                    new_v0.swap_bytes(),
                                    new_v1.swap_bytes(),
                                    attribute,
                                    new_bytes,
                                    orig_bytes,
                                    cmp_buf_idx,
                                    taint_len,
                                    input_len,
                                    hshape,
                                    &mut ret,
                                )?;
                            }

                            if new_v1 != orig_v1 && orig_v0 != orig_v1 {
                                // Compare v1 against v0
                                cmp_found |= self.cmp_extend_encoding(
                                    orig_v1,
                                    orig_v0,
                                    new_v1,
                                    new_v0,
                                    Self::swapa(attribute),
                                    new_bytes,
                                    orig_bytes,
                                    cmp_buf_idx,
                                    taint_len,
                                    input_len,
                                    hshape,
                                    &mut ret,
                                )?;

                                // Swapped
                                // Compare v1 against v0
                                cmp_found |= self.cmp_extend_encoding(
                                    orig_v1.swap_bytes(),
                                    orig_v0.swap_bytes(),
                                    new_v1.swap_bytes(),
                                    new_v0.swap_bytes(),
                                    Self::swapa(attribute),
                                    new_bytes,
                                    orig_bytes,
                                    cmp_buf_idx,
                                    taint_len,
                                    input_len,
                                    hshape,
                                    &mut ret,
                                )?;
                            }

                            if !cmp_found {
                                if orig_v0 == new_v0
                                    && check_if_text(orig_v0.to_ne_bytes().as_ref(), hshape).size()
                                        == hshape
                                {
                                    let v = orig_v0.to_ne_bytes().to_vec();
                                    Self::try_add_autotokens(&mut gathered_tokens, &v, hshape);
                                }

                                if orig_v1 == new_v1
                                    && check_if_text(orig_v1.to_ne_bytes().as_ref(), hshape).size()
                                        == hshape
                                {
                                    let v = orig_v1.to_ne_bytes().to_vec();
                                    Self::try_add_autotokens(&mut gathered_tokens, &v, hshape);
                                }
                            }
                        }
                        (CmpValues::Bytes(orig), CmpValues::Bytes(new)) => {
                            let (orig_v0, orig_v1, new_v0, new_v1) =
                                (&orig.0, &orig.1, &new.0, &new.1);
                            // let attribute = header.attribute() as u8;
                            let mut rtn_found = false;
                            // Compare v0 against v1
                            rtn_found |= self.rtn_extend_encoding(
                                orig_v0,
                                orig_v1,
                                new_v0,
                                new_v1,
                                new_bytes,
                                orig_bytes,
                                cmp_buf_idx,
                                taint_len,
                                input_len,
                                hshape,
                                &mut ret,
                            );

                            // Compare v1 against v0
                            rtn_found |= self.rtn_extend_encoding(
                                orig_v1,
                                orig_v0,
                                new_v1,
                                new_v0,
                                new_bytes,
                                orig_bytes,
                                cmp_buf_idx,
                                taint_len,
                                input_len,
                                hshape,
                                &mut ret,
                            );

                            let is_ascii_or_utf8 = self.text_type.is_ascii_or_utf8();
                            let mut v0_len = orig_v0.len();
                            let mut v1_len = orig_v1.len();
                            if v0_len > 0
                                && (is_ascii_or_utf8
                                    || check_if_text(orig_v0, v0_len).size() == hshape)
                            {
                                // this is not utf8.
                                let v = strlen(orig_v0);
                                if v > 0 {
                                    v0_len = v;
                                }
                            }

                            if v1_len > 0
                                && (is_ascii_or_utf8
                                    || check_if_text(orig_v1, v1_len).size() == hshape)
                            {
                                // this is not utf8.
                                let v = strlen(orig_v1);
                                if v > 0 {
                                    v1_len = v;
                                }
                            }

                            if v0_len > 0
                                && orig_v0 == new_v0
                                && (!rtn_found || check_if_text(orig_v0, v0_len).size() == v0_len)
                            {
                                Self::try_add_autotokens(&mut gathered_tokens, orig_v0, v0_len);
                            }

                            if v1_len > 0
                                && orig_v1 == new_v1
                                && (!rtn_found || check_if_text(orig_v1, v1_len).size() == v1_len)
                            {
                                Self::try_add_autotokens(&mut gathered_tokens, orig_v1, v1_len);
                            }
                        }
                        (_, _) => {
                            // not gonna happen
                        }
                    }

                    /*
                    if matched {
                        // before returning the result
                        // save indexes
                        self.cmp_start_idx = cmp_start_idx;
                        self.cmp_h_start_idx = cmp_h_start_idx;
                        self.cmp_buf_start_idx = cmp_buf_start_idx + 1; // next
                        self.taint_idx = taint_idx;

                        return Ok(MutationResult::Mutated);
                    }
                    */
                    // if no match then go to next round
                }
            }
        }

        match state.metadata_mut::<Tokens>() {
            Ok(existing) => {
                existing.add_tokens(&gathered_tokens);
                // println!("we have {} tokens", existing.len())
            }
            Err(_) => {
                state.add_metadata(gathered_tokens);
            }
        }

        if let Some(max_count) = max_count {
            Ok(ret.into_iter().take(max_count).map(I::from).collect())
        } else {
            Ok(ret.into_iter().map(I::from).collect())
        }
    }
}

impl Named for AFLppRedQueen {
    fn name(&self) -> &Cow<'static, str> {
        static NAME: Cow<'static, str> = Cow::Borrowed("AFLppRedQueen");
        &NAME
    }
}

impl AFLppRedQueen {
    /// Create a new `AFLppRedQueen` Mutator
    #[must_use]
    pub fn new() -> Self {
        Self {
            enable_transform: false,
            enable_arith: false,
            text_type: TextType::None,
            last_corpus_idx: None,
        }
    }

    /// Constructor with cmplog options
    #[must_use]
    pub fn with_cmplog_options(transform: bool, arith: bool) -> Self {
        Self {
            enable_transform: transform,
            enable_arith: arith,
            text_type: TextType::None,
            last_corpus_idx: None,
        }
    }

    #[allow(clippy::needless_range_loop)]
    fn try_add_autotokens(tokens: &mut Tokens, b: &[u8], shape: usize) {
        let mut cons_ff = 0;
        let mut cons_0 = 0;

        for idx in 0..shape {
            if b[idx] == 0 {
                cons_0 += 1;
            } else if b[idx] == 0xff {
                cons_ff += 1;
            } else {
                cons_0 = 0;
                cons_ff = 0;
            }

            if cons_0 > 1 || cons_ff > 1 {
                return;
            }
        }
        let mut v = b.to_vec();
        tokens.add_token(&v);
        v.reverse();
        tokens.add_token(&v);
    }
}
#[derive(Debug, Copy, Clone)]
enum TextType {
    None,
    Ascii(usize),
    UTF8(usize),
}

impl Default for TextType {
    fn default() -> Self {
        Self::None
    }
}

impl TextType {
    fn is_ascii_or_utf8(self) -> bool {
        match self {
            Self::None => false,
            Self::Ascii(_) | Self::UTF8(_) => true,
        }
    }

    fn size(self) -> usize {
        match self {
            Self::None => 0,
            Self::Ascii(sz) | Self::UTF8(sz) => sz,
        }
    }
}

/// Returns `true` if the given `u8` char is
/// in the valid ascii range (`<= 0x7F`)
#[inline]
const fn isascii(c: u8) -> bool {
    c <= 0x7F
}

/// Returns `true` if the given `u8` char is
/// a valid printable character (between `0x20` and `0x7E`)
#[inline]
const fn isprint(c: u8) -> bool {
    c >= 0x20 && c <= 0x7E
}

#[inline]
const fn strlen(buf: &[u8]) -> usize {
    let mut count = 0;
    while count < buf.len() {
        if buf[count] == 0x0 {
            break;
        }
        count += 1;
    }
    count
}

fn check_if_text(buf: &[u8], max_len: usize) -> TextType {
    // assert!(buf.len() >= max_len);
    let len = max_len;
    let mut offset: usize = 0;
    let mut ascii = 0;
    let mut utf8 = 0;
    let mut comp = len;

    while offset < max_len {
        if buf[offset] == 0x09
            || buf[offset] == 0x0A
            || buf[offset] == 0x0D
            || (0x20 <= buf[offset] && buf[offset] <= 0x7E)
        {
            offset += 1;
            utf8 += 1;
            ascii += 1;
            continue;
        }

        if isascii(buf[offset]) || isprint(buf[offset]) {
            ascii += 1;
        }

        // non-overlong 2-byte
        if len - offset > 1
            && ((0xC2 <= buf[offset] && buf[offset] <= 0xDF)
                && (0x80 <= buf[offset + 1] && buf[offset + 1] <= 0xBF))
        {
            offset += 2;
            utf8 += 1;
            comp -= 1;
            continue;
        }

        // excluding overlongs

        if (len - offset > 2)
            && ((buf[offset] == 0xE0 && (0xA0 <= buf[offset + 1] && buf[offset + 1] <= 0xBF) && (0x80 <= buf[offset + 2] && buf[offset + 2] <= 0xBF)) ||  // straight 3-byte
            (((0xE1 <= buf[offset] && buf[offset] <= 0xEC) || buf[offset] == 0xEE || buf[offset] == 0xEF) && (0x80 <= buf[offset + 1] && buf[offset + 1] <= 0xBF) && (0x80 <= buf[offset + 2] && buf[offset + 2] <= 0xBF)) ||  // excluding surrogates
            (buf[offset] == 0xED && (0x80 <= buf[offset + 1] && buf[offset + 1] <= 0x9F) && (0x80 <= buf[offset + 2] && buf[offset + 2] <= 0xBF)))
        {
            offset += 3;
            utf8 += 1;
            comp -= 2;
            continue;
        }

        // planes 1-3
        if (len - offset > 3)
            && ((buf[offset] == 0xF0 && (0x90 <= buf[offset + 1] && buf[offset + 1] <= 0xBF) && (0x80 <= buf[offset + 2] && buf[offset + 2] <= 0xBF) && (0x80 <= buf[offset + 3] && buf[offset + 3] <= 0xBF)) ||  // planes 4-15
            ((0xF1 <= buf[offset] && buf[offset] <= 0xF3) && (0x80 <= buf[offset + 1] && buf[offset + 1] <= 0xBF) && (0x80 <= buf[offset + 2] && buf[offset + 2] <= 0xBF) && (0x80 <= buf[offset + 3] && buf[offset + 3] <= 0xBF)) ||  // plane 16
            (buf[offset] == 0xF4 && (0x80 <= buf[offset + 1] && buf[offset + 1] <= 0x8F) && (0x80 <= buf[offset + 2] && buf[offset + 2] <= 0xBF) && (0x80 <= buf[offset + 3] && buf[offset + 3] <= 0xBF)))
        {
            offset += 4;
            utf8 += 1;
            comp -= 3;
            continue;
        }

        offset += 1;
    }
    let percent_utf8 = (utf8 * 100) / comp;
    let percent_ascii = (ascii * 100) / len;

    if percent_utf8 >= percent_ascii && percent_utf8 >= 99 {
        // utf
        return TextType::UTF8(utf8);
    }
    if percent_ascii >= 99 {
        return TextType::Ascii(ascii);
    };
    TextType::None
}

#[cfg(test)]
mod tests {
    #[cfg(feature = "std")]
    use std::fs;

    #[cfg(feature = "std")]
    use super::{AFLppRedQueen, Tokens};

    #[cfg(feature = "std")]
    #[test]
    fn test_read_tokens() {
        let _res = fs::remove_file("test.tkns");
        let data = r#"
# comment
token1@123="AAA"
token1="A\x41A"
"A\AA"
token2="B"
        "#;
        fs::write("test.tkns", data).expect("Unable to write test.tkns");
        let tokens = Tokens::from_file("test.tkns").unwrap();
        log::info!("Token file entries: {:?}", tokens.tokens());
        assert_eq!(tokens.tokens().len(), 2);
        let _res = fs::remove_file("test.tkns");
    }

    #[cfg(feature = "std")]
    #[test]
    fn test_token_mutations() {
        let rq = AFLppRedQueen::with_cmplog_options(true, true);
        let pattern = 0;
        let repl = 0;
        let another_pattern = 0;
        let changed_val = 0;
        let attr = 0;
        let another_buf = &[0, 0, 0, 0];
        let buf = &[0, 0, 0, 0];
        let buf_idx = 0;
        let taint_len = 0;
        let input_len = 0;
        let hshape = 0;
        let mut vec = std::vec::Vec::new();

        let _res = rq.cmp_extend_encoding(
            pattern,
            repl,
            another_pattern,
            changed_val,
            attr,
            another_buf,
            buf,
            buf_idx,
            taint_len,
            input_len,
            hshape,
            &mut vec,
        );
    }
}<|MERGE_RESOLUTION|>--- conflicted
+++ resolved
@@ -23,13 +23,8 @@
 #[cfg(feature = "std")]
 use crate::mutators::str_decode;
 use crate::{
-<<<<<<< HEAD
-    corpus::{CorpusId, HasCurrentCorpusIdx},
+    corpus::{CorpusId, HasCurrentCorpusId},
     inputs::{HasMutatorBytes, UsesInput},
-=======
-    corpus::{CorpusId, HasCurrentCorpusId},
-    inputs::{HasBytesVec, UsesInput},
->>>>>>> 2e5e2056
     mutators::{
         buffer_self_copy, mutations::buffer_copy, MultiMutator, MutationResult, Mutator, Named,
     },
@@ -1092,13 +1087,8 @@
 
 impl<I, S> MultiMutator<I, S> for AFLppRedQueen
 where
-<<<<<<< HEAD
-    S: UsesInput + HasMetadata + HasRand + HasMaxSize + HasCorpus + HasCurrentCorpusIdx,
+    S: UsesInput + HasMetadata + HasRand + HasMaxSize + HasCorpus + HasCurrentCorpusId,
     I: HasMutatorBytes + From<Vec<u8>>,
-=======
-    S: UsesInput + HasMetadata + HasRand + HasMaxSize + HasCorpus + HasCurrentCorpusId,
-    I: HasBytesVec + From<Vec<u8>>,
->>>>>>> 2e5e2056
 {
     #[allow(clippy::needless_range_loop)]
     #[allow(clippy::too_many_lines)]
