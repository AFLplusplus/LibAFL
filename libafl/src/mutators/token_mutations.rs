--- conflicted
+++ resolved
@@ -1305,13 +1305,8 @@
 
 impl<I, S> MultiMutator<I, S> for AFLppRedQueen
 where
-<<<<<<< HEAD
     S: HasMetadata + HasRand + HasMaxSize + HasCurrentCorpusId,
-    I: HasMutatorBytes + From<Vec<u8>>,
-=======
-    S: HasMetadata + HasRand + HasMaxSize + HasCorpus + HasCurrentCorpusId,
     I: HasMutatorResizableBytes + From<Vec<u8>>,
->>>>>>> 15aa498d
 {
     #[expect(clippy::needless_range_loop, clippy::too_many_lines)]
     fn multi_mutate(
