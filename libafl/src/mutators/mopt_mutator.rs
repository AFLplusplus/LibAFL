//! The `MOpt` mutator scheduler, see <https://github.com/puppet-meteor/MOpt-AFL> and <https://www.usenix.org/conference/usenixsecurity19/presentation/lyu>
use alloc::{
    string::{String, ToString},
    vec::Vec,
};
use core::{
    fmt::{self, Debug},
    marker::PhantomData,
};

use libafl_bolts::rands::{Rand, StdRand};
use serde::{Deserialize, Serialize};

use super::MutationId;
use crate::{
<<<<<<< HEAD
=======
    bolts::{
        rands::{Rand, StdRand},
        tuples::Named,
    },
>>>>>>> 006dcac0
    corpus::{Corpus, CorpusId},
    mutators::{ComposedByMutations, MutationResult, Mutator, MutatorsTuple, ScheduledMutator},
    state::{HasCorpus, HasMetadata, HasRand, HasSolutions},
    Error,
};

/// A Struct for managing MOpt-mutator parameters.
/// There are 2 modes for `MOpt` scheduler, the core fuzzing mode and the pilot fuzzing mode.
/// In short, in the pilot fuzzing mode, the fuzzer employs several `swarms` to compute the probability to choose the mutation operator.
/// On the other hand, in the core fuzzing mode, the fuzzer chooses the best `swarms`, which was determined during the pilot fuzzing mode, to compute the probability to choose the operation operator.
/// With the current implementation we are always in the pacemaker fuzzing mode.
#[derive(Serialize, Deserialize, Clone)]
pub struct MOpt {
    /// Random number generator
    pub rand: StdRand,
    /// The number of total findings (unique crashes and unique interesting paths). This is equivalent to `state.corpus().count() + state.solutions().count()`;
    pub total_finds: usize,
    /// The number of finds before until last swarm.
    pub finds_until_last_swarm: usize,
    /// These w_* and g_* values are the coefficients for updating variables according to the PSO algorithms
    pub w_init: f64,
    /// These w_* and g_* values are the coefficients for updating variables according to the PSO algorithms
    pub w_end: f64,
    /// These w_* and g_* values are the coefficients for updating variables according to the PSO algorithms
    pub w_now: f64,
    /// These w_* and g_* values are the coefficients for updating variables according to the PSO algorithms
    pub g_now: f64,
    /// These w_* and g_* values are the coefficients for updating variables according to the PSO algorithms
    pub g_max: f64,
    /// The number of mutation operators
    pub operator_num: usize,
    /// The number of swarms that we want to employ during the pilot fuzzing mode
    pub swarm_num: usize,
    /// We'll generate inputs for `period_pilot` times before we call pso_update in pilot fuzzing module
    pub period_pilot: usize,
    /// We'll generate inputs for `period_core` times before we call pso_update in core fuzzing module
    pub period_core: usize,
    /// The number of testcases generated during this pilot fuzzing mode
    pub pilot_time: usize,
    /// The number of testcases generated during this core fuzzing mode
    pub core_time: usize,
    /// The swarm identifier that we are currently using in the pilot fuzzing mode
    pub swarm_now: usize,
    /// A parameter for the PSO algorithm
    x_now: Vec<Vec<f64>>,
    /// A parameter for the PSO algorithm
    l_best: Vec<Vec<f64>>,
    /// A parameter for the PSO algorithm
    eff_best: Vec<Vec<f64>>,
    /// A parameter for the PSO algorithm
    g_best: Vec<f64>,
    /// A parameter for the PSO algorithm
    v_now: Vec<Vec<f64>>,
    /// The probability that we want to use to choose the mutation operator.
    probability_now: Vec<Vec<f64>>,
    /// The fitness for each swarm, we'll calculate the fitness in the pilot fuzzing mode and use the best one in the core fuzzing mode
    pub swarm_fitness: Vec<f64>,
    /// (Pilot Mode) Finds by each operators. This vector is used in pso_update
    pub pilot_operator_finds: Vec<Vec<u64>>,
    /// (Pilot Mode) Finds by each operator till now.
    pub pilot_operator_finds_v2: Vec<Vec<u64>>,
    /// (Pilot Mode) The number of mutation operator used. This vector is used in pso_update
    pub pilot_operator_cycles: Vec<Vec<u64>>,
    /// (Pilot Mode) The number of mutation operator used till now
    pub pilot_operator_cycles_v2: Vec<Vec<u64>>,
    /// (Pilot Mode) The number of mutation operator used till last execution
    pub pilot_operator_cycles_v3: Vec<Vec<u64>>,
    /// Vector used in pso_update
    pub operator_finds_puppet: Vec<u64>,
    /// (Core Mode) Finds by each operators. This vector is used in pso_update
    pub core_operator_finds: Vec<u64>,
    /// (Core Mode) Finds by each operator till now.
    pub core_operator_finds_v2: Vec<u64>,
    /// (Core Mode) The number of mutation operator used. This vector is used in pso_update
    pub core_operator_cycles: Vec<u64>,
    /// (Core Mode) The number of mutation operator used till now
    pub core_operator_cycles_v2: Vec<u64>,
    /// (Core Mode) The number of mutation operator used till last execution
    pub core_operator_cycles_v3: Vec<u64>,
}

libafl_bolts::impl_serdeany!(MOpt);

impl Debug for MOpt {
    fn fmt(&self, f: &mut fmt::Formatter<'_>) -> fmt::Result {
        f.debug_struct("MOpt")
            .field("\ntotal_finds", &self.total_finds)
            .field("\nfinds_until_last_swarm", &self.finds_until_last_swarm)
            .field("\nw_init", &self.w_init)
            .field("\nw_end", &self.w_end)
            .field("\nw_now", &self.g_now)
            .field("\ng_now", &self.g_max)
            .field("\npilot_time", &self.pilot_time)
            .field("\ncore_time", &self.core_time)
            .field("\n\nx_now", &self.x_now)
            .field("\n\nl_best", &self.l_best)
            .field("\n\neff_best", &self.eff_best)
            .field("\n\ng_best", &self.g_best)
            .field("\n\nv_now", &self.v_now)
            .field("\n\nprobability_now", &self.probability_now)
            .field("\n\nswarm_fitness", &self.swarm_fitness)
            .field("\n\npilot_operator_finds", &self.pilot_operator_finds)
            .field(
                "\n\npilot_operator_finds_this",
                &self.pilot_operator_finds_v2,
            )
            .field("\n\npilot_operator_cycles", &self.pilot_operator_cycles)
            .field(
                "\n\npilot_operator_cycles_v2",
                &self.pilot_operator_cycles_v2,
            )
            .field(
                "\n\npilot_operator_cycles_v3",
                &self.pilot_operator_cycles_v3,
            )
            .field("\n\noperator_finds_puppuet", &self.operator_finds_puppet)
            .field("\n\ncore_operator_finds", &self.core_operator_finds)
            .field("\n\ncore_operator_finds_v2", &self.core_operator_finds_v2)
            .field("\n\ncore_operator_cycles", &self.core_operator_cycles)
            .field("\n\ncore_operator_cycles_v2", &self.core_operator_cycles_v2)
            .field("\n\ncore_operator_cycles_v3", &self.core_operator_cycles_v3)
            .finish_non_exhaustive()
    }
}

const PERIOD_PILOT_COEF: f64 = 5000.0;

impl MOpt {
    /// Creates a new [`struct@MOpt`] instance.
    pub fn new(operator_num: usize, swarm_num: usize, rand_seed: u64) -> Result<Self, Error> {
        let mut mopt = Self {
            rand: StdRand::with_seed(rand_seed),
            total_finds: 0,
            finds_until_last_swarm: 0,
            w_init: 0.9,
            w_end: 0.3,
            w_now: 0.0,
            g_now: 0.0,
            g_max: 5000.0,
            operator_num,
            swarm_num,
            period_pilot: 50000,
            period_core: 500000,
            pilot_time: 0,
            core_time: 0,
            swarm_now: 0,
            x_now: vec![vec![0.0; operator_num]; swarm_num],
            l_best: vec![vec![0.0; operator_num]; swarm_num],
            eff_best: vec![vec![0.0; operator_num]; swarm_num],
            g_best: vec![0.0; operator_num],
            v_now: vec![vec![0.0; operator_num]; swarm_num],
            probability_now: vec![vec![0.0; operator_num]; swarm_num],
            swarm_fitness: vec![0.0; swarm_num],
            pilot_operator_finds: vec![vec![0; operator_num]; swarm_num],
            pilot_operator_finds_v2: vec![vec![0; operator_num]; swarm_num],
            pilot_operator_cycles: vec![vec![0; operator_num]; swarm_num],
            pilot_operator_cycles_v2: vec![vec![0; operator_num]; swarm_num],
            pilot_operator_cycles_v3: vec![vec![0; operator_num]; swarm_num],
            operator_finds_puppet: vec![0; operator_num],
            core_operator_finds: vec![0; operator_num],
            core_operator_finds_v2: vec![0; operator_num],
            core_operator_cycles: vec![0; operator_num],
            core_operator_cycles_v2: vec![0; operator_num],
            core_operator_cycles_v3: vec![0; operator_num],
        };
        mopt.pso_initialize()?;
        Ok(mopt)
    }

    /// initialize pso
    #[allow(clippy::cast_precision_loss)]
    pub fn pso_initialize(&mut self) -> Result<(), Error> {
        if self.g_now > self.g_max {
            self.g_now = 0.0;
        }
        self.w_now =
            (self.w_init - self.w_end) * (self.g_max - self.g_now) / self.g_max + self.w_end;

        for swarm in 0..self.swarm_num {
            let mut total_x_now = 0.0;
            let mut x_sum = 0.0;
            for i in 0..self.operator_num {
                self.x_now[swarm][i] = (self.rand.below(7000) as f64) * 0.0001 + 0.1;
                total_x_now += self.x_now[swarm][i];
                self.v_now[swarm][i] = 0.1;
                self.l_best[swarm][i] = 0.5;
                self.g_best[i] = 0.5;
            }

            for i in 0..self.operator_num {
                self.x_now[swarm][i] /= total_x_now;
            }

            for i in 0..self.operator_num {
                self.v_now[swarm][i] = self.w_now * self.v_now[swarm][i]
                    + (self.rand.below(1000) as f64)
                        * 0.001
                        * (self.l_best[swarm][i] - self.x_now[swarm][i])
                    + (self.rand.below(1000) as f64)
                        * 0.001
                        * (self.g_best[i] - self.x_now[swarm][i]);
                self.x_now[swarm][i] += self.v_now[swarm][i];

                self.x_now[swarm][i] = self.x_now[swarm][i].clamp(V_MIN, V_MAX);

                x_sum += self.x_now[swarm][i];
            }

            for i in 0..self.operator_num {
                self.x_now[swarm][i] /= x_sum;
                if i == 0 {
                    self.probability_now[swarm][i] = self.x_now[swarm][i];
                } else {
                    self.probability_now[swarm][i] =
                        self.probability_now[swarm][i - 1] + self.x_now[swarm][i];
                }
            }
            if self.probability_now[swarm][self.operator_num - 1] < 0.99
                || self.probability_now[swarm][self.operator_num - 1] > 1.01
            {
                return Err(Error::illegal_state(
                    "MOpt: Error in pso_update".to_string(),
                ));
            }
        }
        Ok(())
    }

    /// Update the `PSO` algorithm parameters
    /// See <https://github.com/puppet-meteor/MOpt-AFL/blob/master/MOpt/afl-fuzz.c#L10623>
    #[allow(clippy::cast_precision_loss)]
    pub fn pso_update(&mut self) -> Result<(), Error> {
        self.g_now += 1.0;
        if self.g_now > self.g_max {
            self.g_now = 0.0;
        }
        self.w_now =
            ((self.w_init - self.w_end) * (self.g_max - self.g_now) / self.g_max) + self.w_end;

        let mut operator_finds_sum = 0;

        for i in 0..self.operator_num {
            self.operator_finds_puppet[i] = self.core_operator_finds[i];

            for j in 0..self.swarm_num {
                self.operator_finds_puppet[i] += self.pilot_operator_finds[j][i];
            }
            operator_finds_sum += self.operator_finds_puppet[i];
        }

        for i in 0..self.operator_num {
            if self.operator_finds_puppet[i] > 0 {
                self.g_best[i] =
                    (self.operator_finds_puppet[i] as f64) / (operator_finds_sum as f64);
            }
        }

        for swarm in 0..self.swarm_num {
            let mut x_sum = 0.0;
            for i in 0..self.operator_num {
                self.probability_now[swarm][i] = 0.0;
                self.v_now[swarm][i] = self.w_now * self.v_now[swarm][i]
                    + (self.rand.below(1000) as f64)
                        * 0.001
                        * (self.l_best[swarm][i] - self.x_now[swarm][i])
                    + (self.rand.below(1000) as f64)
                        * 0.001
                        * (self.g_best[i] - self.x_now[swarm][i]);
                self.x_now[swarm][i] += self.v_now[swarm][i];

                self.x_now[swarm][i] = self.x_now[swarm][i].clamp(V_MIN, V_MAX);

                x_sum += self.x_now[swarm][i];
            }

            for i in 0..self.operator_num {
                self.x_now[swarm][i] /= x_sum;
                if i == 0 {
                    self.probability_now[swarm][i] = self.x_now[swarm][i];
                } else {
                    self.probability_now[swarm][i] =
                        self.probability_now[swarm][i - 1] + self.x_now[swarm][i];
                }
            }
            if self.probability_now[swarm][self.operator_num - 1] < 0.99
                || self.probability_now[swarm][self.operator_num - 1] > 1.01
            {
                return Err(Error::illegal_state(
                    "MOpt: Error in pso_update".to_string(),
                ));
            }
        }
        self.swarm_now = 0;

        // After pso_update, go back to pilot-fuzzing module
        Ok(())
    }

    /// This function is used to decide the operator that we want to apply next
    /// see <https://github.com/puppet-meteor/MOpt-AFL/blob/master/MOpt/afl-fuzz.c#L397>
    #[allow(clippy::cast_precision_loss)]
    pub fn select_algorithm(&mut self) -> Result<MutationId, Error> {
        let mut res = 0;
        let mut sentry = 0;

        let operator_num = self.operator_num;

        // Fetch a random sele value
        let select_prob: f64 = self.probability_now[self.swarm_now][operator_num - 1]
            * ((self.rand.below(10000) as f64) * 0.0001);

        for i in 0..operator_num {
            if i == 0 {
                if select_prob < self.probability_now[self.swarm_now][i] {
                    res = i;
                    break;
                }
            } else if select_prob < self.probability_now[self.swarm_now][i] {
                res = i;
                sentry = 1;
                break;
            }
        }

        if (sentry == 1 && select_prob < self.probability_now[self.swarm_now][res - 1])
            || (res + 1 < operator_num
                && select_prob > self.probability_now[self.swarm_now][res + 1])
        {
            return Err(Error::illegal_state(
                "MOpt: Error in select_algorithm".to_string(),
            ));
        }
        Ok(res.into())
    }
}

const V_MAX: f64 = 1.0;
const V_MIN: f64 = 0.05;

/// The `MOpt` mode to use
#[derive(Serialize, Deserialize, Clone, Copy, Debug)]
pub enum MOptMode {
    /// Pilot fuzzing mode
    Pilotfuzzing,
    /// Core fuzzing mode
    Corefuzzing,
}

/// This is the main struct of `MOpt`, an `AFL` mutator.
/// See the original `MOpt` implementation in <https://github.com/puppet-meteor/MOpt-AFL>
pub struct StdMOptMutator<I, MT, S>
where
    MT: MutatorsTuple<I, S>,
    S: HasRand + HasMetadata + HasCorpus + HasSolutions,
{
    name: String,
    mode: MOptMode,
    finds_before: usize,
    mutations: MT,
    max_stack_pow: u64,
    phantom: PhantomData<(I, S)>,
}

impl<I, MT, S> Debug for StdMOptMutator<I, MT, S>
where
    MT: MutatorsTuple<I, S>,
    S: HasRand + HasMetadata + HasCorpus + HasSolutions,
{
    fn fmt(&self, f: &mut fmt::Formatter<'_>) -> fmt::Result {
        write!(
            f,
            "StdMOptMutator with {} mutations for Input type {}",
            self.mutations.len(),
            core::any::type_name::<I>()
        )
    }
}

impl<I, MT, S> Mutator<I, S> for StdMOptMutator<I, MT, S>
where
    MT: MutatorsTuple<I, S>,
    S: HasRand + HasMetadata + HasCorpus + HasSolutions,
{
    #[inline]
    fn mutate(
        &mut self,
        state: &mut S,
        input: &mut I,
        stage_idx: i32,
    ) -> Result<MutationResult, Error> {
        self.finds_before = state.corpus().count() + state.solutions().count();
        self.scheduled_mutate(state, input, stage_idx)
    }

    #[allow(clippy::cast_precision_loss)]
    fn post_exec(
        &mut self,
        state: &mut S,
        _stage_idx: i32,
        _corpus_idx: Option<CorpusId>,
    ) -> Result<(), Error> {
        let before = self.finds_before;
        let after = state.corpus().count() + state.solutions().count();

        let mopt = state.metadata_map_mut().get_mut::<MOpt>().unwrap();
        let key_module = self.mode;
        match key_module {
            MOptMode::Corefuzzing => {
                mopt.core_time += 1;

                if after > before {
                    let diff = after - before;
                    mopt.total_finds += diff;
                    for i in 0..mopt.operator_num {
                        if mopt.core_operator_cycles_v2[i] > mopt.core_operator_cycles_v3[i] {
                            mopt.core_operator_finds_v2[i] += diff as u64;
                        }
                    }
                }

                if mopt.core_time > mopt.period_core {
                    mopt.core_time = 0;
                    let total_finds = mopt.total_finds;
                    mopt.finds_until_last_swarm = total_finds;
                    for i in 0..mopt.operator_num {
                        mopt.core_operator_finds[i] = mopt.core_operator_finds_v2[i];
                        mopt.core_operator_cycles[i] = mopt.core_operator_cycles_v2[i];
                    }
                    mopt.pso_update()?;
                    self.mode = MOptMode::Pilotfuzzing;
                }
            }
            MOptMode::Pilotfuzzing => {
                mopt.pilot_time += 1;
                let swarm_now = mopt.swarm_now;

                if after > before {
                    let diff = after - before;
                    mopt.total_finds += diff;
                    for i in 0..mopt.operator_num {
                        if mopt.pilot_operator_cycles_v2[swarm_now][i]
                            > mopt.pilot_operator_cycles_v3[swarm_now][i]
                        {
                            mopt.pilot_operator_finds_v2[swarm_now][i] += diff as u64;
                        }
                    }
                }

                #[allow(clippy::cast_lossless)]
                if mopt.pilot_time > mopt.period_pilot {
                    let new_finds = mopt.total_finds - mopt.finds_until_last_swarm;
                    let f = (new_finds as f64) / ((mopt.pilot_time as f64) / (PERIOD_PILOT_COEF));
                    mopt.swarm_fitness[swarm_now] = f;
                    mopt.pilot_time = 0;
                    let total_finds = mopt.total_finds;
                    mopt.finds_until_last_swarm = total_finds;

                    for i in 0..mopt.operator_num {
                        let mut eff = 0.0;
                        if mopt.pilot_operator_cycles_v2[swarm_now][i]
                            > mopt.pilot_operator_cycles[swarm_now][i]
                        {
                            eff = ((mopt.pilot_operator_finds_v2[swarm_now][i]
                                - mopt.pilot_operator_finds[swarm_now][i])
                                as f64)
                                / ((mopt.pilot_operator_cycles_v2[swarm_now][i]
                                    - mopt.pilot_operator_cycles[swarm_now][i])
                                    as f64);
                        }

                        if mopt.eff_best[swarm_now][i] < eff {
                            mopt.eff_best[swarm_now][i] = eff;
                            mopt.l_best[swarm_now][i] = mopt.x_now[swarm_now][i];
                        }

                        mopt.pilot_operator_finds[swarm_now][i] =
                            mopt.pilot_operator_finds_v2[swarm_now][i];
                        mopt.pilot_operator_cycles[swarm_now][i] =
                            mopt.pilot_operator_cycles_v2[swarm_now][i];
                    }

                    mopt.swarm_now += 1;

                    if mopt.swarm_num == 1 {
                        // If there's only 1 swarm, then no core_fuzzing mode.
                        mopt.pso_update()?;
                    } else if mopt.swarm_now == mopt.swarm_num {
                        self.mode = MOptMode::Corefuzzing;

                        for i in 0..mopt.operator_num {
                            mopt.core_operator_cycles_v2[i] = mopt.core_operator_cycles[i];
                            mopt.core_operator_cycles_v3[i] = mopt.core_operator_cycles[i];
                            mopt.core_operator_finds_v2[i] = mopt.core_operator_finds[i];
                        }

                        let mut swarm_eff = 0.0;
                        let mut best_swarm = 0;
                        for i in 0..mopt.swarm_num {
                            if mopt.swarm_fitness[i] > swarm_eff {
                                swarm_eff = mopt.swarm_fitness[i];
                                best_swarm = i;
                            }
                        }

                        mopt.swarm_now = best_swarm;
                    }
                }
            }
        }
        Ok(())
    }
}

impl<I, MT, S> StdMOptMutator<I, MT, S>
where
    MT: MutatorsTuple<I, S>,
    S: HasRand + HasMetadata + HasCorpus + HasSolutions,
{
    /// Create a new [`StdMOptMutator`].
    pub fn new(
        state: &mut S,
        mutations: MT,
        max_stack_pow: u64,
        swarm_num: usize,
    ) -> Result<Self, Error> {
        if !state.has_metadata::<MOpt>() {
            let rand_seed = state.rand_mut().next();
            state.add_metadata::<MOpt>(MOpt::new(mutations.len(), swarm_num, rand_seed)?);
        }
        Ok(Self {
            name: format!("StdMOptMutator[{}]", mutations.names().join(",")),
            mode: MOptMode::Pilotfuzzing,
            finds_before: 0,
            mutations,
            max_stack_pow,
            phantom: PhantomData,
        })
    }
    fn core_mutate(
        &mut self,
        state: &mut S,
        input: &mut I,
        stage_idx: i32,
    ) -> Result<MutationResult, Error> {
        let mut r = MutationResult::Skipped;
        let mopt = state.metadata_map_mut().get_mut::<MOpt>().unwrap();
        for i in 0..mopt.operator_num {
            mopt.core_operator_cycles_v3[i] = mopt.core_operator_cycles_v2[i];
        }

        for _i in 0..self.iterations(state, input) {
            let idx = self.schedule(state, input);
            let outcome = self
                .mutations_mut()
                .get_and_mutate(idx, state, input, stage_idx)?;
            if outcome == MutationResult::Mutated {
                r = MutationResult::Mutated;
            }

            state
                .metadata_map_mut()
                .get_mut::<MOpt>()
                .unwrap()
                .core_operator_cycles_v2[idx.0] += 1;
        }
        Ok(r)
    }

    fn pilot_mutate(
        &mut self,
        state: &mut S,
        input: &mut I,
        stage_idx: i32,
    ) -> Result<MutationResult, Error> {
        let mut r = MutationResult::Skipped;
        let swarm_now;
        {
            let mopt = state.metadata_map_mut().get_mut::<MOpt>().unwrap();
            swarm_now = mopt.swarm_now;

            for i in 0..mopt.operator_num {
                mopt.pilot_operator_cycles_v3[swarm_now][i] =
                    mopt.pilot_operator_cycles_v2[swarm_now][i];
            }
        }

        for _i in 0..self.iterations(state, input) {
            let idx = self.schedule(state, input);
            let outcome = self
                .mutations_mut()
                .get_and_mutate(idx, state, input, stage_idx)?;
            if outcome == MutationResult::Mutated {
                r = MutationResult::Mutated;
            }

            state
                .metadata_map_mut()
                .get_mut::<MOpt>()
                .unwrap()
                .pilot_operator_cycles_v2[swarm_now][idx.0] += 1;
        }

        Ok(r)
    }
}

impl<I, MT, S> ComposedByMutations<I, MT, S> for StdMOptMutator<I, MT, S>
where
    MT: MutatorsTuple<I, S>,
    S: HasRand + HasMetadata + HasCorpus + HasSolutions,
{
    /// Get the mutations
    #[inline]
    fn mutations(&self) -> &MT {
        &self.mutations
    }

    // Get the mutations (mutable)
    #[inline]
    fn mutations_mut(&mut self) -> &mut MT {
        &mut self.mutations
    }
}

impl<I, MT, S> Named for StdMOptMutator<I, MT, S>
where
    MT: MutatorsTuple<I, S>,
    S: HasRand + HasMetadata + HasCorpus + HasSolutions,
{
    fn name(&self) -> &str {
        &self.name
    }
}

impl<I, MT, S> ScheduledMutator<I, MT, S> for StdMOptMutator<I, MT, S>
where
    MT: MutatorsTuple<I, S>,
    S: HasRand + HasMetadata + HasCorpus + HasSolutions,
{
    /// Compute the number of iterations used to apply stacked mutations
    fn iterations(&self, state: &mut S, _: &I) -> u64 {
        1 << (1 + state.rand_mut().below(self.max_stack_pow))
    }

    /// Get the next mutation to apply
    #[inline]
    fn schedule(&self, state: &mut S, _: &I) -> MutationId {
        state
            .metadata_map_mut()
            .get_mut::<MOpt>()
            .unwrap()
            .select_algorithm()
            .unwrap()
    }

    fn scheduled_mutate(
        &mut self,
        state: &mut S,
        input: &mut I,
        stage_idx: i32,
    ) -> Result<MutationResult, Error> {
        let mode = self.mode;
        match mode {
            MOptMode::Corefuzzing => self.core_mutate(state, input, stage_idx),
            MOptMode::Pilotfuzzing => self.pilot_mutate(state, input, stage_idx),
        }
    }
}<|MERGE_RESOLUTION|>--- conflicted
+++ resolved
@@ -8,18 +8,14 @@
     marker::PhantomData,
 };
 
-use libafl_bolts::rands::{Rand, StdRand};
+use libafl_bolts::{
+    rands::{Rand, StdRand},
+    Named,
+};
 use serde::{Deserialize, Serialize};
 
 use super::MutationId;
 use crate::{
-<<<<<<< HEAD
-=======
-    bolts::{
-        rands::{Rand, StdRand},
-        tuples::Named,
-    },
->>>>>>> 006dcac0
     corpus::{Corpus, CorpusId},
     mutators::{ComposedByMutations, MutationResult, Mutator, MutatorsTuple, ScheduledMutator},
     state::{HasCorpus, HasMetadata, HasRand, HasSolutions},
