//! An extension to the `ScheduledMutator` which schedules multiple mutations internally.
//!
//! Instead of a random mutator for a random amount of iterations, we can run
//! a specific mutator for a specified amount of iterations

use alloc::{borrow::Cow, vec::Vec};
<<<<<<< HEAD
use core::{
    fmt::{self, Debug},
    marker::PhantomData,
    num::{NonZero, NonZeroUsize},
};
=======
use core::fmt::Debug;
>>>>>>> 79b83902

use libafl_bolts::{
    impl_serdeany, math::calculate_cumulative_distribution_in_place, rands::Rand,
    tuples::NamedTuple, Named,
};
use serde::{Deserialize, Serialize};

pub use crate::mutators::{mutations::*, token_mutations::*};
use crate::{
    mutators::{
        ComposedByMutations, MutationId, MutationResult, Mutator, MutatorsTuple, ScheduledMutator,
    },
    state::HasRand,
    Error, HasMetadata,
};

/// Metadata in the state, that controls the behavior of the [`TuneableScheduledMutator`] at runtime
#[derive(Clone, PartialEq, Debug, Serialize, Deserialize)]
#[cfg_attr(
    any(not(feature = "serdeany_autoreg"), miri),
    allow(clippy::unsafe_derive_deserialize)
)] // for SerdeAny
pub struct TuneableScheduledMutatorMetadata {
    /// The offsets of mutators to run, in order. Clear to fall back to random,
    /// or use `mutation_probabilities`
    pub mutation_ids: Vec<MutationId>,
    /// The next index to read from in the `next` vec
    pub next_id: MutationId,
    /// The cumulative probability distribution for each mutation.
    /// Will not be used when `mutation_ids` are set.
    /// Clear to fall back to random.
    pub mutation_probabilities_cumulative: Vec<f32>,
    /// The count of mutations to stack.
    /// If `mutation_ids` is of length `10`, and this number is `20`,
    /// the mutations will be iterated through twice.
    pub iters: Option<u64>,
    /// The probability of each number of mutations to stack.
    pub iter_probabilities_pow_cumulative: Vec<f32>,
}

impl_serdeany!(TuneableScheduledMutatorMetadata);

impl Default for TuneableScheduledMutatorMetadata {
    fn default() -> Self {
        Self {
            mutation_ids: Vec::default(),
            next_id: 0.into(),
            mutation_probabilities_cumulative: Vec::default(),
            iters: None,
            iter_probabilities_pow_cumulative: Vec::default(),
        }
    }
}

impl TuneableScheduledMutatorMetadata {
    /// Gets the stored metadata, used to alter the [`TuneableScheduledMutator`] behavior
    pub fn get<S: HasMetadata>(state: &S) -> Result<&Self, Error> {
        state
            .metadata_map()
            .get::<Self>()
            .ok_or_else(|| Error::illegal_state("TuneableScheduledMutator not in use"))
    }

    /// Gets the stored metadata, used to alter the [`TuneableScheduledMutator`] behavior, mut
    pub fn get_mut<S: HasMetadata>(state: &mut S) -> Result<&mut Self, Error> {
        state
            .metadata_map_mut()
            .get_mut::<Self>()
            .ok_or_else(|| Error::illegal_state("TuneableScheduledMutator not in use"))
    }
}

/// A [`Mutator`] that schedules one of the embedded mutations on each call.
/// The index of the next mutation can be set.
#[derive(Debug)]
pub struct TuneableScheduledMutator<MT> {
    name: Cow<'static, str>,
    mutations: MT,
<<<<<<< HEAD
    max_stack_pow: NonZeroUsize,
    phantom: PhantomData<(I, S)>,
}

impl<I, MT, S> Debug for TuneableScheduledMutator<I, MT, S>
where
    MT: MutatorsTuple<I, S>,
    S: HasRand,
{
    fn fmt(&self, f: &mut fmt::Formatter<'_>) -> fmt::Result {
        write!(
            f,
            "TuneableScheduledMutator with {} mutations for Input type {}",
            self.mutations.len(),
            core::any::type_name::<I>()
        )
    }
=======
    max_stack_pow: usize,
>>>>>>> 79b83902
}

impl<I, MT, S> Mutator<I, S> for TuneableScheduledMutator<MT>
where
    MT: MutatorsTuple<I, S>,
    S: HasRand + HasMetadata,
{
    #[inline]
    fn mutate(&mut self, state: &mut S, input: &mut I) -> Result<MutationResult, Error> {
        self.scheduled_mutate(state, input)
    }
}

impl<MT> ComposedByMutations for TuneableScheduledMutator<MT> {
    type Mutations = MT;
    /// Get the mutations
    #[inline]
    fn mutations(&self) -> &MT {
        &self.mutations
    }

    // Get the mutations (mutable)
    #[inline]
    fn mutations_mut(&mut self) -> &mut MT {
        &mut self.mutations
    }
}

impl<MT> Named for TuneableScheduledMutator<MT> {
    fn name(&self) -> &Cow<'static, str> {
        &self.name
    }
}

impl<I, MT, S> ScheduledMutator<I, S> for TuneableScheduledMutator<MT>
where
    MT: MutatorsTuple<I, S>,
    S: HasRand + HasMetadata,
{
    /// Compute the number of iterations used to apply stacked mutations
    fn iterations(&self, state: &mut S, _: &I) -> u64 {
        let metadata = TuneableScheduledMutatorMetadata::get_mut(state).unwrap();

        if metadata.iter_probabilities_pow_cumulative.is_empty() {
            if let Some(iters) = metadata.iters {
                iters
            } else {
                // fall back to random
                1 << (1 + state.rand_mut().below(self.max_stack_pow))
            }
        } else {
            // We will sample using the mutation probabilities.
            // Doing this outside of the original if branch to make the borrow checker happy.
            #[allow(clippy::cast_precision_loss)]
            let coin = state.rand_mut().next_float() as f32;

            let metadata = TuneableScheduledMutatorMetadata::get_mut(state).unwrap();
            let power = metadata
                .iter_probabilities_pow_cumulative
                .iter()
                .position(|i| *i >= coin)
                .unwrap();

            1 << (1 + power)
        }
    }

    /// Get the next mutation to apply
    fn schedule(&self, state: &mut S, _: &I) -> MutationId {
        // Assumption: we can not reach this code path without previously adding this metadatum.
        let metadata = TuneableScheduledMutatorMetadata::get_mut(state).unwrap();

        #[allow(clippy::cast_possible_truncation)]
        if !metadata.mutation_ids.is_empty() {
            // using pre-set ids.
            let ret = metadata.mutation_ids[metadata.next_id.0];
            metadata.next_id.0 += 1_usize;
            if metadata.next_id.0 >= metadata.mutation_ids.len() {
                metadata.next_id = 0.into();
            }
            debug_assert!(
                self.mutations.len() > ret.0,
                "TuneableScheduler: next vec may not contain id larger than number of mutations!"
            );
            return ret;
        }

        if !metadata.mutation_probabilities_cumulative.is_empty() {
            // We will sample using the mutation probabilities.
            // Doing this outside of the original if branch to make the borrow checker happy.
            #[allow(clippy::cast_precision_loss)]
            let coin = state.rand_mut().next_float() as f32;

            let metadata = TuneableScheduledMutatorMetadata::get_mut(state).unwrap();
            debug_assert_eq!(
                self.mutations.len(),
                metadata.mutation_probabilities_cumulative.len(),
                "TuneableScheduler: mutation probabilities do not match with number of mutations"
            );

            let mutation_id = metadata
                .mutation_probabilities_cumulative
                .iter()
                .position(|i| *i >= coin)
                .unwrap()
                .into();

            return mutation_id;
        }

        // fall back to random if no entries in either vec, the scheduling is not tuned.
        state
            .rand_mut()
            .below(NonZero::new(self.mutations.len()).expect("No mutations provided!"))
            .into()
    }
}

impl<MT> TuneableScheduledMutator<MT> {
    /// Create a new [`TuneableScheduledMutator`] instance specifying mutations
    pub fn new<S>(state: &mut S, mutations: MT) -> Self
    where
        MT: NamedTuple,
        S: HasRand + HasMetadata,
    {
        if !state.has_metadata::<TuneableScheduledMutatorMetadata>() {
            state.add_metadata(TuneableScheduledMutatorMetadata::default());
        }
        TuneableScheduledMutator {
            name: Cow::from(format!("TuneableMutator[{}]", mutations.names().join(", "))),
            mutations,
<<<<<<< HEAD
            max_stack_pow: NonZero::new(7).unwrap(),
            phantom: PhantomData,
=======
            max_stack_pow: 7,
>>>>>>> 79b83902
        }
    }
}

impl<MT> TuneableScheduledMutator<MT> {
    /// Sets the next iterations count, i.e., how many times to mutate the input
    ///
    /// Using `set_mutation_ids_and_iter` to set multiple values at the same time
    /// will be faster than setting them individually
    /// as it internally only needs a single metadata lookup
    pub fn set_iters<S>(&self, state: &mut S, iters: u64)
    where
        S: HasMetadata,
    {
        let metadata = TuneableScheduledMutatorMetadata::get_mut(state).unwrap();

        metadata.iters = Some(iters);
        metadata.iter_probabilities_pow_cumulative.clear();
    }

    /// Sets the probability of next iteration counts,
    /// i.e., how many times the mutation is likely to get mutated.
    ///
    /// So, setting the `iter_probabilities` to `vec![0.1, 0.7, 0.2]`
    /// would apply 2^1 mutation with the likelihood of 10%, 2^2 mutations with the
    /// a probability of 70% (0.7), and 2^3 mutations with the likelihood of 20%.
    /// These will be applied for each call of this `mutate` function.
    ///
    /// Setting this function will unset everything previously set in `set_iters`.
    pub fn set_iter_probabilities_pow<S>(
        &self,
        state: &mut S,
        mut iter_probabilities_pow: Vec<f32>,
    ) -> Result<(), Error>
    where
        S: HasMetadata,
    {
        if iter_probabilities_pow.len() >= 32 {
            return Err(Error::illegal_argument(
                "Cannot stack more than 2^32 mutations",
            ));
        }
        let metadata = TuneableScheduledMutatorMetadata::get_mut(state).unwrap();
        metadata.iters = None;

        // we precalculate the cumulative probability to be faster when sampling later.
        calculate_cumulative_distribution_in_place(&mut iter_probabilities_pow)?;
        metadata.iter_probabilities_pow_cumulative = iter_probabilities_pow;

        Ok(())
    }

    /// Gets the set amount of iterations
    pub fn get_iters<S>(&self, state: &S) -> Option<u64>
    where
        S: HasMetadata,
    {
        let metadata = TuneableScheduledMutatorMetadata::get(state).unwrap();
        metadata.iters
    }

    /// Sets the mutation ids
    pub fn set_mutation_ids<S>(&self, state: &mut S, mutations: Vec<MutationId>)
    where
        S: HasMetadata,
    {
        let metadata = TuneableScheduledMutatorMetadata::get_mut(state).unwrap();
        metadata.mutation_ids = mutations;
        metadata.next_id = 0.into();
    }

    /// Sets the mutation probabilities.
    /// The `Vec` contains a probability per [`MutationId`]: between 0 and 1, and they have to add
    /// up to 1.
    /// Setting the probabilities will remove the value set through `set_mutation_ids`.
    pub fn set_mutation_probabilities<S>(
        &self,
        state: &mut S,
        mut mutation_probabilities: Vec<f32>,
    ) -> Result<(), Error>
    where
        S: HasMetadata,
    {
        let metadata = TuneableScheduledMutatorMetadata::get_mut(state).unwrap();
        metadata.mutation_ids.clear();
        metadata.next_id = 0.into();

        // we precalculate the cumulative probability to be faster when sampling later.
        calculate_cumulative_distribution_in_place(&mut mutation_probabilities)?;
        metadata.mutation_probabilities_cumulative = mutation_probabilities;
        Ok(())
    }

    /// mutation ids and iterations
    pub fn set_mutation_ids_and_iters<S>(
        &self,
        state: &mut S,
        mutations: Vec<MutationId>,
        iters: u64,
    ) where
        S: HasMetadata,
    {
        let metadata = TuneableScheduledMutatorMetadata::get_mut(state).unwrap();
        metadata.mutation_ids = mutations;
        metadata.next_id = 0.into();
        metadata.iters = Some(iters);
    }

    /// Appends a mutation id to the end of the mutations
    pub fn push_mutation_id<S>(state: &mut S, mutation_id: MutationId)
    where
        S: HasMetadata,
    {
        let metadata = TuneableScheduledMutatorMetadata::get_mut(state).unwrap();
        metadata.mutation_ids.push(mutation_id);
    }

    /// Resets this to a randomic mutational stage
    pub fn reset<S>(self, state: &mut S)
    where
        S: HasMetadata,
    {
        let metadata = state
            .metadata_map_mut()
            .get_mut::<TuneableScheduledMutatorMetadata>()
            .unwrap();
        metadata.mutation_ids.clear();
        metadata.next_id = 0.into();
        metadata.iters = None;
        metadata.mutation_probabilities_cumulative.clear();
        metadata.iter_probabilities_pow_cumulative.clear();
    }
}

#[cfg(test)]
mod test {
    use libafl_bolts::tuples::tuple_list;

    use super::{
        BitFlipMutator, ByteDecMutator, TuneableScheduledMutator, TuneableScheduledMutatorMetadata,
    };
    use crate::{
        inputs::BytesInput,
        mutators::{ByteRandMutator, ScheduledMutator},
        state::NopState,
    };

    #[test]
    fn test_tuning() {
        // # Safety
        // No concurrency per testcase
        #[cfg(any(not(feature = "serdeany_autoreg"), miri))]
        unsafe {
            TuneableScheduledMutatorMetadata::register();
        }

        let mut state: NopState<BytesInput> = NopState::new();
        let mutators = tuple_list!(
            BitFlipMutator::new(),
            ByteDecMutator::new(),
            ByteRandMutator::new()
        );
        let tuneable = TuneableScheduledMutator::new(&mut state, mutators);
        let input = BytesInput::new(vec![42]);
        let metadata = TuneableScheduledMutatorMetadata::get_mut(&mut state).unwrap();
        metadata.mutation_ids.push(1.into());
        metadata.mutation_ids.push(2.into());
        assert_eq!(tuneable.schedule(&mut state, &input), 1.into());
        assert_eq!(tuneable.schedule(&mut state, &input), 2.into());
        assert_eq!(tuneable.schedule(&mut state, &input), 1.into());
    }

    #[test]
    fn test_mutation_distribution() {
        // # Safety
        // No concurrency per testcase
        #[cfg(any(not(feature = "serdeany_autoreg"), miri))]
        unsafe {
            TuneableScheduledMutatorMetadata::register();
        }

        let mut state: NopState<BytesInput> = NopState::new();
        let mutators = tuple_list!(
            BitFlipMutator::new(),
            ByteDecMutator::new(),
            ByteRandMutator::new()
        );
        let tuneable = TuneableScheduledMutator::new(&mut state, mutators);
        let input = BytesInput::new(vec![42]);

        // Basic tests over the probability distribution.
        assert!(tuneable
            .set_mutation_probabilities(&mut state, vec![0.0])
            .is_err());
        assert!(tuneable
            .set_mutation_probabilities(&mut state, vec![1.0; 3])
            .is_err());
        assert!(tuneable
            .set_mutation_probabilities(&mut state, vec![-1.0, 1.0, 1.0])
            .is_err());
        assert!(tuneable
            .set_mutation_probabilities(&mut state, vec![])
            .is_err());

        assert!(tuneable
            .set_mutation_probabilities(&mut state, vec![0.0, 0.0, 1.0])
            .is_ok());
        assert_eq!(tuneable.schedule(&mut state, &input), 2.into());
        assert!(tuneable
            .set_mutation_probabilities(&mut state, vec![0.0, 1.0, 0.0])
            .is_ok());
        assert_eq!(tuneable.schedule(&mut state, &input), 1.into());
        assert!(tuneable
            .set_mutation_probabilities(&mut state, vec![1.0, 0.0, 0.0])
            .is_ok());
        assert_eq!(tuneable.schedule(&mut state, &input), 0.into());

        // We should not choose a mutation with p=0.
        assert!(tuneable
            .set_mutation_probabilities(&mut state, vec![0.5, 0.0, 0.5])
            .is_ok());
        assert!(tuneable.schedule(&mut state, &input) != 1.into());
    }
}<|MERGE_RESOLUTION|>--- conflicted
+++ resolved
@@ -4,15 +4,10 @@
 //! a specific mutator for a specified amount of iterations
 
 use alloc::{borrow::Cow, vec::Vec};
-<<<<<<< HEAD
 use core::{
-    fmt::{self, Debug},
-    marker::PhantomData,
+    fmt::Debug,
     num::{NonZero, NonZeroUsize},
 };
-=======
-use core::fmt::Debug;
->>>>>>> 79b83902
 
 use libafl_bolts::{
     impl_serdeany, math::calculate_cumulative_distribution_in_place, rands::Rand,
@@ -91,27 +86,7 @@
 pub struct TuneableScheduledMutator<MT> {
     name: Cow<'static, str>,
     mutations: MT,
-<<<<<<< HEAD
     max_stack_pow: NonZeroUsize,
-    phantom: PhantomData<(I, S)>,
-}
-
-impl<I, MT, S> Debug for TuneableScheduledMutator<I, MT, S>
-where
-    MT: MutatorsTuple<I, S>,
-    S: HasRand,
-{
-    fn fmt(&self, f: &mut fmt::Formatter<'_>) -> fmt::Result {
-        write!(
-            f,
-            "TuneableScheduledMutator with {} mutations for Input type {}",
-            self.mutations.len(),
-            core::any::type_name::<I>()
-        )
-    }
-=======
-    max_stack_pow: usize,
->>>>>>> 79b83902
 }
 
 impl<I, MT, S> Mutator<I, S> for TuneableScheduledMutator<MT>
@@ -243,12 +218,7 @@
         TuneableScheduledMutator {
             name: Cow::from(format!("TuneableMutator[{}]", mutations.names().join(", "))),
             mutations,
-<<<<<<< HEAD
             max_stack_pow: NonZero::new(7).unwrap(),
-            phantom: PhantomData,
-=======
-            max_stack_pow: 7,
->>>>>>> 79b83902
         }
     }
 }
