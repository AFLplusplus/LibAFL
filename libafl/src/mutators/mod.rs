--- conflicted
+++ resolved
@@ -406,201 +406,4 @@
     fn into_vec(self) -> Vec<Box<dyn Mutator<I, S>>> {
         self
     }
-<<<<<<< HEAD
-}
-
-/// `Mutator` Python bindings
-#[cfg(feature = "python")]
-#[allow(missing_docs, clippy::missing_transmute_annotations)]
-pub mod pybind {
-    use core::ffi::CStr;
-
-    use libafl_bolts::Named;
-    use pyo3::{prelude::*, AsPyPointer};
-
-    use super::{MutationResult, Mutator};
-    use crate::{
-        corpus::CorpusId,
-        inputs::{BytesInput, HasBytesVec},
-        mutators::scheduled::pybind::PythonStdHavocMutator,
-        state::pybind::{PythonStdState, PythonStdStateWrapper},
-        Error,
-    };
-
-    #[derive(Clone, Debug)]
-    pub struct PyObjectMutator {
-        inner: PyObject,
-    }
-
-    impl PyObjectMutator {
-        #[must_use]
-        pub fn new(obj: PyObject) -> Self {
-            PyObjectMutator { inner: obj }
-        }
-    }
-
-    impl Named for PyObjectMutator {
-        fn name(&self) -> &str {
-            unsafe { CStr::from_ptr((*(*self.inner.as_ptr()).ob_type).tp_name) }
-                .to_str()
-                .unwrap()
-        }
-    }
-
-    impl Mutator<BytesInput, PythonStdState> for PyObjectMutator {
-        fn mutate(
-            &mut self,
-            state: &mut PythonStdState,
-            input: &mut BytesInput,
-        ) -> Result<MutationResult, Error> {
-            let mutated = Python::with_gil(|py| -> PyResult<bool> {
-                self.inner
-                    .call_method1(
-                        py,
-                        "mutate",
-                        (PythonStdStateWrapper::wrap(state), input.bytes()),
-                    )?
-                    .extract(py)
-            })?;
-            Ok(if mutated {
-                MutationResult::Mutated
-            } else {
-                MutationResult::Skipped
-            })
-        }
-
-        fn post_exec(
-            &mut self,
-            state: &mut PythonStdState,
-
-            corpus_idx: Option<CorpusId>,
-        ) -> Result<(), Error> {
-            Python::with_gil(|py| -> PyResult<()> {
-                self.inner.call_method1(
-                    py,
-                    "post_exec",
-                    (PythonStdStateWrapper::wrap(state), corpus_idx.map(|x| x.0)),
-                )?;
-                Ok(())
-            })?;
-            Ok(())
-        }
-    }
-
-    #[derive(Debug, Clone)]
-    pub enum PythonMutatorWrapper {
-        StdHavoc(Py<PythonStdHavocMutator>),
-        Python(PyObjectMutator),
-    }
-
-    /// Mutator Trait binding
-    #[pyclass(unsendable, name = "Mutator")]
-    #[derive(Debug, Clone)]
-    pub struct PythonMutator {
-        pub wrapper: PythonMutatorWrapper,
-    }
-
-    macro_rules! unwrap_me_mut {
-        ($wrapper:expr, $name:ident, $body:block) => {
-            libafl_bolts::unwrap_me_mut_body!($wrapper, $name, $body, PythonMutatorWrapper, {
-                StdHavoc
-            },
-            {
-                Python(py_wrapper) => {
-                    let $name = py_wrapper;
-                    $body
-                }
-            })
-        };
-    }
-
-    #[pymethods]
-    impl PythonMutator {
-        #[staticmethod]
-        #[must_use]
-        pub fn new_std_havoc(mgr: Py<PythonStdHavocMutator>) -> Self {
-            Self {
-                wrapper: PythonMutatorWrapper::StdHavoc(mgr),
-            }
-        }
-
-        #[staticmethod]
-        #[must_use]
-        pub fn new_py(obj: PyObject) -> Self {
-            Self {
-                wrapper: PythonMutatorWrapper::Python(PyObjectMutator::new(obj)),
-            }
-        }
-
-        #[must_use]
-        pub fn unwrap_py(&self) -> Option<PyObject> {
-            match &self.wrapper {
-                PythonMutatorWrapper::Python(pyo) => Some(pyo.inner.clone()),
-                PythonMutatorWrapper::StdHavoc(_) => None,
-            }
-        }
-    }
-
-    impl Named for PythonMutator {
-        fn name(&self) -> &str {
-            match &self.wrapper {
-                PythonMutatorWrapper::Python(pyo) => pyo.name(),
-                PythonMutatorWrapper::StdHavoc(_) => "StdHavocPythonMutator",
-            }
-        }
-    }
-
-    impl Mutator<BytesInput, PythonStdState> for PythonMutator {
-        fn mutate(
-            &mut self,
-            state: &mut PythonStdState,
-            input: &mut BytesInput,
-        ) -> Result<MutationResult, Error> {
-            unwrap_me_mut!(self.wrapper, m, { m.mutate(state, input) })
-        }
-
-        fn post_exec(
-            &mut self,
-            state: &mut PythonStdState,
-
-            corpus_idx: Option<CorpusId>,
-        ) -> Result<(), Error> {
-            unwrap_me_mut!(self.wrapper, m, { m.post_exec(state, corpus_idx) })
-        }
-    }
-
-    /// Register the classes to the python module
-    pub fn register(_py: Python, m: &PyModule) -> PyResult<()> {
-        m.add_class::<PythonMutator>()?;
-        Ok(())
-    }
-}
-
-#[cfg(test)]
-mod tests {
-    use alloc::{boxed::Box, vec::Vec};
-
-    use libafl_bolts::{rands::StdRand, tuples::IntoVec};
-
-    use crate::{
-        corpus::InMemoryCorpus,
-        inputs::BytesInput,
-        mutators::{havoc_mutations, Mutator, MutatorsTuple},
-        state::StdState,
-    };
-
-    type TestStdStateType =
-        StdState<BytesInput, InMemoryCorpus<BytesInput>, StdRand, InMemoryCorpus<BytesInput>>;
-
-    #[test]
-    fn test_tuple_into_vec() {
-        let mutators = havoc_mutations::<BytesInput>();
-        let names_before = MutatorsTuple::<BytesInput, TestStdStateType>::names(&mutators);
-
-        let mutators = havoc_mutations::<BytesInput>();
-        let mutators_vec: Vec<Box<dyn Mutator<BytesInput, TestStdStateType>>> = mutators.into_vec();
-        assert_eq!(names_before, mutators_vec.names());
-    }
-=======
->>>>>>> e29897dd
 }