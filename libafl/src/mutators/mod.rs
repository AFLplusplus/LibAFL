--- conflicted
+++ resolved
@@ -96,16 +96,11 @@
     /// Post-process given the outcome of the execution
     /// `new_corpus_idx` will be `Some` if a new `Testcase` was created this execution.
     #[inline]
-<<<<<<< HEAD
-    fn post_exec(&mut self, _state: &mut S, _corpus_idx: Option<CorpusId>) -> Result<(), Error> {
-=======
     fn post_exec(
         &mut self,
         _state: &mut S,
-        _stage_idx: i32,
         _new_corpus_idx: Option<CorpusId>,
     ) -> Result<(), Error> {
->>>>>>> 2763d945
         Ok(())
     }
 }
@@ -129,13 +124,7 @@
     fn multi_post_exec(
         &mut self,
         _state: &mut S,
-<<<<<<< HEAD
-
-        _corpus_idx: Option<CorpusId>,
-=======
-        _stage_idx: i32,
         _new_corpus_idx: Option<CorpusId>,
->>>>>>> 2763d945
     ) -> Result<(), Error> {
         Ok(())
     }
@@ -147,17 +136,12 @@
     fn mutate_all(&mut self, state: &mut S, input: &mut I) -> Result<MutationResult, Error>;
 
     /// Runs the `post_exec` function on all `Mutators` in this `Tuple`.
-<<<<<<< HEAD
-    fn post_exec_all(&mut self, state: &mut S, corpus_idx: Option<CorpusId>) -> Result<(), Error>;
-=======
     /// `new_corpus_idx` will be `Some` if a new `Testcase` was created this execution.
     fn post_exec_all(
         &mut self,
         state: &mut S,
-        stage_idx: i32,
         new_corpus_idx: Option<CorpusId>,
     ) -> Result<(), Error>;
->>>>>>> 2763d945
 
     /// Gets the [`Mutator`] at the given index and runs the `mutate` function on it.
     fn get_and_mutate(
@@ -191,13 +175,7 @@
     fn post_exec_all(
         &mut self,
         _state: &mut S,
-<<<<<<< HEAD
-
-        _corpus_idx: Option<CorpusId>,
-=======
-        _stage_idx: i32,
         _new_corpus_idx: Option<CorpusId>,
->>>>>>> 2763d945
     ) -> Result<(), Error> {
         Ok(())
     }
@@ -217,13 +195,7 @@
         &mut self,
         _index: usize,
         _state: &mut S,
-<<<<<<< HEAD
-
-        _corpus_idx: Option<CorpusId>,
-=======
-        _stage_idx: i32,
         _new_corpus_idx: Option<CorpusId>,
->>>>>>> 2763d945
     ) -> Result<(), Error> {
         Ok(())
     }
@@ -248,20 +220,13 @@
         }
     }
 
-<<<<<<< HEAD
-    fn post_exec_all(&mut self, state: &mut S, corpus_idx: Option<CorpusId>) -> Result<(), Error> {
-        self.0.post_exec(state, corpus_idx)?;
-        self.1.post_exec_all(state, corpus_idx)
-=======
     fn post_exec_all(
         &mut self,
         state: &mut S,
-        stage_idx: i32,
-        new_corpus_idx: Option<CorpusId>,
-    ) -> Result<(), Error> {
-        self.0.post_exec(state, stage_idx, new_corpus_idx)?;
-        self.1.post_exec_all(state, stage_idx, new_corpus_idx)
->>>>>>> 2763d945
+        new_corpus_idx: Option<CorpusId>,
+    ) -> Result<(), Error> {
+        self.0.post_exec(state, new_corpus_idx)?;
+        self.1.post_exec_all(state, new_corpus_idx)
     }
 
     fn get_and_mutate(
@@ -281,24 +246,12 @@
         &mut self,
         index: usize,
         state: &mut S,
-<<<<<<< HEAD
-
-        corpus_idx: Option<CorpusId>,
+        new_corpus_idx: Option<CorpusId>,
     ) -> Result<(), Error> {
         if index == 0 {
-            self.0.post_exec(state, corpus_idx)
+            self.0.post_exec(state, new_corpus_idx)
         } else {
-            self.1.get_and_post_exec(index - 1, state, corpus_idx)
-=======
-        stage_idx: i32,
-        new_corpus_idx: Option<CorpusId>,
-    ) -> Result<(), Error> {
-        if index == 0 {
-            self.0.post_exec(state, stage_idx, new_corpus_idx)
-        } else {
-            self.1
-                .get_and_post_exec(index - 1, state, stage_idx, new_corpus_idx)
->>>>>>> 2763d945
+            self.1.get_and_post_exec(index - 1, state, new_corpus_idx)
         }
     }
 
@@ -330,18 +283,12 @@
         self.0.mutate_all(state, input)
     }
 
-<<<<<<< HEAD
-    fn post_exec_all(&mut self, state: &mut S, corpus_idx: Option<CorpusId>) -> Result<(), Error> {
-        self.0.post_exec_all(state, corpus_idx)
-=======
     fn post_exec_all(
         &mut self,
         state: &mut S,
-        stage_idx: i32,
-        new_corpus_idx: Option<CorpusId>,
-    ) -> Result<(), Error> {
-        self.0.post_exec_all(state, stage_idx, new_corpus_idx)
->>>>>>> 2763d945
+        new_corpus_idx: Option<CorpusId>,
+    ) -> Result<(), Error> {
+        self.0.post_exec_all(state, new_corpus_idx)
     }
 
     fn get_and_mutate(
@@ -357,18 +304,9 @@
         &mut self,
         index: usize,
         state: &mut S,
-<<<<<<< HEAD
-
-        corpus_idx: Option<CorpusId>,
-    ) -> Result<(), Error> {
-        self.0.get_and_post_exec(index, state, corpus_idx)
-=======
-        stage_idx: i32,
-        new_corpus_idx: Option<CorpusId>,
-    ) -> Result<(), Error> {
-        self.0
-            .get_and_post_exec(index, state, stage_idx, new_corpus_idx)
->>>>>>> 2763d945
+        new_corpus_idx: Option<CorpusId>,
+    ) -> Result<(), Error> {
+        self.0.get_and_post_exec(index, state, new_corpus_idx)
     }
 
     fn names(&self) -> Vec<&str> {
@@ -397,20 +335,13 @@
             })
     }
 
-<<<<<<< HEAD
-    fn post_exec_all(&mut self, state: &mut S, corpus_idx: Option<CorpusId>) -> Result<(), Error> {
+    fn post_exec_all(
+        &mut self,
+        state: &mut S,
+        new_corpus_idx: Option<CorpusId>,
+    ) -> Result<(), Error> {
         for mutator in self.iter_mut() {
-            mutator.post_exec(state, corpus_idx)?;
-=======
-    fn post_exec_all(
-        &mut self,
-        state: &mut S,
-        stage_idx: i32,
-        new_corpus_idx: Option<CorpusId>,
-    ) -> Result<(), Error> {
-        for mutator in self.iter_mut() {
-            mutator.post_exec(state, stage_idx, new_corpus_idx)?;
->>>>>>> 2763d945
+            mutator.post_exec(state, new_corpus_idx)?;
         }
         Ok(())
     }
@@ -431,22 +362,12 @@
         &mut self,
         index: usize,
         state: &mut S,
-<<<<<<< HEAD
-
-        corpus_idx: Option<CorpusId>,
-=======
-        stage_idx: i32,
-        new_corpus_idx: Option<CorpusId>,
->>>>>>> 2763d945
+        new_corpus_idx: Option<CorpusId>,
     ) -> Result<(), Error> {
         let mutator = self
             .get_mut(index)
             .ok_or_else(|| Error::key_not_found("Mutator with id {index:?} not found."))?;
-<<<<<<< HEAD
-        mutator.post_exec(state, corpus_idx)
-=======
-        mutator.post_exec(state, stage_idx, new_corpus_idx)
->>>>>>> 2763d945
+        mutator.post_exec(state, new_corpus_idx)
     }
 
     fn names(&self) -> Vec<&str> {
