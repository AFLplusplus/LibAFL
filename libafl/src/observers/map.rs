--- conflicted
+++ resolved
@@ -9,6 +9,7 @@
     fmt::Debug,
     hash::Hasher,
     iter::Flatten,
+    marker::PhantomData,
     slice::{from_raw_parts, Iter, IterMut},
 };
 use intervaltree::IntervalTree;
@@ -116,6 +117,64 @@
             }
         }
         res
+    }
+}
+
+/// A Simple iterator calling `MapObserver::get`
+#[derive(Debug)]
+pub struct MapObserverSimpleIterator<'a, O>
+where
+    O: 'a + MapObserver,
+{
+    index: usize,
+    observer: *const O,
+    phantom: PhantomData<&'a u8>,
+}
+
+impl<'a, O> Iterator for MapObserverSimpleIterator<'a, O>
+where
+    O: 'a + MapObserver,
+{
+    type Item = &'a O::Entry;
+    fn next(&mut self) -> Option<Self::Item> {
+        unsafe {
+            if self.index >= self.observer.as_ref().unwrap().usable_count() {
+                None
+            } else {
+                let i = self.index;
+                self.index += 1;
+                Some(self.observer.as_ref().unwrap().get(i))
+            }
+        }
+    }
+}
+
+/// A Simple iterator calling `MapObserver::get_mut`
+#[derive(Debug)]
+pub struct MapObserverSimpleIteratoMut<'a, O>
+where
+    O: 'a + MapObserver,
+{
+    index: usize,
+    observer: *mut O,
+    phantom: PhantomData<&'a u8>,
+}
+
+impl<'a, O> Iterator for MapObserverSimpleIteratoMut<'a, O>
+where
+    O: 'a + MapObserver,
+{
+    type Item = &'a O::Entry;
+    fn next(&mut self) -> Option<Self::Item> {
+        unsafe {
+            if self.index >= self.observer.as_ref().unwrap().usable_count() {
+                None
+            } else {
+                let i = self.index;
+                self.index += 1;
+                Some(self.observer.as_mut().unwrap().get_mut(i))
+            }
+        }
     }
 }
 
@@ -762,7 +821,6 @@
         Self { base }
     }
 }
-<<<<<<< HEAD
 
 impl<'it, M> IntoIterator for &'it HitcountsMapObserver<M>
 where
@@ -790,8 +848,6 @@
     }
 }
 
-=======
->>>>>>> 2dcdaaa8
 /// The Multi Map Observer merge different maps into one observer
 #[derive(Serialize, Deserialize, Debug)]
 #[serde(bound = "T: serde::de::DeserializeOwned")]
@@ -1153,6 +1209,7 @@
     use crate::Error;
     use pyo3::prelude::*;
     use serde::{Deserialize, Serialize};
+    use std::slice::{Iter, IterMut};
 
     macro_rules! define_python_map_observer {
         ($struct_name:ident, $py_name:tt, $struct_name_trait:ident, $py_name_trait:tt, $datatype:ty, $wrapper_name: ident) => {
@@ -1197,6 +1254,32 @@
                 fn new_from_owned(owned_map_observer: $struct_name) -> Self {
                     Self {
                         map_observer: $wrapper_name::Owned(owned_map_observer),
+                    }
+                }
+            }
+
+            impl<'it> IntoIterator for &'it $struct_name_trait {
+                type Item = <Iter<'it, $datatype> as Iterator>::Item;
+                type IntoIter = Iter<'it, $datatype>;
+
+                fn into_iter(self) -> Self::IntoIter {
+                    match &self.map_observer {
+                        $wrapper_name::Owned(map_observer) => {
+                            &map_observer.owned_map_observer.into_iter()
+                        }
+                    }
+                }
+            }
+
+            impl<'it> IntoIterator for &'it mut $struct_name_trait {
+                type Item = <IterMut<'it, $datatype> as Iterator>::Item;
+                type IntoIter = IterMut<'it, $datatype>;
+
+                fn into_iter(self) -> Self::IntoIter {
+                    match &self.map_observer {
+                        $wrapper_name::Owned(map_observer) => {
+                            &map_observer.owned_map_observer.into_iter()
+                        }
                     }
                 }
             }
