//! The `MapObserver` provides access a map, usually injected into the target

use alloc::{
    string::{String, ToString},
    vec::Vec,
};
use core::{
    fmt::Debug,
    hash::{BuildHasher, Hasher},
    iter::Flatten,
    marker::PhantomData,
    mem::size_of,
    slice::{self, Iter, IterMut},
};

use ahash::RandomState;
use libafl_bolts::{
    ownedref::{OwnedMutPtr, OwnedMutSlice},
    AsIter, AsIterMut, AsMutSlice, AsSlice, HasLen, Named, Truncate,
};
use meminterval::IntervalTree;
use num_traits::Bounded;
use serde::{Deserialize, Serialize};

use crate::{
    executors::ExitKind,
    inputs::UsesInput,
    observers::{DifferentialObserver, Observer, ObserversTuple},
    Error,
};

/// Hitcounts class lookup
static COUNT_CLASS_LOOKUP: [u8; 256] = [
    0, 1, 2, 4, 8, 8, 8, 8, 16, 16, 16, 16, 16, 16, 16, 16, 32, 32, 32, 32, 32, 32, 32, 32, 32, 32,
    32, 32, 32, 32, 32, 32, 64, 64, 64, 64, 64, 64, 64, 64, 64, 64, 64, 64, 64, 64, 64, 64, 64, 64,
    64, 64, 64, 64, 64, 64, 64, 64, 64, 64, 64, 64, 64, 64, 64, 64, 64, 64, 64, 64, 64, 64, 64, 64,
    64, 64, 64, 64, 64, 64, 64, 64, 64, 64, 64, 64, 64, 64, 64, 64, 64, 64, 64, 64, 64, 64, 64, 64,
    64, 64, 64, 64, 64, 64, 64, 64, 64, 64, 64, 64, 64, 64, 64, 64, 64, 64, 64, 64, 64, 64, 64, 64,
    64, 64, 64, 64, 64, 64, 128, 128, 128, 128, 128, 128, 128, 128, 128, 128, 128, 128, 128, 128,
    128, 128, 128, 128, 128, 128, 128, 128, 128, 128, 128, 128, 128, 128, 128, 128, 128, 128, 128,
    128, 128, 128, 128, 128, 128, 128, 128, 128, 128, 128, 128, 128, 128, 128, 128, 128, 128, 128,
    128, 128, 128, 128, 128, 128, 128, 128, 128, 128, 128, 128, 128, 128, 128, 128, 128, 128, 128,
    128, 128, 128, 128, 128, 128, 128, 128, 128, 128, 128, 128, 128, 128, 128, 128, 128, 128, 128,
    128, 128, 128, 128, 128, 128, 128, 128, 128, 128, 128, 128, 128, 128, 128, 128, 128, 128, 128,
    128, 128, 128, 128, 128, 128, 128, 128, 128, 128, 128, 128, 128, 128, 128, 128, 128, 128, 128,
];

/// Hitcounts class lookup for 16-byte values
static mut COUNT_CLASS_LOOKUP_16: Vec<u16> = vec![];

/// Initialize the 16-byte hitcounts map
///
/// # Safety
///
/// Calling this from multiple threads may be racey and hence leak 65k mem
fn init_count_class_16() {
    unsafe {
        if !COUNT_CLASS_LOOKUP_16.is_empty() {
            return;
        }

        COUNT_CLASS_LOOKUP_16 = vec![0; 65536];
        for i in 0..256 {
            for j in 0..256 {
                COUNT_CLASS_LOOKUP_16[(i << 8) + j] =
                    (u16::from(COUNT_CLASS_LOOKUP[i]) << 8) | u16::from(COUNT_CLASS_LOOKUP[j]);
            }
        }
    }
}

/// Compute the hash of a slice
fn hash_slice<T>(slice: &[T]) -> u64 {
    let mut hasher = RandomState::with_seeds(0, 0, 0, 0).build_hasher();
    let ptr = slice.as_ptr() as *const u8;
    let map_size = slice.len() / size_of::<T>();
    unsafe {
        hasher.write(slice::from_raw_parts(ptr, map_size));
    }
    hasher.finish()
}

/// A [`MapObserver`] observes the static map, as oftentimes used for AFL-like coverage information
///
/// TODO: enforce `iter() -> AssociatedTypeIter` when generic associated types stabilize
pub trait MapObserver: HasLen + Named + Serialize + serde::de::DeserializeOwned
// where
//     for<'it> &'it Self: IntoIterator<Item = &'it Self::Entry>
{
    /// Type of each entry in this map
    type Entry: Bounded + PartialEq + Default + Copy + Debug + 'static;

    /// Get the value at `idx`
    fn get(&self, idx: usize) -> &Self::Entry;

    /// Get the value at `idx` (mutable)
    fn get_mut(&mut self, idx: usize) -> &mut Self::Entry;

    /// Get the number of usable entries in the map (all by default)
    fn usable_count(&self) -> usize;

    /// Count the set bytes in the map
    fn count_bytes(&self) -> u64;

    /// Compute the hash of the map
    fn hash(&self) -> u64;

    /// Get the initial value for `reset()`
    fn initial(&self) -> Self::Entry;

    /// Reset the map
    fn reset_map(&mut self) -> Result<(), Error>;

    /// Get these observer's contents as [`Vec`]
    fn to_vec(&self) -> Vec<Self::Entry>;

    /// Get the number of set entries with the specified indexes
    fn how_many_set(&self, indexes: &[usize]) -> usize;
}

/// A Simple iterator calling `MapObserver::get`
#[derive(Debug)]
pub struct MapObserverSimpleIterator<'a, O>
where
    O: 'a + MapObserver,
{
    index: usize,
    observer: *const O,
    phantom: PhantomData<&'a u8>,
}

impl<'a, O> Iterator for MapObserverSimpleIterator<'a, O>
where
    O: 'a + MapObserver,
{
    type Item = &'a O::Entry;
    fn next(&mut self) -> Option<Self::Item> {
        unsafe {
            if self.index >= self.observer.as_ref().unwrap().usable_count() {
                None
            } else {
                let i = self.index;
                self.index += 1;
                Some(self.observer.as_ref().unwrap().get(i))
            }
        }
    }
}

/// A Simple iterator calling `MapObserver::get_mut`
#[derive(Debug)]
pub struct MapObserverSimpleIteratorMut<'a, O>
where
    O: 'a + MapObserver,
{
    index: usize,
    observer: *mut O,
    phantom: PhantomData<&'a u8>,
}

impl<'a, O> Iterator for MapObserverSimpleIteratorMut<'a, O>
where
    O: 'a + MapObserver,
{
    type Item = &'a O::Entry;
    fn next(&mut self) -> Option<Self::Item> {
        unsafe {
            if self.index >= self.observer.as_ref().unwrap().usable_count() {
                None
            } else {
                let i = self.index;
                self.index += 1;
                Some(self.observer.as_mut().unwrap().get_mut(i))
            }
        }
    }
}

/// The Map Observer retrieves the state of a map,
/// that will get updated by the target.
/// A well-known example is the AFL-Style coverage map.
#[derive(Clone, Serialize, Deserialize, Debug)]
#[serde(bound = "T: serde::de::DeserializeOwned")]
#[allow(clippy::unsafe_derive_deserialize)]
pub struct StdMapObserver<'a, T, const DIFFERENTIAL: bool>
where
    T: Default + Copy + 'static + Serialize,
{
    map: OwnedMutSlice<'a, T>,
    initial: T,
    name: String,
}

impl<'a, S, T> Observer<S> for StdMapObserver<'a, T, false>
where
    S: UsesInput,
    T: Bounded
        + PartialEq
        + Default
        + Copy
        + 'static
        + Serialize
        + serde::de::DeserializeOwned
        + Debug,
{
    #[inline]
    fn pre_exec(&mut self, _state: &mut S, _input: &S::Input) -> Result<(), Error> {
        self.reset_map()
    }
}

impl<'a, S, T> Observer<S> for StdMapObserver<'a, T, true>
where
    S: UsesInput,
    T: Bounded
        + PartialEq
        + Default
        + Copy
        + 'static
        + Serialize
        + serde::de::DeserializeOwned
        + Debug,
{
}

impl<'a, T, const DIFFERENTIAL: bool> Named for StdMapObserver<'a, T, DIFFERENTIAL>
where
    T: Default + Copy + 'static + Serialize + serde::de::DeserializeOwned,
{
    #[inline]
    fn name(&self) -> &str {
        self.name.as_str()
    }
}

impl<'a, T, const DIFFERENTIAL: bool> HasLen for StdMapObserver<'a, T, DIFFERENTIAL>
where
    T: Default + Copy + 'static + Serialize + serde::de::DeserializeOwned,
{
    #[inline]
    fn len(&self) -> usize {
        self.map.as_slice().len()
    }
}

impl<'a, 'it, T, const DIFFERENTIAL: bool> AsIter<'it> for StdMapObserver<'a, T, DIFFERENTIAL>
where
    T: Bounded
        + PartialEq
        + Default
        + Copy
        + 'static
        + Serialize
        + serde::de::DeserializeOwned
        + Debug,
{
    type Item = T;
    type IntoIter = Iter<'it, T>;

    fn as_iter(&'it self) -> Self::IntoIter {
        let cnt = self.usable_count();
        self.as_slice()[..cnt].iter()
    }
}

impl<'a, 'it, T, const DIFFERENTIAL: bool> AsIterMut<'it> for StdMapObserver<'a, T, DIFFERENTIAL>
where
    T: Bounded
        + PartialEq
        + Default
        + Copy
        + 'static
        + Serialize
        + serde::de::DeserializeOwned
        + Debug,
{
    type Item = T;
    type IntoIter = IterMut<'it, T>;

    fn as_iter_mut(&'it mut self) -> Self::IntoIter {
        let cnt = self.usable_count();
        self.as_mut_slice()[..cnt].iter_mut()
    }
}

impl<'a, 'it, T, const DIFFERENTIAL: bool> IntoIterator for &'it StdMapObserver<'a, T, DIFFERENTIAL>
where
    T: Bounded
        + PartialEq
        + Default
        + Copy
        + 'static
        + Serialize
        + serde::de::DeserializeOwned
        + Debug,
{
    type Item = <Iter<'it, T> as Iterator>::Item;
    type IntoIter = Iter<'it, T>;

    fn into_iter(self) -> Self::IntoIter {
        let cnt = self.usable_count();
        self.as_slice()[..cnt].iter()
    }
}

impl<'a, 'it, T, const DIFFERENTIAL: bool> IntoIterator
    for &'it mut StdMapObserver<'a, T, DIFFERENTIAL>
where
    T: Bounded
        + PartialEq
        + Default
        + Copy
        + 'static
        + Serialize
        + serde::de::DeserializeOwned
        + Debug,
{
    type Item = <IterMut<'it, T> as Iterator>::Item;
    type IntoIter = IterMut<'it, T>;

    fn into_iter(self) -> Self::IntoIter {
        let cnt = self.usable_count();
        self.as_mut_slice()[..cnt].iter_mut()
    }
}

impl<'a, T, const DIFFERENTIAL: bool> StdMapObserver<'a, T, DIFFERENTIAL>
where
    T: Bounded
        + PartialEq
        + Default
        + Copy
        + 'static
        + Serialize
        + serde::de::DeserializeOwned
        + Debug,
{
    /// Returns an iterator over the map.
    pub fn iter(&self) -> Iter<'_, T> {
        <&Self as IntoIterator>::into_iter(self)
    }

    /// Returns a mutable iterator over the map.
    pub fn iter_mut(&mut self) -> IterMut<'_, T> {
        <&mut Self as IntoIterator>::into_iter(self)
    }
}

impl<'a, T, const DIFFERENTIAL: bool> MapObserver for StdMapObserver<'a, T, DIFFERENTIAL>
where
    T: Bounded
        + PartialEq
        + Default
        + Copy
        + 'static
        + Serialize
        + serde::de::DeserializeOwned
        + Debug,
{
    type Entry = T;

    #[inline]
    fn get(&self, pos: usize) -> &T {
        &self.as_slice()[pos]
    }

    #[inline]
    fn get_mut(&mut self, idx: usize) -> &mut T {
        &mut self.as_mut_slice()[idx]
    }

    /// Count the set bytes in the map
    fn count_bytes(&self) -> u64 {
        let initial = self.initial();
        let cnt = self.usable_count();
        let map = self.as_slice();
        let mut res = 0;
        for x in &map[0..cnt] {
            if *x != initial {
                res += 1;
            }
        }
        res
    }

    #[inline]
    fn usable_count(&self) -> usize {
        self.as_slice().len()
    }

    fn hash(&self) -> u64 {
        hash_slice(self.as_slice())
    }

    #[inline]
    fn initial(&self) -> T {
        self.initial
    }

    fn to_vec(&self) -> Vec<T> {
        self.as_slice().to_vec()
    }

    /// Reset the map
    #[inline]
    fn reset_map(&mut self) -> Result<(), Error> {
        // Normal memset, see https://rust.godbolt.org/z/Trs5hv
        let initial = self.initial();
        let cnt = self.usable_count();
        let map = self.as_mut_slice();
        for x in &mut map[0..cnt] {
            *x = initial;
        }
        Ok(())
    }

    fn how_many_set(&self, indexes: &[usize]) -> usize {
        let initial = self.initial();
        let cnt = self.usable_count();
        let map = self.as_slice();
        let mut res = 0;
        for i in indexes {
            if *i < cnt && map[*i] != initial {
                res += 1;
            }
        }
        res
    }
}

impl<'a, T, const DIFFERENTIAL: bool> Truncate for StdMapObserver<'a, T, DIFFERENTIAL>
where
    T: Bounded
        + PartialEq
        + Default
        + Copy
        + 'static
        + Serialize
        + serde::de::DeserializeOwned
        + Debug,
{
    fn truncate(&mut self, new_len: usize) {
        self.map.truncate(new_len);
    }
}

impl<'a, T, const DIFFERENTIAL: bool> AsSlice for StdMapObserver<'a, T, DIFFERENTIAL>
where
    T: Default + Copy + 'static + Serialize + serde::de::DeserializeOwned + Debug,
{
    type Entry = T;
    #[must_use]
    #[inline]
    fn as_slice(&self) -> &[T] {
        self.map.as_slice()
    }
}
impl<'a, T, const DIFFERENTIAL: bool> AsMutSlice for StdMapObserver<'a, T, DIFFERENTIAL>
where
    T: Default + Copy + 'static + Serialize + serde::de::DeserializeOwned + Debug,
{
    type Entry = T;
    #[must_use]
    #[inline]
    fn as_mut_slice(&mut self) -> &mut [T] {
        self.map.as_mut_slice()
    }
}

impl<'a, T, const DIFFERENTIAL: bool> StdMapObserver<'a, T, DIFFERENTIAL>
where
    T: Default + Copy + 'static + Serialize + serde::de::DeserializeOwned,
{
    /// Creates a new [`MapObserver`]
    ///
    /// # Safety
    /// Will get a pointer to the map and dereference it at any point in time.
    /// The map must not move in memory!
    #[must_use]
    unsafe fn maybe_differential<S>(name: S, map: &'a mut [T]) -> Self
    where
        S: Into<String>,
    {
        let len = map.len();
        let ptr = map.as_mut_ptr();
        Self::maybe_differential_from_mut_ptr(name, ptr, len)
    }

    /// Creates a new [`MapObserver`] from an [`OwnedMutSlice`]
    #[must_use]
    fn maybe_differential_from_mut_slice<S>(name: S, map: OwnedMutSlice<'a, T>) -> Self
    where
        S: Into<String>,
    {
        StdMapObserver {
            name: name.into(),
            map,
            initial: T::default(),
        }
    }

    /// Creates a new [`MapObserver`] with an owned map
    #[must_use]
    fn maybe_differential_owned<S>(name: S, map: Vec<T>) -> Self
    where
        S: Into<String>,
    {
        Self {
            map: OwnedMutSlice::from(map),
            name: name.into(),
            initial: T::default(),
        }
    }

    /// Creates a new [`MapObserver`] from an [`OwnedMutSlice`] map.
    ///
    /// # Safety
    /// Will dereference the owned slice with up to len elements.
    #[must_use]
    fn maybe_differential_from_ownedref<S>(name: S, map: OwnedMutSlice<'a, T>) -> Self
    where
        S: Into<String>,
    {
        Self {
            map,
            name: name.into(),
            initial: T::default(),
        }
    }

    /// Creates a new [`MapObserver`] from a raw pointer
    ///
    /// # Safety
    /// Will dereference the `map_ptr` with up to len elements.
    unsafe fn maybe_differential_from_mut_ptr<S>(name: S, map_ptr: *mut T, len: usize) -> Self
    where
        S: Into<String>,
    {
        Self::maybe_differential_from_mut_slice(
            name,
            OwnedMutSlice::from_raw_parts_mut(map_ptr, len),
        )
    }

    /// Gets the initial value for this map, mutably
    pub fn initial_mut(&mut self) -> &mut T {
        &mut self.initial
    }

    /// Gets the backing for this map
    pub fn map(&self) -> &OwnedMutSlice<'a, T> {
        &self.map
    }

    /// Gets the backing for this map mutably
    pub fn map_mut(&mut self) -> &mut OwnedMutSlice<'a, T> {
        &mut self.map
    }
}

impl<'a, T> StdMapObserver<'a, T, false>
where
    T: Default + Copy + 'static + Serialize + serde::de::DeserializeOwned,
{
    /// Creates a new [`MapObserver`]
    ///
    /// # Safety
    /// The observer will keep a pointer to the map.
    /// Hence, the map may never move in memory.
    #[must_use]
    pub unsafe fn new<S>(name: S, map: &'a mut [T]) -> Self
    where
        S: Into<String>,
    {
        Self::maybe_differential(name, map)
    }

    /// Creates a new [`MapObserver`] from an [`OwnedMutSlice`]
    pub fn from_mut_slice<S>(name: S, map: OwnedMutSlice<'a, T>) -> Self
    where
        S: Into<String>,
    {
        Self::maybe_differential_from_mut_slice(name, map)
    }

    /// Creates a new [`MapObserver`] with an owned map
    #[must_use]
    pub fn owned<S>(name: S, map: Vec<T>) -> Self
    where
        S: Into<String>,
    {
        Self::maybe_differential_owned(name, map)
    }

    /// Creates a new [`MapObserver`] from an [`OwnedMutSlice`] map.
    ///
    /// # Note
    /// Will dereference the owned slice with up to len elements.
    #[must_use]
    pub fn from_ownedref<S>(name: S, map: OwnedMutSlice<'a, T>) -> Self
    where
        S: Into<String>,
    {
        Self::maybe_differential_from_ownedref(name, map)
    }

    /// Creates a new [`MapObserver`] from a raw pointer
    ///
    /// # Safety
    /// Will dereference the `map_ptr` with up to len elements.
    pub unsafe fn from_mut_ptr<S>(name: S, map_ptr: *mut T, len: usize) -> Self
    where
        S: Into<String>,
    {
        Self::maybe_differential_from_mut_ptr(name, map_ptr, len)
    }
}

impl<'a, T> StdMapObserver<'a, T, true>
where
    T: Default + Copy + 'static + Serialize + serde::de::DeserializeOwned,
{
    /// Creates a new [`MapObserver`] in differential mode
    ///
    /// # Safety
    /// Will get a pointer to the map and dereference it at any point in time.
    /// The map must not move in memory!
    #[must_use]
    pub unsafe fn differential<S>(name: S, map: &'a mut [T]) -> Self
    where
        S: Into<String>,
    {
        Self::maybe_differential(name, map)
    }

    /// Creates a new [`MapObserver`] with an owned map in differential mode
    #[must_use]
    pub fn differential_owned<S>(name: S, map: Vec<T>) -> Self
    where
        S: Into<String>,
    {
        Self::maybe_differential_owned(name, map)
    }

    /// Creates a new [`MapObserver`] from an [`OwnedMutSlice`] map in differential mode.
    ///
    /// # Note
    /// Will dereference the owned slice with up to len elements.
    #[must_use]
    pub fn differential_from_ownedref<S>(name: S, map: OwnedMutSlice<'a, T>) -> Self
    where
        S: Into<String>,
    {
        Self::maybe_differential_from_ownedref(name, map)
    }

    /// Creates a new [`MapObserver`] from a raw pointer in differential mode
    ///
    /// # Safety
    /// Will dereference the `map_ptr` with up to len elements.
    pub unsafe fn differential_from_mut_ptr<S>(name: S, map_ptr: *mut T, len: usize) -> Self
    where
        S: Into<String>,
    {
        Self::maybe_differential_from_mut_ptr(name, map_ptr, len)
    }
}

impl<'a, OTA, OTB, S, T> DifferentialObserver<OTA, OTB, S> for StdMapObserver<'a, T, true>
where
    OTA: ObserversTuple<S>,
    OTB: ObserversTuple<S>,
    S: UsesInput,
    T: Bounded
        + PartialEq
        + Default
        + Copy
        + 'static
        + Serialize
        + serde::de::DeserializeOwned
        + Debug,
{
}

/// Use a const size to speedup `Feedback::is_interesting` when the user can
/// know the size of the map at compile time.
#[derive(Serialize, Deserialize, Debug)]
#[serde(bound = "T: serde::de::DeserializeOwned")]
#[allow(clippy::unsafe_derive_deserialize)]
pub struct ConstMapObserver<'a, T, const N: usize>
where
    T: Default + Copy + 'static + Serialize,
{
    map: OwnedMutSlice<'a, T>,
    initial: T,
    name: String,
}

impl<'a, S, T, const N: usize> Observer<S> for ConstMapObserver<'a, T, N>
where
    S: UsesInput,
    T: Default + Copy + 'static + Serialize + serde::de::DeserializeOwned + Debug,
    Self: MapObserver,
{
    #[inline]
    fn pre_exec(&mut self, _state: &mut S, _input: &S::Input) -> Result<(), Error> {
        self.reset_map()
    }
}

impl<'a, T, const N: usize> Named for ConstMapObserver<'a, T, N>
where
    T: Default + Copy + 'static + Serialize + serde::de::DeserializeOwned,
{
    #[inline]
    fn name(&self) -> &str {
        self.name.as_str()
    }
}

impl<'a, T, const N: usize> HasLen for ConstMapObserver<'a, T, N>
where
    T: Default + Copy + 'static + Serialize + serde::de::DeserializeOwned,
{
    #[inline]
    fn len(&self) -> usize {
        N
    }
}

impl<'a, 'it, T, const N: usize> AsIter<'it> for ConstMapObserver<'a, T, N>
where
    T: Bounded
        + PartialEq
        + Default
        + Copy
        + 'static
        + Serialize
        + serde::de::DeserializeOwned
        + Debug,
{
    type Item = T;
    type IntoIter = Iter<'it, T>;

    fn as_iter(&'it self) -> Self::IntoIter {
        let cnt = self.usable_count();
        self.as_slice()[..cnt].iter()
    }
}

impl<'a, 'it, T, const N: usize> AsIterMut<'it> for ConstMapObserver<'a, T, N>
where
    T: Bounded
        + PartialEq
        + Default
        + Copy
        + 'static
        + Serialize
        + serde::de::DeserializeOwned
        + Debug,
{
    type Item = T;
    type IntoIter = IterMut<'it, T>;

    fn as_iter_mut(&'it mut self) -> Self::IntoIter {
        let cnt = self.usable_count();
        self.as_mut_slice()[..cnt].iter_mut()
    }
}

impl<'a, 'it, T, const N: usize> IntoIterator for &'it ConstMapObserver<'a, T, N>
where
    T: Bounded
        + PartialEq
        + Default
        + Copy
        + 'static
        + Serialize
        + serde::de::DeserializeOwned
        + Debug,
{
    type Item = <Iter<'it, T> as Iterator>::Item;
    type IntoIter = Iter<'it, T>;

    fn into_iter(self) -> Self::IntoIter {
        let cnt = self.usable_count();
        self.as_slice()[..cnt].iter()
    }
}

impl<'a, 'it, T, const N: usize> IntoIterator for &'it mut ConstMapObserver<'a, T, N>
where
    T: Bounded
        + PartialEq
        + Default
        + Copy
        + 'static
        + Serialize
        + serde::de::DeserializeOwned
        + Debug,
{
    type Item = <IterMut<'it, T> as Iterator>::Item;
    type IntoIter = IterMut<'it, T>;

    fn into_iter(self) -> Self::IntoIter {
        let cnt = self.usable_count();
        self.as_mut_slice()[..cnt].iter_mut()
    }
}

impl<'a, T, const N: usize> ConstMapObserver<'a, T, N>
where
    T: Bounded
        + PartialEq
        + Default
        + Copy
        + 'static
        + Serialize
        + serde::de::DeserializeOwned
        + Debug,
{
    /// Returns an iterator over the map.
    pub fn iter(&self) -> Iter<'_, T> {
        <&Self as IntoIterator>::into_iter(self)
    }

    /// Returns a mutable iterator over the map.
    pub fn iter_mut(&mut self) -> IterMut<'_, T> {
        <&mut Self as IntoIterator>::into_iter(self)
    }
}

impl<'a, T, const N: usize> MapObserver for ConstMapObserver<'a, T, N>
where
    T: Bounded
        + PartialEq
        + Default
        + Copy
        + 'static
        + Serialize
        + serde::de::DeserializeOwned
        + Debug,
{
    type Entry = T;

    #[inline]
    fn initial(&self) -> T {
        self.initial
    }

    #[inline]
    fn get(&self, idx: usize) -> &T {
        &self.as_slice()[idx]
    }

    #[inline]
    fn get_mut(&mut self, idx: usize) -> &mut T {
        &mut self.as_mut_slice()[idx]
    }

    /// Count the set bytes in the map
    fn count_bytes(&self) -> u64 {
        let initial = self.initial();
        let cnt = self.usable_count();
        let map = self.as_slice();
        let mut res = 0;
        for x in &map[0..cnt] {
            if *x != initial {
                res += 1;
            }
        }
        res
    }

    fn usable_count(&self) -> usize {
        self.as_slice().len()
    }

    fn hash(&self) -> u64 {
        hash_slice(self.as_slice())
    }

    /// Reset the map
    #[inline]
    fn reset_map(&mut self) -> Result<(), Error> {
        // Normal memset, see https://rust.godbolt.org/z/Trs5hv
        let initial = self.initial();
        let cnt = self.usable_count();
        let map = self.as_mut_slice();
        for x in &mut map[0..cnt] {
            *x = initial;
        }
        Ok(())
    }

    fn to_vec(&self) -> Vec<T> {
        self.as_slice().to_vec()
    }

    /// Get the number of set entries with the specified indexes
    fn how_many_set(&self, indexes: &[usize]) -> usize {
        let initial = self.initial();
        let cnt = self.usable_count();
        let map = self.as_slice();
        let mut res = 0;
        for i in indexes {
            if *i < cnt && map[*i] != initial {
                res += 1;
            }
        }
        res
    }
}

impl<'a, T, const N: usize> AsSlice for ConstMapObserver<'a, T, N>
where
    T: Default + Copy + 'static + Serialize + serde::de::DeserializeOwned + Debug,
{
    type Entry = T;
    #[inline]
    fn as_slice(&self) -> &[T] {
        self.map.as_slice()
    }
}
impl<'a, T, const N: usize> AsMutSlice for ConstMapObserver<'a, T, N>
where
    T: Default + Copy + 'static + Serialize + serde::de::DeserializeOwned + Debug,
{
    type Entry = T;
    #[inline]
    fn as_mut_slice(&mut self) -> &mut [T] {
        self.map.as_mut_slice()
    }
}

impl<'a, T, const N: usize> ConstMapObserver<'a, T, N>
where
    T: Default + Copy + 'static + Serialize + serde::de::DeserializeOwned,
{
    /// Creates a new [`MapObserver`]
    ///
    /// # Note
    /// Will get a pointer to the map and dereference it at any point in time.
    /// The map must not move in memory!
    #[must_use]
    pub fn new(name: &'static str, map: &'a mut [T]) -> Self {
        assert!(map.len() >= N);
        Self {
            map: OwnedMutSlice::from(map),
            name: name.to_string(),
            initial: T::default(),
        }
    }

    /// Creates a new [`MapObserver`] with an owned map
    #[must_use]
    pub fn owned(name: &'static str, map: Vec<T>) -> Self {
        assert!(map.len() >= N);
        let initial = if map.is_empty() { T::default() } else { map[0] };
        Self {
            map: OwnedMutSlice::from(map),
            name: name.to_string(),
            initial,
        }
    }

    /// Creates a new [`MapObserver`] from a raw pointer
    ///
    /// # Safety
    /// Will dereference the `map_ptr` with up to len elements.
    pub unsafe fn from_mut_ptr(name: &'static str, map_ptr: *mut T) -> Self {
        ConstMapObserver {
            map: OwnedMutSlice::from_raw_parts_mut(map_ptr, N),
            name: name.to_string(),
            initial: T::default(),
        }
    }
}

/// Overlooking a variable bitmap
#[derive(Serialize, Deserialize, Debug)]
#[serde(bound = "T: serde::de::DeserializeOwned")]
#[allow(clippy::unsafe_derive_deserialize)]
pub struct VariableMapObserver<'a, T>
where
    T: Default + Copy + 'static + Serialize + PartialEq + Bounded,
{
    map: OwnedMutSlice<'a, T>,
    size: OwnedMutPtr<usize>,
    initial: T,
    name: String,
}

impl<'a, S, T> Observer<S> for VariableMapObserver<'a, T>
where
    S: UsesInput,
    T: Default
        + Copy
        + 'static
        + Serialize
        + serde::de::DeserializeOwned
        + Debug
        + Bounded
        + PartialEq,
    Self: MapObserver,
{
    #[inline]
    fn pre_exec(&mut self, _state: &mut S, _input: &S::Input) -> Result<(), Error> {
        self.reset_map()
    }
}

impl<'a, T> Named for VariableMapObserver<'a, T>
where
    T: Default + Copy + 'static + Serialize + serde::de::DeserializeOwned + Bounded + PartialEq,
{
    #[inline]
    fn name(&self) -> &str {
        self.name.as_str()
    }
}

impl<'a, T> HasLen for VariableMapObserver<'a, T>
where
    T: Default + Copy + 'static + Serialize + serde::de::DeserializeOwned + PartialEq + Bounded,
{
    #[inline]
    fn len(&self) -> usize {
        *self.size.as_ref()
    }
}

impl<'a, 'it, T> AsIter<'it> for VariableMapObserver<'a, T>
where
    T: Bounded
        + PartialEq
        + Default
        + Copy
        + 'static
        + Serialize
        + serde::de::DeserializeOwned
        + Debug
        + PartialEq
        + Bounded,
{
    type Item = T;
    type IntoIter = Iter<'it, T>;

    fn as_iter(&'it self) -> Self::IntoIter {
        let cnt = self.usable_count();
        self.as_slice()[..cnt].iter()
    }
}

impl<'a, 'it, T> AsIterMut<'it> for VariableMapObserver<'a, T>
where
    T: Bounded
        + PartialEq
        + Default
        + Copy
        + 'static
        + Serialize
        + serde::de::DeserializeOwned
        + Debug
        + PartialEq
        + Bounded,
{
    type Item = T;
    type IntoIter = IterMut<'it, T>;

    fn as_iter_mut(&'it mut self) -> Self::IntoIter {
        let cnt = self.usable_count();
        self.as_mut_slice()[..cnt].iter_mut()
    }
}

impl<'a, 'it, T> IntoIterator for &'it VariableMapObserver<'a, T>
where
    T: Bounded
        + PartialEq
        + Default
        + Copy
        + 'static
        + Serialize
        + serde::de::DeserializeOwned
        + Debug
        + PartialEq
        + Bounded,
{
    type Item = <Iter<'it, T> as Iterator>::Item;
    type IntoIter = Iter<'it, T>;

    fn into_iter(self) -> Self::IntoIter {
        let cnt = self.usable_count();
        self.as_slice()[..cnt].iter()
    }
}

impl<'a, 'it, T> IntoIterator for &'it mut VariableMapObserver<'a, T>
where
    T: Bounded
        + PartialEq
        + Default
        + Copy
        + 'static
        + Serialize
        + serde::de::DeserializeOwned
        + Debug
        + PartialEq
        + Bounded,
{
    type Item = <IterMut<'it, T> as Iterator>::Item;
    type IntoIter = IterMut<'it, T>;

    fn into_iter(self) -> Self::IntoIter {
        let cnt = self.usable_count();
        self.as_mut_slice()[..cnt].iter_mut()
    }
}

impl<'a, T> VariableMapObserver<'a, T>
where
    T: Bounded
        + PartialEq
        + Default
        + Copy
        + 'static
        + Serialize
        + serde::de::DeserializeOwned
        + Debug
        + PartialEq
        + Bounded,
{
    /// Returns an iterator over the map.
    pub fn iter(&self) -> Iter<'_, T> {
        <&Self as IntoIterator>::into_iter(self)
    }

    /// Returns a mutable iterator over the map.
    pub fn iter_mut(&mut self) -> IterMut<'_, T> {
        <&mut Self as IntoIterator>::into_iter(self)
    }
}

impl<'a, T> MapObserver for VariableMapObserver<'a, T>
where
    T: Bounded
        + PartialEq
        + Default
        + Copy
        + 'static
        + Serialize
        + serde::de::DeserializeOwned
        + Debug
        + PartialEq
        + Bounded,
{
    type Entry = T;

    #[inline]
    fn initial(&self) -> T {
        self.initial
    }

    #[inline]
    fn usable_count(&self) -> usize {
        *self.size.as_ref()
    }

    fn get(&self, idx: usize) -> &T {
        &self.map.as_slice()[idx]
    }

    fn get_mut(&mut self, idx: usize) -> &mut T {
        &mut self.map.as_mut_slice()[idx]
    }

    /// Count the set bytes in the map
    fn count_bytes(&self) -> u64 {
        let initial = self.initial();
        let cnt = self.usable_count();
        let map = self.as_slice();
        let mut res = 0;
        for x in &map[0..cnt] {
            if *x != initial {
                res += 1;
            }
        }
        res
    }
    fn hash(&self) -> u64 {
        hash_slice(self.as_slice())
    }

    /// Reset the map
    #[inline]
    fn reset_map(&mut self) -> Result<(), Error> {
        // Normal memset, see https://rust.godbolt.org/z/Trs5hv
        let initial = self.initial();
        let cnt = self.usable_count();
        let map = self.as_mut_slice();
        for x in &mut map[0..cnt] {
            *x = initial;
        }
        Ok(())
    }

    fn to_vec(&self) -> Vec<T> {
        self.as_slice().to_vec()
    }

    fn how_many_set(&self, indexes: &[usize]) -> usize {
        let initial = self.initial();
        let cnt = self.usable_count();
        let map = self.as_slice();
        let mut res = 0;
        for i in indexes {
            if *i < cnt && map[*i] != initial {
                res += 1;
            }
        }
        res
    }
}

impl<'a, T> AsSlice for VariableMapObserver<'a, T>
where
    T: Bounded
        + PartialEq
        + Default
        + Copy
        + 'static
        + Serialize
        + serde::de::DeserializeOwned
        + Debug
        + PartialEq
        + Bounded,
{
    type Entry = T;
    #[inline]
    fn as_slice(&self) -> &[T] {
        let cnt = self.usable_count();
        &self.map.as_slice()[..cnt]
    }
}
impl<'a, T> AsMutSlice for VariableMapObserver<'a, T>
where
    T: 'static
        + Default
        + Copy
        + Serialize
        + serde::de::DeserializeOwned
        + Debug
        + PartialEq
        + Bounded,
{
    type Entry = T;
    #[inline]
    fn as_mut_slice(&mut self) -> &mut [T] {
        let cnt = self.usable_count();
        &mut self.map.as_mut_slice()[..cnt]
    }
}

impl<'a, T> VariableMapObserver<'a, T>
where
    T: 'static + Default + Copy + Serialize + serde::de::DeserializeOwned + PartialEq + Bounded,
{
    /// Creates a new [`MapObserver`] from an [`OwnedMutSlice`]
    ///
    /// # Safety
    /// The observer will dereference the owned slice, as well as the `map_ptr`.
    /// Dereferences `map_ptr` with up to `max_len` elements of size.
    pub unsafe fn from_mut_slice(
        name: &'static str,
        map_slice: OwnedMutSlice<'a, T>,
        size: *mut usize,
    ) -> Self {
        VariableMapObserver {
            name: name.into(),
            map: map_slice,
            size: OwnedMutPtr::Ptr(size),
            initial: T::default(),
        }
    }

    /// Creates a new [`MapObserver`] from a raw pointer
    ///
    /// # Safety
    /// The observer will dereference the `size` ptr, as well as the `map_ptr`.
    /// Dereferences `map_ptr` with up to `max_len` elements of size.
    pub unsafe fn from_mut_ptr(
        name: &'static str,
        map_ptr: *mut T,
        max_len: usize,
        size: *mut usize,
    ) -> Self {
        Self::from_mut_slice(
            name,
            OwnedMutSlice::from_raw_parts_mut(map_ptr, max_len),
            size,
        )
    }
}

/// Map observer with AFL-like hitcounts postprocessing
///
/// [`MapObserver`]s that are not slice-backed,
/// such as [`MultiMapObserver`], can use [`HitcountsIterableMapObserver`] instead.
#[derive(Serialize, Deserialize, Clone, Debug)]
#[serde(bound = "M: serde::de::DeserializeOwned")]
pub struct HitcountsMapObserver<M>
where
    M: Serialize,
{
    base: M,
}

impl<S, M> Observer<S> for HitcountsMapObserver<M>
where
    M: MapObserver<Entry = u8> + Observer<S> + AsMutSlice<Entry = u8>,
    S: UsesInput,
{
    #[inline]
    fn pre_exec(&mut self, state: &mut S, input: &S::Input) -> Result<(), Error> {
        self.base.pre_exec(state, input)
    }

    #[inline]
    #[allow(clippy::cast_ptr_alignment)]
    fn post_exec(
        &mut self,
        state: &mut S,
        input: &S::Input,
        exit_kind: &ExitKind,
    ) -> Result<(), Error> {
        let map = self.as_mut_slice();
        let mut len = map.len();
        let align_offset = map.as_ptr().align_offset(size_of::<u16>());

        // if len == 1, the next branch will already do this lookup
        if len > 1 && align_offset != 0 {
            debug_assert_eq!(
                align_offset, 1,
                "Aligning u8 to u16 should always be offset of 1?"
            );
            unsafe {
                *map.get_unchecked_mut(0) =
                    *COUNT_CLASS_LOOKUP.get_unchecked(*map.get_unchecked(0) as usize);
            }
            len -= 1;
        }

        // Fix the last element
        if (len & 1) != 0 {
            unsafe {
                *map.get_unchecked_mut(len - 1) =
                    *COUNT_CLASS_LOOKUP.get_unchecked(*map.get_unchecked(len - 1) as usize);
            }
        }

        let cnt = len / 2;

        let map16 = unsafe {
            slice::from_raw_parts_mut(map.as_mut_ptr().add(align_offset) as *mut u16, cnt)
        };
        // 2022-07: Adding `enumerate` here increases execution speed/register allocation on x86_64.
        #[allow(clippy::unused_enumerate_index)]
        for (_i, item) in map16[0..cnt].iter_mut().enumerate() {
            unsafe {
                *item = *COUNT_CLASS_LOOKUP_16.get_unchecked(*item as usize);
            }
        }

        self.base.post_exec(state, input, exit_kind)
    }
}

impl<M> Named for HitcountsMapObserver<M>
where
    M: Named + Serialize + serde::de::DeserializeOwned,
{
    #[inline]
    fn name(&self) -> &str {
        self.base.name()
    }
}

impl<M> HasLen for HitcountsMapObserver<M>
where
    M: MapObserver,
{
    #[inline]
    fn len(&self) -> usize {
        self.base.len()
    }
}

impl<M> MapObserver for HitcountsMapObserver<M>
where
    M: MapObserver<Entry = u8>,
{
    type Entry = u8;

    #[inline]
    fn initial(&self) -> u8 {
        self.base.initial()
    }

    #[inline]
    fn usable_count(&self) -> usize {
        self.base.usable_count()
    }

    #[inline]
    fn get(&self, idx: usize) -> &u8 {
        self.base.get(idx)
    }

    #[inline]
    fn get_mut(&mut self, idx: usize) -> &mut u8 {
        self.base.get_mut(idx)
    }

    /// Count the set bytes in the map
    fn count_bytes(&self) -> u64 {
        self.base.count_bytes()
    }

    /// Reset the map
    #[inline]
    fn reset_map(&mut self) -> Result<(), Error> {
        self.base.reset_map()
    }

    fn hash(&self) -> u64 {
        self.base.hash()
    }
    fn to_vec(&self) -> Vec<u8> {
        self.base.to_vec()
    }

    fn how_many_set(&self, indexes: &[usize]) -> usize {
        self.base.how_many_set(indexes)
    }
}

impl<M> Truncate for HitcountsMapObserver<M>
where
    M: Named + Serialize + serde::de::DeserializeOwned + Truncate,
{
    fn truncate(&mut self, new_len: usize) {
        self.base.truncate(new_len);
    }
}

impl<M> AsSlice for HitcountsMapObserver<M>
where
    M: MapObserver + AsSlice,
{
    type Entry = <M as AsSlice>::Entry;
    #[inline]
    fn as_slice(&self) -> &[Self::Entry] {
        self.base.as_slice()
    }
}

impl<M> AsMutSlice for HitcountsMapObserver<M>
where
    M: MapObserver + AsMutSlice,
{
    type Entry = <M as AsMutSlice>::Entry;
    #[inline]
    fn as_mut_slice(&mut self) -> &mut [Self::Entry] {
        self.base.as_mut_slice()
    }
}

impl<M> HitcountsMapObserver<M>
where
    M: Serialize + serde::de::DeserializeOwned,
{
    /// Creates a new [`MapObserver`]
    pub fn new(base: M) -> Self {
        init_count_class_16();
        Self { base }
    }
}

impl<'it, M> AsIter<'it> for HitcountsMapObserver<M>
where
    M: Named + Serialize + serde::de::DeserializeOwned + AsIter<'it, Item = u8>,
{
    type Item = u8;
    type IntoIter = <M as AsIter<'it>>::IntoIter;

    fn as_iter(&'it self) -> Self::IntoIter {
        self.base.as_iter()
    }
}

impl<'it, M> AsIterMut<'it> for HitcountsMapObserver<M>
where
    M: Named + Serialize + serde::de::DeserializeOwned + AsIterMut<'it, Item = u8>,
{
    type Item = u8;
    type IntoIter = <M as AsIterMut<'it>>::IntoIter;

    fn as_iter_mut(&'it mut self) -> Self::IntoIter {
        self.base.as_iter_mut()
    }
}

impl<'it, M> IntoIterator for &'it HitcountsMapObserver<M>
where
    M: Serialize + serde::de::DeserializeOwned,
    &'it M: IntoIterator<Item = &'it u8>,
{
    type Item = &'it u8;
    type IntoIter = <&'it M as IntoIterator>::IntoIter;

    fn into_iter(self) -> Self::IntoIter {
        self.base.into_iter()
    }
}

impl<'it, M> IntoIterator for &'it mut HitcountsMapObserver<M>
where
    M: Serialize + serde::de::DeserializeOwned,
    &'it mut M: IntoIterator<Item = &'it mut u8>,
{
    type Item = &'it mut u8;
    type IntoIter = <&'it mut M as IntoIterator>::IntoIter;

    fn into_iter(self) -> Self::IntoIter {
        self.base.into_iter()
    }
}

impl<M> HitcountsMapObserver<M>
where
    M: Serialize + serde::de::DeserializeOwned,
    for<'it> &'it M: IntoIterator<Item = &'it u8>,
{
    /// Returns an iterator over the map.
    pub fn iter(&self) -> <&M as IntoIterator>::IntoIter {
        <&Self as IntoIterator>::into_iter(self)
    }
}

impl<M> HitcountsMapObserver<M>
where
    M: Serialize + serde::de::DeserializeOwned,
    for<'it> &'it mut M: IntoIterator<Item = &'it mut u8>,
{
    /// Returns a mutable iterator over the map.
    pub fn iter_mut(&mut self) -> <&mut M as IntoIterator>::IntoIter {
        <&mut Self as IntoIterator>::into_iter(self)
    }
}

impl<M, OTA, OTB, S> DifferentialObserver<OTA, OTB, S> for HitcountsMapObserver<M>
where
    M: DifferentialObserver<OTA, OTB, S>
        + MapObserver<Entry = u8>
        + Serialize
        + AsMutSlice<Entry = u8>,
    OTA: ObserversTuple<S>,
    OTB: ObserversTuple<S>,
    S: UsesInput,
{
    fn pre_observe_first(&mut self, observers: &mut OTA) -> Result<(), Error> {
        self.base.pre_observe_first(observers)
    }

    fn post_observe_first(&mut self, observers: &mut OTA) -> Result<(), Error> {
        self.base.post_observe_first(observers)
    }

    fn pre_observe_second(&mut self, observers: &mut OTB) -> Result<(), Error> {
        self.base.pre_observe_second(observers)
    }

    fn post_observe_second(&mut self, observers: &mut OTB) -> Result<(), Error> {
        self.base.post_observe_second(observers)
    }
}

/// Map observer with hitcounts postprocessing
/// Less optimized version for non-slice iterators.
/// Slice-backed observers should use a [`HitcountsMapObserver`].
#[derive(Serialize, Deserialize, Clone, Debug)]
#[serde(bound = "M: serde::de::DeserializeOwned")]
pub struct HitcountsIterableMapObserver<M>
where
    M: Serialize,
{
    base: M,
}

impl<S, M> Observer<S> for HitcountsIterableMapObserver<M>
where
    M: MapObserver<Entry = u8> + Observer<S>,
    for<'it> M: AsIterMut<'it, Item = u8>,
    S: UsesInput,
{
    #[inline]
    fn pre_exec(&mut self, state: &mut S, input: &S::Input) -> Result<(), Error> {
        self.base.pre_exec(state, input)
    }

    #[inline]
    #[allow(clippy::cast_ptr_alignment)]
    fn post_exec(
        &mut self,
        state: &mut S,
        input: &S::Input,
        exit_kind: &ExitKind,
    ) -> Result<(), Error> {
        for item in self.as_iter_mut() {
            *item = unsafe { *COUNT_CLASS_LOOKUP.get_unchecked((*item) as usize) };
        }

        self.base.post_exec(state, input, exit_kind)
    }
}

impl<M> Named for HitcountsIterableMapObserver<M>
where
    M: Named + Serialize + serde::de::DeserializeOwned,
{
    #[inline]
    fn name(&self) -> &str {
        self.base.name()
    }
}

impl<M> HasLen for HitcountsIterableMapObserver<M>
where
    M: MapObserver,
{
    #[inline]
    fn len(&self) -> usize {
        self.base.len()
    }
}

impl<M> MapObserver for HitcountsIterableMapObserver<M>
where
    M: MapObserver<Entry = u8>,
    for<'it> M: AsIterMut<'it, Item = u8>,
{
    type Entry = u8;

    #[inline]
    fn initial(&self) -> u8 {
        self.base.initial()
    }

    #[inline]
    fn usable_count(&self) -> usize {
        self.base.usable_count()
    }

    #[inline]
    fn get(&self, idx: usize) -> &u8 {
        self.base.get(idx)
    }

    #[inline]
    fn get_mut(&mut self, idx: usize) -> &mut u8 {
        self.base.get_mut(idx)
    }

    /// Count the set bytes in the map
    fn count_bytes(&self) -> u64 {
        self.base.count_bytes()
    }

    /// Reset the map
    #[inline]
    fn reset_map(&mut self) -> Result<(), Error> {
        self.base.reset_map()
    }

    fn hash(&self) -> u64 {
        self.base.hash()
    }
    fn to_vec(&self) -> Vec<u8> {
        self.base.to_vec()
    }

    fn how_many_set(&self, indexes: &[usize]) -> usize {
        self.base.how_many_set(indexes)
    }
}

impl<M> Truncate for HitcountsIterableMapObserver<M>
where
    M: Named + Serialize + serde::de::DeserializeOwned + Truncate,
{
    fn truncate(&mut self, new_len: usize) {
        self.base.truncate(new_len);
    }
}

impl<M> AsSlice for HitcountsIterableMapObserver<M>
where
    M: MapObserver + AsSlice,
{
    type Entry = <M as AsSlice>::Entry;
    #[inline]
    fn as_slice(&self) -> &[Self::Entry] {
        self.base.as_slice()
    }
}
impl<M> AsMutSlice for HitcountsIterableMapObserver<M>
where
    M: MapObserver + AsMutSlice,
{
    type Entry = <M as AsMutSlice>::Entry;
    #[inline]
    fn as_mut_slice(&mut self) -> &mut [Self::Entry] {
        self.base.as_mut_slice()
    }
}

impl<M> HitcountsIterableMapObserver<M>
where
    M: Serialize + serde::de::DeserializeOwned,
{
    /// Creates a new [`MapObserver`]
    pub fn new(base: M) -> Self {
        init_count_class_16();
        Self { base }
    }
}

impl<'it, M> AsIter<'it> for HitcountsIterableMapObserver<M>
where
    M: Named + Serialize + serde::de::DeserializeOwned + AsIter<'it, Item = u8>,
{
    type Item = u8;
    type IntoIter = <M as AsIter<'it>>::IntoIter;

    fn as_iter(&'it self) -> Self::IntoIter {
        self.base.as_iter()
    }
}

impl<'it, M> AsIterMut<'it> for HitcountsIterableMapObserver<M>
where
    M: Named + Serialize + serde::de::DeserializeOwned + AsIterMut<'it, Item = u8>,
{
    type Item = u8;
    type IntoIter = <M as AsIterMut<'it>>::IntoIter;

    fn as_iter_mut(&'it mut self) -> Self::IntoIter {
        self.base.as_iter_mut()
    }
}

impl<'it, M> IntoIterator for &'it HitcountsIterableMapObserver<M>
where
    M: Serialize + serde::de::DeserializeOwned,
    &'it M: IntoIterator<Item = &'it u8>,
{
    type Item = &'it u8;
    type IntoIter = <&'it M as IntoIterator>::IntoIter;

    fn into_iter(self) -> Self::IntoIter {
        self.base.into_iter()
    }
}

impl<'it, M> IntoIterator for &'it mut HitcountsIterableMapObserver<M>
where
    M: Serialize + serde::de::DeserializeOwned,
    &'it mut M: IntoIterator<Item = &'it mut u8>,
{
    type Item = &'it mut u8;
    type IntoIter = <&'it mut M as IntoIterator>::IntoIter;

    fn into_iter(self) -> Self::IntoIter {
        self.base.into_iter()
    }
}

impl<M> HitcountsIterableMapObserver<M>
where
    M: Serialize + serde::de::DeserializeOwned,
    for<'it> &'it M: IntoIterator<Item = &'it u8>,
{
    /// Returns an iterator over the map.
    pub fn iter(&self) -> <&M as IntoIterator>::IntoIter {
        <&Self as IntoIterator>::into_iter(self)
    }
}

impl<M> HitcountsIterableMapObserver<M>
where
    M: Serialize + serde::de::DeserializeOwned,
    for<'it> &'it mut M: IntoIterator<Item = &'it mut u8>,
{
    /// Returns a mutable iterator over the map.
    pub fn iter_mut(&mut self) -> <&mut M as IntoIterator>::IntoIter {
        <&mut Self as IntoIterator>::into_iter(self)
    }
}

impl<M, OTA, OTB, S> DifferentialObserver<OTA, OTB, S> for HitcountsIterableMapObserver<M>
where
    M: MapObserver<Entry = u8> + Observer<S> + DifferentialObserver<OTA, OTB, S>,
    for<'it> M: AsIterMut<'it, Item = u8>,
    OTA: ObserversTuple<S>,
    OTB: ObserversTuple<S>,
    S: UsesInput,
{
    fn pre_observe_first(&mut self, observers: &mut OTA) -> Result<(), Error> {
        self.base.pre_observe_first(observers)
    }

    fn post_observe_first(&mut self, observers: &mut OTA) -> Result<(), Error> {
        self.base.post_observe_first(observers)
    }

    fn pre_observe_second(&mut self, observers: &mut OTB) -> Result<(), Error> {
        self.base.pre_observe_second(observers)
    }

    fn post_observe_second(&mut self, observers: &mut OTB) -> Result<(), Error> {
        self.base.post_observe_second(observers)
    }
}

/// The Multi Map Observer merge different maps into one observer
#[derive(Serialize, Deserialize, Debug)]
#[serde(bound = "T: serde::de::DeserializeOwned")]
#[allow(clippy::unsafe_derive_deserialize)]
pub struct MultiMapObserver<'a, T, const DIFFERENTIAL: bool>
where
    T: 'static + Default + Copy + Serialize + Debug,
{
    maps: Vec<OwnedMutSlice<'a, T>>,
    intervals: IntervalTree<usize, usize>,
    len: usize,
    initial: T,
    name: String,
    iter_idx: usize,
}

impl<'a, S, T> Observer<S> for MultiMapObserver<'a, T, false>
where
    S: UsesInput,
    T: 'static + Default + Copy + Serialize + serde::de::DeserializeOwned + Debug,
    Self: MapObserver,
{
    #[inline]
    fn pre_exec(&mut self, _state: &mut S, _input: &S::Input) -> Result<(), Error> {
        self.reset_map()
    }
}

impl<'a, S, T> Observer<S> for MultiMapObserver<'a, T, true>
where
    S: UsesInput,
    T: 'static + Default + Copy + Serialize + serde::de::DeserializeOwned + Debug,
    Self: MapObserver,
{
    // in differential mode, we are *not* responsible for resetting the map!
}

impl<'a, T, const DIFFERENTIAL: bool> Named for MultiMapObserver<'a, T, DIFFERENTIAL>
where
    T: 'static + Default + Copy + Serialize + serde::de::DeserializeOwned + Debug,
{
    #[inline]
    fn name(&self) -> &str {
        self.name.as_str()
    }
}

impl<'a, T, const DIFFERENTIAL: bool> HasLen for MultiMapObserver<'a, T, DIFFERENTIAL>
where
    T: 'static + Default + Copy + Serialize + serde::de::DeserializeOwned + Debug,
{
    #[inline]
    fn len(&self) -> usize {
        self.len
    }
}

impl<'a, T, const DIFFERENTIAL: bool> MapObserver for MultiMapObserver<'a, T, DIFFERENTIAL>
where
    T: 'static
        + Bounded
        + PartialEq
        + Default
        + Copy
        + Serialize
        + serde::de::DeserializeOwned
        + Debug,
{
    type Entry = T;

    #[inline]
    fn get(&self, idx: usize) -> &T {
        let elem = self.intervals.query(idx..=idx).next().unwrap();
        let i = *elem.value;
        let j = idx - elem.interval.start;
        &self.maps[i].as_slice()[j]
    }

    #[inline]
    fn get_mut(&mut self, idx: usize) -> &mut T {
        let elem = self.intervals.query(idx..=idx).next().unwrap();
        let i = *elem.value;
        let j = idx - elem.interval.start;
        &mut self.maps[i].as_mut_slice()[j]
    }

    #[inline]
    fn initial(&self) -> T {
        self.initial
    }

    fn count_bytes(&self) -> u64 {
        let initial = self.initial();
        let mut res = 0;
        for map in &self.maps {
            for x in map.as_slice() {
                if *x != initial {
                    res += 1;
                }
            }
        }
        res
    }

    fn hash(&self) -> u64 {
        let mut hasher = RandomState::with_seeds(0, 0, 0, 0).build_hasher();
        for map in &self.maps {
            let slice = map.as_slice();
            let ptr = slice.as_ptr() as *const u8;
            let map_size = slice.len() / size_of::<T>();
            unsafe {
                hasher.write(slice::from_raw_parts(ptr, map_size));
            }
        }
        hasher.finish()
    }

    fn reset_map(&mut self) -> Result<(), Error> {
        let initial = self.initial();
        for map in &mut self.maps {
            for x in map.as_mut_slice() {
                *x = initial;
            }
        }
        Ok(())
    }

    fn usable_count(&self) -> usize {
        self.len()
    }

    fn to_vec(&self) -> Vec<Self::Entry> {
        let cnt = self.usable_count();
        let mut res = Vec::with_capacity(cnt);
        for i in 0..cnt {
            res.push(*self.get(i));
        }
        res
    }

    /// Get the number of set entries with the specified indexes
    fn how_many_set(&self, indexes: &[usize]) -> usize {
        let initial = self.initial();
        let cnt = self.usable_count();
        let mut res = 0;
        for i in indexes {
            if *i < cnt && *self.get(*i) != initial {
                res += 1;
            }
        }
        res
    }
}

impl<'a, T, const DIFFERENTIAL: bool> MultiMapObserver<'a, T, DIFFERENTIAL>
where
    T: 'static + Default + Copy + Serialize + serde::de::DeserializeOwned + Debug,
{
    /// Creates a new [`MultiMapObserver`], maybe in differential mode
    #[must_use]
    fn maybe_differential(name: &'static str, maps: Vec<OwnedMutSlice<'a, T>>) -> Self {
        let mut idx = 0;
        let mut intervals = IntervalTree::new();
        for (v, x) in maps.iter().enumerate() {
            let l = x.as_slice().len();
            intervals.insert(idx..(idx + l), v);
            idx += l;
        }
        Self {
            maps,
            intervals,
            len: idx,
            name: name.to_string(),
            initial: T::default(),
            iter_idx: 0,
        }
    }
}

impl<'a, T> MultiMapObserver<'a, T, true>
where
    T: 'static + Default + Copy + Serialize + serde::de::DeserializeOwned + Debug,
{
    /// Creates a new [`MultiMapObserver`] in differential mode
    #[must_use]
    pub fn differential(name: &'static str, maps: Vec<OwnedMutSlice<'a, T>>) -> Self {
        Self::maybe_differential(name, maps)
    }
}

impl<'a, T> MultiMapObserver<'a, T, false>
where
    T: 'static + Default + Copy + Serialize + serde::de::DeserializeOwned + Debug,
{
    /// Creates a new [`MultiMapObserver`]
    #[must_use]
    pub fn new(name: &'static str, maps: Vec<OwnedMutSlice<'a, T>>) -> Self {
        Self::maybe_differential(name, maps)
    }

    /// Creates a new [`MultiMapObserver`] with an owned map
    #[must_use]
    pub fn owned(name: &'static str, maps: Vec<Vec<T>>) -> Self {
        let mut idx = 0;
        let mut v = 0;
        let mut intervals = IntervalTree::new();
        let maps: Vec<_> = maps
            .into_iter()
            .map(|x| {
                let l = x.len();
                intervals.insert(idx..(idx + l), v);
                idx += l;
                v += 1;
                OwnedMutSlice::from(x)
            })
            .collect();
        Self {
            maps,
            intervals,
            len: idx,
            name: name.to_string(),
            initial: T::default(),
            iter_idx: 0,
        }
    }
}

impl<'a, 'it, T, const DIFFERENTIAL: bool> AsIter<'it> for MultiMapObserver<'a, T, DIFFERENTIAL>
where
    T: 'static + Default + Copy + Serialize + serde::de::DeserializeOwned + Debug,
    'a: 'it,
{
    type Item = T;
    type IntoIter = Flatten<Iter<'it, OwnedMutSlice<'a, T>>>;

    fn as_iter(&'it self) -> Self::IntoIter {
        self.maps.iter().flatten()
    }
}

impl<'a, 'it, T, const DIFFERENTIAL: bool> AsIterMut<'it> for MultiMapObserver<'a, T, DIFFERENTIAL>
where
    T: 'static + Default + Copy + Serialize + serde::de::DeserializeOwned + Debug,
    'a: 'it,
{
    type Item = T;
    type IntoIter = Flatten<IterMut<'it, OwnedMutSlice<'a, T>>>;

    fn as_iter_mut(&'it mut self) -> Self::IntoIter {
        self.maps.iter_mut().flatten()
    }
}

impl<'a, 'it, T, const DIFFERENTIAL: bool> IntoIterator
    for &'it MultiMapObserver<'a, T, DIFFERENTIAL>
where
    T: 'static + Default + Copy + Serialize + serde::de::DeserializeOwned + Debug,
{
    type Item = <Iter<'it, T> as Iterator>::Item;
    type IntoIter = Flatten<Iter<'it, OwnedMutSlice<'a, T>>>;

    fn into_iter(self) -> Self::IntoIter {
        self.maps.iter().flatten()
    }
}

impl<'a, 'it, T, const DIFFERENTIAL: bool> IntoIterator
    for &'it mut MultiMapObserver<'a, T, DIFFERENTIAL>
where
    T: 'static + Default + Copy + Serialize + serde::de::DeserializeOwned + Debug,
{
    type Item = <IterMut<'it, T> as Iterator>::Item;
    type IntoIter = Flatten<IterMut<'it, OwnedMutSlice<'a, T>>>;

    fn into_iter(self) -> Self::IntoIter {
        self.maps.iter_mut().flatten()
    }
}

impl<'a, T, const DIFFERENTIAL: bool> MultiMapObserver<'a, T, DIFFERENTIAL>
where
    T: 'static + Default + Copy + Serialize + serde::de::DeserializeOwned + Debug,
{
    /// Returns an iterator over the map.
    pub fn iter(&self) -> <&Self as IntoIterator>::IntoIter {
        <&Self as IntoIterator>::into_iter(self)
    }

    /// Returns a mutable iterator over the map.
    pub fn iter_mut(&mut self) -> <&mut Self as IntoIterator>::IntoIter {
        <&mut Self as IntoIterator>::into_iter(self)
    }
}

impl<'a, T, OTA, OTB, S> DifferentialObserver<OTA, OTB, S> for MultiMapObserver<'a, T, true>
where
    T: 'static + Default + Copy + Serialize + serde::de::DeserializeOwned + Debug,
    Self: MapObserver,
    OTA: ObserversTuple<S>,
    OTB: ObserversTuple<S>,
    S: UsesInput,
{
}

/// Exact copy of `StdMapObserver` that owns its map
#[derive(Serialize, Deserialize, Debug, Clone)]
#[serde(bound = "T: serde::de::DeserializeOwned")]
#[allow(clippy::unsafe_derive_deserialize)]
pub struct OwnedMapObserver<T>
where
    T: 'static + Default + Copy + Serialize,
{
    map: Vec<T>,
    initial: T,
    name: String,
}

impl<S, T> Observer<S> for OwnedMapObserver<T>
where
    S: UsesInput,
    T: 'static + Default + Copy + Serialize + serde::de::DeserializeOwned + Debug,
    Self: MapObserver,
{
    #[inline]
    fn pre_exec(&mut self, _state: &mut S, _input: &S::Input) -> Result<(), Error> {
        self.reset_map()
    }
}

impl<T> Named for OwnedMapObserver<T>
where
    T: 'static + Default + Copy + Serialize + serde::de::DeserializeOwned,
{
    #[inline]
    fn name(&self) -> &str {
        self.name.as_str()
    }
}

impl<T> HasLen for OwnedMapObserver<T>
where
    T: 'static + Default + Copy + Serialize + serde::de::DeserializeOwned,
{
    #[inline]
    fn len(&self) -> usize {
        self.map.as_slice().len()
    }
}

impl<'it, T> AsIter<'it> for OwnedMapObserver<T>
where
    T: 'static + Default + Copy + Serialize + serde::de::DeserializeOwned + Debug,
{
    type Item = T;
    type IntoIter = Iter<'it, T>;

    fn as_iter(&'it self) -> Self::IntoIter {
        self.as_slice().iter()
    }
}

impl<'it, T> AsIterMut<'it> for OwnedMapObserver<T>
where
    T: 'static + Default + Copy + Serialize + serde::de::DeserializeOwned + Debug,
{
    type Item = T;
    type IntoIter = IterMut<'it, T>;

    fn as_iter_mut(&'it mut self) -> Self::IntoIter {
        self.as_mut_slice().iter_mut()
    }
}

impl<'it, T> IntoIterator for &'it OwnedMapObserver<T>
where
    T: 'static + Default + Copy + Serialize + serde::de::DeserializeOwned + Debug,
{
    type Item = <Iter<'it, T> as Iterator>::Item;
    type IntoIter = Iter<'it, T>;

    fn into_iter(self) -> Self::IntoIter {
        self.as_slice().iter()
    }
}

impl<'it, T> IntoIterator for &'it mut OwnedMapObserver<T>
where
    T: 'static + Default + Copy + Serialize + serde::de::DeserializeOwned + Debug,
{
    type Item = <IterMut<'it, T> as Iterator>::Item;
    type IntoIter = IterMut<'it, T>;

    fn into_iter(self) -> Self::IntoIter {
        self.as_mut_slice().iter_mut()
    }
}

impl<T> OwnedMapObserver<T>
where
    T: 'static + Default + Copy + Serialize + serde::de::DeserializeOwned + Debug,
{
    /// Returns an iterator over the map.
    pub fn iter(&self) -> Iter<'_, T> {
        <&Self as IntoIterator>::into_iter(self)
    }

    /// Returns a mutable iterator over the map.
    pub fn iter_mut(&mut self) -> IterMut<'_, T> {
        <&mut Self as IntoIterator>::into_iter(self)
    }
}

impl<T> MapObserver for OwnedMapObserver<T>
where
    T: 'static
        + Bounded
        + PartialEq
        + Default
        + Copy
        + Serialize
        + serde::de::DeserializeOwned
        + Debug,
{
    type Entry = T;

    #[inline]
    fn get(&self, pos: usize) -> &T {
        &self.as_slice()[pos]
    }

    #[inline]
    fn get_mut(&mut self, idx: usize) -> &mut T {
        &mut self.as_mut_slice()[idx]
    }

    /// Count the set bytes in the map
    fn count_bytes(&self) -> u64 {
        let initial = self.initial();
        let cnt = self.usable_count();
        let map = self.as_slice();
        let mut res = 0;
        for x in &map[0..cnt] {
            if *x != initial {
                res += 1;
            }
        }
        res
    }

    #[inline]
    fn usable_count(&self) -> usize {
        self.as_slice().len()
    }

    fn hash(&self) -> u64 {
        hash_slice(self.as_slice())
    }

    #[inline]
    fn initial(&self) -> T {
        self.initial
    }

    /// Reset the map
    #[inline]
    fn reset_map(&mut self) -> Result<(), Error> {
        // Normal memset, see https://rust.godbolt.org/z/Trs5hv
        let initial = self.initial();
        let cnt = self.usable_count();
        let map = self.as_mut_slice();
        for x in &mut map[0..cnt] {
            *x = initial;
        }
        Ok(())
    }
    fn to_vec(&self) -> Vec<T> {
        self.as_slice().to_vec()
    }

    fn how_many_set(&self, indexes: &[usize]) -> usize {
        let initial = self.initial();
        let cnt = self.usable_count();
        let map = self.as_slice();
        let mut res = 0;
        for i in indexes {
            if *i < cnt && map[*i] != initial {
                res += 1;
            }
        }
        res
    }
}

impl<T> AsSlice for OwnedMapObserver<T>
where
    T: 'static + Default + Copy + Serialize + serde::de::DeserializeOwned + Debug,
{
    type Entry = T;
    #[must_use]
    #[inline]
    fn as_slice(&self) -> &[T] {
        self.map.as_slice()
    }
}

impl<T> AsMutSlice for OwnedMapObserver<T>
where
    T: 'static + Default + Copy + Serialize + serde::de::DeserializeOwned + Debug,
{
    type Entry = T;
    #[must_use]
    #[inline]
    fn as_mut_slice(&mut self) -> &mut [T] {
        self.map.as_mut_slice()
    }
}

impl<T> OwnedMapObserver<T>
where
    T: 'static + Default + Copy + Serialize + serde::de::DeserializeOwned,
{
    /// Creates a new [`MapObserver`] with an owned map
    #[must_use]
    pub fn new(name: &'static str, map: Vec<T>) -> Self {
        let initial = if map.is_empty() { T::default() } else { map[0] };
        Self {
            map,
            name: name.to_string(),
            initial,
        }
    }
<<<<<<< HEAD
}

/// `MapObserver` Python bindings
#[cfg(feature = "python")]
#[allow(missing_docs, clippy::missing_transmute_annotations)]
pub mod pybind {
    use concat_idents::concat_idents;
    use pyo3::prelude::*;
    use serde::{Deserialize, Serialize};

    use super::{
        AsIter, AsIterMut, AsMutSlice, AsSlice, Debug, Error, HasLen, Iter, IterMut, MapObserver,
        Named, Observer, OwnedMapObserver, StdMapObserver, String, Vec,
    };
    use crate::{inputs::UsesInput, observers::pybind::PythonObserver};

    #[macro_export]
    macro_rules! mapob_unwrap_me {
        ($wrapper_name:ident, $wrapper:expr, $name:ident, $body:block) => {
            match &$wrapper {
                $wrapper_name::Std(py_wrapper) => Python::with_gil(|py| -> PyResult<_> {
                    let borrowed = py_wrapper.borrow(py);
                    let $name = &borrowed.inner;
                    Ok($body)
                })
                .unwrap(),
                $wrapper_name::Owned(py_wrapper) => Python::with_gil(|py| -> PyResult<_> {
                    let borrowed = py_wrapper.borrow(py);
                    let $name = &borrowed.inner;
                    Ok($body)
                })
                .unwrap(),
                $wrapper_name::None => panic!("Serde is not supported ATM"),
            }
        };
    }

    #[macro_export]
    macro_rules! mapob_unwrap_me_mut {
        ($wrapper_name:ident, $wrapper:expr, $name:ident, $body:block) => {
            match &mut $wrapper {
                $wrapper_name::Std(py_wrapper) => Python::with_gil(|py| -> PyResult<_> {
                    let mut borrowed = py_wrapper.borrow_mut(py);
                    let $name = &mut borrowed.inner;
                    Ok($body)
                })
                .unwrap(),
                $wrapper_name::Owned(py_wrapper) => Python::with_gil(|py| -> PyResult<_> {
                    let mut borrowed = py_wrapper.borrow_mut(py);
                    let $name = &mut borrowed.inner;
                    Ok($body)
                })
                .unwrap(),
                $wrapper_name::None => panic!("Serde is not supported ATM"),
            }
        };
    }

    macro_rules! define_python_map_observer {
        ($struct_name1:ident, $py_name1:tt, $struct_name2:ident, $py_name2:tt, $struct_name_trait:ident, $py_name_trait:tt, $datatype:ty, $wrapper_name: ident) => {

            #[pyclass(unsendable, name = $py_name1)]
            #[allow(clippy::unsafe_derive_deserialize)]
            #[derive(Serialize, Deserialize, Debug, Clone)]
            /// Python class for StdMapObserver
            pub struct $struct_name1 {
                /// Rust wrapped StdMapObserver object
                pub inner: StdMapObserver<'static, $datatype, false>,
            }

            #[pymethods]
            impl $struct_name1 {
                #[new]
                fn new(name: String, ptr: usize, size: usize) -> Self {
                    Self {
                        inner: unsafe { StdMapObserver::from_mut_ptr(name, ptr as *mut $datatype, size) }
                    }
                }

                #[must_use]
                pub fn as_map_observer(slf: Py<Self>) -> $struct_name_trait {
                    $struct_name_trait::new_std(slf)
                }

                #[must_use]
                pub fn as_observer(slf: Py<Self>) -> PythonObserver {
                    let m = Self::as_map_observer(slf);
                    Python::with_gil(|py| -> PyResult<PythonObserver> {
                        let p: Py<_> = Py::new(py, m)?;
                        Ok($struct_name_trait::as_observer(p))
                    }).unwrap()
                }

                fn __getitem__(&self, idx: usize) -> $datatype {
                    *self.inner.get(idx)
                }

                fn __setitem__(&mut self, idx: usize, val: $datatype) {
                    *self.inner.get_mut(idx) = val;
                }

                #[pyo3(name = "usable_count")]
                fn pyusable_count(&self) -> usize {
                    self.inner.usable_count()
                }

                #[pyo3(name = "len")]
                fn pylen(&self) -> usize {
                    self.inner.len()
                }

                #[pyo3(name = "name")]
                fn pyname(&self) -> &str {
                    self.inner.name()
                }

            }

            #[pyclass(unsendable, name = $py_name2)]
            #[allow(clippy::unsafe_derive_deserialize)]
            #[derive(Serialize, Deserialize, Debug, Clone)]
            /// Python class for OwnedMapObserver (i.e. StdMapObserver with owned map)
            pub struct $struct_name2 {
                /// Rust wrapped OwnedMapObserver object
                pub inner: OwnedMapObserver<$datatype>,
            }

            #[pymethods]
            impl $struct_name2 {
                #[new]
                fn new(name: String, map: Vec<$datatype>) -> Self {
                    Self {
                        //TODO: Not leak memory
                        inner: OwnedMapObserver::new(alloc::boxed::Box::leak(name.into_boxed_str()), map),
                    }
                }

                #[must_use]
                pub fn as_map_observer(slf: Py<Self>) -> $struct_name_trait {
                    $struct_name_trait::new_owned(slf)
                }

                #[must_use]
                pub fn as_observer(slf: Py<Self>) -> PythonObserver {
                    let m = Self::as_map_observer(slf);
                    Python::with_gil(|py| -> PyResult<PythonObserver> {
                        let p: Py<_> = Py::new(py, m)?;
                        Ok($struct_name_trait::as_observer(p))
                    }).unwrap()
                }

                fn __getitem__(&self, idx: usize) -> $datatype {
                    *self.inner.get(idx)
                }

                fn __setitem__(&mut self, idx: usize, val: $datatype) {
                    *self.inner.get_mut(idx) = val;
                }

                #[pyo3(name = "usable_count")]
                fn pyusable_count(&self) -> usize {
                    self.inner.usable_count()
                }

                #[pyo3(name = "len")]
                fn pylen(&self) -> usize {
                    self.inner.len()
                }

                #[pyo3(name = "name")]
                fn pyname(&self) -> &str {
                    self.inner.name()
                }
            }

            #[derive(Debug, Clone)]
            pub enum $wrapper_name {
                Std(Py<$struct_name1>),
                Owned(Py<$struct_name2>),
                None
            }

            impl Default for $wrapper_name {
                fn default() -> Self {
                    $wrapper_name::None
                }
            }

            // Should not be exposed to user
            #[pyclass(unsendable, name = $py_name_trait)]
            #[allow(clippy::unsafe_derive_deserialize)]
            #[derive(Serialize, Deserialize, Debug, Clone)]
            /// MapObserver + Observer Trait binding
            pub struct $struct_name_trait {
                #[serde(skip)]
                pub wrapper: $wrapper_name,
            }

            #[pymethods]
            impl $struct_name_trait {
                #[staticmethod]
                fn new_std(std_map: Py<$struct_name1>) -> Self {
                    Self {
                        wrapper: $wrapper_name::Std(std_map),
                    }
                }

                #[staticmethod]
                fn new_owned(owned_map: Py<$struct_name2>) -> Self {
                    Self {
                        wrapper: $wrapper_name::Owned(owned_map),
                    }
                }

                #[must_use]
                pub fn as_observer(slf: Py<Self>) -> PythonObserver {
                    concat_idents!(func = new_map_,$datatype {
                           PythonObserver::func(slf)
                    })
                }

                fn __getitem__(&self, idx: usize) -> $datatype {
                    *self.get(idx)
                }

                fn __setitem__(&mut self, idx: usize, val: $datatype) {
                    *self.get_mut(idx) = val;
                }

                #[pyo3(name = "usable_count")]
                fn pyusable_count(&self) -> usize {
                    self.usable_count()
                }

                #[pyo3(name = "len")]
                fn pylen(&self) -> usize {
                    self.len()
                }

                #[pyo3(name = "name")]
                fn pyname(&self) -> &str {
                    self.name()
                }
            }

            impl<'it> AsIter<'it> for $struct_name_trait {
                type Item = $datatype;
                type IntoIter = Iter<'it, $datatype>;

                fn as_iter(&'it self) -> Self::IntoIter {
                    mapob_unwrap_me!($wrapper_name, self.wrapper, m, { unsafe { std::mem::transmute::<_, Self::IntoIter>(m.as_iter()) } })
                }
            }

            impl<'it> AsIterMut<'it> for $struct_name_trait {
                type Item = $datatype;
                type IntoIter = IterMut<'it, $datatype>;

                fn as_iter_mut(&'it mut self) -> Self::IntoIter {
                    mapob_unwrap_me_mut!($wrapper_name, self.wrapper, m, { unsafe { std::mem::transmute::<_, Self::IntoIter>(m.as_iter_mut()) } })
                }
            }

            impl AsSlice for $struct_name_trait {
                type Entry = $datatype;
                fn as_slice(&self) -> &[$datatype] {
                    mapob_unwrap_me!($wrapper_name, self.wrapper, m, { unsafe { std::mem::transmute(m.as_slice()) }} )
                }
            }

            impl AsMutSlice for $struct_name_trait {
                type Entry = $datatype;
                fn as_mut_slice(&mut self) -> &mut [$datatype] {
                    mapob_unwrap_me_mut!($wrapper_name, self.wrapper, m, { unsafe { std::mem::transmute(m.as_mut_slice()) }} )
                }
            }

            impl MapObserver for $struct_name_trait {
                type Entry = $datatype;

                #[inline]
                fn get(&self, idx: usize) -> &$datatype {
                    let ptr = mapob_unwrap_me!($wrapper_name, self.wrapper, m, { m.get(idx) as *const $datatype });
                    unsafe { ptr.as_ref().unwrap() }
                }

                #[inline]
                fn get_mut(&mut self, idx: usize) -> &mut $datatype {
                    let ptr = mapob_unwrap_me_mut!($wrapper_name, self.wrapper, m, { m.get_mut(idx) as *mut $datatype });
                    unsafe { ptr.as_mut().unwrap() }
                }

                #[inline]
                fn count_bytes(&self) -> u64 {
                    mapob_unwrap_me!($wrapper_name, self.wrapper, m, { m.count_bytes() })
                }
                #[inline]
                fn usable_count(&self) -> usize {
                    mapob_unwrap_me!($wrapper_name, self.wrapper, m, { m.usable_count() })
                }

                fn hash(&self) -> u64 {
                    mapob_unwrap_me!($wrapper_name, self.wrapper, m, { m.hash() })
                }

                #[inline]
                fn initial(&self) -> $datatype {
                    mapob_unwrap_me!($wrapper_name, self.wrapper, m, { m.initial() })
                }

                #[inline]
                fn reset_map(&mut self) -> Result<(), Error> {
                    mapob_unwrap_me_mut!($wrapper_name, self.wrapper, m, { m.reset_map() })
                }

                #[inline]
                fn to_vec(&self) -> Vec<$datatype> {
                    mapob_unwrap_me!($wrapper_name, self.wrapper, m, { m.to_vec() })
                }

                #[inline]
                fn how_many_set(&self, indexes: &[usize]) -> usize {
                    mapob_unwrap_me!($wrapper_name, self.wrapper, m, { m.how_many_set(indexes) })
                }
            }

            impl Named for $struct_name_trait {
                #[inline]
                fn name(&self) -> &str {
                    let ptr = mapob_unwrap_me!($wrapper_name, self.wrapper, m, { m.name() as *const str });
                    unsafe { ptr.as_ref().unwrap() }
                }
            }

            impl HasLen for $struct_name_trait {
                #[inline]
                fn len(&self) -> usize {
                    mapob_unwrap_me!($wrapper_name, self.wrapper, m, { m.len() })
                }
            }

            impl<S> Observer<S> for $struct_name_trait
            where
                Self: MapObserver,
                S: UsesInput,
            {
                #[inline]
                fn pre_exec(&mut self, state: &mut S, input: &S::Input) -> Result<(), Error> {
                    mapob_unwrap_me_mut!($wrapper_name, self.wrapper, m, { m.pre_exec(state, input) })
                }
            }
        };
    }

    define_python_map_observer!(
        PythonStdMapObserverI8,
        "StdMapObserverI8",
        PythonOwnedMapObserverI8,
        "OwnedMapObserverI8",
        PythonMapObserverI8,
        "MapObserverI8",
        i8,
        PythonMapObserverWrapperI8
    );
    define_python_map_observer!(
        PythonStdMapObserverI16,
        "StdMapObserverI16",
        PythonOwnedMapObserverI16,
        "OwnedMapObserverI16",
        PythonMapObserverI16,
        "MapObserverI16",
        i16,
        PythonMapObserverWrapperI16
    );
    define_python_map_observer!(
        PythonStdMapObserverI32,
        "StdMapObserverI32",
        PythonOwnedMapObserverI32,
        "OwnedMapObserverI32",
        PythonMapObserverI32,
        "MapObserverI32",
        i32,
        PythonMapObserverWrapperI32
    );
    define_python_map_observer!(
        PythonStdMapObserverI64,
        "StdMapObserverI64",
        PythonOwnedMapObserverI64,
        "OwnedMapObserverI64",
        PythonMapObserverI64,
        "MapObserverI64",
        i64,
        PythonMapObserverWrapperI64
    );

    define_python_map_observer!(
        PythonStdMapObserverU8,
        "StdMapObserverU8",
        PythonOwnedMapObserverU8,
        "OwnedMapObserverU8",
        PythonMapObserverU8,
        "MapObserverU8",
        u8,
        PythonMapObserverWrapperU8
    );
    define_python_map_observer!(
        PythonStdMapObserverU16,
        "StdMapObserverU16",
        PythonOwnedMapObserverU16,
        "OwnedMapObserverU16",
        PythonMapObserverU16,
        "MapObserverU16",
        u16,
        PythonMapObserverWrapperU16
    );
    define_python_map_observer!(
        PythonStdMapObserverU32,
        "StdMapObserverU32",
        PythonOwnedMapObserverU32,
        "OwnedMapObserverU32",
        PythonMapObserverU32,
        "MapObserverU32",
        u32,
        PythonMapObserverWrapperU32
    );
    define_python_map_observer!(
        PythonStdMapObserverU64,
        "StdMapObserverU64",
        PythonOwnedMapObserverU64,
        "OwnedMapObserverU64",
        PythonMapObserverU64,
        "MapObserverU64",
        u64,
        PythonMapObserverWrapperU64
    );

    /// Register the classes to the python module
    pub fn register(_py: Python, m: &PyModule) -> PyResult<()> {
        m.add_class::<PythonStdMapObserverI8>()?;
        m.add_class::<PythonOwnedMapObserverI8>()?;
        m.add_class::<PythonMapObserverI8>()?;
        m.add_class::<PythonStdMapObserverI16>()?;
        m.add_class::<PythonOwnedMapObserverI16>()?;
        m.add_class::<PythonMapObserverI16>()?;
        m.add_class::<PythonStdMapObserverI32>()?;
        m.add_class::<PythonOwnedMapObserverI32>()?;
        m.add_class::<PythonMapObserverI32>()?;
        m.add_class::<PythonStdMapObserverI64>()?;
        m.add_class::<PythonOwnedMapObserverI64>()?;
        m.add_class::<PythonMapObserverI64>()?;

        m.add_class::<PythonStdMapObserverU8>()?;
        m.add_class::<PythonOwnedMapObserverU8>()?;
        m.add_class::<PythonMapObserverU8>()?;
        m.add_class::<PythonStdMapObserverU16>()?;
        m.add_class::<PythonOwnedMapObserverU16>()?;
        m.add_class::<PythonMapObserverU16>()?;
        m.add_class::<PythonStdMapObserverU32>()?;
        m.add_class::<PythonOwnedMapObserverU32>()?;
        m.add_class::<PythonMapObserverU32>()?;
        m.add_class::<PythonStdMapObserverU64>()?;
        m.add_class::<PythonOwnedMapObserverU64>()?;
        m.add_class::<PythonMapObserverU64>()?;
        Ok(())
    }
=======
>>>>>>> e29897dd
}<|MERGE_RESOLUTION|>--- conflicted
+++ resolved
@@ -2364,472 +2364,4 @@
             initial,
         }
     }
-<<<<<<< HEAD
-}
-
-/// `MapObserver` Python bindings
-#[cfg(feature = "python")]
-#[allow(missing_docs, clippy::missing_transmute_annotations)]
-pub mod pybind {
-    use concat_idents::concat_idents;
-    use pyo3::prelude::*;
-    use serde::{Deserialize, Serialize};
-
-    use super::{
-        AsIter, AsIterMut, AsMutSlice, AsSlice, Debug, Error, HasLen, Iter, IterMut, MapObserver,
-        Named, Observer, OwnedMapObserver, StdMapObserver, String, Vec,
-    };
-    use crate::{inputs::UsesInput, observers::pybind::PythonObserver};
-
-    #[macro_export]
-    macro_rules! mapob_unwrap_me {
-        ($wrapper_name:ident, $wrapper:expr, $name:ident, $body:block) => {
-            match &$wrapper {
-                $wrapper_name::Std(py_wrapper) => Python::with_gil(|py| -> PyResult<_> {
-                    let borrowed = py_wrapper.borrow(py);
-                    let $name = &borrowed.inner;
-                    Ok($body)
-                })
-                .unwrap(),
-                $wrapper_name::Owned(py_wrapper) => Python::with_gil(|py| -> PyResult<_> {
-                    let borrowed = py_wrapper.borrow(py);
-                    let $name = &borrowed.inner;
-                    Ok($body)
-                })
-                .unwrap(),
-                $wrapper_name::None => panic!("Serde is not supported ATM"),
-            }
-        };
-    }
-
-    #[macro_export]
-    macro_rules! mapob_unwrap_me_mut {
-        ($wrapper_name:ident, $wrapper:expr, $name:ident, $body:block) => {
-            match &mut $wrapper {
-                $wrapper_name::Std(py_wrapper) => Python::with_gil(|py| -> PyResult<_> {
-                    let mut borrowed = py_wrapper.borrow_mut(py);
-                    let $name = &mut borrowed.inner;
-                    Ok($body)
-                })
-                .unwrap(),
-                $wrapper_name::Owned(py_wrapper) => Python::with_gil(|py| -> PyResult<_> {
-                    let mut borrowed = py_wrapper.borrow_mut(py);
-                    let $name = &mut borrowed.inner;
-                    Ok($body)
-                })
-                .unwrap(),
-                $wrapper_name::None => panic!("Serde is not supported ATM"),
-            }
-        };
-    }
-
-    macro_rules! define_python_map_observer {
-        ($struct_name1:ident, $py_name1:tt, $struct_name2:ident, $py_name2:tt, $struct_name_trait:ident, $py_name_trait:tt, $datatype:ty, $wrapper_name: ident) => {
-
-            #[pyclass(unsendable, name = $py_name1)]
-            #[allow(clippy::unsafe_derive_deserialize)]
-            #[derive(Serialize, Deserialize, Debug, Clone)]
-            /// Python class for StdMapObserver
-            pub struct $struct_name1 {
-                /// Rust wrapped StdMapObserver object
-                pub inner: StdMapObserver<'static, $datatype, false>,
-            }
-
-            #[pymethods]
-            impl $struct_name1 {
-                #[new]
-                fn new(name: String, ptr: usize, size: usize) -> Self {
-                    Self {
-                        inner: unsafe { StdMapObserver::from_mut_ptr(name, ptr as *mut $datatype, size) }
-                    }
-                }
-
-                #[must_use]
-                pub fn as_map_observer(slf: Py<Self>) -> $struct_name_trait {
-                    $struct_name_trait::new_std(slf)
-                }
-
-                #[must_use]
-                pub fn as_observer(slf: Py<Self>) -> PythonObserver {
-                    let m = Self::as_map_observer(slf);
-                    Python::with_gil(|py| -> PyResult<PythonObserver> {
-                        let p: Py<_> = Py::new(py, m)?;
-                        Ok($struct_name_trait::as_observer(p))
-                    }).unwrap()
-                }
-
-                fn __getitem__(&self, idx: usize) -> $datatype {
-                    *self.inner.get(idx)
-                }
-
-                fn __setitem__(&mut self, idx: usize, val: $datatype) {
-                    *self.inner.get_mut(idx) = val;
-                }
-
-                #[pyo3(name = "usable_count")]
-                fn pyusable_count(&self) -> usize {
-                    self.inner.usable_count()
-                }
-
-                #[pyo3(name = "len")]
-                fn pylen(&self) -> usize {
-                    self.inner.len()
-                }
-
-                #[pyo3(name = "name")]
-                fn pyname(&self) -> &str {
-                    self.inner.name()
-                }
-
-            }
-
-            #[pyclass(unsendable, name = $py_name2)]
-            #[allow(clippy::unsafe_derive_deserialize)]
-            #[derive(Serialize, Deserialize, Debug, Clone)]
-            /// Python class for OwnedMapObserver (i.e. StdMapObserver with owned map)
-            pub struct $struct_name2 {
-                /// Rust wrapped OwnedMapObserver object
-                pub inner: OwnedMapObserver<$datatype>,
-            }
-
-            #[pymethods]
-            impl $struct_name2 {
-                #[new]
-                fn new(name: String, map: Vec<$datatype>) -> Self {
-                    Self {
-                        //TODO: Not leak memory
-                        inner: OwnedMapObserver::new(alloc::boxed::Box::leak(name.into_boxed_str()), map),
-                    }
-                }
-
-                #[must_use]
-                pub fn as_map_observer(slf: Py<Self>) -> $struct_name_trait {
-                    $struct_name_trait::new_owned(slf)
-                }
-
-                #[must_use]
-                pub fn as_observer(slf: Py<Self>) -> PythonObserver {
-                    let m = Self::as_map_observer(slf);
-                    Python::with_gil(|py| -> PyResult<PythonObserver> {
-                        let p: Py<_> = Py::new(py, m)?;
-                        Ok($struct_name_trait::as_observer(p))
-                    }).unwrap()
-                }
-
-                fn __getitem__(&self, idx: usize) -> $datatype {
-                    *self.inner.get(idx)
-                }
-
-                fn __setitem__(&mut self, idx: usize, val: $datatype) {
-                    *self.inner.get_mut(idx) = val;
-                }
-
-                #[pyo3(name = "usable_count")]
-                fn pyusable_count(&self) -> usize {
-                    self.inner.usable_count()
-                }
-
-                #[pyo3(name = "len")]
-                fn pylen(&self) -> usize {
-                    self.inner.len()
-                }
-
-                #[pyo3(name = "name")]
-                fn pyname(&self) -> &str {
-                    self.inner.name()
-                }
-            }
-
-            #[derive(Debug, Clone)]
-            pub enum $wrapper_name {
-                Std(Py<$struct_name1>),
-                Owned(Py<$struct_name2>),
-                None
-            }
-
-            impl Default for $wrapper_name {
-                fn default() -> Self {
-                    $wrapper_name::None
-                }
-            }
-
-            // Should not be exposed to user
-            #[pyclass(unsendable, name = $py_name_trait)]
-            #[allow(clippy::unsafe_derive_deserialize)]
-            #[derive(Serialize, Deserialize, Debug, Clone)]
-            /// MapObserver + Observer Trait binding
-            pub struct $struct_name_trait {
-                #[serde(skip)]
-                pub wrapper: $wrapper_name,
-            }
-
-            #[pymethods]
-            impl $struct_name_trait {
-                #[staticmethod]
-                fn new_std(std_map: Py<$struct_name1>) -> Self {
-                    Self {
-                        wrapper: $wrapper_name::Std(std_map),
-                    }
-                }
-
-                #[staticmethod]
-                fn new_owned(owned_map: Py<$struct_name2>) -> Self {
-                    Self {
-                        wrapper: $wrapper_name::Owned(owned_map),
-                    }
-                }
-
-                #[must_use]
-                pub fn as_observer(slf: Py<Self>) -> PythonObserver {
-                    concat_idents!(func = new_map_,$datatype {
-                           PythonObserver::func(slf)
-                    })
-                }
-
-                fn __getitem__(&self, idx: usize) -> $datatype {
-                    *self.get(idx)
-                }
-
-                fn __setitem__(&mut self, idx: usize, val: $datatype) {
-                    *self.get_mut(idx) = val;
-                }
-
-                #[pyo3(name = "usable_count")]
-                fn pyusable_count(&self) -> usize {
-                    self.usable_count()
-                }
-
-                #[pyo3(name = "len")]
-                fn pylen(&self) -> usize {
-                    self.len()
-                }
-
-                #[pyo3(name = "name")]
-                fn pyname(&self) -> &str {
-                    self.name()
-                }
-            }
-
-            impl<'it> AsIter<'it> for $struct_name_trait {
-                type Item = $datatype;
-                type IntoIter = Iter<'it, $datatype>;
-
-                fn as_iter(&'it self) -> Self::IntoIter {
-                    mapob_unwrap_me!($wrapper_name, self.wrapper, m, { unsafe { std::mem::transmute::<_, Self::IntoIter>(m.as_iter()) } })
-                }
-            }
-
-            impl<'it> AsIterMut<'it> for $struct_name_trait {
-                type Item = $datatype;
-                type IntoIter = IterMut<'it, $datatype>;
-
-                fn as_iter_mut(&'it mut self) -> Self::IntoIter {
-                    mapob_unwrap_me_mut!($wrapper_name, self.wrapper, m, { unsafe { std::mem::transmute::<_, Self::IntoIter>(m.as_iter_mut()) } })
-                }
-            }
-
-            impl AsSlice for $struct_name_trait {
-                type Entry = $datatype;
-                fn as_slice(&self) -> &[$datatype] {
-                    mapob_unwrap_me!($wrapper_name, self.wrapper, m, { unsafe { std::mem::transmute(m.as_slice()) }} )
-                }
-            }
-
-            impl AsMutSlice for $struct_name_trait {
-                type Entry = $datatype;
-                fn as_mut_slice(&mut self) -> &mut [$datatype] {
-                    mapob_unwrap_me_mut!($wrapper_name, self.wrapper, m, { unsafe { std::mem::transmute(m.as_mut_slice()) }} )
-                }
-            }
-
-            impl MapObserver for $struct_name_trait {
-                type Entry = $datatype;
-
-                #[inline]
-                fn get(&self, idx: usize) -> &$datatype {
-                    let ptr = mapob_unwrap_me!($wrapper_name, self.wrapper, m, { m.get(idx) as *const $datatype });
-                    unsafe { ptr.as_ref().unwrap() }
-                }
-
-                #[inline]
-                fn get_mut(&mut self, idx: usize) -> &mut $datatype {
-                    let ptr = mapob_unwrap_me_mut!($wrapper_name, self.wrapper, m, { m.get_mut(idx) as *mut $datatype });
-                    unsafe { ptr.as_mut().unwrap() }
-                }
-
-                #[inline]
-                fn count_bytes(&self) -> u64 {
-                    mapob_unwrap_me!($wrapper_name, self.wrapper, m, { m.count_bytes() })
-                }
-                #[inline]
-                fn usable_count(&self) -> usize {
-                    mapob_unwrap_me!($wrapper_name, self.wrapper, m, { m.usable_count() })
-                }
-
-                fn hash(&self) -> u64 {
-                    mapob_unwrap_me!($wrapper_name, self.wrapper, m, { m.hash() })
-                }
-
-                #[inline]
-                fn initial(&self) -> $datatype {
-                    mapob_unwrap_me!($wrapper_name, self.wrapper, m, { m.initial() })
-                }
-
-                #[inline]
-                fn reset_map(&mut self) -> Result<(), Error> {
-                    mapob_unwrap_me_mut!($wrapper_name, self.wrapper, m, { m.reset_map() })
-                }
-
-                #[inline]
-                fn to_vec(&self) -> Vec<$datatype> {
-                    mapob_unwrap_me!($wrapper_name, self.wrapper, m, { m.to_vec() })
-                }
-
-                #[inline]
-                fn how_many_set(&self, indexes: &[usize]) -> usize {
-                    mapob_unwrap_me!($wrapper_name, self.wrapper, m, { m.how_many_set(indexes) })
-                }
-            }
-
-            impl Named for $struct_name_trait {
-                #[inline]
-                fn name(&self) -> &str {
-                    let ptr = mapob_unwrap_me!($wrapper_name, self.wrapper, m, { m.name() as *const str });
-                    unsafe { ptr.as_ref().unwrap() }
-                }
-            }
-
-            impl HasLen for $struct_name_trait {
-                #[inline]
-                fn len(&self) -> usize {
-                    mapob_unwrap_me!($wrapper_name, self.wrapper, m, { m.len() })
-                }
-            }
-
-            impl<S> Observer<S> for $struct_name_trait
-            where
-                Self: MapObserver,
-                S: UsesInput,
-            {
-                #[inline]
-                fn pre_exec(&mut self, state: &mut S, input: &S::Input) -> Result<(), Error> {
-                    mapob_unwrap_me_mut!($wrapper_name, self.wrapper, m, { m.pre_exec(state, input) })
-                }
-            }
-        };
-    }
-
-    define_python_map_observer!(
-        PythonStdMapObserverI8,
-        "StdMapObserverI8",
-        PythonOwnedMapObserverI8,
-        "OwnedMapObserverI8",
-        PythonMapObserverI8,
-        "MapObserverI8",
-        i8,
-        PythonMapObserverWrapperI8
-    );
-    define_python_map_observer!(
-        PythonStdMapObserverI16,
-        "StdMapObserverI16",
-        PythonOwnedMapObserverI16,
-        "OwnedMapObserverI16",
-        PythonMapObserverI16,
-        "MapObserverI16",
-        i16,
-        PythonMapObserverWrapperI16
-    );
-    define_python_map_observer!(
-        PythonStdMapObserverI32,
-        "StdMapObserverI32",
-        PythonOwnedMapObserverI32,
-        "OwnedMapObserverI32",
-        PythonMapObserverI32,
-        "MapObserverI32",
-        i32,
-        PythonMapObserverWrapperI32
-    );
-    define_python_map_observer!(
-        PythonStdMapObserverI64,
-        "StdMapObserverI64",
-        PythonOwnedMapObserverI64,
-        "OwnedMapObserverI64",
-        PythonMapObserverI64,
-        "MapObserverI64",
-        i64,
-        PythonMapObserverWrapperI64
-    );
-
-    define_python_map_observer!(
-        PythonStdMapObserverU8,
-        "StdMapObserverU8",
-        PythonOwnedMapObserverU8,
-        "OwnedMapObserverU8",
-        PythonMapObserverU8,
-        "MapObserverU8",
-        u8,
-        PythonMapObserverWrapperU8
-    );
-    define_python_map_observer!(
-        PythonStdMapObserverU16,
-        "StdMapObserverU16",
-        PythonOwnedMapObserverU16,
-        "OwnedMapObserverU16",
-        PythonMapObserverU16,
-        "MapObserverU16",
-        u16,
-        PythonMapObserverWrapperU16
-    );
-    define_python_map_observer!(
-        PythonStdMapObserverU32,
-        "StdMapObserverU32",
-        PythonOwnedMapObserverU32,
-        "OwnedMapObserverU32",
-        PythonMapObserverU32,
-        "MapObserverU32",
-        u32,
-        PythonMapObserverWrapperU32
-    );
-    define_python_map_observer!(
-        PythonStdMapObserverU64,
-        "StdMapObserverU64",
-        PythonOwnedMapObserverU64,
-        "OwnedMapObserverU64",
-        PythonMapObserverU64,
-        "MapObserverU64",
-        u64,
-        PythonMapObserverWrapperU64
-    );
-
-    /// Register the classes to the python module
-    pub fn register(_py: Python, m: &PyModule) -> PyResult<()> {
-        m.add_class::<PythonStdMapObserverI8>()?;
-        m.add_class::<PythonOwnedMapObserverI8>()?;
-        m.add_class::<PythonMapObserverI8>()?;
-        m.add_class::<PythonStdMapObserverI16>()?;
-        m.add_class::<PythonOwnedMapObserverI16>()?;
-        m.add_class::<PythonMapObserverI16>()?;
-        m.add_class::<PythonStdMapObserverI32>()?;
-        m.add_class::<PythonOwnedMapObserverI32>()?;
-        m.add_class::<PythonMapObserverI32>()?;
-        m.add_class::<PythonStdMapObserverI64>()?;
-        m.add_class::<PythonOwnedMapObserverI64>()?;
-        m.add_class::<PythonMapObserverI64>()?;
-
-        m.add_class::<PythonStdMapObserverU8>()?;
-        m.add_class::<PythonOwnedMapObserverU8>()?;
-        m.add_class::<PythonMapObserverU8>()?;
-        m.add_class::<PythonStdMapObserverU16>()?;
-        m.add_class::<PythonOwnedMapObserverU16>()?;
-        m.add_class::<PythonMapObserverU16>()?;
-        m.add_class::<PythonStdMapObserverU32>()?;
-        m.add_class::<PythonOwnedMapObserverU32>()?;
-        m.add_class::<PythonMapObserverU32>()?;
-        m.add_class::<PythonStdMapObserverU64>()?;
-        m.add_class::<PythonOwnedMapObserverU64>()?;
-        m.add_class::<PythonMapObserverU64>()?;
-        Ok(())
-    }
-=======
->>>>>>> e29897dd
 }