//! The `MapObserver` provides access a map, usually injected into the target

use ahash::AHasher;
use alloc::{
    string::{String, ToString},
    vec::Vec,
};
use core::{
    fmt::Debug,
    hash::Hasher,
    iter::Flatten,
    slice::{from_raw_parts, Iter, IterMut},
};
use intervaltree::IntervalTree;
use num_traits::PrimInt;
use serde::{Deserialize, Serialize};

use crate::{
    bolts::{
        ownedref::{OwnedRefMut, OwnedSliceMut},
        tuples::Named,
        AsMutSlice, AsSlice, HasLen,
    },
    observers::Observer,
    Error,
};

/// Compute the hash of a slice
fn hash_slice<T: PrimInt>(slice: &[T]) -> u64 {
    let mut hasher = AHasher::new_with_keys(0, 0);
    let ptr = slice.as_ptr() as *const u8;
    let map_size = slice.len() / core::mem::size_of::<T>();
    unsafe {
        hasher.write(from_raw_parts(ptr, map_size));
    }
    hasher.finish()
}

/// A [`MapObserver`] observes the static map, as oftentimes used for afl-like coverage information
pub trait MapObserver: HasLen + Named + Serialize + serde::de::DeserializeOwned + Debug {
    /// Type of each entry in this map
    type Entry: PrimInt + Default + Copy + Debug;

    /// Get the value at `idx`
    fn get(&self, idx: usize) -> &Self::Entry;

    /// Get the value at `idx` (mutable)
    fn get_mut(&mut self, idx: usize) -> &mut Self::Entry;

    /// Get the number of usable entries in the map (all by default)
    fn usable_count(&self) -> usize;

    /// Count the set bytes in the map
    fn count_bytes(&self) -> u64 {
        let initial = self.initial();
        let cnt = self.usable_count();
        let mut res = 0;
        for i in 0..cnt {
            if *self.get(i) != initial {
                res += 1;
            }
        }
        res
    }

    /// Compute the hash of the map
    fn hash(&self) -> u64;

    /// Get the initial value for reset()
    fn initial(&self) -> Self::Entry;

    /// Get the initial value for reset()
    fn initial_mut(&mut self) -> &mut Self::Entry;

    /// Set the initial value for reset()
    fn set_initial(&mut self, initial: Self::Entry);

    /// Reset the map
    #[inline]
    fn reset_map(&mut self) -> Result<(), Error> {
        // Normal memset, see https://rust.godbolt.org/z/Trs5hv
        let initial = self.initial();
        let cnt = self.usable_count();
        for i in 0..cnt {
            *self.get_mut(i) = initial;
        }
        Ok(())
    }

    /// Get these observer's contents as [`Vec`]
    fn to_vec(&self) -> Vec<Self::Entry> {
        let cnt = self.usable_count();
        let mut res = Vec::with_capacity(cnt);
        for i in 0..cnt {
            res.push(*self.get(i));
        }
        res
    }
}

/// The Map Observer retrieves the state of a map,
/// that will get updated by the target.
/// A well-known example is the AFL-Style coverage map.
#[derive(Serialize, Deserialize, Debug)]
#[serde(bound = "T: serde::de::DeserializeOwned")]
#[allow(clippy::unsafe_derive_deserialize)]
pub struct StdMapObserver<'a, T>
where
    T: PrimInt + Default + Copy + 'static + Serialize + serde::de::DeserializeOwned,
{
    map: OwnedSliceMut<'a, T>,
    initial: T,
    name: String,
}

impl<'a, I, S, T> Observer<I, S> for StdMapObserver<'a, T>
where
    T: PrimInt + Default + Copy + 'static + Serialize + serde::de::DeserializeOwned + Debug,
    Self: MapObserver,
{
    #[inline]
    fn pre_exec(&mut self, _state: &mut S, _input: &I) -> Result<(), Error> {
        self.reset_map()
    }
}

impl<'a, T> Named for StdMapObserver<'a, T>
where
    T: PrimInt + Default + Copy + 'static + Serialize + serde::de::DeserializeOwned,
{
    #[inline]
    fn name(&self) -> &str {
        self.name.as_str()
    }
}

impl<'a, T> HasLen for StdMapObserver<'a, T>
where
    T: PrimInt + Default + Copy + 'static + Serialize + serde::de::DeserializeOwned,
{
    #[inline]
    fn len(&self) -> usize {
        self.map.as_slice().len()
    }
}

impl<'a, 'it, T> IntoIterator for &'it StdMapObserver<'a, T>
where
    T: PrimInt + Default + Copy + 'static + Serialize + serde::de::DeserializeOwned + Debug,
{
    type Item = <Iter<'it, T> as Iterator>::Item;
    type IntoIter = Iter<'it, T>;

    fn into_iter(self) -> Self::IntoIter {
        self.as_slice().iter()
    }
}

impl<'a, 'it, T> IntoIterator for &'it mut StdMapObserver<'a, T>
where
    T: PrimInt + Default + Copy + 'static + Serialize + serde::de::DeserializeOwned + Debug,
{
    type Item = <IterMut<'it, T> as Iterator>::Item;
    type IntoIter = IterMut<'it, T>;

    fn into_iter(self) -> Self::IntoIter {
        self.as_mut_slice().iter_mut()
    }
}

impl<'a, T> MapObserver for StdMapObserver<'a, T>
where
    T: PrimInt + Default + Copy + 'static + Serialize + serde::de::DeserializeOwned + Debug,
{
    type Entry = T;

    #[inline]
    fn get(&self, pos: usize) -> &T {
        &self.as_slice()[pos]
    }

    #[inline]
    fn get_mut(&mut self, idx: usize) -> &mut T {
        &mut self.as_mut_slice()[idx]
    }

    #[inline]
    fn usable_count(&self) -> usize {
        self.as_slice().len()
    }

    fn hash(&self) -> u64 {
        hash_slice(self.as_slice())
    }

    #[inline]
    fn initial(&self) -> T {
        self.initial
    }

    #[inline]
    fn initial_mut(&mut self) -> &mut T {
        &mut self.initial
    }

    #[inline]
    fn set_initial(&mut self, initial: T) {
        self.initial = initial;
    }

    fn to_vec(&self) -> Vec<T> {
        self.as_slice().to_vec()
    }
}

impl<'a, T> AsSlice<T> for StdMapObserver<'a, T>
where
    T: PrimInt + Default + Copy + 'static + Serialize + serde::de::DeserializeOwned + Debug,
{
    #[must_use]
    #[inline]
    fn as_slice(&self) -> &[T] {
        self.map.as_slice()
    }
}
impl<'a, T> AsMutSlice<T> for StdMapObserver<'a, T>
where
    T: PrimInt + Default + Copy + 'static + Serialize + serde::de::DeserializeOwned + Debug,
{
    #[must_use]
    #[inline]
    fn as_mut_slice(&mut self) -> &mut [T] {
        self.map.as_mut_slice()
    }
}

impl<'a, T> StdMapObserver<'a, T>
where
    T: PrimInt + Default + Copy + 'static + Serialize + serde::de::DeserializeOwned,
{
    /// Creates a new [`MapObserver`]
    #[must_use]
    pub fn new(name: &'static str, map: &'a mut [T]) -> Self {
        let initial = if map.is_empty() { T::default() } else { map[0] };
        Self {
            map: OwnedSliceMut::from(map),
            name: name.to_string(),
            initial,
        }
    }

    /// Creates a new [`MapObserver`] with an owned map
    #[must_use]
    pub fn new_owned(name: &'static str, map: Vec<T>) -> Self {
        let initial = if map.is_empty() { T::default() } else { map[0] };
        Self {
            map: OwnedSliceMut::from(map),
            name: name.to_string(),
            initial,
        }
    }

    /// Creates a new [`MapObserver`] from an [`OwnedSliceMut`] map.
    ///
    /// # Safety
    /// Will dereference the owned slice with up to len elements.
    #[must_use]
    pub fn new_from_ownedref(name: &'static str, map: OwnedSliceMut<'a, T>) -> Self {
        let map_slice = map.as_slice();
        let initial = if map_slice.is_empty() {
            T::default()
        } else {
            map_slice[0]
        };
        Self {
            map,
            name: name.to_string(),
            initial,
        }
    }

    /// Creates a new [`MapObserver`] from a raw pointer
    ///
    /// # Safety
    /// Will dereference the `map_ptr` with up to len elements.
    pub unsafe fn new_from_ptr(name: &'static str, map_ptr: *mut T, len: usize) -> Self {
        let initial = if len > 0 { *map_ptr } else { T::default() };
        StdMapObserver {
            map: OwnedSliceMut::from_raw_parts_mut(map_ptr, len),
            name: name.to_string(),
            initial,
        }
    }
}

/// Use a const size to speedup `Feedback::is_interesting` when the user can
/// know the size of the map at compile time.
#[derive(Serialize, Deserialize, Debug)]
#[serde(bound = "T: serde::de::DeserializeOwned")]
#[allow(clippy::unsafe_derive_deserialize)]
pub struct ConstMapObserver<'a, T, const N: usize>
where
    T: PrimInt + Default + Copy + 'static + Serialize + serde::de::DeserializeOwned,
{
    map: OwnedSliceMut<'a, T>,
    initial: T,
    name: String,
}

impl<'a, I, S, T, const N: usize> Observer<I, S> for ConstMapObserver<'a, T, N>
where
    T: PrimInt + Default + Copy + 'static + Serialize + serde::de::DeserializeOwned + Debug,
    Self: MapObserver,
{
    #[inline]
    fn pre_exec(&mut self, _state: &mut S, _input: &I) -> Result<(), Error> {
        self.reset_map()
    }
}

impl<'a, T, const N: usize> Named for ConstMapObserver<'a, T, N>
where
    T: PrimInt + Default + Copy + 'static + Serialize + serde::de::DeserializeOwned,
{
    #[inline]
    fn name(&self) -> &str {
        self.name.as_str()
    }
}

impl<'a, T, const N: usize> HasLen for ConstMapObserver<'a, T, N>
where
    T: PrimInt + Default + Copy + 'static + Serialize + serde::de::DeserializeOwned,
{
    #[inline]
    fn len(&self) -> usize {
        N
    }
}

impl<'a, 'it, T, const N: usize> IntoIterator for &'it ConstMapObserver<'a, T, N>
where
    T: PrimInt + Default + Copy + 'static + Serialize + serde::de::DeserializeOwned + Debug,
{
    type Item = <Iter<'it, T> as Iterator>::Item;
    type IntoIter = Iter<'it, T>;

    fn into_iter(self) -> Self::IntoIter {
        self.as_slice().iter()
    }
}

impl<'a, 'it, T, const N: usize> IntoIterator for &'it mut ConstMapObserver<'a, T, N>
where
    T: PrimInt + Default + Copy + 'static + Serialize + serde::de::DeserializeOwned + Debug,
{
    type Item = <IterMut<'it, T> as Iterator>::Item;
    type IntoIter = IterMut<'it, T>;

    fn into_iter(self) -> Self::IntoIter {
        self.as_mut_slice().iter_mut()
    }
}

impl<'a, T, const N: usize> MapObserver for ConstMapObserver<'a, T, N>
where
    T: PrimInt + Default + Copy + 'static + Serialize + serde::de::DeserializeOwned + Debug,
{
    type Entry = T;

    #[inline]
    fn initial(&self) -> T {
        self.initial
    }

    #[inline]
    fn initial_mut(&mut self) -> &mut T {
        &mut self.initial
    }

    #[inline]
    fn set_initial(&mut self, initial: T) {
        self.initial = initial;
    }

    #[inline]
    fn get(&self, idx: usize) -> &T {
        &self.as_slice()[idx]
    }

    #[inline]
    fn get_mut(&mut self, idx: usize) -> &mut T {
        &mut self.as_mut_slice()[idx]
    }

    fn usable_count(&self) -> usize {
        self.as_slice().len()
    }

    fn hash(&self) -> u64 {
        hash_slice(self.as_slice())
    }

    fn to_vec(&self) -> Vec<T> {
        self.as_slice().to_vec()
    }
}

impl<'a, T, const N: usize> AsSlice<T> for ConstMapObserver<'a, T, N>
where
    T: PrimInt + Default + Copy + 'static + Serialize + serde::de::DeserializeOwned + Debug,
{
    #[inline]
    fn as_slice(&self) -> &[T] {
        self.map.as_slice()
    }
}
impl<'a, T, const N: usize> AsMutSlice<T> for ConstMapObserver<'a, T, N>
where
    T: PrimInt + Default + Copy + 'static + Serialize + serde::de::DeserializeOwned + Debug,
{
    #[inline]
    fn as_mut_slice(&mut self) -> &mut [T] {
        self.map.as_mut_slice()
    }
}

impl<'a, T, const N: usize> ConstMapObserver<'a, T, N>
where
    T: PrimInt + Default + Copy + 'static + Serialize + serde::de::DeserializeOwned,
{
    /// Creates a new [`MapObserver`]
    #[must_use]
    pub fn new(name: &'static str, map: &'a mut [T]) -> Self {
        assert!(map.len() >= N);
        let initial = if map.is_empty() { T::default() } else { map[0] };
        Self {
            map: OwnedSliceMut::from(map),
            name: name.to_string(),
            initial,
        }
    }

    /// Creates a new [`MapObserver`] with an owned map
    #[must_use]
    pub fn new_owned(name: &'static str, map: Vec<T>) -> Self {
        assert!(map.len() >= N);
        let initial = if map.is_empty() { T::default() } else { map[0] };
        Self {
            map: OwnedSliceMut::from(map),
            name: name.to_string(),
            initial,
        }
    }

    /// Creates a new [`MapObserver`] from a raw pointer
    ///
    /// # Safety
    /// Will dereference the `map_ptr` with up to len elements.
    pub unsafe fn new_from_ptr(name: &'static str, map_ptr: *mut T) -> Self {
        let initial = if N > 0 { *map_ptr } else { T::default() };
        ConstMapObserver {
            map: OwnedSliceMut::from_raw_parts_mut(map_ptr, N),
            name: name.to_string(),
            initial,
        }
    }
}

/// Overlooking a variable bitmap
#[derive(Serialize, Deserialize, Debug)]
#[serde(bound = "T: serde::de::DeserializeOwned")]
#[allow(clippy::unsafe_derive_deserialize)]
pub struct VariableMapObserver<'a, T>
where
    T: PrimInt + Default + Copy + 'static + Serialize + serde::de::DeserializeOwned,
{
    map: OwnedSliceMut<'a, T>,
    size: OwnedRefMut<'a, usize>,
    initial: T,
    name: String,
}

impl<'a, I, S, T> Observer<I, S> for VariableMapObserver<'a, T>
where
    T: PrimInt + Default + Copy + 'static + Serialize + serde::de::DeserializeOwned + Debug,
    Self: MapObserver,
{
    #[inline]
    fn pre_exec(&mut self, _state: &mut S, _input: &I) -> Result<(), Error> {
        self.reset_map()
    }
}

impl<'a, T> Named for VariableMapObserver<'a, T>
where
    T: PrimInt + Default + Copy + 'static + Serialize + serde::de::DeserializeOwned,
{
    #[inline]
    fn name(&self) -> &str {
        self.name.as_str()
    }
}

impl<'a, T> HasLen for VariableMapObserver<'a, T>
where
    T: PrimInt + Default + Copy + 'static + Serialize + serde::de::DeserializeOwned,
{
    #[inline]
    fn len(&self) -> usize {
        self.map.as_slice().len()
    }
}

impl<'a, 'it, T> IntoIterator for &'it VariableMapObserver<'a, T>
where
    T: PrimInt + Default + Copy + 'static + Serialize + serde::de::DeserializeOwned + Debug,
{
    type Item = <Iter<'it, T> as Iterator>::Item;
    type IntoIter = Iter<'it, T>;

    fn into_iter(self) -> Self::IntoIter {
        self.as_slice().iter()
    }
}

impl<'a, 'it, T> IntoIterator for &'it mut VariableMapObserver<'a, T>
where
    T: PrimInt + Default + Copy + 'static + Serialize + serde::de::DeserializeOwned + Debug,
{
    type Item = <IterMut<'it, T> as Iterator>::Item;
    type IntoIter = IterMut<'it, T>;

    fn into_iter(self) -> Self::IntoIter {
        self.as_mut_slice().iter_mut()
    }
}

impl<'a, T> MapObserver for VariableMapObserver<'a, T>
where
    T: PrimInt + Default + Copy + 'static + Serialize + serde::de::DeserializeOwned + Debug,
{
    type Entry = T;

    #[inline]
    fn initial(&self) -> T {
        self.initial
    }

    #[inline]
    fn initial_mut(&mut self) -> &mut T {
        &mut self.initial
    }

    #[inline]
    fn set_initial(&mut self, initial: T) {
        self.initial = initial;
    }

    #[inline]
    fn usable_count(&self) -> usize {
        *self.size.as_ref()
    }

    fn get(&self, idx: usize) -> &T {
        &self.as_slice()[idx]
    }

    fn get_mut(&mut self, idx: usize) -> &mut T {
        &mut self.as_mut_slice()[idx]
    }

    fn hash(&self) -> u64 {
        hash_slice(self.as_slice())
    }
    fn to_vec(&self) -> Vec<T> {
        self.as_slice().to_vec()
    }
}

impl<'a, T> AsSlice<T> for VariableMapObserver<'a, T>
where
    T: PrimInt + Default + Copy + 'static + Serialize + serde::de::DeserializeOwned + Debug,
{
    #[inline]
    fn as_slice(&self) -> &[T] {
        self.map.as_slice()
    }
}
impl<'a, T> AsMutSlice<T> for VariableMapObserver<'a, T>
where
    T: PrimInt + Default + Copy + 'static + Serialize + serde::de::DeserializeOwned + Debug,
{
    #[inline]
    fn as_mut_slice(&mut self) -> &mut [T] {
        self.map.as_mut_slice()
    }
}

impl<'a, T> VariableMapObserver<'a, T>
where
    T: PrimInt + Default + Copy + 'static + Serialize + serde::de::DeserializeOwned,
{
    /// Creates a new [`MapObserver`]
    pub fn new(name: &'static str, map: &'a mut [T], size: &'a mut usize) -> Self {
        let initial = if map.is_empty() { T::default() } else { map[0] };
        Self {
            map: OwnedSliceMut::from(map),
            size: OwnedRefMut::Ref(size),
            name: name.into(),
            initial,
        }
    }

    /// Creates a new [`MapObserver`] from a raw pointer
    ///
    /// # Safety
    /// Dereferences `map_ptr` with up to `max_len` elements of size.
    pub unsafe fn new_from_ptr(
        name: &'static str,
        map_ptr: *mut T,
        max_len: usize,
        size: &'a mut usize,
    ) -> Self {
        let initial = if max_len > 0 { *map_ptr } else { T::default() };
        VariableMapObserver {
            map: OwnedSliceMut::from_raw_parts_mut(map_ptr, max_len),
            size: OwnedRefMut::Ref(size),
            name: name.into(),
            initial,
        }
    }
}

/// Map observer with hitcounts postprocessing
#[derive(Serialize, Deserialize, Clone, Debug)]
#[serde(bound = "M: serde::de::DeserializeOwned")]
pub struct HitcountsMapObserver<M>
where
    M: Serialize + serde::de::DeserializeOwned,
{
    base: M,
}

static COUNT_CLASS_LOOKUP: [u8; 256] = [
    0, 1, 2, 4, 8, 8, 8, 8, 16, 16, 16, 16, 16, 16, 16, 16, 32, 32, 32, 32, 32, 32, 32, 32, 32, 32,
    32, 32, 32, 32, 32, 32, 64, 64, 64, 64, 64, 64, 64, 64, 64, 64, 64, 64, 64, 64, 64, 64, 64, 64,
    64, 64, 64, 64, 64, 64, 64, 64, 64, 64, 64, 64, 64, 64, 64, 64, 64, 64, 64, 64, 64, 64, 64, 64,
    64, 64, 64, 64, 64, 64, 64, 64, 64, 64, 64, 64, 64, 64, 64, 64, 64, 64, 64, 64, 64, 64, 64, 64,
    64, 64, 64, 64, 64, 64, 64, 64, 64, 64, 64, 64, 64, 64, 64, 64, 64, 64, 64, 64, 64, 64, 64, 64,
    64, 64, 64, 64, 64, 64, 128, 128, 128, 128, 128, 128, 128, 128, 128, 128, 128, 128, 128, 128,
    128, 128, 128, 128, 128, 128, 128, 128, 128, 128, 128, 128, 128, 128, 128, 128, 128, 128, 128,
    128, 128, 128, 128, 128, 128, 128, 128, 128, 128, 128, 128, 128, 128, 128, 128, 128, 128, 128,
    128, 128, 128, 128, 128, 128, 128, 128, 128, 128, 128, 128, 128, 128, 128, 128, 128, 128, 128,
    128, 128, 128, 128, 128, 128, 128, 128, 128, 128, 128, 128, 128, 128, 128, 128, 128, 128, 128,
    128, 128, 128, 128, 128, 128, 128, 128, 128, 128, 128, 128, 128, 128, 128, 128, 128, 128, 128,
    128, 128, 128, 128, 128, 128, 128, 128, 128, 128, 128, 128, 128, 128, 128, 128, 128, 128, 128,
];

impl<I, S, M> Observer<I, S> for HitcountsMapObserver<M>
where
    M: MapObserver<Entry = u8> + Observer<I, S>,
{
    #[inline]
    fn pre_exec(&mut self, state: &mut S, input: &I) -> Result<(), Error> {
        self.base.pre_exec(state, input)
    }

    #[inline]
    fn post_exec(&mut self, state: &mut S, input: &I) -> Result<(), Error> {
        let cnt = self.usable_count();
        for i in 0..cnt {
            *self.get_mut(i) = COUNT_CLASS_LOOKUP[*self.get(i) as usize];
        }
        self.base.post_exec(state, input)
    }
}

impl<M> Named for HitcountsMapObserver<M>
where
    M: Named + Serialize + serde::de::DeserializeOwned,
{
    #[inline]
    fn name(&self) -> &str {
        self.base.name()
    }
}

impl<M> HasLen for HitcountsMapObserver<M>
where
    M: MapObserver,
{
    #[inline]
    fn len(&self) -> usize {
        self.base.len()
    }
}

impl<M> MapObserver for HitcountsMapObserver<M>
where
    M: MapObserver<Entry = u8>,
{
    type Entry = u8;

    #[inline]
    fn initial(&self) -> u8 {
        self.base.initial()
    }

    #[inline]
    fn initial_mut(&mut self) -> &mut u8 {
        self.base.initial_mut()
    }

    #[inline]
    fn set_initial(&mut self, initial: u8) {
        self.base.set_initial(initial);
    }

    #[inline]
    fn usable_count(&self) -> usize {
        self.base.usable_count()
    }

    #[inline]
    fn get(&self, idx: usize) -> &u8 {
        self.base.get(idx)
    }

    #[inline]
    fn get_mut(&mut self, idx: usize) -> &mut u8 {
        self.base.get_mut(idx)
    }

    fn hash(&self) -> u64 {
        self.base.hash()
    }
    fn to_vec(&self) -> Vec<u8> {
        self.base.to_vec()
    }
}

impl<M> AsSlice<u8> for HitcountsMapObserver<M>
where
    M: MapObserver + AsSlice<u8>,
{
    #[inline]
    fn as_slice(&self) -> &[u8] {
        self.base.as_slice()
    }
}
impl<M> AsMutSlice<u8> for HitcountsMapObserver<M>
where
    M: MapObserver + AsMutSlice<u8>,
{
    #[inline]
    fn as_mut_slice(&mut self) -> &mut [u8] {
        self.base.as_mut_slice()
    }
}

impl<M> HitcountsMapObserver<M>
where
    M: Serialize + serde::de::DeserializeOwned,
{
    /// Creates a new [`MapObserver`]
    pub fn new(base: M) -> Self {
        Self { base }
    }
}
/// The Multi Map Observer merge different maps into one observer
#[derive(Serialize, Deserialize, Debug)]
#[serde(bound = "T: serde::de::DeserializeOwned")]
#[allow(clippy::unsafe_derive_deserialize)]
pub struct MultiMapObserver<'a, T>
where
    T: PrimInt + Default + Copy + 'static + Serialize + serde::de::DeserializeOwned + Debug,
{
    maps: Vec<OwnedSliceMut<'a, T>>,
    intervals: IntervalTree<usize, usize>,
    len: usize,
    initial: T,
    name: String,
    iter_idx: usize,
}

impl<'a, I, S, T> Observer<I, S> for MultiMapObserver<'a, T>
where
    T: PrimInt + Default + Copy + 'static + Serialize + serde::de::DeserializeOwned + Debug,
    Self: MapObserver,
{
    #[inline]
    fn pre_exec(&mut self, _state: &mut S, _input: &I) -> Result<(), Error> {
        self.reset_map()
    }
}

impl<'a, T> Named for MultiMapObserver<'a, T>
where
    T: PrimInt + Default + Copy + 'static + Serialize + serde::de::DeserializeOwned + Debug,
{
    #[inline]
    fn name(&self) -> &str {
        self.name.as_str()
    }
}

impl<'a, T> HasLen for MultiMapObserver<'a, T>
where
    T: PrimInt + Default + Copy + 'static + Serialize + serde::de::DeserializeOwned + Debug,
{
    #[inline]
    fn len(&self) -> usize {
        self.len
    }
}

impl<'a, T> MapObserver for MultiMapObserver<'a, T>
where
    T: PrimInt + Default + Copy + 'static + Serialize + serde::de::DeserializeOwned + Debug,
{
    type Entry = T;

    #[inline]
    fn get(&self, idx: usize) -> &T {
        let elem = self.intervals.query_point(idx).next().unwrap();
        let i = elem.value;
        let j = idx - elem.range.start;
        &self.maps[i].as_slice()[j]
    }

    #[inline]
    fn get_mut(&mut self, idx: usize) -> &mut T {
        let elem = self.intervals.query_point(idx).next().unwrap();
        let i = elem.value;
        let j = idx - elem.range.start;
        &mut self.maps[i].as_mut_slice()[j]
    }

    #[inline]
    fn initial(&self) -> T {
        self.initial
    }

    #[inline]
    fn initial_mut(&mut self) -> &mut T {
        &mut self.initial
    }

    #[inline]
    fn set_initial(&mut self, initial: T) {
        self.initial = initial;
    }

    fn count_bytes(&self) -> u64 {
        let initial = self.initial();
        let mut res = 0;
        for map in &self.maps {
            for x in map.as_slice() {
                if *x != initial {
                    res += 1;
                }
            }
        }
        res
    }

    fn hash(&self) -> u64 {
        let mut hasher = AHasher::new_with_keys(0, 0);
        for map in &self.maps {
            let slice = map.as_slice();
            let ptr = slice.as_ptr() as *const u8;
            let map_size = slice.len() / core::mem::size_of::<T>();
            unsafe {
                hasher.write(from_raw_parts(ptr, map_size));
            }
        }
        hasher.finish()
    }

    fn reset_map(&mut self) -> Result<(), Error> {
        let initial = self.initial();
        for map in &mut self.maps {
            for x in map.as_mut_slice() {
                *x = initial;
            }
        }
        Ok(())
    }

    fn usable_count(&self) -> usize {
        self.len()
    }
}

impl<'a, T> MultiMapObserver<'a, T>
where
    T: PrimInt + Default + Copy + 'static + Serialize + serde::de::DeserializeOwned + Debug,
{
    /// Creates a new [`MultiMapObserver`]
    #[must_use]
    pub fn new(name: &'static str, maps: &'a mut [&'a mut [T]]) -> Self {
        let mut idx = 0;
        let mut v = 0;
        let mut initial = T::default();
        let mut builder = vec![];
        let maps: Vec<_> = maps
            .iter_mut()
            .map(|x| {
                if !x.is_empty() {
                    initial = x[0];
                }
                let l = x.len();
                let r = (idx..(idx + l), v);
                idx += l;
                builder.push(r);
                v += 1;
                OwnedSliceMut::from(x)
            })
            .collect();
        Self {
            maps,
            intervals: builder.into_iter().collect::<IntervalTree<usize, usize>>(),
            len: idx,
            name: name.to_string(),
            initial,
            iter_idx: 0,
        }
    }

    /// Creates a new [`MultiMapObserver`] with an owned map
    #[must_use]
    pub fn new_owned(name: &'static str, maps: Vec<Vec<T>>) -> Self {
        let mut idx = 0;
        let mut v = 0;
        let mut initial = T::default();
        let mut builder = vec![];
        let maps: Vec<_> = maps
            .into_iter()
            .map(|x| {
                if !x.is_empty() {
                    initial = x[0];
                }
                let l = x.len();
                let r = (idx..(idx + l), v);
                idx += l;
                builder.push(r);
                v += 1;
                OwnedSliceMut::from(x)
            })
            .collect();
        Self {
            maps,
            intervals: builder.into_iter().collect::<IntervalTree<usize, usize>>(),
            len: idx,
            name: name.to_string(),
            initial,
            iter_idx: 0,
        }
    }
}
<<<<<<< HEAD
/// Exact copy of StdMapObserver that owns its map
/// Used for python bindings
#[derive(Serialize, Deserialize, Debug, Clone)]
#[serde(bound = "T: serde::de::DeserializeOwned")]
#[allow(clippy::unsafe_derive_deserialize)]
pub struct OwnedMapObserver<T>
where
    T: PrimInt + Default + Copy + 'static + Serialize + serde::de::DeserializeOwned,
{
    map: Vec<T>,
    initial: T,
    name: String,
}

impl<I, S, T> Observer<I, S> for OwnedMapObserver<T>
where
    T: PrimInt + Default + Copy + 'static + Serialize + serde::de::DeserializeOwned + Debug,
    Self: MapObserver<T>,
{
    #[inline]
    fn pre_exec(&mut self, _state: &mut S, _input: &I) -> Result<(), Error> {
        self.reset_map()
    }
}

impl<T> Named for OwnedMapObserver<T>
where
    T: PrimInt + Default + Copy + 'static + Serialize + serde::de::DeserializeOwned,
{
    #[inline]
    fn name(&self) -> &str {
        self.name.as_str()
    }
}

impl<T> HasLen for OwnedMapObserver<T>
where
    T: PrimInt + Default + Copy + 'static + Serialize + serde::de::DeserializeOwned,
{
    #[inline]
    fn len(&self) -> usize {
        self.map.as_slice().len()
    }
}

impl<T> MapObserver<T> for OwnedMapObserver<T>
where
    T: PrimInt + Default + Copy + 'static + Serialize + serde::de::DeserializeOwned + Debug,
{
    #[inline]
    fn map(&self) -> Option<&[T]> {
        Some(self.map.as_slice())
    }

    #[inline]
    fn map_mut(&mut self) -> Option<&mut [T]> {
        Some(self.map.as_mut_slice())
    }

    #[inline]
    fn initial(&self) -> T {
        self.initial
    }

    #[inline]
    fn initial_mut(&mut self) -> &mut T {
        &mut self.initial
    }

    #[inline]
    fn set_initial(&mut self, initial: T) {
        self.initial = initial;
    }
}

impl<T> OwnedMapObserver<T>
where
    T: PrimInt + Default + Copy + 'static + Serialize + serde::de::DeserializeOwned,
{
    /// Creates a new [`MapObserver`] with an owned map
    #[must_use]
    pub fn new(name: &'static str, map: Vec<T>) -> Self {
        let initial = if map.is_empty() { T::default() } else { map[0] };
        Self {
            map: map,
            name: name.to_string(),
            initial,
        }
    }
}

/// MapObserver Python bindings
#[cfg(feature = "python")]
pub mod pybind {
    use crate::bolts::{tuples::Named, HasLen};
    use crate::observers::{map::OwnedMapObserver, MapObserver, Observer};
    use crate::Error;
    use pyo3::prelude::*;
    use serde::{Deserialize, Serialize};

    #[pyclass(unsendable, name = "OwnedMapObserverI32")]
    #[derive(Serialize, Deserialize, Debug, Clone)]
    /// Python class for OwnedMapObserver (i.e. StdMapObserver with owned map)
    pub struct PythonOwnedMapObserverI32 {
        /// Rust wrapped OwnedMapObserver object
        pub owned_map_observer: OwnedMapObserver<i32>,
    }

    #[pymethods]
    impl PythonOwnedMapObserverI32 {
        #[new]
        fn new(name: String, map: Vec<i32>) -> Self {
            Self {
                //TODO: Not leak memory
                owned_map_observer: OwnedMapObserver::new(Box::leak(name.into_boxed_str()), map),
            }
        }
    }

    #[derive(Serialize, Deserialize, Debug, Clone)]
    enum PythonMapObserverWrapperI32 {
        Owned(PythonOwnedMapObserverI32),
    }

    // Should not be exposed to user
    #[pyclass(unsendable, name = "MapObserverI32")]
    #[derive(Serialize, Deserialize, Debug, Clone)]
    /// MapObserver + Observer Trait binding
    pub struct PythonMapObserverI32 {
        map_observer: PythonMapObserverWrapperI32,
    }

    impl PythonMapObserverI32 {
        fn get_map_observer(&self) -> &impl MapObserver<i32> {
            match &self.map_observer {
                PythonMapObserverWrapperI32::Owned(map_observer) => {
                    &map_observer.owned_map_observer
                }
            }
        }

        fn get_mut_map_observer(&mut self) -> &mut impl MapObserver<i32> {
            match &mut self.map_observer {
                PythonMapObserverWrapperI32::Owned(map_observer) => {
                    &mut map_observer.owned_map_observer
                }
            }
        }
    }

    #[pymethods]
    impl PythonMapObserverI32 {
        #[staticmethod]
        fn new_from_owned(owned_map_observer: PythonOwnedMapObserverI32) -> Self {
            Self {
                map_observer: PythonMapObserverWrapperI32::Owned(owned_map_observer),
            }
        }
    }

    impl MapObserver<i32> for PythonMapObserverI32 {
        #[inline]
        fn map(&self) -> Option<&[i32]> {
            self.get_map_observer().map()
        }

        #[inline]
        fn map_mut(&mut self) -> Option<&mut [i32]> {
            self.get_mut_map_observer().map_mut()
        }

        #[inline]
        fn initial(&self) -> i32 {
            self.get_map_observer().initial()
        }

        #[inline]
        fn initial_mut(&mut self) -> &mut i32 {
            self.get_mut_map_observer().initial_mut()
        }

        #[inline]
        fn set_initial(&mut self, initial: i32) {
            self.get_mut_map_observer().set_initial(initial)
        }
    }

    impl Named for PythonMapObserverI32 {
        #[inline]
        fn name(&self) -> &str {
            self.get_map_observer().name()
        }
    }

    impl HasLen for PythonMapObserverI32 {
        #[inline]
        fn len(&self) -> usize {
            self.get_map_observer().len()
        }
    }

    impl<I, S> Observer<I, S> for PythonMapObserverI32
    where
        Self: MapObserver<i32>,
    {
        #[inline]
        fn pre_exec(&mut self, _state: &mut S, _input: &I) -> Result<(), Error> {
            self.get_mut_map_observer().reset_map()
        }
    }

    /// Register the classes to the python module
    pub fn register(_py: Python, m: &PyModule) -> PyResult<()> {
        m.add_class::<PythonOwnedMapObserverI32>()?;
        m.add_class::<PythonMapObserverI32>()?;
        Ok(())
=======

impl<'a, 'it, T> IntoIterator for &'it mut MultiMapObserver<'a, T>
where
    T: PrimInt + Default + Copy + 'static + Serialize + serde::de::DeserializeOwned + Debug,
{
    type Item = <IterMut<'it, T> as Iterator>::Item;
    type IntoIter = Flatten<IterMut<'it, OwnedSliceMut<'a, T>>>;

    fn into_iter(self) -> Self::IntoIter {
        self.maps.iter_mut().flatten()
    }
}

impl<'a, 'it, T> IntoIterator for &'it MultiMapObserver<'a, T>
where
    T: PrimInt + Default + Copy + 'static + Serialize + serde::de::DeserializeOwned + Debug,
{
    type Item = <Iter<'it, T> as Iterator>::Item;
    type IntoIter = Flatten<Iter<'it, OwnedSliceMut<'a, T>>>;

    fn into_iter(self) -> Self::IntoIter {
        self.maps.iter().flatten()
>>>>>>> 14959c7f
    }
}<|MERGE_RESOLUTION|>--- conflicted
+++ resolved
@@ -959,7 +959,31 @@
         }
     }
 }
-<<<<<<< HEAD
+
+impl<'a, 'it, T> IntoIterator for &'it mut MultiMapObserver<'a, T>
+where
+    T: PrimInt + Default + Copy + 'static + Serialize + serde::de::DeserializeOwned + Debug,
+{
+    type Item = <IterMut<'it, T> as Iterator>::Item;
+    type IntoIter = Flatten<IterMut<'it, OwnedSliceMut<'a, T>>>;
+
+    fn into_iter(self) -> Self::IntoIter {
+        self.maps.iter_mut().flatten()
+    }
+}
+
+impl<'a, 'it, T> IntoIterator for &'it MultiMapObserver<'a, T>
+where
+    T: PrimInt + Default + Copy + 'static + Serialize + serde::de::DeserializeOwned + Debug,
+{
+    type Item = <Iter<'it, T> as Iterator>::Item;
+    type IntoIter = Flatten<Iter<'it, OwnedSliceMut<'a, T>>>;
+
+    fn into_iter(self) -> Self::IntoIter {
+        self.maps.iter().flatten()
+    }
+}
+
 /// Exact copy of StdMapObserver that owns its map
 /// Used for python bindings
 #[derive(Serialize, Deserialize, Debug, Clone)]
@@ -977,7 +1001,7 @@
 impl<I, S, T> Observer<I, S> for OwnedMapObserver<T>
 where
     T: PrimInt + Default + Copy + 'static + Serialize + serde::de::DeserializeOwned + Debug,
-    Self: MapObserver<T>,
+    Self: MapObserver,
 {
     #[inline]
     fn pre_exec(&mut self, _state: &mut S, _input: &I) -> Result<(), Error> {
@@ -1005,18 +1029,53 @@
     }
 }
 
-impl<T> MapObserver<T> for OwnedMapObserver<T>
-where
-    T: PrimInt + Default + Copy + 'static + Serialize + serde::de::DeserializeOwned + Debug,
-{
-    #[inline]
-    fn map(&self) -> Option<&[T]> {
-        Some(self.map.as_slice())
-    }
-
-    #[inline]
-    fn map_mut(&mut self) -> Option<&mut [T]> {
-        Some(self.map.as_mut_slice())
+impl<'it, T> IntoIterator for &'it OwnedMapObserver<T>
+where
+    T: PrimInt + Default + Copy + 'static + Serialize + serde::de::DeserializeOwned + Debug,
+{
+    type Item = <Iter<'it, T> as Iterator>::Item;
+    type IntoIter = Iter<'it, T>;
+
+    fn into_iter(self) -> Self::IntoIter {
+        self.as_slice().iter()
+    }
+}
+
+impl<'it, T> IntoIterator for &'it mut OwnedMapObserver<T>
+where
+    T: PrimInt + Default + Copy + 'static + Serialize + serde::de::DeserializeOwned + Debug,
+{
+    type Item = <IterMut<'it, T> as Iterator>::Item;
+    type IntoIter = IterMut<'it, T>;
+
+    fn into_iter(self) -> Self::IntoIter {
+        self.as_mut_slice().iter_mut()
+    }
+}
+
+impl<T> MapObserver for OwnedMapObserver<T>
+where
+    T: PrimInt + Default + Copy + 'static + Serialize + serde::de::DeserializeOwned + Debug,
+{
+    type Entry = T;
+
+    #[inline]
+    fn get(&self, pos: usize) -> &T {
+        &self.as_slice()[pos]
+    }
+
+    #[inline]
+    fn get_mut(&mut self, idx: usize) -> &mut T {
+        &mut self.as_mut_slice()[idx]
+    }
+
+    #[inline]
+    fn usable_count(&self) -> usize {
+        self.as_slice().len()
+    }
+
+    fn hash(&self) -> u64 {
+        hash_slice(self.as_slice())
     }
 
     #[inline]
@@ -1033,12 +1092,38 @@
     fn set_initial(&mut self, initial: T) {
         self.initial = initial;
     }
+
+    fn to_vec(&self) -> Vec<T> {
+        self.as_slice().to_vec()
+    }
+}
+
+impl<T> AsSlice<T> for OwnedMapObserver<T>
+where
+    T: PrimInt + Default + Copy + 'static + Serialize + serde::de::DeserializeOwned + Debug,
+{
+    #[must_use]
+    #[inline]
+    fn as_slice(&self) -> &[T] {
+        self.map.as_slice()
+    }
+}
+impl<T> AsMutSlice<T> for OwnedMapObserver<T>
+where
+    T: PrimInt + Default + Copy + 'static + Serialize + serde::de::DeserializeOwned + Debug,
+{
+    #[must_use]
+    #[inline]
+    fn as_mut_slice(&mut self) -> &mut [T] {
+        self.map.as_mut_slice()
+    }
 }
 
 impl<T> OwnedMapObserver<T>
 where
     T: PrimInt + Default + Copy + 'static + Serialize + serde::de::DeserializeOwned,
 {
+
     /// Creates a new [`MapObserver`] with an owned map
     #[must_use]
     pub fn new(name: &'static str, map: Vec<T>) -> Self {
@@ -1050,7 +1135,6 @@
         }
     }
 }
-
 /// MapObserver Python bindings
 #[cfg(feature = "python")]
 pub mod pybind {
@@ -1092,24 +1176,6 @@
         map_observer: PythonMapObserverWrapperI32,
     }
 
-    impl PythonMapObserverI32 {
-        fn get_map_observer(&self) -> &impl MapObserver<i32> {
-            match &self.map_observer {
-                PythonMapObserverWrapperI32::Owned(map_observer) => {
-                    &map_observer.owned_map_observer
-                }
-            }
-        }
-
-        fn get_mut_map_observer(&mut self) -> &mut impl MapObserver<i32> {
-            match &mut self.map_observer {
-                PythonMapObserverWrapperI32::Owned(map_observer) => {
-                    &mut map_observer.owned_map_observer
-                }
-            }
-        }
-    }
-
     #[pymethods]
     impl PythonMapObserverI32 {
         #[staticmethod]
@@ -1120,54 +1186,113 @@
         }
     }
 
-    impl MapObserver<i32> for PythonMapObserverI32 {
+    impl MapObserver for PythonMapObserverI32 {
+        type Entry = i32;
+
         #[inline]
-        fn map(&self) -> Option<&[i32]> {
-            self.get_map_observer().map()
-        }
-
+        fn get(&self, idx: usize) -> &i32 {
+            match &self.map_observer {
+                PythonMapObserverWrapperI32::Owned(map_observer) => {
+                    &map_observer.owned_map_observer.get(idx)
+                }
+            }
+        }
+    
         #[inline]
-        fn map_mut(&mut self) -> Option<&mut [i32]> {
-            self.get_mut_map_observer().map_mut()
-        }
-
+        fn get_mut(&mut self, idx: usize) -> &mut i32 {
+            match &mut self.map_observer {
+                PythonMapObserverWrapperI32::Owned(map_observer) => {
+                    map_observer.owned_map_observer.get_mut(idx)
+                }
+            }
+        }
+    
+        #[inline]
+        fn usable_count(&self) -> usize {
+            match &self.map_observer {
+                PythonMapObserverWrapperI32::Owned(map_observer) => {
+                    map_observer.owned_map_observer.usable_count()
+                }
+            }
+        }
+    
+        fn hash(&self) -> u64 {
+            match &self.map_observer {
+                PythonMapObserverWrapperI32::Owned(map_observer) => {
+                    map_observer.owned_map_observer.hash()
+                }
+            }
+        }
+    
         #[inline]
         fn initial(&self) -> i32 {
-            self.get_map_observer().initial()
-        }
-
+            match &self.map_observer {
+                PythonMapObserverWrapperI32::Owned(map_observer) => {
+                    map_observer.owned_map_observer.initial()
+                }
+            }
+        }
+    
         #[inline]
         fn initial_mut(&mut self) -> &mut i32 {
-            self.get_mut_map_observer().initial_mut()
-        }
-
+            match &mut self.map_observer {
+                PythonMapObserverWrapperI32::Owned(map_observer) => {
+                    map_observer.owned_map_observer.initial_mut()
+                }
+            }
+        }
+    
         #[inline]
         fn set_initial(&mut self, initial: i32) {
-            self.get_mut_map_observer().set_initial(initial)
+            match &mut self.map_observer {
+                PythonMapObserverWrapperI32::Owned(map_observer) => {
+                    map_observer.owned_map_observer.set_initial(initial)
+                }
+            }
+        }
+    
+        fn to_vec(&self) -> Vec<i32> {
+            match &self.map_observer {
+                PythonMapObserverWrapperI32::Owned(map_observer) => {
+                    map_observer.owned_map_observer.to_vec()
+                }
+            }
         }
     }
 
     impl Named for PythonMapObserverI32 {
         #[inline]
         fn name(&self) -> &str {
-            self.get_map_observer().name()
+            match &self.map_observer {
+                PythonMapObserverWrapperI32::Owned(map_observer) => {
+                    map_observer.owned_map_observer.name()
+                }
+            }
         }
     }
 
     impl HasLen for PythonMapObserverI32 {
         #[inline]
         fn len(&self) -> usize {
-            self.get_map_observer().len()
+            match &self.map_observer {
+                PythonMapObserverWrapperI32::Owned(map_observer) => {
+                    map_observer.owned_map_observer.len()
+                }
+            }
         }
     }
 
     impl<I, S> Observer<I, S> for PythonMapObserverI32
     where
-        Self: MapObserver<i32>,
+        Self: MapObserver,
     {
         #[inline]
         fn pre_exec(&mut self, _state: &mut S, _input: &I) -> Result<(), Error> {
-            self.get_mut_map_observer().reset_map()
+            match &mut self.map_observer {
+                PythonMapObserverWrapperI32::Owned(map_observer) => {
+                    map_observer.owned_map_observer.pre_exec(_state, _input)
+                }
+            }
         }
     }
 
@@ -1176,29 +1301,6 @@
         m.add_class::<PythonOwnedMapObserverI32>()?;
         m.add_class::<PythonMapObserverI32>()?;
         Ok(())
-=======
-
-impl<'a, 'it, T> IntoIterator for &'it mut MultiMapObserver<'a, T>
-where
-    T: PrimInt + Default + Copy + 'static + Serialize + serde::de::DeserializeOwned + Debug,
-{
-    type Item = <IterMut<'it, T> as Iterator>::Item;
-    type IntoIter = Flatten<IterMut<'it, OwnedSliceMut<'a, T>>>;
-
-    fn into_iter(self) -> Self::IntoIter {
-        self.maps.iter_mut().flatten()
-    }
-}
-
-impl<'a, 'it, T> IntoIterator for &'it MultiMapObserver<'a, T>
-where
-    T: PrimInt + Default + Copy + 'static + Serialize + serde::de::DeserializeOwned + Debug,
-{
-    type Item = <Iter<'it, T> as Iterator>::Item;
-    type IntoIter = Flatten<Iter<'it, OwnedSliceMut<'a, T>>>;
-
-    fn into_iter(self) -> Self::IntoIter {
-        self.maps.iter().flatten()
->>>>>>> 14959c7f
-    }
-}+    }
+}
+
