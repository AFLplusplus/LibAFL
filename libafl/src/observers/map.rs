//! The `MapObserver` provides access a map, usually injected into the target

use ahash::AHasher;
use alloc::{
    string::{String, ToString},
    vec::Vec,
};
use core::{
    fmt::Debug,
    hash::Hasher,
    iter::Flatten,
    marker::PhantomData,
    slice::{from_raw_parts, Iter, IterMut},
};
use intervaltree::IntervalTree;
use num_traits::Bounded;
use serde::{Deserialize, Serialize};

use crate::{
    bolts::{
        ownedref::{OwnedRefMut, OwnedSliceMut},
        tuples::Named,
        AsMutIterator, AsMutSlice, AsRefIterator, AsSlice, HasLen,
    },
    executors::ExitKind,
    observers::Observer,
    Error,
};

/// Compute the hash of a slice
fn hash_slice<T>(slice: &[T]) -> u64 {
    let mut hasher = AHasher::new_with_keys(0, 0);
    let ptr = slice.as_ptr() as *const u8;
    let map_size = slice.len() / core::mem::size_of::<T>();
    unsafe {
        hasher.write(from_raw_parts(ptr, map_size));
    }
    hasher.finish()
}

/// A [`MapObserver`] observes the static map, as oftentimes used for AFL-like coverage information
///
/// TODO: enforce `iter() -> AssociatedTypeIter` when generic associated types stabilize
pub trait MapObserver: HasLen + Named + Serialize + serde::de::DeserializeOwned + Debug
// where
//     for<'it> &'it Self: IntoIterator<Item = &'it Self::Entry>
{
    /// Type of each entry in this map
    type Entry: Bounded + PartialEq + Default + Copy + Debug + 'static;

    /// Get the value at `idx`
    fn get(&self, idx: usize) -> &Self::Entry;

    /// Get the value at `idx` (mutable)
    fn get_mut(&mut self, idx: usize) -> &mut Self::Entry;

    /// Get the number of usable entries in the map (all by default)
    fn usable_count(&self) -> usize;

    /// Count the set bytes in the map
    fn count_bytes(&self) -> u64 {
        let initial = self.initial();
        let cnt = self.usable_count();
        let mut res = 0;
        for i in 0..cnt {
            if *self.get(i) != initial {
                res += 1;
            }
        }
        res
    }

    /// Compute the hash of the map
    fn hash(&self) -> u64;

    /// Get the initial value for reset()
    fn initial(&self) -> Self::Entry;

    /// Get the initial value for reset() (mutable)
    fn initial_mut(&mut self) -> &mut Self::Entry;

    /// Set the initial value for reset()
    fn set_initial(&mut self, initial: Self::Entry) {
        *self.initial_mut() = initial;
    }

    /// Reset the map
    #[inline]
    fn reset_map(&mut self) -> Result<(), Error> {
        // Normal memset, see https://rust.godbolt.org/z/Trs5hv
        let initial = self.initial();
        let cnt = self.usable_count();
        for i in 0..cnt {
            *self.get_mut(i) = initial;
        }
        Ok(())
    }

    /// Get these observer's contents as [`Vec`]
    fn to_vec(&self) -> Vec<Self::Entry> {
        let cnt = self.usable_count();
        let mut res = Vec::with_capacity(cnt);
        for i in 0..cnt {
            res.push(*self.get(i));
        }
        res
    }

    /// Get the number of set entries with the specified indexes
    fn how_many_set(&self, indexes: &[usize]) -> usize {
        let initial = self.initial();
        let cnt = self.usable_count();
        let mut res = 0;
        for i in indexes {
            if *i < cnt && *self.get(*i) != initial {
                res += 1;
            }
        }
        res
    }
}

/// A Simple iterator calling `MapObserver::get`
#[derive(Debug)]
pub struct MapObserverSimpleIterator<'a, O>
where
    O: 'a + MapObserver,
{
    index: usize,
    observer: *const O,
    phantom: PhantomData<&'a u8>,
}

impl<'a, O> Iterator for MapObserverSimpleIterator<'a, O>
where
    O: 'a + MapObserver,
{
    type Item = &'a O::Entry;
    fn next(&mut self) -> Option<Self::Item> {
        unsafe {
            if self.index >= self.observer.as_ref().unwrap().usable_count() {
                None
            } else {
                let i = self.index;
                self.index += 1;
                Some(self.observer.as_ref().unwrap().get(i))
            }
        }
    }
}

/// A Simple iterator calling `MapObserver::get_mut`
#[derive(Debug)]
pub struct MapObserverSimpleIteratoMut<'a, O>
where
    O: 'a + MapObserver,
{
    index: usize,
    observer: *mut O,
    phantom: PhantomData<&'a u8>,
}

impl<'a, O> Iterator for MapObserverSimpleIteratoMut<'a, O>
where
    O: 'a + MapObserver,
{
    type Item = &'a O::Entry;
    fn next(&mut self) -> Option<Self::Item> {
        unsafe {
            if self.index >= self.observer.as_ref().unwrap().usable_count() {
                None
            } else {
                let i = self.index;
                self.index += 1;
                Some(self.observer.as_mut().unwrap().get_mut(i))
            }
        }
    }
}

/// The Map Observer retrieves the state of a map,
/// that will get updated by the target.
/// A well-known example is the AFL-Style coverage map.
#[derive(Clone, Serialize, Deserialize, Debug)]
#[serde(bound = "T: serde::de::DeserializeOwned")]
#[allow(clippy::unsafe_derive_deserialize)]
pub struct StdMapObserver<'a, T>
where
    T: Default + Copy + 'static + Serialize,
{
    map: OwnedSliceMut<'a, T>,
    initial: T,
    name: String,
}

impl<'a, I, S, T> Observer<I, S> for StdMapObserver<'a, T>
where
    T: Bounded
        + PartialEq
        + Default
        + Copy
        + 'static
        + Serialize
        + serde::de::DeserializeOwned
        + Debug,
{
    #[inline]
    fn pre_exec(&mut self, _state: &mut S, _input: &I) -> Result<(), Error> {
        self.reset_map()
    }
}

impl<'a, T> Named for StdMapObserver<'a, T>
where
    T: Default + Copy + 'static + Serialize + serde::de::DeserializeOwned,
{
    #[inline]
    fn name(&self) -> &str {
        self.name.as_str()
    }
}

impl<'a, T> HasLen for StdMapObserver<'a, T>
where
    T: Default + Copy + 'static + Serialize + serde::de::DeserializeOwned,
{
    #[inline]
    fn len(&self) -> usize {
        self.map.as_slice().len()
    }
}

impl<'a, 'it, T> AsRefIterator<'it> for StdMapObserver<'a, T>
where
    T: Bounded
        + PartialEq
        + Default
        + Copy
        + 'static
        + Serialize
        + serde::de::DeserializeOwned
        + Debug,
{
    type Item = T;
    type IntoIter = Iter<'it, T>;

    fn as_ref_iter(&'it self) -> Self::IntoIter {
        let cnt = self.usable_count();
        self.as_slice()[..cnt].iter()
    }
}

impl<'a, 'it, T> AsMutIterator<'it> for StdMapObserver<'a, T>
where
    T: Bounded
        + PartialEq
        + Default
        + Copy
        + 'static
        + Serialize
        + serde::de::DeserializeOwned
        + Debug,
{
    type Item = T;
    type IntoIter = IterMut<'it, T>;

    fn as_mut_iter(&'it mut self) -> Self::IntoIter {
        let cnt = self.usable_count();
        self.as_mut_slice()[..cnt].iter_mut()
    }
}

impl<'a, 'it, T> IntoIterator for &'it StdMapObserver<'a, T>
where
    T: Bounded
        + PartialEq
        + Default
        + Copy
        + 'static
        + Serialize
        + serde::de::DeserializeOwned
        + Debug,
{
    type Item = <Iter<'it, T> as Iterator>::Item;
    type IntoIter = Iter<'it, T>;

    fn into_iter(self) -> Self::IntoIter {
        let cnt = self.usable_count();
        self.as_slice()[..cnt].iter()
    }
}

impl<'a, 'it, T> IntoIterator for &'it mut StdMapObserver<'a, T>
where
    T: Bounded
        + PartialEq
        + Default
        + Copy
        + 'static
        + Serialize
        + serde::de::DeserializeOwned
        + Debug,
{
    type Item = <IterMut<'it, T> as Iterator>::Item;
    type IntoIter = IterMut<'it, T>;

    fn into_iter(self) -> Self::IntoIter {
        let cnt = self.usable_count();
        self.as_mut_slice()[..cnt].iter_mut()
    }
}

impl<'a, T> MapObserver for StdMapObserver<'a, T>
where
    T: Bounded
        + PartialEq
        + Default
        + Copy
        + 'static
        + Serialize
        + serde::de::DeserializeOwned
        + Debug,
{
    type Entry = T;

    #[inline]
    fn get(&self, pos: usize) -> &T {
        &self.as_slice()[pos]
    }

    #[inline]
    fn get_mut(&mut self, idx: usize) -> &mut T {
        &mut self.as_mut_slice()[idx]
    }

    #[inline]
    fn usable_count(&self) -> usize {
        self.as_slice().len()
    }

    fn hash(&self) -> u64 {
        hash_slice(self.as_slice())
    }

    #[inline]
    fn initial(&self) -> T {
        self.initial
    }

    #[inline]
    fn initial_mut(&mut self) -> &mut T {
        &mut self.initial
    }

    fn to_vec(&self) -> Vec<T> {
        self.as_slice().to_vec()
    }
}

impl<'a, T> AsSlice<T> for StdMapObserver<'a, T>
where
    T: Default + Copy + 'static + Serialize + serde::de::DeserializeOwned + Debug,
{
    #[must_use]
    #[inline]
    fn as_slice(&self) -> &[T] {
        self.map.as_slice()
    }
}
impl<'a, T> AsMutSlice<T> for StdMapObserver<'a, T>
where
    T: Default + Copy + 'static + Serialize + serde::de::DeserializeOwned + Debug,
{
    #[must_use]
    #[inline]
    fn as_mut_slice(&mut self) -> &mut [T] {
        self.map.as_mut_slice()
    }
}

impl<'a, T> StdMapObserver<'a, T>
where
    T: Default + Copy + 'static + Serialize + serde::de::DeserializeOwned,
{
    /// Creates a new [`MapObserver`]
    #[must_use]
    pub fn new<S>(name: S, map: &'a mut [T]) -> Self
    where
        S: Into<String>,
    {
        Self {
            map: OwnedSliceMut::from(map),
            name: name.into(),
            initial: T::default(),
        }
    }

    /// Creates a new [`MapObserver`] with an owned map
    #[must_use]
    pub fn new_owned<S>(name: S, map: Vec<T>) -> Self
    where
        S: Into<String>,
    {
        Self {
            map: OwnedSliceMut::from(map),
            name: name.into(),
            initial: T::default(),
        }
    }

    /// Creates a new [`MapObserver`] from an [`OwnedSliceMut`] map.
    ///
    /// # Safety
    /// Will dereference the owned slice with up to len elements.
    #[must_use]
    pub fn new_from_ownedref<S>(name: S, map: OwnedSliceMut<'a, T>) -> Self
    where
        S: Into<String>,
    {
        Self {
            map,
            name: name.into(),
            initial: T::default(),
        }
    }

    /// Creates a new [`MapObserver`] from a raw pointer
    ///
    /// # Safety
    /// Will dereference the `map_ptr` with up to len elements.
    pub unsafe fn new_from_ptr<S>(name: S, map_ptr: *mut T, len: usize) -> Self
    where
        S: Into<String>,
    {
        StdMapObserver {
            map: OwnedSliceMut::from_raw_parts_mut(map_ptr, len),
            name: name.into(),
            initial: T::default(),
        }
    }
}

/// Use a const size to speedup `Feedback::is_interesting` when the user can
/// know the size of the map at compile time.
#[derive(Serialize, Deserialize, Debug)]
#[serde(bound = "T: serde::de::DeserializeOwned")]
#[allow(clippy::unsafe_derive_deserialize)]
pub struct ConstMapObserver<'a, T, const N: usize>
where
    T: Default + Copy + 'static + Serialize,
{
    map: OwnedSliceMut<'a, T>,
    initial: T,
    name: String,
}

impl<'a, I, S, T, const N: usize> Observer<I, S> for ConstMapObserver<'a, T, N>
where
    T: Default + Copy + 'static + Serialize + serde::de::DeserializeOwned + Debug,
    Self: MapObserver,
{
    #[inline]
    fn pre_exec(&mut self, _state: &mut S, _input: &I) -> Result<(), Error> {
        self.reset_map()
    }
}

impl<'a, T, const N: usize> Named for ConstMapObserver<'a, T, N>
where
    T: Default + Copy + 'static + Serialize + serde::de::DeserializeOwned,
{
    #[inline]
    fn name(&self) -> &str {
        self.name.as_str()
    }
}

impl<'a, T, const N: usize> HasLen for ConstMapObserver<'a, T, N>
where
    T: Default + Copy + 'static + Serialize + serde::de::DeserializeOwned,
{
    #[inline]
    fn len(&self) -> usize {
        N
    }
}

impl<'a, 'it, T, const N: usize> AsRefIterator<'it> for ConstMapObserver<'a, T, N>
where
    T: Bounded
        + PartialEq
        + Default
        + Copy
        + 'static
        + Serialize
        + serde::de::DeserializeOwned
        + Debug,
{
    type Item = T;
    type IntoIter = Iter<'it, T>;

    fn as_ref_iter(&'it self) -> Self::IntoIter {
        let cnt = self.usable_count();
        self.as_slice()[..cnt].iter()
    }
}

impl<'a, 'it, T, const N: usize> AsMutIterator<'it> for ConstMapObserver<'a, T, N>
where
    T: Bounded
        + PartialEq
        + Default
        + Copy
        + 'static
        + Serialize
        + serde::de::DeserializeOwned
        + Debug,
{
    type Item = T;
    type IntoIter = IterMut<'it, T>;

    fn as_mut_iter(&'it mut self) -> Self::IntoIter {
        let cnt = self.usable_count();
        self.as_mut_slice()[..cnt].iter_mut()
    }
}

impl<'a, 'it, T, const N: usize> IntoIterator for &'it ConstMapObserver<'a, T, N>
where
    T: Bounded
        + PartialEq
        + Default
        + Copy
        + 'static
        + Serialize
        + serde::de::DeserializeOwned
        + Debug,
{
    type Item = <Iter<'it, T> as Iterator>::Item;
    type IntoIter = Iter<'it, T>;

    fn into_iter(self) -> Self::IntoIter {
        let cnt = self.usable_count();
        self.as_slice()[..cnt].iter()
    }
}

impl<'a, 'it, T, const N: usize> IntoIterator for &'it mut ConstMapObserver<'a, T, N>
where
    T: Bounded
        + PartialEq
        + Default
        + Copy
        + 'static
        + Serialize
        + serde::de::DeserializeOwned
        + Debug,
{
    type Item = <IterMut<'it, T> as Iterator>::Item;
    type IntoIter = IterMut<'it, T>;

    fn into_iter(self) -> Self::IntoIter {
        let cnt = self.usable_count();
        self.as_mut_slice()[..cnt].iter_mut()
    }
}

impl<'a, T, const N: usize> MapObserver for ConstMapObserver<'a, T, N>
where
    T: Bounded
        + PartialEq
        + Default
        + Copy
        + 'static
        + Serialize
        + serde::de::DeserializeOwned
        + Debug,
{
    type Entry = T;

    #[inline]
    fn initial(&self) -> T {
        self.initial
    }

    #[inline]
    fn initial_mut(&mut self) -> &mut T {
        &mut self.initial
    }

    #[inline]
    fn get(&self, idx: usize) -> &T {
        &self.as_slice()[idx]
    }

    #[inline]
    fn get_mut(&mut self, idx: usize) -> &mut T {
        &mut self.as_mut_slice()[idx]
    }

    fn usable_count(&self) -> usize {
        self.as_slice().len()
    }

    fn hash(&self) -> u64 {
        hash_slice(self.as_slice())
    }

    fn to_vec(&self) -> Vec<T> {
        self.as_slice().to_vec()
    }
}

impl<'a, T, const N: usize> AsSlice<T> for ConstMapObserver<'a, T, N>
where
    T: Default + Copy + 'static + Serialize + serde::de::DeserializeOwned + Debug,
{
    #[inline]
    fn as_slice(&self) -> &[T] {
        self.map.as_slice()
    }
}
impl<'a, T, const N: usize> AsMutSlice<T> for ConstMapObserver<'a, T, N>
where
    T: Default + Copy + 'static + Serialize + serde::de::DeserializeOwned + Debug,
{
    #[inline]
    fn as_mut_slice(&mut self) -> &mut [T] {
        self.map.as_mut_slice()
    }
}

impl<'a, T, const N: usize> ConstMapObserver<'a, T, N>
where
    T: Default + Copy + 'static + Serialize + serde::de::DeserializeOwned,
{
    /// Creates a new [`MapObserver`]
    #[must_use]
    pub fn new(name: &'static str, map: &'a mut [T]) -> Self {
        assert!(map.len() >= N);
        Self {
            map: OwnedSliceMut::from(map),
            name: name.to_string(),
            initial: T::default(),
        }
    }

    /// Creates a new [`MapObserver`] with an owned map
    #[must_use]
    pub fn new_owned(name: &'static str, map: Vec<T>) -> Self {
        assert!(map.len() >= N);
        let initial = if map.is_empty() { T::default() } else { map[0] };
        Self {
            map: OwnedSliceMut::from(map),
            name: name.to_string(),
            initial,
        }
    }

    /// Creates a new [`MapObserver`] from a raw pointer
    ///
    /// # Safety
    /// Will dereference the `map_ptr` with up to len elements.
    pub unsafe fn new_from_ptr(name: &'static str, map_ptr: *mut T) -> Self {
        ConstMapObserver {
            map: OwnedSliceMut::from_raw_parts_mut(map_ptr, N),
            name: name.to_string(),
            initial: T::default(),
        }
    }
}

/// Overlooking a variable bitmap
#[derive(Serialize, Deserialize, Debug)]
#[serde(bound = "T: serde::de::DeserializeOwned")]
#[allow(clippy::unsafe_derive_deserialize)]
pub struct VariableMapObserver<'a, T>
where
    T: Default + Copy + 'static + Serialize,
{
    map: OwnedSliceMut<'a, T>,
    size: OwnedRefMut<'a, usize>,
    initial: T,
    name: String,
}

impl<'a, I, S, T> Observer<I, S> for VariableMapObserver<'a, T>
where
    T: Default + Copy + 'static + Serialize + serde::de::DeserializeOwned + Debug,
    Self: MapObserver,
{
    #[inline]
    fn pre_exec(&mut self, _state: &mut S, _input: &I) -> Result<(), Error> {
        self.reset_map()
    }
}

impl<'a, T> Named for VariableMapObserver<'a, T>
where
    T: Default + Copy + 'static + Serialize + serde::de::DeserializeOwned,
{
    #[inline]
    fn name(&self) -> &str {
        self.name.as_str()
    }
}

impl<'a, T> HasLen for VariableMapObserver<'a, T>
where
    T: Default + Copy + 'static + Serialize + serde::de::DeserializeOwned,
{
    #[inline]
    fn len(&self) -> usize {
        self.map.as_slice().len()
    }
}

impl<'a, 'it, T> AsRefIterator<'it> for VariableMapObserver<'a, T>
where
    T: Bounded
        + PartialEq
        + Default
        + Copy
        + 'static
        + Serialize
        + serde::de::DeserializeOwned
        + Debug,
{
    type Item = T;
    type IntoIter = Iter<'it, T>;

    fn as_ref_iter(&'it self) -> Self::IntoIter {
        let cnt = self.usable_count();
        self.as_slice()[..cnt].iter()
    }
}

impl<'a, 'it, T> AsMutIterator<'it> for VariableMapObserver<'a, T>
where
    T: Bounded
        + PartialEq
        + Default
        + Copy
        + 'static
        + Serialize
        + serde::de::DeserializeOwned
        + Debug,
{
    type Item = T;
    type IntoIter = IterMut<'it, T>;

    fn as_mut_iter(&'it mut self) -> Self::IntoIter {
        let cnt = self.usable_count();
        self.as_mut_slice()[..cnt].iter_mut()
    }
}

impl<'a, 'it, T> IntoIterator for &'it VariableMapObserver<'a, T>
where
    T: Bounded
        + PartialEq
        + Default
        + Copy
        + 'static
        + Serialize
        + serde::de::DeserializeOwned
        + Debug,
{
    type Item = <Iter<'it, T> as Iterator>::Item;
    type IntoIter = Iter<'it, T>;

    fn into_iter(self) -> Self::IntoIter {
        let cnt = self.usable_count();
        self.as_slice()[..cnt].iter()
    }
}

impl<'a, 'it, T> IntoIterator for &'it mut VariableMapObserver<'a, T>
where
    T: Bounded
        + PartialEq
        + Default
        + Copy
        + 'static
        + Serialize
        + serde::de::DeserializeOwned
        + Debug,
{
    type Item = <IterMut<'it, T> as Iterator>::Item;
    type IntoIter = IterMut<'it, T>;

    fn into_iter(self) -> Self::IntoIter {
        let cnt = self.usable_count();
        self.as_mut_slice()[..cnt].iter_mut()
    }
}

impl<'a, T> MapObserver for VariableMapObserver<'a, T>
where
    T: Bounded
        + PartialEq
        + Default
        + Copy
        + 'static
        + Serialize
        + serde::de::DeserializeOwned
        + Debug,
{
    type Entry = T;

    #[inline]
    fn initial(&self) -> T {
        self.initial
    }

    #[inline]
    fn initial_mut(&mut self) -> &mut T {
        &mut self.initial
    }

    #[inline]
    fn usable_count(&self) -> usize {
        *self.size.as_ref()
    }

    fn get(&self, idx: usize) -> &T {
        &self.map.as_slice()[idx]
    }

    fn get_mut(&mut self, idx: usize) -> &mut T {
        &mut self.map.as_mut_slice()[idx]
    }

    fn hash(&self) -> u64 {
        hash_slice(self.as_slice())
    }
    fn to_vec(&self) -> Vec<T> {
        self.as_slice().to_vec()
    }
}

impl<'a, T> AsSlice<T> for VariableMapObserver<'a, T>
where
    T: Bounded
        + PartialEq
        + Default
        + Copy
        + 'static
        + Serialize
        + serde::de::DeserializeOwned
        + Debug,
{
    #[inline]
    fn as_slice(&self) -> &[T] {
        let cnt = self.usable_count();
        &self.map.as_slice()[..cnt]
    }
}
impl<'a, T> AsMutSlice<T> for VariableMapObserver<'a, T>
where
    T: Default + Copy + 'static + Serialize + serde::de::DeserializeOwned + Debug,
{
    #[inline]
    fn as_mut_slice(&mut self) -> &mut [T] {
        self.map.as_mut_slice()
    }
}

impl<'a, T> VariableMapObserver<'a, T>
where
    T: Default + Copy + 'static + Serialize + serde::de::DeserializeOwned,
{
    /// Creates a new [`MapObserver`]
    pub fn new(name: &'static str, map: &'a mut [T], size: &'a mut usize) -> Self {
        Self {
            map: OwnedSliceMut::from(map),
            size: OwnedRefMut::Ref(size),
            name: name.into(),
            initial: T::default(),
        }
    }

    /// Creates a new [`MapObserver`] from a raw pointer
    ///
    /// # Safety
    /// Dereferences `map_ptr` with up to `max_len` elements of size.
    pub unsafe fn new_from_ptr(
        name: &'static str,
        map_ptr: *mut T,
        max_len: usize,
        size: &'a mut usize,
    ) -> Self {
        VariableMapObserver {
            map: OwnedSliceMut::from_raw_parts_mut(map_ptr, max_len),
            size: OwnedRefMut::Ref(size),
            name: name.into(),
            initial: T::default(),
        }
    }
}

/// Map observer with hitcounts postprocessing
#[derive(Serialize, Deserialize, Clone, Debug)]
#[serde(bound = "M: serde::de::DeserializeOwned")]
pub struct HitcountsMapObserver<M>
where
    M: Serialize,
{
    base: M,
}

static COUNT_CLASS_LOOKUP: [u8; 256] = [
    0, 1, 2, 4, 8, 8, 8, 8, 16, 16, 16, 16, 16, 16, 16, 16, 32, 32, 32, 32, 32, 32, 32, 32, 32, 32,
    32, 32, 32, 32, 32, 32, 64, 64, 64, 64, 64, 64, 64, 64, 64, 64, 64, 64, 64, 64, 64, 64, 64, 64,
    64, 64, 64, 64, 64, 64, 64, 64, 64, 64, 64, 64, 64, 64, 64, 64, 64, 64, 64, 64, 64, 64, 64, 64,
    64, 64, 64, 64, 64, 64, 64, 64, 64, 64, 64, 64, 64, 64, 64, 64, 64, 64, 64, 64, 64, 64, 64, 64,
    64, 64, 64, 64, 64, 64, 64, 64, 64, 64, 64, 64, 64, 64, 64, 64, 64, 64, 64, 64, 64, 64, 64, 64,
    64, 64, 64, 64, 64, 64, 128, 128, 128, 128, 128, 128, 128, 128, 128, 128, 128, 128, 128, 128,
    128, 128, 128, 128, 128, 128, 128, 128, 128, 128, 128, 128, 128, 128, 128, 128, 128, 128, 128,
    128, 128, 128, 128, 128, 128, 128, 128, 128, 128, 128, 128, 128, 128, 128, 128, 128, 128, 128,
    128, 128, 128, 128, 128, 128, 128, 128, 128, 128, 128, 128, 128, 128, 128, 128, 128, 128, 128,
    128, 128, 128, 128, 128, 128, 128, 128, 128, 128, 128, 128, 128, 128, 128, 128, 128, 128, 128,
    128, 128, 128, 128, 128, 128, 128, 128, 128, 128, 128, 128, 128, 128, 128, 128, 128, 128, 128,
    128, 128, 128, 128, 128, 128, 128, 128, 128, 128, 128, 128, 128, 128, 128, 128, 128, 128, 128,
];

impl<I, S, M> Observer<I, S> for HitcountsMapObserver<M>
where
    M: MapObserver<Entry = u8> + Observer<I, S>,
    for<'it> M: AsMutIterator<'it, Item = u8>,
{
    #[inline]
    fn pre_exec(&mut self, state: &mut S, input: &I) -> Result<(), Error> {
        self.base.pre_exec(state, input)
    }

    #[inline]
    fn post_exec(&mut self, state: &mut S, input: &I, exit_kind: &ExitKind) -> Result<(), Error> {
        for elem in self.as_mut_iter() {
            *elem = COUNT_CLASS_LOOKUP[*elem as usize];
        }
        self.base.post_exec(state, input, exit_kind)
    }
}

impl<M> Named for HitcountsMapObserver<M>
where
    M: Named + Serialize + serde::de::DeserializeOwned,
{
    #[inline]
    fn name(&self) -> &str {
        self.base.name()
    }
}

impl<M> HasLen for HitcountsMapObserver<M>
where
    M: MapObserver,
{
    #[inline]
    fn len(&self) -> usize {
        self.base.len()
    }
}

impl<M> MapObserver for HitcountsMapObserver<M>
where
    M: MapObserver<Entry = u8>,
    for<'it> M: AsMutIterator<'it, Item = u8>,
{
    type Entry = u8;

    #[inline]
    fn initial(&self) -> u8 {
        self.base.initial()
    }

    #[inline]
    fn initial_mut(&mut self) -> &mut u8 {
        self.base.initial_mut()
    }

    #[inline]
    fn usable_count(&self) -> usize {
        self.base.usable_count()
    }

    #[inline]
    fn get(&self, idx: usize) -> &u8 {
        self.base.get(idx)
    }

    #[inline]
    fn get_mut(&mut self, idx: usize) -> &mut u8 {
        self.base.get_mut(idx)
    }

    fn hash(&self) -> u64 {
        self.base.hash()
    }
    fn to_vec(&self) -> Vec<u8> {
        self.base.to_vec()
    }
}

impl<M> AsSlice<u8> for HitcountsMapObserver<M>
where
    M: MapObserver + AsSlice<u8>,
{
    #[inline]
    fn as_slice(&self) -> &[u8] {
        self.base.as_slice()
    }
}
impl<M> AsMutSlice<u8> for HitcountsMapObserver<M>
where
    M: MapObserver + AsMutSlice<u8>,
{
    #[inline]
    fn as_mut_slice(&mut self) -> &mut [u8] {
        self.base.as_mut_slice()
    }
}

impl<M> HitcountsMapObserver<M>
where
    M: Serialize + serde::de::DeserializeOwned,
{
    /// Creates a new [`MapObserver`]
    pub fn new(base: M) -> Self {
        Self { base }
    }
}

impl<'it, M> AsRefIterator<'it> for HitcountsMapObserver<M>
where
    M: Named + Serialize + serde::de::DeserializeOwned + AsRefIterator<'it, Item = u8>,
{
    type Item = u8;
    type IntoIter = <M as AsRefIterator<'it>>::IntoIter;

    fn as_ref_iter(&'it self) -> Self::IntoIter {
        self.base.as_ref_iter()
    }
}

impl<'it, M> AsMutIterator<'it> for HitcountsMapObserver<M>
where
    M: Named + Serialize + serde::de::DeserializeOwned + AsMutIterator<'it, Item = u8>,
{
    type Item = u8;
    type IntoIter = <M as AsMutIterator<'it>>::IntoIter;

    fn as_mut_iter(&'it mut self) -> Self::IntoIter {
        self.base.as_mut_iter()
    }
}

impl<'it, M> IntoIterator for &'it HitcountsMapObserver<M>
where
    M: Named + Serialize + serde::de::DeserializeOwned,
    &'it M: IntoIterator<Item = &'it u8>,
{
    type Item = &'it u8;
    type IntoIter = <&'it M as IntoIterator>::IntoIter;

    fn into_iter(self) -> Self::IntoIter {
        self.base.into_iter()
    }
}

impl<'it, M> IntoIterator for &'it mut HitcountsMapObserver<M>
where
    M: Named + Serialize + serde::de::DeserializeOwned,
    &'it mut M: IntoIterator<Item = &'it mut u8>,
{
    type Item = &'it mut u8;
    type IntoIter = <&'it mut M as IntoIterator>::IntoIter;

    fn into_iter(self) -> Self::IntoIter {
        self.base.into_iter()
    }
}

/// The Multi Map Observer merge different maps into one observer
#[derive(Serialize, Deserialize, Debug)]
#[serde(bound = "T: serde::de::DeserializeOwned")]
#[allow(clippy::unsafe_derive_deserialize)]
pub struct MultiMapObserver<'a, T>
where
    T: Default + Copy + 'static + Serialize + Debug,
{
    maps: Vec<OwnedSliceMut<'a, T>>,
    intervals: IntervalTree<usize, usize>,
    len: usize,
    initial: T,
    name: String,
    iter_idx: usize,
}

impl<'a, I, S, T> Observer<I, S> for MultiMapObserver<'a, T>
where
    T: Default + Copy + 'static + Serialize + serde::de::DeserializeOwned + Debug,
    Self: MapObserver,
{
    #[inline]
    fn pre_exec(&mut self, _state: &mut S, _input: &I) -> Result<(), Error> {
        self.reset_map()
    }
}

impl<'a, T> Named for MultiMapObserver<'a, T>
where
    T: Default + Copy + 'static + Serialize + serde::de::DeserializeOwned + Debug,
{
    #[inline]
    fn name(&self) -> &str {
        self.name.as_str()
    }
}

impl<'a, T> HasLen for MultiMapObserver<'a, T>
where
    T: Default + Copy + 'static + Serialize + serde::de::DeserializeOwned + Debug,
{
    #[inline]
    fn len(&self) -> usize {
        self.len
    }
}

impl<'a, T> MapObserver for MultiMapObserver<'a, T>
where
    T: Bounded
        + PartialEq
        + Default
        + Copy
        + 'static
        + Serialize
        + serde::de::DeserializeOwned
        + Debug,
{
    type Entry = T;

    #[inline]
    fn get(&self, idx: usize) -> &T {
        let elem = self.intervals.query_point(idx).next().unwrap();
        let i = elem.value;
        let j = idx - elem.range.start;
        &self.maps[i].as_slice()[j]
    }

    #[inline]
    fn get_mut(&mut self, idx: usize) -> &mut T {
        let elem = self.intervals.query_point(idx).next().unwrap();
        let i = elem.value;
        let j = idx - elem.range.start;
        &mut self.maps[i].as_mut_slice()[j]
    }

    #[inline]
    fn initial(&self) -> T {
        self.initial
    }

    #[inline]
    fn initial_mut(&mut self) -> &mut T {
        &mut self.initial
    }

    fn count_bytes(&self) -> u64 {
        let initial = self.initial();
        let mut res = 0;
        for map in &self.maps {
            for x in map.as_slice() {
                if *x != initial {
                    res += 1;
                }
            }
        }
        res
    }

    fn hash(&self) -> u64 {
        let mut hasher = AHasher::new_with_keys(0, 0);
        for map in &self.maps {
            let slice = map.as_slice();
            let ptr = slice.as_ptr() as *const u8;
            let map_size = slice.len() / core::mem::size_of::<T>();
            unsafe {
                hasher.write(from_raw_parts(ptr, map_size));
            }
        }
        hasher.finish()
    }

    fn reset_map(&mut self) -> Result<(), Error> {
        let initial = self.initial();
        for map in &mut self.maps {
            for x in map.as_mut_slice() {
                *x = initial;
            }
        }
        Ok(())
    }

    fn usable_count(&self) -> usize {
        self.len()
    }
}

impl<'a, T> MultiMapObserver<'a, T>
where
    T: Default + Copy + 'static + Serialize + serde::de::DeserializeOwned + Debug,
{
    /// Creates a new [`MultiMapObserver`]
    #[must_use]
    pub fn new(name: &'static str, maps: &'a mut [&'a mut [T]]) -> Self {
        let mut idx = 0;
        let mut v = 0;
        let mut builder = vec![];
        let maps: Vec<_> = maps
            .iter_mut()
            .map(|x| {
                let l = x.len();
                let r = (idx..(idx + l), v);
                idx += l;
                builder.push(r);
                v += 1;
                OwnedSliceMut::from(x)
            })
            .collect();
        Self {
            maps,
            intervals: builder.into_iter().collect::<IntervalTree<usize, usize>>(),
            len: idx,
            name: name.to_string(),
            initial: T::default(),
            iter_idx: 0,
        }
    }

    /// Creates a new [`MultiMapObserver`] with an owned map
    #[must_use]
    pub fn new_owned(name: &'static str, maps: Vec<Vec<T>>) -> Self {
        let mut idx = 0;
        let mut v = 0;
        let mut builder = vec![];
        let maps: Vec<_> = maps
            .into_iter()
            .map(|x| {
                let l = x.len();
                let r = (idx..(idx + l), v);
                idx += l;
                builder.push(r);
                v += 1;
                OwnedSliceMut::from(x)
            })
            .collect();
        Self {
            maps,
            intervals: builder.into_iter().collect::<IntervalTree<usize, usize>>(),
            len: idx,
            name: name.to_string(),
            initial: T::default(),
            iter_idx: 0,
        }
    }
}

impl<'a, 'it, T> AsRefIterator<'it> for MultiMapObserver<'a, T>
where
    T: Default + Copy + 'static + Serialize + serde::de::DeserializeOwned + Debug,
    'a: 'it,
{
    type Item = T;
    type IntoIter = Flatten<Iter<'it, OwnedSliceMut<'a, T>>>;

    fn as_ref_iter(&'it self) -> Self::IntoIter {
        self.maps.iter().flatten()
    }
}

impl<'a, 'it, T> AsMutIterator<'it> for MultiMapObserver<'a, T>
where
    T: Default + Copy + 'static + Serialize + serde::de::DeserializeOwned + Debug,
    'a: 'it,
{
    type Item = T;
    type IntoIter = Flatten<IterMut<'it, OwnedSliceMut<'a, T>>>;

    fn as_mut_iter(&'it mut self) -> Self::IntoIter {
        self.maps.iter_mut().flatten()
    }
}

impl<'a, 'it, T> IntoIterator for &'it MultiMapObserver<'a, T>
where
    T: Default + Copy + 'static + Serialize + serde::de::DeserializeOwned + Debug,
{
    type Item = <Iter<'it, T> as Iterator>::Item;
    type IntoIter = Flatten<Iter<'it, OwnedSliceMut<'a, T>>>;

    fn into_iter(self) -> Self::IntoIter {
        self.maps.iter().flatten()
    }
}

impl<'a, 'it, T> IntoIterator for &'it mut MultiMapObserver<'a, T>
where
    T: Default + Copy + 'static + Serialize + serde::de::DeserializeOwned + Debug,
{
    type Item = <IterMut<'it, T> as Iterator>::Item;
    type IntoIter = Flatten<IterMut<'it, OwnedSliceMut<'a, T>>>;

    fn into_iter(self) -> Self::IntoIter {
        self.maps.iter_mut().flatten()
    }
}

/// Exact copy of `StdMapObserver` that owns its map
/// Used for python bindings
#[derive(Serialize, Deserialize, Debug, Clone)]
#[serde(bound = "T: serde::de::DeserializeOwned")]
#[allow(clippy::unsafe_derive_deserialize)]
pub struct OwnedMapObserver<T>
where
    T: Default + Copy + 'static + Serialize,
{
    map: Vec<T>,
    initial: T,
    name: String,
}

impl<I, S, T> Observer<I, S> for OwnedMapObserver<T>
where
    T: Default + Copy + 'static + Serialize + serde::de::DeserializeOwned + Debug,
    Self: MapObserver,
{
    #[inline]
    fn pre_exec(&mut self, _state: &mut S, _input: &I) -> Result<(), Error> {
        self.reset_map()
    }
}

impl<T> Named for OwnedMapObserver<T>
where
    T: Default + Copy + 'static + Serialize + serde::de::DeserializeOwned,
{
    #[inline]
    fn name(&self) -> &str {
        self.name.as_str()
    }
}

impl<T> HasLen for OwnedMapObserver<T>
where
    T: Default + Copy + 'static + Serialize + serde::de::DeserializeOwned,
{
    #[inline]
    fn len(&self) -> usize {
        self.map.as_slice().len()
    }
}

impl<'it, T> AsRefIterator<'it> for OwnedMapObserver<T>
where
    T: Default + Copy + 'static + Serialize + serde::de::DeserializeOwned + Debug,
{
    type Item = T;
    type IntoIter = Iter<'it, T>;

    fn as_ref_iter(&'it self) -> Self::IntoIter {
        self.as_slice().iter()
    }
}

impl<'it, T> AsMutIterator<'it> for OwnedMapObserver<T>
where
    T: Default + Copy + 'static + Serialize + serde::de::DeserializeOwned + Debug,
{
    type Item = T;
    type IntoIter = IterMut<'it, T>;

    fn as_mut_iter(&'it mut self) -> Self::IntoIter {
        self.as_mut_slice().iter_mut()
    }
}

impl<'it, T> IntoIterator for &'it OwnedMapObserver<T>
where
    T: Default + Copy + 'static + Serialize + serde::de::DeserializeOwned + Debug,
{
    type Item = <Iter<'it, T> as Iterator>::Item;
    type IntoIter = Iter<'it, T>;

    fn into_iter(self) -> Self::IntoIter {
        self.as_slice().iter()
    }
}

impl<'it, T> IntoIterator for &'it mut OwnedMapObserver<T>
where
    T: Default + Copy + 'static + Serialize + serde::de::DeserializeOwned + Debug,
{
    type Item = <IterMut<'it, T> as Iterator>::Item;
    type IntoIter = IterMut<'it, T>;

    fn into_iter(self) -> Self::IntoIter {
        self.as_mut_slice().iter_mut()
    }
}

impl<T> MapObserver for OwnedMapObserver<T>
where
    T: Bounded
        + PartialEq
        + Default
        + Copy
        + 'static
        + Serialize
        + serde::de::DeserializeOwned
        + Debug,
{
    type Entry = T;

    #[inline]
    fn get(&self, pos: usize) -> &T {
        &self.as_slice()[pos]
    }

    #[inline]
    fn get_mut(&mut self, idx: usize) -> &mut T {
        &mut self.as_mut_slice()[idx]
    }

    #[inline]
    fn usable_count(&self) -> usize {
        self.as_slice().len()
    }

    fn hash(&self) -> u64 {
        hash_slice(self.as_slice())
    }

    #[inline]
    fn initial(&self) -> T {
        self.initial
    }

    #[inline]
    fn initial_mut(&mut self) -> &mut T {
        &mut self.initial
    }

    #[inline]
    fn set_initial(&mut self, initial: T) {
        self.initial = initial;
    }

    fn to_vec(&self) -> Vec<T> {
        self.as_slice().to_vec()
    }
}

impl<T> AsSlice<T> for OwnedMapObserver<T>
where
    T: Default + Copy + 'static + Serialize + serde::de::DeserializeOwned + Debug,
{
    #[must_use]
    #[inline]
    fn as_slice(&self) -> &[T] {
        self.map.as_slice()
    }
}
impl<T> AsMutSlice<T> for OwnedMapObserver<T>
where
    T: Default + Copy + 'static + Serialize + serde::de::DeserializeOwned + Debug,
{
    #[must_use]
    #[inline]
    fn as_mut_slice(&mut self) -> &mut [T] {
        self.map.as_mut_slice()
    }
}

impl<T> OwnedMapObserver<T>
where
    T: Default + Copy + 'static + Serialize + serde::de::DeserializeOwned,
{
    /// Creates a new [`MapObserver`] with an owned map
    #[must_use]
    pub fn new(name: &'static str, map: Vec<T>) -> Self {
        let initial = if map.is_empty() { T::default() } else { map[0] };
        Self {
            map,
            name: name.to_string(),
            initial,
        }
    }
}

/// `MapObserver` Python bindings
#[cfg(feature = "python")]
#[allow(missing_docs)]
pub mod pybind {
    use super::{
        AsMutIterator, AsRefIterator, Debug, Error, HasLen, Iter, IterMut, MapObserver, Named,
        Observer, OwnedMapObserver, StdMapObserver, String, Vec,
    };
    use crate::observers::pybind::PythonObserver;
    use concat_idents::concat_idents;
    use pyo3::prelude::*;
    use serde::{Deserialize, Serialize};

    #[macro_export]
    macro_rules! mapob_unwrap_me {
        ($wrapper_name:ident, $wrapper:expr, $name:ident, $body:block) => {
            match &$wrapper {
                $wrapper_name::Std(py_wrapper) => Python::with_gil(|py| -> PyResult<_> {
                    let borrowed = py_wrapper.borrow(py);
                    let $name = &borrowed.inner;
                    Ok($body)
                })
                .unwrap(),
                $wrapper_name::Owned(py_wrapper) => Python::with_gil(|py| -> PyResult<_> {
                    let borrowed = py_wrapper.borrow(py);
                    let $name = &borrowed.inner;
                    Ok($body)
                })
                .unwrap(),
                $wrapper_name::None => panic!("Serde is not supported ATM"),
            }
        };
    }

    #[macro_export]
    macro_rules! mapob_unwrap_me_mut {
        ($wrapper_name:ident, $wrapper:expr, $name:ident, $body:block) => {
            match &mut $wrapper {
                $wrapper_name::Std(py_wrapper) => Python::with_gil(|py| -> PyResult<_> {
                    let mut borrowed = py_wrapper.borrow_mut(py);
                    let $name = &mut borrowed.inner;
                    Ok($body)
                })
                .unwrap(),
                $wrapper_name::Owned(py_wrapper) => Python::with_gil(|py| -> PyResult<_> {
                    let mut borrowed = py_wrapper.borrow_mut(py);
                    let $name = &mut borrowed.inner;
                    Ok($body)
                })
                .unwrap(),
                $wrapper_name::None => panic!("Serde is not supported ATM"),
            }
        };
    }

    macro_rules! define_python_map_observer {
        ($struct_name1:ident, $py_name1:tt, $struct_name2:ident, $py_name2:tt, $struct_name_trait:ident, $py_name_trait:tt, $datatype:ty, $wrapper_name: ident) => {
            #[pyclass(unsendable, name = $py_name1)]
            #[allow(clippy::unsafe_derive_deserialize)]
            #[derive(Serialize, Deserialize, Debug, Clone)]
            /// Python class for StdMapObserver
            pub struct $struct_name1 {
                /// Rust wrapped StdMapObserver object
                pub inner: StdMapObserver<'static, $datatype>,
            }

            #[pymethods]
            impl $struct_name1 {
                #[new]
                fn new(name: String, ptr: usize, size: usize) -> Self {
                    Self {
                        inner: unsafe { StdMapObserver::new_from_ptr(name, ptr as *mut $datatype, size) }
                    }
                }

                #[must_use]
                pub fn as_map_observer(slf: Py<Self>) -> $struct_name_trait {
                    $struct_name_trait::new_std(slf)
                }

                #[must_use]
                pub fn as_observer(slf: Py<Self>) -> PythonObserver {
                    let m = Self::as_map_observer(slf);
                    Python::with_gil(|py| -> PyResult<PythonObserver> {
                        let p: Py<_> = Py::new(py, m)?;
                        Ok($struct_name_trait::as_observer(p))
                    }).unwrap()
                }

                fn __getitem__(&self, idx: usize) -> $datatype {
                    *self.inner.get(idx)
                }

                fn __setitem__(&mut self, idx: usize, val: $datatype) {
                    *self.inner.get_mut(idx) = val;
                }

                #[pyo3(name = "usable_count")]
                fn pyusable_count(&self) -> usize {
                    self.inner.usable_count()
                }

                #[pyo3(name = "len")]
                fn pylen(&self) -> usize {
                    self.inner.len()
                }

                #[pyo3(name = "name")]
                fn pyname(&self) -> &str {
                    self.inner.name()
                }

            }

            #[pyclass(unsendable, name = $py_name2)]
            #[derive(Serialize, Deserialize, Debug, Clone)]
            /// Python class for OwnedMapObserver (i.e. StdMapObserver with owned map)
            pub struct $struct_name2 {
                /// Rust wrapped OwnedMapObserver object
                pub inner: OwnedMapObserver<$datatype>,
            }

            #[pymethods]
            impl $struct_name2 {
                #[new]
                fn new(name: alloc::string::String, map: alloc::vec::Vec<$datatype>) -> Self {
                    Self {
                        //TODO: Not leak memory
<<<<<<< HEAD
                        owned_map_observer: OwnedMapObserver::new(
                            alloc::boxed::Box::leak(name.into_boxed_str()),
                            map,
                        ),
=======
                        inner: OwnedMapObserver::new(Box::leak(name.into_boxed_str()), map),
>>>>>>> 28edbad6
                    }
                }

                #[must_use]
                pub fn as_map_observer(slf: Py<Self>) -> $struct_name_trait {
                    $struct_name_trait::new_owned(slf)
                }

                #[must_use]
                pub fn as_observer(slf: Py<Self>) -> PythonObserver {
                    let m = Self::as_map_observer(slf);
                    Python::with_gil(|py| -> PyResult<PythonObserver> {
                        let p: Py<_> = Py::new(py, m)?;
                        Ok($struct_name_trait::as_observer(p))
                    }).unwrap()
                }

                fn __getitem__(&self, idx: usize) -> $datatype {
                    *self.inner.get(idx)
                }

                fn __setitem__(&mut self, idx: usize, val: $datatype) {
                    *self.inner.get_mut(idx) = val;
                }

                #[pyo3(name = "usable_count")]
                fn pyusable_count(&self) -> usize {
                    self.inner.usable_count()
                }

                #[pyo3(name = "len")]
                fn pylen(&self) -> usize {
                    self.inner.len()
                }

                #[pyo3(name = "name")]
                fn pyname(&self) -> &str {
                    self.inner.name()
                }
            }

            #[derive(Debug, Clone)]
            pub enum $wrapper_name {
                Std(Py<$struct_name1>),
                Owned(Py<$struct_name2>),
                None
            }

            impl Default for $wrapper_name {
                fn default() -> Self {
                    $wrapper_name::None
                }
            }

            // Should not be exposed to user
            #[pyclass(unsendable, name = $py_name_trait)]
            #[derive(Serialize, Deserialize, Debug, Clone)]
            /// MapObserver + Observer Trait binding
            pub struct $struct_name_trait {
                #[serde(skip)]
                pub wrapper: $wrapper_name,
            }

            #[pymethods]
            impl $struct_name_trait {
                #[staticmethod]
                fn new_std(std_map: Py<$struct_name1>) -> Self {
                    Self {
                        wrapper: $wrapper_name::Std(std_map),
                    }
                }

                #[staticmethod]
                fn new_owned(owned_map: Py<$struct_name2>) -> Self {
                    Self {
                        wrapper: $wrapper_name::Owned(owned_map),
                    }
                }

                #[must_use]
                pub fn as_observer(slf: Py<Self>) -> PythonObserver {
                    concat_idents!(func = new_map_,$datatype {
                           PythonObserver::func(slf)
                    })
                }

                fn __getitem__(&self, idx: usize) -> $datatype {
                    *self.get(idx)
                }

                fn __setitem__(&mut self, idx: usize, val: $datatype) {
                    *self.get_mut(idx) = val;
                }

                #[pyo3(name = "usable_count")]
                fn pyusable_count(&self) -> usize {
                    self.usable_count()
                }

                #[pyo3(name = "len")]
                fn pylen(&self) -> usize {
                    self.len()
                }

                #[pyo3(name = "name")]
                fn pyname(&self) -> &str {
                    self.name()
                }
            }

            impl<'it> AsRefIterator<'it> for $struct_name_trait {
                type Item = $datatype;
                type IntoIter = Iter<'it, $datatype>;

                fn as_ref_iter(&'it self) -> Self::IntoIter {
                    mapob_unwrap_me!($wrapper_name, self.wrapper, m, { unsafe { std::mem::transmute::<_, Self::IntoIter>(m.as_ref_iter()) } })
                }
            }

            impl<'it> AsMutIterator<'it> for $struct_name_trait {
                type Item = $datatype;
                type IntoIter = IterMut<'it, $datatype>;

                fn as_mut_iter(&'it mut self) -> Self::IntoIter {
                    mapob_unwrap_me_mut!($wrapper_name, self.wrapper, m, { unsafe { std::mem::transmute::<_, Self::IntoIter>(m.as_mut_iter()) } })
                }
            }

            impl MapObserver for $struct_name_trait {
                type Entry = $datatype;

                #[inline]
                fn get(&self, idx: usize) -> &$datatype {
                    let ptr = mapob_unwrap_me!($wrapper_name, self.wrapper, m, { m.get(idx) as *const $datatype });
                    unsafe { ptr.as_ref().unwrap() }
                }

                #[inline]
                fn get_mut(&mut self, idx: usize) -> &mut $datatype {
                    let ptr = mapob_unwrap_me_mut!($wrapper_name, self.wrapper, m, { m.get_mut(idx) as *mut $datatype });
                    unsafe { ptr.as_mut().unwrap() }
                }

                #[inline]
                fn usable_count(&self) -> usize {
                    mapob_unwrap_me!($wrapper_name, self.wrapper, m, { m.usable_count() })
                }

                fn hash(&self) -> u64 {
                    mapob_unwrap_me!($wrapper_name, self.wrapper, m, { m.hash() })
                }

                #[inline]
                fn initial(&self) -> $datatype {
                    mapob_unwrap_me!($wrapper_name, self.wrapper, m, { m.initial() })
                }

                #[inline]
                fn initial_mut(&mut self) -> &mut $datatype {
                    let ptr = mapob_unwrap_me_mut!($wrapper_name, self.wrapper, m, { m.initial_mut() as *mut $datatype });
                    unsafe { ptr.as_mut().unwrap() }
                }

                #[inline]
                fn set_initial(&mut self, initial: $datatype) {
                    mapob_unwrap_me_mut!($wrapper_name, self.wrapper, m, { m.set_initial(initial) });
                }

<<<<<<< HEAD
                fn to_vec(&self) -> alloc::vec::Vec<$datatype> {
                    match &self.map_observer {
                        $wrapper_name::Owned(map_observer) => {
                            map_observer.owned_map_observer.to_vec()
                        }
                    }
=======
                fn to_vec(&self) -> Vec<$datatype> {
                    mapob_unwrap_me!($wrapper_name, self.wrapper, m, { m.to_vec() })
>>>>>>> 28edbad6
                }
            }

            impl Named for $struct_name_trait {
                #[inline]
                fn name(&self) -> &str {
                    let ptr = mapob_unwrap_me!($wrapper_name, self.wrapper, m, { m.name() as *const str });
                    unsafe { ptr.as_ref().unwrap() }
                }
            }

            impl HasLen for $struct_name_trait {
                #[inline]
                fn len(&self) -> usize {
                    mapob_unwrap_me!($wrapper_name, self.wrapper, m, { m.len() })
                }
            }

            impl<I, S> Observer<I, S> for $struct_name_trait
            where
                Self: MapObserver,
            {
                #[inline]
                fn pre_exec(&mut self, state: &mut S, input: &I) -> Result<(), Error> {
                    mapob_unwrap_me_mut!($wrapper_name, self.wrapper, m, { m.pre_exec(state, input) })
                }
            }
        };
    }

    define_python_map_observer!(
        PythonStdMapObserverI8,
        "StdMapObserverI8",
        PythonOwnedMapObserverI8,
        "OwnedMapObserverI8",
        PythonMapObserverI8,
        "MapObserverI8",
        i8,
        PythonMapObserverWrapperI8
    );
    define_python_map_observer!(
        PythonStdMapObserverI16,
        "StdMapObserverI16",
        PythonOwnedMapObserverI16,
        "OwnedMapObserverI16",
        PythonMapObserverI16,
        "MapObserverI16",
        i16,
        PythonMapObserverWrapperI16
    );
    define_python_map_observer!(
        PythonStdMapObserverI32,
        "StdMapObserverI32",
        PythonOwnedMapObserverI32,
        "OwnedMapObserverI32",
        PythonMapObserverI32,
        "MapObserverI32",
        i32,
        PythonMapObserverWrapperI32
    );
    define_python_map_observer!(
        PythonStdMapObserverI64,
        "StdMapObserverI64",
        PythonOwnedMapObserverI64,
        "OwnedMapObserverI64",
        PythonMapObserverI64,
        "MapObserverI64",
        i64,
        PythonMapObserverWrapperI64
    );

    define_python_map_observer!(
        PythonStdMapObserverU8,
        "StdMapObserverU8",
        PythonOwnedMapObserverU8,
        "OwnedMapObserverU8",
        PythonMapObserverU8,
        "MapObserverU8",
        u8,
        PythonMapObserverWrapperU8
    );
    define_python_map_observer!(
        PythonStdMapObserverU16,
        "StdMapObserverU16",
        PythonOwnedMapObserverU16,
        "OwnedMapObserverU16",
        PythonMapObserverU16,
        "MapObserverU16",
        u16,
        PythonMapObserverWrapperU16
    );
    define_python_map_observer!(
        PythonStdMapObserverU32,
        "StdMapObserverU32",
        PythonOwnedMapObserverU32,
        "OwnedMapObserverU32",
        PythonMapObserverU32,
        "MapObserverU32",
        u32,
        PythonMapObserverWrapperU32
    );
    define_python_map_observer!(
        PythonStdMapObserverU64,
        "StdMapObserverU64",
        PythonOwnedMapObserverU64,
        "OwnedMapObserverU64",
        PythonMapObserverU64,
        "MapObserverU64",
        u64,
        PythonMapObserverWrapperU64
    );

    /// Register the classes to the python module
    pub fn register(_py: Python, m: &PyModule) -> PyResult<()> {
        m.add_class::<PythonStdMapObserverI8>()?;
        m.add_class::<PythonOwnedMapObserverI8>()?;
        m.add_class::<PythonMapObserverI8>()?;
        m.add_class::<PythonStdMapObserverI16>()?;
        m.add_class::<PythonOwnedMapObserverI16>()?;
        m.add_class::<PythonMapObserverI16>()?;
        m.add_class::<PythonStdMapObserverI32>()?;
        m.add_class::<PythonOwnedMapObserverI32>()?;
        m.add_class::<PythonMapObserverI32>()?;
        m.add_class::<PythonStdMapObserverI64>()?;
        m.add_class::<PythonOwnedMapObserverI64>()?;
        m.add_class::<PythonMapObserverI64>()?;

        m.add_class::<PythonStdMapObserverU8>()?;
        m.add_class::<PythonOwnedMapObserverU8>()?;
        m.add_class::<PythonMapObserverU8>()?;
        m.add_class::<PythonStdMapObserverU16>()?;
        m.add_class::<PythonOwnedMapObserverU16>()?;
        m.add_class::<PythonMapObserverU16>()?;
        m.add_class::<PythonStdMapObserverU32>()?;
        m.add_class::<PythonOwnedMapObserverU32>()?;
        m.add_class::<PythonMapObserverU32>()?;
        m.add_class::<PythonStdMapObserverU64>()?;
        m.add_class::<PythonOwnedMapObserverU64>()?;
        m.add_class::<PythonMapObserverU64>()?;
        Ok(())
    }
}<|MERGE_RESOLUTION|>--- conflicted
+++ resolved
@@ -1628,14 +1628,7 @@
                 fn new(name: alloc::string::String, map: alloc::vec::Vec<$datatype>) -> Self {
                     Self {
                         //TODO: Not leak memory
-<<<<<<< HEAD
-                        owned_map_observer: OwnedMapObserver::new(
-                            alloc::boxed::Box::leak(name.into_boxed_str()),
-                            map,
-                        ),
-=======
                         inner: OwnedMapObserver::new(Box::leak(name.into_boxed_str()), map),
->>>>>>> 28edbad6
                     }
                 }
 
@@ -1804,17 +1797,8 @@
                     mapob_unwrap_me_mut!($wrapper_name, self.wrapper, m, { m.set_initial(initial) });
                 }
 
-<<<<<<< HEAD
-                fn to_vec(&self) -> alloc::vec::Vec<$datatype> {
-                    match &self.map_observer {
-                        $wrapper_name::Owned(map_observer) => {
-                            map_observer.owned_map_observer.to_vec()
-                        }
-                    }
-=======
                 fn to_vec(&self) -> Vec<$datatype> {
                     mapob_unwrap_me!($wrapper_name, self.wrapper, m, { m.to_vec() })
->>>>>>> 28edbad6
                 }
             }
 
