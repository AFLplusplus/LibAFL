//! The `MapObserver` provides access a map, usually injected into the target

use ahash::AHasher;
use alloc::{
    string::{String, ToString},
    vec::Vec,
};
use core::{
    fmt::Debug,
    hash::Hasher,
    iter::Flatten,
    marker::PhantomData,
    slice::{from_raw_parts, Iter, IterMut},
};
use intervaltree::IntervalTree;
use num_traits::Bounded;
use serde::{Deserialize, Serialize};

use crate::{
    bolts::{
        ownedref::{OwnedRefMut, OwnedSliceMut},
        tuples::Named,
        AsMutIterator, AsMutSlice, AsRefIterator, AsSlice, HasLen,
    },
    executors::ExitKind,
    observers::Observer,
    Error,
};

/// Compute the hash of a slice
fn hash_slice<T>(slice: &[T]) -> u64 {
    let mut hasher = AHasher::new_with_keys(0, 0);
    let ptr = slice.as_ptr() as *const u8;
    let map_size = slice.len() / core::mem::size_of::<T>();
    unsafe {
        hasher.write(from_raw_parts(ptr, map_size));
    }
    hasher.finish()
}

/// A [`MapObserver`] observes the static map, as oftentimes used for AFL-like coverage information
///
/// TODO: enforce `iter() -> AssociatedTypeIter` when generic associated types stabilize
pub trait MapObserver: HasLen + Named + Serialize + serde::de::DeserializeOwned + Debug
// where
//     for<'it> &'it Self: IntoIterator<Item = &'it Self::Entry>
{
    /// Type of each entry in this map
    type Entry: Bounded + PartialEq + Default + Copy + Debug + 'static;

    /// Get the value at `idx`
    fn get(&self, idx: usize) -> &Self::Entry;

    /// Get the value at `idx` (mutable)
    fn get_mut(&mut self, idx: usize) -> &mut Self::Entry;

    /// Get the number of usable entries in the map (all by default)
    fn usable_count(&self) -> usize;

    /// Count the set bytes in the map
    fn count_bytes(&self) -> u64 {
        let initial = self.initial();
        let cnt = self.usable_count();
        let mut res = 0;
        for i in 0..cnt {
            if *self.get(i) != initial {
                res += 1;
            }
        }
        res
    }

    /// Compute the hash of the map
    fn hash(&self) -> u64;

    /// Get the initial value for reset()
    fn initial(&self) -> Self::Entry;

    /// Get the initial value for reset() (mutable)
    fn initial_mut(&mut self) -> &mut Self::Entry;

    /// Set the initial value for reset()
    fn set_initial(&mut self, initial: Self::Entry) {
        *self.initial_mut() = initial;
    }

    /// Reset the map
    #[inline]
    fn reset_map(&mut self) -> Result<(), Error> {
        // Normal memset, see https://rust.godbolt.org/z/Trs5hv
        let initial = self.initial();
        let cnt = self.usable_count();
        for i in 0..cnt {
            *self.get_mut(i) = initial;
        }
        Ok(())
    }

    /// Get these observer's contents as [`Vec`]
    fn to_vec(&self) -> Vec<Self::Entry> {
        let cnt = self.usable_count();
        let mut res = Vec::with_capacity(cnt);
        for i in 0..cnt {
            res.push(*self.get(i));
        }
        res
    }

    /// Get the number of set entries with the specified indexes
    fn how_many_set(&self, indexes: &[usize]) -> usize {
        let initial = self.initial();
        let cnt = self.usable_count();
        let mut res = 0;
        for i in indexes {
            if *i < cnt && *self.get(*i) != initial {
                res += 1;
            }
        }
        res
    }
}

/// A Simple iterator calling `MapObserver::get`
#[derive(Debug)]
pub struct MapObserverSimpleIterator<'a, O>
where
    O: 'a + MapObserver,
{
    index: usize,
    observer: *const O,
    phantom: PhantomData<&'a u8>,
}

impl<'a, O> Iterator for MapObserverSimpleIterator<'a, O>
where
    O: 'a + MapObserver,
{
    type Item = &'a O::Entry;
    fn next(&mut self) -> Option<Self::Item> {
        unsafe {
            if self.index >= self.observer.as_ref().unwrap().usable_count() {
                None
            } else {
                let i = self.index;
                self.index += 1;
                Some(self.observer.as_ref().unwrap().get(i))
            }
        }
    }
}

/// A Simple iterator calling `MapObserver::get_mut`
#[derive(Debug)]
pub struct MapObserverSimpleIteratoMut<'a, O>
where
    O: 'a + MapObserver,
{
    index: usize,
    observer: *mut O,
    phantom: PhantomData<&'a u8>,
}

impl<'a, O> Iterator for MapObserverSimpleIteratoMut<'a, O>
where
    O: 'a + MapObserver,
{
    type Item = &'a O::Entry;
    fn next(&mut self) -> Option<Self::Item> {
        unsafe {
            if self.index >= self.observer.as_ref().unwrap().usable_count() {
                None
            } else {
                let i = self.index;
                self.index += 1;
                Some(self.observer.as_mut().unwrap().get_mut(i))
            }
        }
    }
}

/// The Map Observer retrieves the state of a map,
/// that will get updated by the target.
/// A well-known example is the AFL-Style coverage map.
#[derive(Serialize, Deserialize, Debug)]
#[serde(bound = "T: serde::de::DeserializeOwned")]
#[allow(clippy::unsafe_derive_deserialize)]
pub struct StdMapObserver<'a, T>
where
<<<<<<< HEAD
    T: Default + Copy + 'static + Serialize + serde::de::DeserializeOwned,
=======
    T: PrimInt + Default + Copy + 'static + Serialize,
>>>>>>> e513b86d
{
    map: OwnedSliceMut<'a, T>,
    initial: T,
    name: String,
}

impl<'a, I, S, T> Observer<I, S> for StdMapObserver<'a, T>
where
    T: Bounded
        + PartialEq
        + Default
        + Copy
        + 'static
        + Serialize
        + serde::de::DeserializeOwned
        + Debug,
{
    #[inline]
    fn pre_exec(&mut self, _state: &mut S, _input: &I) -> Result<(), Error> {
        self.reset_map()
    }
}

impl<'a, T> Named for StdMapObserver<'a, T>
where
    T: Default + Copy + 'static + Serialize + serde::de::DeserializeOwned,
{
    #[inline]
    fn name(&self) -> &str {
        self.name.as_str()
    }
}

impl<'a, T> HasLen for StdMapObserver<'a, T>
where
    T: Default + Copy + 'static + Serialize + serde::de::DeserializeOwned,
{
    #[inline]
    fn len(&self) -> usize {
        self.map.as_slice().len()
    }
}

impl<'a, 'it, T> AsRefIterator<'it> for StdMapObserver<'a, T>
where
    T: Bounded
        + PartialEq
        + Default
        + Copy
        + 'static
        + Serialize
        + serde::de::DeserializeOwned
        + Debug,
{
    type Item = T;
    type IntoIter = Iter<'it, T>;

    fn as_ref_iter(&'it self) -> Self::IntoIter {
        let cnt = self.usable_count();
        self.as_slice()[..cnt].iter()
    }
}

impl<'a, 'it, T> AsMutIterator<'it> for StdMapObserver<'a, T>
where
    T: Bounded
        + PartialEq
        + Default
        + Copy
        + 'static
        + Serialize
        + serde::de::DeserializeOwned
        + Debug,
{
    type Item = T;
    type IntoIter = IterMut<'it, T>;

    fn as_mut_iter(&'it mut self) -> Self::IntoIter {
        let cnt = self.usable_count();
        self.as_mut_slice()[..cnt].iter_mut()
    }
}

impl<'a, 'it, T> IntoIterator for &'it StdMapObserver<'a, T>
where
    T: Bounded
        + PartialEq
        + Default
        + Copy
        + 'static
        + Serialize
        + serde::de::DeserializeOwned
        + Debug,
{
    type Item = <Iter<'it, T> as Iterator>::Item;
    type IntoIter = Iter<'it, T>;

    fn into_iter(self) -> Self::IntoIter {
        let cnt = self.usable_count();
        self.as_slice()[..cnt].iter()
    }
}

impl<'a, 'it, T> IntoIterator for &'it mut StdMapObserver<'a, T>
where
    T: Bounded
        + PartialEq
        + Default
        + Copy
        + 'static
        + Serialize
        + serde::de::DeserializeOwned
        + Debug,
{
    type Item = <IterMut<'it, T> as Iterator>::Item;
    type IntoIter = IterMut<'it, T>;

    fn into_iter(self) -> Self::IntoIter {
        let cnt = self.usable_count();
        self.as_mut_slice()[..cnt].iter_mut()
    }
}

impl<'a, T> MapObserver for StdMapObserver<'a, T>
where
    T: Bounded
        + PartialEq
        + Default
        + Copy
        + 'static
        + Serialize
        + serde::de::DeserializeOwned
        + Debug,
{
    type Entry = T;

    #[inline]
    fn get(&self, pos: usize) -> &T {
        &self.as_slice()[pos]
    }

    #[inline]
    fn get_mut(&mut self, idx: usize) -> &mut T {
        &mut self.as_mut_slice()[idx]
    }

    #[inline]
    fn usable_count(&self) -> usize {
        self.as_slice().len()
    }

    fn hash(&self) -> u64 {
        hash_slice(self.as_slice())
    }

    #[inline]
    fn initial(&self) -> T {
        self.initial
    }

    #[inline]
    fn initial_mut(&mut self) -> &mut T {
        &mut self.initial
    }

    fn to_vec(&self) -> Vec<T> {
        self.as_slice().to_vec()
    }
}

impl<'a, T> AsSlice<T> for StdMapObserver<'a, T>
where
    T: Default + Copy + 'static + Serialize + serde::de::DeserializeOwned + Debug,
{
    #[must_use]
    #[inline]
    fn as_slice(&self) -> &[T] {
        self.map.as_slice()
    }
}
impl<'a, T> AsMutSlice<T> for StdMapObserver<'a, T>
where
    T: Default + Copy + 'static + Serialize + serde::de::DeserializeOwned + Debug,
{
    #[must_use]
    #[inline]
    fn as_mut_slice(&mut self) -> &mut [T] {
        self.map.as_mut_slice()
    }
}

impl<'a, T> StdMapObserver<'a, T>
where
    T: Default + Copy + 'static + Serialize + serde::de::DeserializeOwned,
{
    /// Creates a new [`MapObserver`]
    #[must_use]
    pub fn new(name: &'static str, map: &'a mut [T]) -> Self {
        Self {
            map: OwnedSliceMut::from(map),
            name: name.to_string(),
            initial: T::default(),
        }
    }

    /// Creates a new [`MapObserver`] with an owned map
    #[must_use]
    pub fn new_owned(name: &'static str, map: Vec<T>) -> Self {
        Self {
            map: OwnedSliceMut::from(map),
            name: name.to_string(),
            initial: T::default(),
        }
    }

    /// Creates a new [`MapObserver`] from an [`OwnedSliceMut`] map.
    ///
    /// # Safety
    /// Will dereference the owned slice with up to len elements.
    #[must_use]
    pub fn new_from_ownedref(name: &'static str, map: OwnedSliceMut<'a, T>) -> Self {
        Self {
            map,
            name: name.to_string(),
            initial: T::default(),
        }
    }

    /// Creates a new [`MapObserver`] from a raw pointer
    ///
    /// # Safety
    /// Will dereference the `map_ptr` with up to len elements.
    pub unsafe fn new_from_ptr(name: &'static str, map_ptr: *mut T, len: usize) -> Self {
        StdMapObserver {
            map: OwnedSliceMut::from_raw_parts_mut(map_ptr, len),
            name: name.to_string(),
            initial: T::default(),
        }
    }
}

/// Use a const size to speedup `Feedback::is_interesting` when the user can
/// know the size of the map at compile time.
#[derive(Serialize, Deserialize, Debug)]
#[serde(bound = "T: serde::de::DeserializeOwned")]
#[allow(clippy::unsafe_derive_deserialize)]
pub struct ConstMapObserver<'a, T, const N: usize>
where
<<<<<<< HEAD
    T: Default + Copy + 'static + Serialize + serde::de::DeserializeOwned,
=======
    T: PrimInt + Default + Copy + 'static + Serialize,
>>>>>>> e513b86d
{
    map: OwnedSliceMut<'a, T>,
    initial: T,
    name: String,
}

impl<'a, I, S, T, const N: usize> Observer<I, S> for ConstMapObserver<'a, T, N>
where
    T: Default + Copy + 'static + Serialize + serde::de::DeserializeOwned + Debug,
    Self: MapObserver,
{
    #[inline]
    fn pre_exec(&mut self, _state: &mut S, _input: &I) -> Result<(), Error> {
        self.reset_map()
    }
}

impl<'a, T, const N: usize> Named for ConstMapObserver<'a, T, N>
where
    T: Default + Copy + 'static + Serialize + serde::de::DeserializeOwned,
{
    #[inline]
    fn name(&self) -> &str {
        self.name.as_str()
    }
}

impl<'a, T, const N: usize> HasLen for ConstMapObserver<'a, T, N>
where
    T: Default + Copy + 'static + Serialize + serde::de::DeserializeOwned,
{
    #[inline]
    fn len(&self) -> usize {
        N
    }
}

impl<'a, 'it, T, const N: usize> AsRefIterator<'it> for ConstMapObserver<'a, T, N>
where
    T: Bounded
        + PartialEq
        + Default
        + Copy
        + 'static
        + Serialize
        + serde::de::DeserializeOwned
        + Debug,
{
    type Item = T;
    type IntoIter = Iter<'it, T>;

    fn as_ref_iter(&'it self) -> Self::IntoIter {
        let cnt = self.usable_count();
        self.as_slice()[..cnt].iter()
    }
}

impl<'a, 'it, T, const N: usize> AsMutIterator<'it> for ConstMapObserver<'a, T, N>
where
    T: Bounded
        + PartialEq
        + Default
        + Copy
        + 'static
        + Serialize
        + serde::de::DeserializeOwned
        + Debug,
{
    type Item = T;
    type IntoIter = IterMut<'it, T>;

    fn as_mut_iter(&'it mut self) -> Self::IntoIter {
        let cnt = self.usable_count();
        self.as_mut_slice()[..cnt].iter_mut()
    }
}

impl<'a, 'it, T, const N: usize> IntoIterator for &'it ConstMapObserver<'a, T, N>
where
    T: Bounded
        + PartialEq
        + Default
        + Copy
        + 'static
        + Serialize
        + serde::de::DeserializeOwned
        + Debug,
{
    type Item = <Iter<'it, T> as Iterator>::Item;
    type IntoIter = Iter<'it, T>;

    fn into_iter(self) -> Self::IntoIter {
        let cnt = self.usable_count();
        self.as_slice()[..cnt].iter()
    }
}

impl<'a, 'it, T, const N: usize> IntoIterator for &'it mut ConstMapObserver<'a, T, N>
where
    T: Bounded
        + PartialEq
        + Default
        + Copy
        + 'static
        + Serialize
        + serde::de::DeserializeOwned
        + Debug,
{
    type Item = <IterMut<'it, T> as Iterator>::Item;
    type IntoIter = IterMut<'it, T>;

    fn into_iter(self) -> Self::IntoIter {
        let cnt = self.usable_count();
        self.as_mut_slice()[..cnt].iter_mut()
    }
}

impl<'a, T, const N: usize> MapObserver for ConstMapObserver<'a, T, N>
where
    T: Bounded
        + PartialEq
        + Default
        + Copy
        + 'static
        + Serialize
        + serde::de::DeserializeOwned
        + Debug,
{
    type Entry = T;

    #[inline]
    fn initial(&self) -> T {
        self.initial
    }

    #[inline]
    fn initial_mut(&mut self) -> &mut T {
        &mut self.initial
    }

    #[inline]
    fn get(&self, idx: usize) -> &T {
        &self.as_slice()[idx]
    }

    #[inline]
    fn get_mut(&mut self, idx: usize) -> &mut T {
        &mut self.as_mut_slice()[idx]
    }

    fn usable_count(&self) -> usize {
        self.as_slice().len()
    }

    fn hash(&self) -> u64 {
        hash_slice(self.as_slice())
    }

    fn to_vec(&self) -> Vec<T> {
        self.as_slice().to_vec()
    }
}

impl<'a, T, const N: usize> AsSlice<T> for ConstMapObserver<'a, T, N>
where
    T: Default + Copy + 'static + Serialize + serde::de::DeserializeOwned + Debug,
{
    #[inline]
    fn as_slice(&self) -> &[T] {
        self.map.as_slice()
    }
}
impl<'a, T, const N: usize> AsMutSlice<T> for ConstMapObserver<'a, T, N>
where
    T: Default + Copy + 'static + Serialize + serde::de::DeserializeOwned + Debug,
{
    #[inline]
    fn as_mut_slice(&mut self) -> &mut [T] {
        self.map.as_mut_slice()
    }
}

impl<'a, T, const N: usize> ConstMapObserver<'a, T, N>
where
    T: Default + Copy + 'static + Serialize + serde::de::DeserializeOwned,
{
    /// Creates a new [`MapObserver`]
    #[must_use]
    pub fn new(name: &'static str, map: &'a mut [T]) -> Self {
        assert!(map.len() >= N);
        Self {
            map: OwnedSliceMut::from(map),
            name: name.to_string(),
            initial: T::default(),
        }
    }

    /// Creates a new [`MapObserver`] with an owned map
    #[must_use]
    pub fn new_owned(name: &'static str, map: Vec<T>) -> Self {
        assert!(map.len() >= N);
        let initial = if map.is_empty() { T::default() } else { map[0] };
        Self {
            map: OwnedSliceMut::from(map),
            name: name.to_string(),
            initial,
        }
    }

    /// Creates a new [`MapObserver`] from a raw pointer
    ///
    /// # Safety
    /// Will dereference the `map_ptr` with up to len elements.
    pub unsafe fn new_from_ptr(name: &'static str, map_ptr: *mut T) -> Self {
        ConstMapObserver {
            map: OwnedSliceMut::from_raw_parts_mut(map_ptr, N),
            name: name.to_string(),
            initial: T::default(),
        }
    }
}

/// Overlooking a variable bitmap
#[derive(Serialize, Deserialize, Debug)]
#[serde(bound = "T: serde::de::DeserializeOwned")]
#[allow(clippy::unsafe_derive_deserialize)]
pub struct VariableMapObserver<'a, T>
where
<<<<<<< HEAD
    T: Default + Copy + 'static + Serialize + serde::de::DeserializeOwned,
=======
    T: PrimInt + Default + Copy + 'static + Serialize,
>>>>>>> e513b86d
{
    map: OwnedSliceMut<'a, T>,
    size: OwnedRefMut<'a, usize>,
    initial: T,
    name: String,
}

impl<'a, I, S, T> Observer<I, S> for VariableMapObserver<'a, T>
where
    T: Default + Copy + 'static + Serialize + serde::de::DeserializeOwned + Debug,
    Self: MapObserver,
{
    #[inline]
    fn pre_exec(&mut self, _state: &mut S, _input: &I) -> Result<(), Error> {
        self.reset_map()
    }
}

impl<'a, T> Named for VariableMapObserver<'a, T>
where
    T: Default + Copy + 'static + Serialize + serde::de::DeserializeOwned,
{
    #[inline]
    fn name(&self) -> &str {
        self.name.as_str()
    }
}

impl<'a, T> HasLen for VariableMapObserver<'a, T>
where
    T: Default + Copy + 'static + Serialize + serde::de::DeserializeOwned,
{
    #[inline]
    fn len(&self) -> usize {
        self.map.as_slice().len()
    }
}

impl<'a, 'it, T> AsRefIterator<'it> for VariableMapObserver<'a, T>
where
    T: Bounded
        + PartialEq
        + Default
        + Copy
        + 'static
        + Serialize
        + serde::de::DeserializeOwned
        + Debug,
{
    type Item = T;
    type IntoIter = Iter<'it, T>;

    fn as_ref_iter(&'it self) -> Self::IntoIter {
        let cnt = self.usable_count();
        self.as_slice()[..cnt].iter()
    }
}

impl<'a, 'it, T> AsMutIterator<'it> for VariableMapObserver<'a, T>
where
    T: Bounded
        + PartialEq
        + Default
        + Copy
        + 'static
        + Serialize
        + serde::de::DeserializeOwned
        + Debug,
{
    type Item = T;
    type IntoIter = IterMut<'it, T>;

    fn as_mut_iter(&'it mut self) -> Self::IntoIter {
        let cnt = self.usable_count();
        self.as_mut_slice()[..cnt].iter_mut()
    }
}

impl<'a, 'it, T> IntoIterator for &'it VariableMapObserver<'a, T>
where
    T: Bounded
        + PartialEq
        + Default
        + Copy
        + 'static
        + Serialize
        + serde::de::DeserializeOwned
        + Debug,
{
    type Item = <Iter<'it, T> as Iterator>::Item;
    type IntoIter = Iter<'it, T>;

    fn into_iter(self) -> Self::IntoIter {
        let cnt = self.usable_count();
        self.as_slice()[..cnt].iter()
    }
}

impl<'a, 'it, T> IntoIterator for &'it mut VariableMapObserver<'a, T>
where
    T: Bounded
        + PartialEq
        + Default
        + Copy
        + 'static
        + Serialize
        + serde::de::DeserializeOwned
        + Debug,
{
    type Item = <IterMut<'it, T> as Iterator>::Item;
    type IntoIter = IterMut<'it, T>;

    fn into_iter(self) -> Self::IntoIter {
        let cnt = self.usable_count();
        self.as_mut_slice()[..cnt].iter_mut()
    }
}

impl<'a, T> MapObserver for VariableMapObserver<'a, T>
where
    T: Bounded
        + PartialEq
        + Default
        + Copy
        + 'static
        + Serialize
        + serde::de::DeserializeOwned
        + Debug,
{
    type Entry = T;

    #[inline]
    fn initial(&self) -> T {
        self.initial
    }

    #[inline]
    fn initial_mut(&mut self) -> &mut T {
        &mut self.initial
    }

    #[inline]
    fn usable_count(&self) -> usize {
        *self.size.as_ref()
    }

    fn get(&self, idx: usize) -> &T {
        &self.map.as_slice()[idx]
    }

    fn get_mut(&mut self, idx: usize) -> &mut T {
        &mut self.map.as_mut_slice()[idx]
    }

    fn hash(&self) -> u64 {
        hash_slice(self.as_slice())
    }
    fn to_vec(&self) -> Vec<T> {
        self.as_slice().to_vec()
    }
}

impl<'a, T> AsSlice<T> for VariableMapObserver<'a, T>
where
    T: Bounded
        + PartialEq
        + Default
        + Copy
        + 'static
        + Serialize
        + serde::de::DeserializeOwned
        + Debug,
{
    #[inline]
    fn as_slice(&self) -> &[T] {
        let cnt = self.usable_count();
        &self.map.as_slice()[..cnt]
    }
}
impl<'a, T> AsMutSlice<T> for VariableMapObserver<'a, T>
where
    T: Default + Copy + 'static + Serialize + serde::de::DeserializeOwned + Debug,
{
    #[inline]
    fn as_mut_slice(&mut self) -> &mut [T] {
        self.map.as_mut_slice()
    }
}

impl<'a, T> VariableMapObserver<'a, T>
where
    T: Default + Copy + 'static + Serialize + serde::de::DeserializeOwned,
{
    /// Creates a new [`MapObserver`]
    pub fn new(name: &'static str, map: &'a mut [T], size: &'a mut usize) -> Self {
        Self {
            map: OwnedSliceMut::from(map),
            size: OwnedRefMut::Ref(size),
            name: name.into(),
            initial: T::default(),
        }
    }

    /// Creates a new [`MapObserver`] from a raw pointer
    ///
    /// # Safety
    /// Dereferences `map_ptr` with up to `max_len` elements of size.
    pub unsafe fn new_from_ptr(
        name: &'static str,
        map_ptr: *mut T,
        max_len: usize,
        size: &'a mut usize,
    ) -> Self {
        VariableMapObserver {
            map: OwnedSliceMut::from_raw_parts_mut(map_ptr, max_len),
            size: OwnedRefMut::Ref(size),
            name: name.into(),
            initial: T::default(),
        }
    }
}

/// Map observer with hitcounts postprocessing
#[derive(Serialize, Deserialize, Clone, Debug)]
#[serde(bound = "M: serde::de::DeserializeOwned")]
pub struct HitcountsMapObserver<M>
where
    M: Serialize,
{
    base: M,
}

static COUNT_CLASS_LOOKUP: [u8; 256] = [
    0, 1, 2, 4, 8, 8, 8, 8, 16, 16, 16, 16, 16, 16, 16, 16, 32, 32, 32, 32, 32, 32, 32, 32, 32, 32,
    32, 32, 32, 32, 32, 32, 64, 64, 64, 64, 64, 64, 64, 64, 64, 64, 64, 64, 64, 64, 64, 64, 64, 64,
    64, 64, 64, 64, 64, 64, 64, 64, 64, 64, 64, 64, 64, 64, 64, 64, 64, 64, 64, 64, 64, 64, 64, 64,
    64, 64, 64, 64, 64, 64, 64, 64, 64, 64, 64, 64, 64, 64, 64, 64, 64, 64, 64, 64, 64, 64, 64, 64,
    64, 64, 64, 64, 64, 64, 64, 64, 64, 64, 64, 64, 64, 64, 64, 64, 64, 64, 64, 64, 64, 64, 64, 64,
    64, 64, 64, 64, 64, 64, 128, 128, 128, 128, 128, 128, 128, 128, 128, 128, 128, 128, 128, 128,
    128, 128, 128, 128, 128, 128, 128, 128, 128, 128, 128, 128, 128, 128, 128, 128, 128, 128, 128,
    128, 128, 128, 128, 128, 128, 128, 128, 128, 128, 128, 128, 128, 128, 128, 128, 128, 128, 128,
    128, 128, 128, 128, 128, 128, 128, 128, 128, 128, 128, 128, 128, 128, 128, 128, 128, 128, 128,
    128, 128, 128, 128, 128, 128, 128, 128, 128, 128, 128, 128, 128, 128, 128, 128, 128, 128, 128,
    128, 128, 128, 128, 128, 128, 128, 128, 128, 128, 128, 128, 128, 128, 128, 128, 128, 128, 128,
    128, 128, 128, 128, 128, 128, 128, 128, 128, 128, 128, 128, 128, 128, 128, 128, 128, 128, 128,
];

impl<I, S, M> Observer<I, S> for HitcountsMapObserver<M>
where
    M: MapObserver<Entry = u8> + Observer<I, S>,
    for<'it> M: AsMutIterator<'it, Item = u8>,
{
    #[inline]
    fn pre_exec(&mut self, state: &mut S, input: &I) -> Result<(), Error> {
        self.base.pre_exec(state, input)
    }

    #[inline]
    fn post_exec(&mut self, state: &mut S, input: &I, exit_kind: &ExitKind) -> Result<(), Error> {
        for elem in self.as_mut_iter() {
            *elem = COUNT_CLASS_LOOKUP[*elem as usize];
        }
        self.base.post_exec(state, input, exit_kind)
    }
}

impl<M> Named for HitcountsMapObserver<M>
where
    M: Named + Serialize + serde::de::DeserializeOwned,
{
    #[inline]
    fn name(&self) -> &str {
        self.base.name()
    }
}

impl<M> HasLen for HitcountsMapObserver<M>
where
    M: MapObserver,
{
    #[inline]
    fn len(&self) -> usize {
        self.base.len()
    }
}

impl<M> MapObserver for HitcountsMapObserver<M>
where
    M: MapObserver<Entry = u8>,
    for<'it> M: AsMutIterator<'it, Item = u8>,
{
    type Entry = u8;

    #[inline]
    fn initial(&self) -> u8 {
        self.base.initial()
    }

    #[inline]
    fn initial_mut(&mut self) -> &mut u8 {
        self.base.initial_mut()
    }

    #[inline]
    fn usable_count(&self) -> usize {
        self.base.usable_count()
    }

    #[inline]
    fn get(&self, idx: usize) -> &u8 {
        self.base.get(idx)
    }

    #[inline]
    fn get_mut(&mut self, idx: usize) -> &mut u8 {
        self.base.get_mut(idx)
    }

    fn hash(&self) -> u64 {
        self.base.hash()
    }
    fn to_vec(&self) -> Vec<u8> {
        self.base.to_vec()
    }
}

impl<M> AsSlice<u8> for HitcountsMapObserver<M>
where
    M: MapObserver + AsSlice<u8>,
{
    #[inline]
    fn as_slice(&self) -> &[u8] {
        self.base.as_slice()
    }
}
impl<M> AsMutSlice<u8> for HitcountsMapObserver<M>
where
    M: MapObserver + AsMutSlice<u8>,
{
    #[inline]
    fn as_mut_slice(&mut self) -> &mut [u8] {
        self.base.as_mut_slice()
    }
}

impl<M> HitcountsMapObserver<M>
where
    M: Serialize + serde::de::DeserializeOwned,
{
    /// Creates a new [`MapObserver`]
    pub fn new(base: M) -> Self {
        Self { base }
    }
}

impl<'it, M> AsRefIterator<'it> for HitcountsMapObserver<M>
where
    M: Named + Serialize + serde::de::DeserializeOwned + AsRefIterator<'it, Item = u8>,
{
    type Item = u8;
    type IntoIter = <M as AsRefIterator<'it>>::IntoIter;

    fn as_ref_iter(&'it self) -> Self::IntoIter {
        self.base.as_ref_iter()
    }
}

impl<'it, M> AsMutIterator<'it> for HitcountsMapObserver<M>
where
    M: Named + Serialize + serde::de::DeserializeOwned + AsMutIterator<'it, Item = u8>,
{
    type Item = u8;
    type IntoIter = <M as AsMutIterator<'it>>::IntoIter;

    fn as_mut_iter(&'it mut self) -> Self::IntoIter {
        self.base.as_mut_iter()
    }
}

impl<'it, M> IntoIterator for &'it HitcountsMapObserver<M>
where
    M: Named + Serialize + serde::de::DeserializeOwned,
    &'it M: IntoIterator<Item = &'it u8>,
{
    type Item = &'it u8;
    type IntoIter = <&'it M as IntoIterator>::IntoIter;

    fn into_iter(self) -> Self::IntoIter {
        self.base.into_iter()
    }
}

impl<'it, M> IntoIterator for &'it mut HitcountsMapObserver<M>
where
    M: Named + Serialize + serde::de::DeserializeOwned,
    &'it mut M: IntoIterator<Item = &'it mut u8>,
{
    type Item = &'it mut u8;
    type IntoIter = <&'it mut M as IntoIterator>::IntoIter;

    fn into_iter(self) -> Self::IntoIter {
        self.base.into_iter()
    }
}

/// The Multi Map Observer merge different maps into one observer
#[derive(Serialize, Deserialize, Debug)]
#[serde(bound = "T: serde::de::DeserializeOwned")]
#[allow(clippy::unsafe_derive_deserialize)]
pub struct MultiMapObserver<'a, T>
where
<<<<<<< HEAD
    T: Default + Copy + 'static + Serialize + serde::de::DeserializeOwned + Debug,
=======
    T: PrimInt + Default + Copy + 'static + Serialize + Debug,
>>>>>>> e513b86d
{
    maps: Vec<OwnedSliceMut<'a, T>>,
    intervals: IntervalTree<usize, usize>,
    len: usize,
    initial: T,
    name: String,
    iter_idx: usize,
}

impl<'a, I, S, T> Observer<I, S> for MultiMapObserver<'a, T>
where
    T: Default + Copy + 'static + Serialize + serde::de::DeserializeOwned + Debug,
    Self: MapObserver,
{
    #[inline]
    fn pre_exec(&mut self, _state: &mut S, _input: &I) -> Result<(), Error> {
        self.reset_map()
    }
}

impl<'a, T> Named for MultiMapObserver<'a, T>
where
    T: Default + Copy + 'static + Serialize + serde::de::DeserializeOwned + Debug,
{
    #[inline]
    fn name(&self) -> &str {
        self.name.as_str()
    }
}

impl<'a, T> HasLen for MultiMapObserver<'a, T>
where
    T: Default + Copy + 'static + Serialize + serde::de::DeserializeOwned + Debug,
{
    #[inline]
    fn len(&self) -> usize {
        self.len
    }
}

impl<'a, T> MapObserver for MultiMapObserver<'a, T>
where
    T: Bounded
        + PartialEq
        + Default
        + Copy
        + 'static
        + Serialize
        + serde::de::DeserializeOwned
        + Debug,
{
    type Entry = T;

    #[inline]
    fn get(&self, idx: usize) -> &T {
        let elem = self.intervals.query_point(idx).next().unwrap();
        let i = elem.value;
        let j = idx - elem.range.start;
        &self.maps[i].as_slice()[j]
    }

    #[inline]
    fn get_mut(&mut self, idx: usize) -> &mut T {
        let elem = self.intervals.query_point(idx).next().unwrap();
        let i = elem.value;
        let j = idx - elem.range.start;
        &mut self.maps[i].as_mut_slice()[j]
    }

    #[inline]
    fn initial(&self) -> T {
        self.initial
    }

    #[inline]
    fn initial_mut(&mut self) -> &mut T {
        &mut self.initial
    }

    fn count_bytes(&self) -> u64 {
        let initial = self.initial();
        let mut res = 0;
        for map in &self.maps {
            for x in map.as_slice() {
                if *x != initial {
                    res += 1;
                }
            }
        }
        res
    }

    fn hash(&self) -> u64 {
        let mut hasher = AHasher::new_with_keys(0, 0);
        for map in &self.maps {
            let slice = map.as_slice();
            let ptr = slice.as_ptr() as *const u8;
            let map_size = slice.len() / core::mem::size_of::<T>();
            unsafe {
                hasher.write(from_raw_parts(ptr, map_size));
            }
        }
        hasher.finish()
    }

    fn reset_map(&mut self) -> Result<(), Error> {
        let initial = self.initial();
        for map in &mut self.maps {
            for x in map.as_mut_slice() {
                *x = initial;
            }
        }
        Ok(())
    }

    fn usable_count(&self) -> usize {
        self.len()
    }
}

impl<'a, T> MultiMapObserver<'a, T>
where
    T: Default + Copy + 'static + Serialize + serde::de::DeserializeOwned + Debug,
{
    /// Creates a new [`MultiMapObserver`]
    #[must_use]
    pub fn new(name: &'static str, maps: &'a mut [&'a mut [T]]) -> Self {
        let mut idx = 0;
        let mut v = 0;
        let mut builder = vec![];
        let maps: Vec<_> = maps
            .iter_mut()
            .map(|x| {
                let l = x.len();
                let r = (idx..(idx + l), v);
                idx += l;
                builder.push(r);
                v += 1;
                OwnedSliceMut::from(x)
            })
            .collect();
        Self {
            maps,
            intervals: builder.into_iter().collect::<IntervalTree<usize, usize>>(),
            len: idx,
            name: name.to_string(),
            initial: T::default(),
            iter_idx: 0,
        }
    }

    /// Creates a new [`MultiMapObserver`] with an owned map
    #[must_use]
    pub fn new_owned(name: &'static str, maps: Vec<Vec<T>>) -> Self {
        let mut idx = 0;
        let mut v = 0;
        let mut builder = vec![];
        let maps: Vec<_> = maps
            .into_iter()
            .map(|x| {
                let l = x.len();
                let r = (idx..(idx + l), v);
                idx += l;
                builder.push(r);
                v += 1;
                OwnedSliceMut::from(x)
            })
            .collect();
        Self {
            maps,
            intervals: builder.into_iter().collect::<IntervalTree<usize, usize>>(),
            len: idx,
            name: name.to_string(),
            initial: T::default(),
            iter_idx: 0,
        }
    }
}

impl<'a, 'it, T> AsRefIterator<'it> for MultiMapObserver<'a, T>
where
    T: Default + Copy + 'static + Serialize + serde::de::DeserializeOwned + Debug,
    'a: 'it,
{
    type Item = T;
    type IntoIter = Flatten<Iter<'it, OwnedSliceMut<'a, T>>>;

    fn as_ref_iter(&'it self) -> Self::IntoIter {
        self.maps.iter().flatten()
    }
}

impl<'a, 'it, T> AsMutIterator<'it> for MultiMapObserver<'a, T>
where
    T: Default + Copy + 'static + Serialize + serde::de::DeserializeOwned + Debug,
    'a: 'it,
{
    type Item = T;
    type IntoIter = Flatten<IterMut<'it, OwnedSliceMut<'a, T>>>;

    fn as_mut_iter(&'it mut self) -> Self::IntoIter {
        self.maps.iter_mut().flatten()
    }
}

impl<'a, 'it, T> IntoIterator for &'it MultiMapObserver<'a, T>
where
    T: Default + Copy + 'static + Serialize + serde::de::DeserializeOwned + Debug,
{
    type Item = <Iter<'it, T> as Iterator>::Item;
    type IntoIter = Flatten<Iter<'it, OwnedSliceMut<'a, T>>>;

    fn into_iter(self) -> Self::IntoIter {
        self.maps.iter().flatten()
    }
}

impl<'a, 'it, T> IntoIterator for &'it mut MultiMapObserver<'a, T>
where
    T: Default + Copy + 'static + Serialize + serde::de::DeserializeOwned + Debug,
{
    type Item = <IterMut<'it, T> as Iterator>::Item;
    type IntoIter = Flatten<IterMut<'it, OwnedSliceMut<'a, T>>>;

    fn into_iter(self) -> Self::IntoIter {
        self.maps.iter_mut().flatten()
    }
}

/// Exact copy of `StdMapObserver` that owns its map
/// Used for python bindings
#[derive(Serialize, Deserialize, Debug, Clone)]
#[serde(bound = "T: serde::de::DeserializeOwned")]
#[allow(clippy::unsafe_derive_deserialize)]
pub struct OwnedMapObserver<T>
where
<<<<<<< HEAD
    T: Default + Copy + 'static + Serialize + serde::de::DeserializeOwned,
=======
    T: PrimInt + Default + Copy + 'static + Serialize,
>>>>>>> e513b86d
{
    map: Vec<T>,
    initial: T,
    name: String,
}

impl<I, S, T> Observer<I, S> for OwnedMapObserver<T>
where
    T: Default + Copy + 'static + Serialize + serde::de::DeserializeOwned + Debug,
    Self: MapObserver,
{
    #[inline]
    fn pre_exec(&mut self, _state: &mut S, _input: &I) -> Result<(), Error> {
        self.reset_map()
    }
}

impl<T> Named for OwnedMapObserver<T>
where
    T: Default + Copy + 'static + Serialize + serde::de::DeserializeOwned,
{
    #[inline]
    fn name(&self) -> &str {
        self.name.as_str()
    }
}

impl<T> HasLen for OwnedMapObserver<T>
where
    T: Default + Copy + 'static + Serialize + serde::de::DeserializeOwned,
{
    #[inline]
    fn len(&self) -> usize {
        self.map.as_slice().len()
    }
}

impl<'a, 'it, T> AsRefIterator<'it> for OwnedMapObserver<T>
where
    T: Default + Copy + 'static + Serialize + serde::de::DeserializeOwned + Debug,
{
    type Item = T;
    type IntoIter = Iter<'it, T>;

    fn as_ref_iter(&'it self) -> Self::IntoIter {
        self.as_slice().iter()
    }
}

impl<'a, 'it, T> AsMutIterator<'it> for OwnedMapObserver<T>
where
    T: Default + Copy + 'static + Serialize + serde::de::DeserializeOwned + Debug,
{
    type Item = T;
    type IntoIter = IterMut<'it, T>;

    fn as_mut_iter(&'it mut self) -> Self::IntoIter {
        self.as_mut_slice().iter_mut()
    }
}

impl<'it, T> IntoIterator for &'it OwnedMapObserver<T>
where
    T: Default + Copy + 'static + Serialize + serde::de::DeserializeOwned + Debug,
{
    type Item = <Iter<'it, T> as Iterator>::Item;
    type IntoIter = Iter<'it, T>;

    fn into_iter(self) -> Self::IntoIter {
        self.as_slice().iter()
    }
}

impl<'it, T> IntoIterator for &'it mut OwnedMapObserver<T>
where
    T: Default + Copy + 'static + Serialize + serde::de::DeserializeOwned + Debug,
{
    type Item = <IterMut<'it, T> as Iterator>::Item;
    type IntoIter = IterMut<'it, T>;

    fn into_iter(self) -> Self::IntoIter {
        self.as_mut_slice().iter_mut()
    }
}

impl<T> MapObserver for OwnedMapObserver<T>
where
    T: Bounded
        + PartialEq
        + Default
        + Copy
        + 'static
        + Serialize
        + serde::de::DeserializeOwned
        + Debug,
{
    type Entry = T;

    #[inline]
    fn get(&self, pos: usize) -> &T {
        &self.as_slice()[pos]
    }

    #[inline]
    fn get_mut(&mut self, idx: usize) -> &mut T {
        &mut self.as_mut_slice()[idx]
    }

    #[inline]
    fn usable_count(&self) -> usize {
        self.as_slice().len()
    }

    fn hash(&self) -> u64 {
        hash_slice(self.as_slice())
    }

    #[inline]
    fn initial(&self) -> T {
        self.initial
    }

    #[inline]
    fn initial_mut(&mut self) -> &mut T {
        &mut self.initial
    }

    #[inline]
    fn set_initial(&mut self, initial: T) {
        self.initial = initial;
    }

    fn to_vec(&self) -> Vec<T> {
        self.as_slice().to_vec()
    }
}

impl<T> AsSlice<T> for OwnedMapObserver<T>
where
    T: Default + Copy + 'static + Serialize + serde::de::DeserializeOwned + Debug,
{
    #[must_use]
    #[inline]
    fn as_slice(&self) -> &[T] {
        self.map.as_slice()
    }
}
impl<T> AsMutSlice<T> for OwnedMapObserver<T>
where
    T: Default + Copy + 'static + Serialize + serde::de::DeserializeOwned + Debug,
{
    #[must_use]
    #[inline]
    fn as_mut_slice(&mut self) -> &mut [T] {
        self.map.as_mut_slice()
    }
}

impl<T> OwnedMapObserver<T>
where
    T: Default + Copy + 'static + Serialize + serde::de::DeserializeOwned,
{
    /// Creates a new [`MapObserver`] with an owned map
    #[must_use]
    pub fn new(name: &'static str, map: Vec<T>) -> Self {
        let initial = if map.is_empty() { T::default() } else { map[0] };
        Self {
            map,
            name: name.to_string(),
            initial,
        }
    }
}
/// `MapObserver` Python bindings
#[cfg(feature = "python")]
pub mod pybind {
    use crate::bolts::{tuples::Named, AsMutIterator, AsRefIterator, HasLen};
    use crate::observers::{map::OwnedMapObserver, MapObserver, Observer};
    use crate::Error;
    use pyo3::prelude::*;
    use serde::{Deserialize, Serialize};
    use std::slice::{Iter, IterMut};

    macro_rules! define_python_map_observer {
        ($struct_name:ident, $py_name:tt, $struct_name_trait:ident, $py_name_trait:tt, $datatype:ty, $wrapper_name: ident) => {
            #[pyclass(unsendable, name = $py_name)]
            #[derive(Serialize, Deserialize, Debug, Clone)]
            /// Python class for OwnedMapObserver (i.e. StdMapObserver with owned map)
            pub struct $struct_name {
                /// Rust wrapped OwnedMapObserver object
                pub owned_map_observer: OwnedMapObserver<$datatype>,
            }

            #[pymethods]
            impl $struct_name {
                #[new]
                fn new(name: String, map: Vec<$datatype>) -> Self {
                    Self {
                        //TODO: Not leak memory
                        owned_map_observer: OwnedMapObserver::new(
                            Box::leak(name.into_boxed_str()),
                            map,
                        ),
                    }
                }
            }

            #[derive(Serialize, Deserialize, Debug, Clone)]
            enum $wrapper_name {
                Owned($struct_name),
            }

            // Should not be exposed to user
            #[pyclass(unsendable, name = $py_name_trait)]
            #[derive(Serialize, Deserialize, Debug, Clone)]
            /// MapObserver + Observer Trait binding
            pub struct $struct_name_trait {
                map_observer: $wrapper_name,
            }

            #[pymethods]
            impl $struct_name_trait {
                #[staticmethod]
                fn new_from_owned(owned_map_observer: $struct_name) -> Self {
                    Self {
                        map_observer: $wrapper_name::Owned(owned_map_observer),
                    }
                }
            }

            impl<'it> AsRefIterator<'it> for $struct_name_trait {
                type Item = $datatype;
                type IntoIter = Iter<'it, $datatype>;

                fn as_ref_iter(&'it self) -> Self::IntoIter {
                    match &self.map_observer {
                        $wrapper_name::Owned(map_observer) => {
                            map_observer.owned_map_observer.as_ref_iter()
                        }
                    }
                }
            }

            impl<'it> AsMutIterator<'it> for $struct_name_trait {
                type Item = $datatype;
                type IntoIter = IterMut<'it, $datatype>;

                fn as_mut_iter(&'it mut self) -> Self::IntoIter {
                    match &mut self.map_observer {
                        $wrapper_name::Owned(map_observer) => {
                            map_observer.owned_map_observer.as_mut_iter()
                        }
                    }
                }
            }

            impl MapObserver for $struct_name_trait {
                type Entry = $datatype;

                #[inline]
                fn get(&self, idx: usize) -> &$datatype {
                    match &self.map_observer {
                        $wrapper_name::Owned(map_observer) => {
                            &map_observer.owned_map_observer.get(idx)
                        }
                    }
                }

                #[inline]
                fn get_mut(&mut self, idx: usize) -> &mut $datatype {
                    match &mut self.map_observer {
                        $wrapper_name::Owned(map_observer) => {
                            map_observer.owned_map_observer.get_mut(idx)
                        }
                    }
                }

                #[inline]
                fn usable_count(&self) -> usize {
                    match &self.map_observer {
                        $wrapper_name::Owned(map_observer) => {
                            map_observer.owned_map_observer.usable_count()
                        }
                    }
                }

                fn hash(&self) -> u64 {
                    match &self.map_observer {
                        $wrapper_name::Owned(map_observer) => {
                            map_observer.owned_map_observer.hash()
                        }
                    }
                }

                #[inline]
                fn initial(&self) -> $datatype {
                    match &self.map_observer {
                        $wrapper_name::Owned(map_observer) => {
                            map_observer.owned_map_observer.initial()
                        }
                    }
                }

                #[inline]
                fn initial_mut(&mut self) -> &mut $datatype {
                    match &mut self.map_observer {
                        $wrapper_name::Owned(map_observer) => {
                            map_observer.owned_map_observer.initial_mut()
                        }
                    }
                }

                #[inline]
                fn set_initial(&mut self, initial: $datatype) {
                    match &mut self.map_observer {
                        $wrapper_name::Owned(map_observer) => {
                            map_observer.owned_map_observer.set_initial(initial);
                        }
                    }
                }

                fn to_vec(&self) -> Vec<$datatype> {
                    match &self.map_observer {
                        $wrapper_name::Owned(map_observer) => {
                            map_observer.owned_map_observer.to_vec()
                        }
                    }
                }
            }

            impl Named for $struct_name_trait {
                #[inline]
                fn name(&self) -> &str {
                    match &self.map_observer {
                        $wrapper_name::Owned(map_observer) => {
                            map_observer.owned_map_observer.name()
                        }
                    }
                }
            }

            impl HasLen for $struct_name_trait {
                #[inline]
                fn len(&self) -> usize {
                    match &self.map_observer {
                        $wrapper_name::Owned(map_observer) => map_observer.owned_map_observer.len(),
                    }
                }
            }

            impl<I, S> Observer<I, S> for $struct_name_trait
            where
                Self: MapObserver,
            {
                #[inline]
                fn pre_exec(&mut self, _state: &mut S, _input: &I) -> Result<(), Error> {
                    match &mut self.map_observer {
                        $wrapper_name::Owned(map_observer) => {
                            map_observer.owned_map_observer.pre_exec(_state, _input)
                        }
                    }
                }
            }
        };
    }

    define_python_map_observer!(
        PythonOwnedMapObserverI8,
        "OwnedMapObserverI8",
        PythonMapObserverI8,
        "MapObserverI8",
        i8,
        PythonMapObserverWrapperI8
    );
    define_python_map_observer!(
        PythonOwnedMapObserverI16,
        "OwnedMapObserverI16",
        PythonMapObserverI16,
        "MapObserverI16",
        i16,
        PythonMapObserverWrapperI16
    );
    define_python_map_observer!(
        PythonOwnedMapObserverI32,
        "OwnedMapObserverI32",
        PythonMapObserverI32,
        "MapObserverI32",
        i32,
        PythonMapObserverWrapperI32
    );
    define_python_map_observer!(
        PythonOwnedMapObserverI64,
        "OwnedMapObserverI64",
        PythonMapObserverI64,
        "MapObserverI64",
        i64,
        PythonMapObserverWrapperI64
    );

    define_python_map_observer!(
        PythonOwnedMapObserverU8,
        "OwnedMapObserverU8",
        PythonMapObserverU8,
        "MapObserverU8",
        u8,
        PythonMapObserverWrapperU8
    );
    define_python_map_observer!(
        PythonOwnedMapObserverU16,
        "OwnedMapObserverU16",
        PythonMapObserverU16,
        "MapObserverU16",
        u16,
        PythonMapObserverWrapperU16
    );
    define_python_map_observer!(
        PythonOwnedMapObserverU32,
        "OwnedMapObserverU32",
        PythonMapObserverU32,
        "MapObserverU32",
        u32,
        PythonMapObserverWrapperU32
    );
    define_python_map_observer!(
        PythonOwnedMapObserverU64,
        "OwnedMapObserverU64",
        PythonMapObserverU64,
        "MapObserverU64",
        u64,
        PythonMapObserverWrapperU64
    );

    /// Register the classes to the python module
    pub fn register(_py: Python, m: &PyModule) -> PyResult<()> {
        m.add_class::<PythonOwnedMapObserverI8>()?;
        m.add_class::<PythonMapObserverI8>()?;
        m.add_class::<PythonOwnedMapObserverI16>()?;
        m.add_class::<PythonMapObserverI16>()?;
        m.add_class::<PythonOwnedMapObserverI32>()?;
        m.add_class::<PythonMapObserverI32>()?;
        m.add_class::<PythonOwnedMapObserverI64>()?;
        m.add_class::<PythonMapObserverI64>()?;

        m.add_class::<PythonOwnedMapObserverU8>()?;
        m.add_class::<PythonMapObserverU8>()?;
        m.add_class::<PythonOwnedMapObserverU16>()?;
        m.add_class::<PythonMapObserverU16>()?;
        m.add_class::<PythonOwnedMapObserverU32>()?;
        m.add_class::<PythonMapObserverU32>()?;
        m.add_class::<PythonOwnedMapObserverU64>()?;
        m.add_class::<PythonMapObserverU64>()?;
        Ok(())
    }
}<|MERGE_RESOLUTION|>--- conflicted
+++ resolved
@@ -186,11 +186,7 @@
 #[allow(clippy::unsafe_derive_deserialize)]
 pub struct StdMapObserver<'a, T>
 where
-<<<<<<< HEAD
-    T: Default + Copy + 'static + Serialize + serde::de::DeserializeOwned,
-=======
-    T: PrimInt + Default + Copy + 'static + Serialize,
->>>>>>> e513b86d
+    T: Default + Copy + 'static + Serialize,
 {
     map: OwnedSliceMut<'a, T>,
     initial: T,
@@ -439,11 +435,7 @@
 #[allow(clippy::unsafe_derive_deserialize)]
 pub struct ConstMapObserver<'a, T, const N: usize>
 where
-<<<<<<< HEAD
-    T: Default + Copy + 'static + Serialize + serde::de::DeserializeOwned,
-=======
-    T: PrimInt + Default + Copy + 'static + Serialize,
->>>>>>> e513b86d
+    T: Default + Copy + 'static + Serialize,
 {
     map: OwnedSliceMut<'a, T>,
     initial: T,
@@ -672,11 +664,7 @@
 #[allow(clippy::unsafe_derive_deserialize)]
 pub struct VariableMapObserver<'a, T>
 where
-<<<<<<< HEAD
-    T: Default + Copy + 'static + Serialize + serde::de::DeserializeOwned,
-=======
-    T: PrimInt + Default + Copy + 'static + Serialize,
->>>>>>> e513b86d
+    T: Default + Copy + 'static + Serialize,
 {
     map: OwnedSliceMut<'a, T>,
     size: OwnedRefMut<'a, usize>,
@@ -1088,11 +1076,7 @@
 #[allow(clippy::unsafe_derive_deserialize)]
 pub struct MultiMapObserver<'a, T>
 where
-<<<<<<< HEAD
-    T: Default + Copy + 'static + Serialize + serde::de::DeserializeOwned + Debug,
-=======
-    T: PrimInt + Default + Copy + 'static + Serialize + Debug,
->>>>>>> e513b86d
+    T: Default + Copy + 'static + Serialize + Debug,
 {
     maps: Vec<OwnedSliceMut<'a, T>>,
     intervals: IntervalTree<usize, usize>,
@@ -1329,11 +1313,7 @@
 #[allow(clippy::unsafe_derive_deserialize)]
 pub struct OwnedMapObserver<T>
 where
-<<<<<<< HEAD
-    T: Default + Copy + 'static + Serialize + serde::de::DeserializeOwned,
-=======
-    T: PrimInt + Default + Copy + 'static + Serialize,
->>>>>>> e513b86d
+    T: Default + Copy + 'static + Serialize,
 {
     map: Vec<T>,
     initial: T,
