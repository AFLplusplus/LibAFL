//! Observers for `stdout` and `stderr`
//!
//! The [`StdOutObserver`] and [`StdErrObserver`] observers look at the stdout of a program
//! The executor must explicitly support these observers.
#![cfg_attr(
    unix,
    doc = r"For example, they are supported on the [`crate::executors::CommandExecutor`]."
)]

use alloc::borrow::Cow;
use core::marker::PhantomData;
use std::vec::Vec;

use libafl_bolts::Named;
use serde::{Deserialize, Serialize};

use crate::{observers::Observer, Error};

/// An observer that captures stdout of a target.
/// Only works for supported executors.
///
/// # Example usage
#[cfg_attr(all(target_os = "linux", not(miri)), doc = " ```")] // miri doesn't like the Command crate, linux as a shorthand for the availability of base64
#[cfg_attr(not(all(target_os = "linux", not(miri))), doc = " ```ignore")]
/// use std::borrow::Cow;
///
/// use libafl::{
///     corpus::{Corpus, InMemoryCorpus, Testcase},
///     events::{EventFirer, NopEventManager},
///     executors::{CommandExecutor, ExitKind},
///     feedbacks::{Feedback, StateInitializer},
///     inputs::BytesInput,
///     mutators::{MutationResult, NopMutator},
///     observers::{ObserversTuple, StdErrObserver, StdOutObserver},
///     schedulers::QueueScheduler,
///     stages::StdMutationalStage,
///     state::{HasCorpus, StdState},
///     Error, Fuzzer, StdFuzzer,
/// };
///
/// use libafl_bolts::{
///     current_nanos,
///     rands::StdRand,
///     tuples::{tuple_list, Handle, Handled, MatchNameRef},
///     Named,
/// };
///
/// static mut STDOUT: Option<Vec<u8>> = None;
/// static mut STDERR: Option<Vec<u8>> = None;
///
/// #[derive(Clone)]
/// struct ExportStdXObserver {
///     stdout_observer: Handle<StdOutObserver>,
///     stderr_observer: Handle<StdErrObserver>,
/// }
///
/// impl<S> StateInitializer<S> for ExportStdXObserver {}
///
///
/// impl<EM, I, OT, S> Feedback<EM, I, OT, S> for ExportStdXObserver
/// where
///     OT: MatchNameRef
/// {
///     fn is_interesting(
///         &mut self,
///         _state: &mut S,
///         _manager: &mut EM,
///         _input: &I,
///         observers: &OT,
///         _exit_kind: &ExitKind,
///     ) -> Result<bool, Error>
///     {
///         unsafe {
<<<<<<< HEAD
///             STDOUT = observers.get(&self.stdout_observer).unwrap().output.clone();
///             STDERR = observers.get(&self.stderr_observer).unwrap().output.clone();
=======
///             STDOUT = observers.get(&self.stdout_observer).unwrap().data.clone();
///             STDERR = observers.get(&self.stderr_observer).unwrap().data.clone();
>>>>>>> 6eabb799
///         }
///         Ok(true)
///     }
///
/// #[cfg(feature = "track_hit_feedbacks")]
///     fn last_result(&self) -> Result<bool, Error> {
///         Ok(true)
///     }
/// }
///
/// impl Named for ExportStdXObserver {
///     fn name(&self) -> &Cow<'static, str> {
///         &Cow::Borrowed("ExportStdXObserver")
///     }
/// }
///
/// fn main() {
///     let input_text = "Hello, World!";
///     let encoded_input_text = "SGVsbG8sIFdvcmxkIQo=";
///
///     let stdout_observer = StdOutObserver::new("stdout-observer");
///     let stderr_observer = StdErrObserver::new("stderr-observer");
///
///     let mut feedback = ExportStdXObserver {
///         stdout_observer: stdout_observer.handle(),
///         stderr_observer: stderr_observer.handle(),
///     };
///
///     let mut objective = ();
///
///     let mut executor = CommandExecutor::builder()
///         .program("base64")
///         .arg("--decode")
///         .stdout_observer(stdout_observer.handle())
///         .stderr_observer(stderr_observer.handle())
///         .build(tuple_list!(stdout_observer, stderr_observer))
///         .unwrap();
///
///     let mut state = StdState::new(
///         StdRand::with_seed(current_nanos()),
///         InMemoryCorpus::new(),
///         InMemoryCorpus::new(),
///         &mut feedback,
///         &mut objective,
///     )
///     .unwrap();
///
///     let scheduler = QueueScheduler::new();
///     let mut fuzzer = StdFuzzer::new(scheduler, feedback, objective);
///     let mut manager = NopEventManager::new();
///
///     let mut stages = tuple_list!(StdMutationalStage::new(NopMutator::new(
///         MutationResult::Mutated
///     )));
///
///     state
///         .corpus_mut()
///         .add(Testcase::new(BytesInput::from(
///             encoded_input_text.as_bytes().to_vec(),
///         )))
///         .unwrap();
///
///     let corpus_id = fuzzer
///         .fuzz_one(&mut stages, &mut executor, &mut state, &mut manager)
///         .unwrap();
///
///     unsafe {
///         assert!(input_text
///             .as_bytes()
///             .iter()
///             .zip(STDOUT.as_ref().unwrap().iter().filter(|e| **e != 10)) // ignore newline chars
///             .all(|(&a, &b)| a == b));
///         assert!(STDERR.as_ref().unwrap().is_empty());
///     }
///
///     state
///         .corpus()
///         .get(corpus_id)
///         .unwrap()
///         .replace(Testcase::new(BytesInput::from(
///             encoded_input_text.bytes().skip(1).collect::<Vec<u8>>(), // skip one char to make it invalid code
///         )));
///
///     fuzzer
///         .fuzz_one(&mut stages, &mut executor, &mut state, &mut manager)
///         .unwrap();
///
///     unsafe {
///         let compare_vec: Vec<u8> = Vec::new();
///         assert_eq!(compare_vec, *STDERR.as_ref().unwrap());
///         // stdout will still contain data, we're just checking that there is an error message
///     }
/// }
/// ```

#[derive(Debug, Clone, PartialEq, Eq, Hash, Serialize, Deserialize)]
<<<<<<< HEAD
pub struct OutputObserver<T> {
    /// The name of the observer.
    pub name: Cow<'static, str>,
    /// The captured stdout/stderr data during last execution.
    pub output: Option<Vec<u8>>,
=======
pub struct StreamObserver<T> {
    /// The name of the observer.
    pub name: Cow<'static, str>,
    /// The captured stdout/stderr data during last execution.
    pub data: Option<Vec<u8>>,
>>>>>>> 6eabb799
    /// Phantom data to hold the stream type
    phantom: PhantomData<T>,
}

<<<<<<< HEAD
/// Marker traits to mark stdout for the `OutputObserver`
#[derive(Debug, Clone)]
pub struct StdOutMarker;

/// Marker traits to mark stderr for the `OutputObserver`
#[derive(Debug, Clone)]
pub struct StdErrMarker;

impl<T> OutputObserver<T> {
    /// Create a new `OutputObserver` with the given name.
=======
/// Marker traits to distinguish between stdout and stderr
#[derive(Debug, Clone)]
pub struct StdOutMarker;
/// Marker traits to distinguish between stdout and stderr
#[derive(Debug, Clone)]
pub struct StdErrMarker;

impl<T> StreamObserver<T> {
    /// Create a new `StreamObserver` with the given name.
>>>>>>> 6eabb799
    #[must_use]
    pub fn new(name: &'static str) -> Self {
        Self {
            name: Cow::from(name),
<<<<<<< HEAD
            output: None,
=======
            data: None,
>>>>>>> 6eabb799
            phantom: PhantomData,
        }
    }

    /// React to new stream data
    pub fn observe(&mut self, data: &[u8]) {
<<<<<<< HEAD
        self.output = Some(data.into());
    }
}

impl<T> Named for OutputObserver<T> {
=======
        self.data = Some(data.into());
    }
}

impl<T> Named for StreamObserver<T> {
>>>>>>> 6eabb799
    fn name(&self) -> &Cow<'static, str> {
        &self.name
    }
}

<<<<<<< HEAD
impl<I, S, T> Observer<I, S> for OutputObserver<T> {
    fn pre_exec_child(&mut self, _state: &mut S, _input: &I) -> Result<(), Error> {
        self.output = None;
=======
impl<I, S, T> Observer<I, S> for StreamObserver<T> {
    fn pre_exec_child(&mut self, _state: &mut S, _input: &I) -> Result<(), Error> {
        self.data = None;
>>>>>>> 6eabb799
        Ok(())
    }

    fn pre_exec(&mut self, _state: &mut S, _input: &I) -> Result<(), Error> {
<<<<<<< HEAD
        self.output = None;
=======
        self.data = None;
>>>>>>> 6eabb799
        Ok(())
    }
}

/// An observer that captures stdout of a target.
<<<<<<< HEAD
pub type StdOutObserver = OutputObserver<StdOutMarker>;
/// An observer that captures stderr of a target.
pub type StdErrObserver = OutputObserver<StdErrMarker>;
=======
pub type StdOutObserver = StreamObserver<StdOutMarker>;
/// An observer that captures stderr of a target.
pub type StdErrObserver = StreamObserver<StdErrMarker>;
>>>>>>> 6eabb799
<|MERGE_RESOLUTION|>--- conflicted
+++ resolved
@@ -71,13 +71,8 @@
 ///     ) -> Result<bool, Error>
 ///     {
 ///         unsafe {
-<<<<<<< HEAD
-///             STDOUT = observers.get(&self.stdout_observer).unwrap().output.clone();
-///             STDERR = observers.get(&self.stderr_observer).unwrap().output.clone();
-=======
 ///             STDOUT = observers.get(&self.stdout_observer).unwrap().data.clone();
 ///             STDERR = observers.get(&self.stderr_observer).unwrap().data.clone();
->>>>>>> 6eabb799
 ///         }
 ///         Ok(true)
 ///     }
@@ -174,24 +169,15 @@
 /// ```
 
 #[derive(Debug, Clone, PartialEq, Eq, Hash, Serialize, Deserialize)]
-<<<<<<< HEAD
 pub struct OutputObserver<T> {
     /// The name of the observer.
     pub name: Cow<'static, str>,
     /// The captured stdout/stderr data during last execution.
     pub output: Option<Vec<u8>>,
-=======
-pub struct StreamObserver<T> {
-    /// The name of the observer.
-    pub name: Cow<'static, str>,
-    /// The captured stdout/stderr data during last execution.
-    pub data: Option<Vec<u8>>,
->>>>>>> 6eabb799
     /// Phantom data to hold the stream type
     phantom: PhantomData<T>,
 }
 
-<<<<<<< HEAD
 /// Marker traits to mark stdout for the `OutputObserver`
 #[derive(Debug, Clone)]
 pub struct StdOutMarker;
@@ -202,79 +188,40 @@
 
 impl<T> OutputObserver<T> {
     /// Create a new `OutputObserver` with the given name.
-=======
-/// Marker traits to distinguish between stdout and stderr
-#[derive(Debug, Clone)]
-pub struct StdOutMarker;
-/// Marker traits to distinguish between stdout and stderr
-#[derive(Debug, Clone)]
-pub struct StdErrMarker;
-
-impl<T> StreamObserver<T> {
-    /// Create a new `StreamObserver` with the given name.
->>>>>>> 6eabb799
     #[must_use]
     pub fn new(name: &'static str) -> Self {
         Self {
             name: Cow::from(name),
-<<<<<<< HEAD
             output: None,
-=======
-            data: None,
->>>>>>> 6eabb799
             phantom: PhantomData,
         }
     }
 
     /// React to new stream data
     pub fn observe(&mut self, data: &[u8]) {
-<<<<<<< HEAD
         self.output = Some(data.into());
     }
 }
 
 impl<T> Named for OutputObserver<T> {
-=======
-        self.data = Some(data.into());
-    }
-}
-
-impl<T> Named for StreamObserver<T> {
->>>>>>> 6eabb799
     fn name(&self) -> &Cow<'static, str> {
         &self.name
     }
 }
 
-<<<<<<< HEAD
 impl<I, S, T> Observer<I, S> for OutputObserver<T> {
     fn pre_exec_child(&mut self, _state: &mut S, _input: &I) -> Result<(), Error> {
         self.output = None;
-=======
-impl<I, S, T> Observer<I, S> for StreamObserver<T> {
-    fn pre_exec_child(&mut self, _state: &mut S, _input: &I) -> Result<(), Error> {
-        self.data = None;
->>>>>>> 6eabb799
         Ok(())
     }
 
     fn pre_exec(&mut self, _state: &mut S, _input: &I) -> Result<(), Error> {
-<<<<<<< HEAD
         self.output = None;
-=======
-        self.data = None;
->>>>>>> 6eabb799
         Ok(())
     }
 }
 
 /// An observer that captures stdout of a target.
-<<<<<<< HEAD
 pub type StdOutObserver = OutputObserver<StdOutMarker>;
 /// An observer that captures stderr of a target.
-pub type StdErrObserver = OutputObserver<StdErrMarker>;
-=======
-pub type StdOutObserver = StreamObserver<StdOutMarker>;
-/// An observer that captures stderr of a target.
-pub type StdErrObserver = StreamObserver<StdErrMarker>;
->>>>>>> 6eabb799
+pub type StdErrObserver = OutputObserver<StdErrMarker>;