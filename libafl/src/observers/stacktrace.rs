//! the ``StacktraceObserver`` looks up the stacktrace on the execution thread and computes a hash for it for dedupe

use crate::{
    bolts::{
        shmem::{ShMemProvider, StdShMemProvider},
        tuples::Named,
        AsMutSlice, AsSlice,
    },
    executors::ExitKind,
    inputs::Input,
    observers::Observer,
    Error,
};
use ahash::AHasher;
use backtrace::Backtrace;
use regex::Regex;
use serde::{Deserialize, Serialize};
use std::{
    collections::hash_map::DefaultHasher,
    fmt::Debug,
    fs::{self, File},
    hash::Hasher,
    io::Read,
    path::Path,
    process::ChildStderr,
};

use super::ObserverWithHashField;

type StdShMem = <StdShMemProvider as ShMemProvider>::ShMem;
/// A struct that stores needed information to persist the backtrace across prcesses/runs
#[derive(Debug)]
pub enum BacktraceHashValueWrapper {
    /// shared memory instance
    Shmem(Box<StdShMem>),
    /// static variable
    StaticVariable((u64, u64)),
    /// Neither is set
    None,
}

impl BacktraceHashValueWrapper {
    /// store a hash value in the [`BacktraceHashValueWrapper`]
    fn store_stacktrace_hash(&mut self, bt_hash: u64, input_hash: u64) {
        match self {
            Self::Shmem(shmem) => {
                let map = shmem.as_mut_slice();
                let bt_hash_bytes = bt_hash.to_be_bytes();
                let input_hash_bytes = input_hash.to_be_bytes();
                map.copy_from_slice(&[bt_hash_bytes, input_hash_bytes].concat());
            }
            Self::StaticVariable(_) => {
                *self = Self::StaticVariable((bt_hash, input_hash));
            }
            Self::None => panic!("BacktraceSharedMemoryWrapper is not set yet22!"),
        }
    }

    /// get the hash value from the [`BacktraceHashValueWrapper`]
    fn get_stacktrace_hash(&self) -> (u64, u64) {
        match &self {
            Self::Shmem(shmem) => {
                let map = shmem.as_slice();
                (
                    u64::from_be_bytes(map[0..8].try_into().expect("Incorrectly sized")),
                    u64::from_be_bytes(map[8..16].try_into().expect("Incorrectly sized")),
                )
            }
            Self::StaticVariable(hash_tuple) => *hash_tuple,
            Self::None => {
                panic!("BacktraceSharedMemoryWrapper is not set yet!")
            }
        }
    }
}

// Used for fuzzers not running in the same process
/// Static variable storing shared memory information
pub static mut BACKTRACE_HASH_VALUE: BacktraceHashValueWrapper = BacktraceHashValueWrapper::None;

/// Collects the backtrace via [`Backtrace`] and [`Debug`]
/// ([`Debug`] is currently used for dev purposes, symbols hash will be used eventually)
#[must_use]
pub fn collect_backtrace() -> u64 {
    let b = Backtrace::new();
    // will use symbols later
    let trace = format!("{:?}", b);
    eprintln!("{}", trace);
    let mut hasher = AHasher::new_with_keys(0, 0);
    hasher.write(trace.as_bytes());
    let hash = hasher.finish();
    println!(
        "backtrace collected with hash={} at pid={}",
        hash,
        std::process::id()
    );
    hash
}

/// An enum encoding the types of harnesses
#[derive(Serialize, Deserialize, Debug, Clone, PartialEq, Eq)]
pub enum HarnessType {
    /// Harness type when the harness is rust code
    RUST,
    /// Harness type when the harness is linked via FFI (e.g C code)
    FFI,
}

/// An observer looking at the backtrace after the harness crashes
#[allow(clippy::unsafe_derive_deserialize)]
#[derive(Serialize, Deserialize, Debug, Clone)]
pub struct BacktraceObserver {
    observer_name: String,
    harness_type: HarnessType,
    hash: Option<u64>,
}

impl BacktraceObserver {
    /// Creates a new [`BacktraceObserver`] with the given name.
    #[must_use]
    pub fn new(observer_name: &str, harness_type: HarnessType) -> Self {
        Self {
            observer_name: observer_name.to_string(),
            harness_type,
            hash: None,
        }
    }

    /// Setup the shared memory and store it in [`BACKTRACE_HASH_VALUE`]
    pub fn setup_shmem() {
        let shmem_provider = StdShMemProvider::new();
        let mut shmem = shmem_provider.unwrap().new_shmem(16).unwrap();
        shmem.as_mut_slice().fill(0);
        let boxed_shmem = Box::<StdShMem>::new(shmem);
        unsafe {
            BACKTRACE_HASH_VALUE = BacktraceHashValueWrapper::Shmem(boxed_shmem);
        }
    }

    /// Init the [`BACKTRACE_HASH_VALUE`] to [`BacktraceHashValueWrapper::StaticVariable`] with `(0.0)`
    pub fn setup_static_variable() {
        unsafe {
            BACKTRACE_HASH_VALUE = BacktraceHashValueWrapper::StaticVariable((0, 0));
        }
    }

    /// returns `harness_type` for this [`BacktraceObserver`] instance
    #[must_use]
    pub fn harness_type(&self) -> &HarnessType {
        &self.harness_type
    }
}

impl ObserverWithHashField for BacktraceObserver {
    /// Gets the hash value of this observer.
    #[must_use]
    fn hash(&self) -> &Option<u64> {
        &self.hash
    }

    /// Updates the hash value of this observer.
    fn update_hash(&mut self, hash: u64) {
        self.hash = Some(hash);
    }

    /// Clears the current hash value
    fn clear_hash(&mut self) {
        self.hash = None;
    }
}

impl Default for BacktraceObserver {
    fn default() -> Self {
        Self::new("BacktraceObserver", HarnessType::RUST)
    }
}

impl<I, S> Observer<I, S> for BacktraceObserver
where
    I: Input + Debug,
{
    fn post_exec(&mut self, _state: &mut S, input: &I, exit_kind: &ExitKind) -> Result<(), Error> {
<<<<<<< HEAD
        if exit_kind == &ExitKind::Crash {
            let mut hasher = DefaultHasher::new();
            input.hash(&mut hasher);
            let input_hash = hasher.finish();
            let (bt_hash, current_input_hash) =
                unsafe { BACKTRACE_HASH_VALUE.get_stacktrace_hash() };

=======
        // run if this call resulted after a crash
        if exit_kind == &ExitKind::Crash {
            // hash input
            let mut hasher = DefaultHasher::new();
            input.hash(&mut hasher);
            let input_hash = hasher.finish();
            // get last backtrace hash and associated input hash
            let (bt_hash, current_input_hash) =
                unsafe { BACKTRACE_HASH_VALUE.get_stacktrace_hash() };
            // replace if this is a new input
>>>>>>> 294a3276
            if current_input_hash != input_hash {
                let bt_hash = collect_backtrace();
                unsafe { BACKTRACE_HASH_VALUE.store_stacktrace_hash(bt_hash, input_hash) };
            }
            // update hash field in this observer
            self.update_hash(bt_hash);
        }
        Ok(())
    }

    fn post_exec_child(
        &mut self,
        state: &mut S,
        input: &I,
        exit_kind: &ExitKind,
    ) -> Result<(), Error> {
        self.post_exec(state, input, exit_kind)
    }
}

impl Named for BacktraceObserver {
    fn name(&self) -> &str {
        &self.observer_name
    }
}

/// static variable of ASAN log path
pub static ASAN_LOG_PATH: &str = "./asanlog";

/// returns the recommended ASAN runtime flags to capture the backtrace correctly with `log_path` set
#[must_use]
pub fn get_asan_runtime_flags_with_log_path() -> String {
    let mut flags = get_asan_runtime_flags();
    flags.push_str(":log_path=");
    flags.push_str(ASAN_LOG_PATH);
    flags
}

/// returns the recommended ASAN runtime flags to capture the backtrace correctly
#[must_use]
pub fn get_asan_runtime_flags() -> String {
    let flags = vec![
        "exitcode=0",
        "abort_on_error=1",
        "handle_abort=1",
        "handle_segv=1",
        "handle_sigbus=1",
        "handle_sigill=1",
        "handle_sigfpe=1",
    ];

    flags.join(":")
}

/// An observer looking at the backtrace of target command using ASAN output
#[derive(Serialize, Deserialize, Debug, Clone)]
pub struct ASANBacktraceObserver {
    observer_name: String,
    hash: Option<u64>,
}

impl ASANBacktraceObserver {
    /// Creates a new [`BacktraceObserver`] with the given name.
    #[must_use]
    pub fn new(observer_name: &str) -> Self {
        Self {
            observer_name: observer_name.to_string(),
            hash: None,
        }
    }

    /// read ASAN output from the child stderr and parse it.
    pub fn parse_asan_output_from_childstderr(&mut self, stderr: &mut ChildStderr) {
        let mut buf = String::new();
        stderr
            .read_to_string(&mut buf)
            .expect("Failed to read the child process stderr");
        self.parse_asan_output(&buf);
    }

    /// read ASAN output from the log file and parse it.
    pub fn parse_asan_output_from_asan_log_file(&mut self, pid: i32) {
        let log_path = format!("{}.{}", ASAN_LOG_PATH, pid);
        let mut asan_output = File::open(Path::new(&log_path))
            .unwrap_or_else(|_| panic!("Can't find asan log at {}", &log_path));

        let mut buf = String::new();
        asan_output
            .read_to_string(&mut buf)
            .expect("Failed to read asan log");
        fs::remove_file(&log_path).unwrap_or_else(|_| panic!("Failed to delete {}", &log_path));

        self.parse_asan_output(&buf);
    }

    /// parse ASAN error output emited by the target command and compute the hash
    pub fn parse_asan_output(&mut self, output: &str) {
        let mut hasher = AHasher::new_with_keys(0, 0);
        let matcher = Regex::new("\\s*#[0-9]*\\s0x[0-9a-f]*\\sin\\s(.*)").unwrap();
        matcher.captures_iter(output).for_each(|m| {
            let g = m.get(1).unwrap();
            hasher.write(g.as_str().as_bytes());
        });
        let hash = hasher.finish();
        self.update_hash(hash);
    }
}

impl ObserverWithHashField for ASANBacktraceObserver {
    /// Gets the hash value of this observer.
    #[must_use]
    fn hash(&self) -> &Option<u64> {
        &self.hash
    }

    /// Updates the hash value of this observer.
    fn update_hash(&mut self, hash: u64) {
        self.hash = Some(hash);
    }

    /// Clears the current hash value
    fn clear_hash(&mut self) {
        self.hash = None;
    }
}

impl Default for ASANBacktraceObserver {
    fn default() -> Self {
        Self::new("ASANBacktraceObserver")
    }
}

impl<I, S> Observer<I, S> for ASANBacktraceObserver
where
    I: Debug,
{
    fn pre_exec(&mut self, _state: &mut S, _input: &I) -> Result<(), Error> {
        Ok(())
    }

    fn post_exec(
        &mut self,
        _state: &mut S,
        _input: &I,
        _exit_kind: &ExitKind,
    ) -> Result<(), Error> {
        Ok(())
    }
}

impl Named for ASANBacktraceObserver {
    fn name(&self) -> &str {
        &self.observer_name
    }
}<|MERGE_RESOLUTION|>--- conflicted
+++ resolved
@@ -180,15 +180,6 @@
     I: Input + Debug,
 {
     fn post_exec(&mut self, _state: &mut S, input: &I, exit_kind: &ExitKind) -> Result<(), Error> {
-<<<<<<< HEAD
-        if exit_kind == &ExitKind::Crash {
-            let mut hasher = DefaultHasher::new();
-            input.hash(&mut hasher);
-            let input_hash = hasher.finish();
-            let (bt_hash, current_input_hash) =
-                unsafe { BACKTRACE_HASH_VALUE.get_stacktrace_hash() };
-
-=======
         // run if this call resulted after a crash
         if exit_kind == &ExitKind::Crash {
             // hash input
@@ -199,7 +190,6 @@
             let (bt_hash, current_input_hash) =
                 unsafe { BACKTRACE_HASH_VALUE.get_stacktrace_hash() };
             // replace if this is a new input
->>>>>>> 294a3276
             if current_input_hash != input_hash {
                 let bt_hash = collect_backtrace();
                 unsafe { BACKTRACE_HASH_VALUE.store_stacktrace_hash(bt_hash, input_hash) };
