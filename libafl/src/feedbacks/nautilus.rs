//! Nautilus grammar mutator, see <https://github.com/nautilus-fuzz/nautilus>
use alloc::{borrow::Cow, string::String};
use core::fmt::Debug;
use std::fs::create_dir_all;

use libafl_bolts::Named;
use serde::{Deserialize, Serialize};

use crate::{
    common::nautilus::grammartec::{chunkstore::ChunkStore, context::Context},
    corpus::{Corpus, Testcase},
    executors::ExitKind,
    feedbacks::{Feedback, StateInitializer},
    generators::NautilusContext,
<<<<<<< HEAD
    inputs::{NautilusInput, UsesInput},
    observers::ObserversTuple,
    state::{HasCorpus, State},
=======
    inputs::NautilusInput,
    state::HasCorpus,
>>>>>>> 58fad2be
    Error, HasMetadata,
};

/// Metadata for Nautilus grammar mutator chunks
#[derive(Serialize, Deserialize)]
pub struct NautilusChunksMetadata {
    /// the chunk store
    pub cks: ChunkStore,
}

impl Debug for NautilusChunksMetadata {
    fn fmt(&self, f: &mut std::fmt::Formatter<'_>) -> std::fmt::Result {
        write!(
            f,
            "NautilusChunksMetadata {{ {} }}",
            serde_json::to_string_pretty(self).unwrap(),
        )
    }
}

libafl_bolts::impl_serdeany!(NautilusChunksMetadata);

impl NautilusChunksMetadata {
    /// Creates a new [`NautilusChunksMetadata`]
    #[must_use]
    pub fn new(work_dir: String) -> Self {
        create_dir_all(format!("{}/outputs/chunks", &work_dir))
            .expect("Could not create folder in workdir");
        Self {
            cks: ChunkStore::new(work_dir),
        }
    }
}

/// A nautilus feedback for grammar fuzzing
#[derive(Debug)]
pub struct NautilusFeedback<'a> {
    ctx: &'a Context,
}

impl<'a> NautilusFeedback<'a> {
    /// Create a new [`NautilusFeedback`]
    #[must_use]
    pub fn new(context: &'a NautilusContext) -> Self {
        Self { ctx: &context.ctx }
    }
    fn append_nautilus_metadata_to_state(
        &mut self,
        state: &mut S,
        testcase: &mut Testcase<S::Input>,
    ) -> Result<(), Error>
    where
        S: UsesInput + HasCorpus<Input = NautilusInput> + HasMetadata,
    {
        state.corpus().load_input_into(testcase)?;
        let input = testcase.input().as_ref().unwrap().clone();
        let meta = state
            .metadata_map_mut()
            .get_mut::<NautilusChunksMetadata>()
            .expect("NautilusChunksMetadata not in the state");
        meta.cks.add_tree(input.tree, self.ctx);
        Ok(())
    }
}

impl Named for NautilusFeedback<'_> {
    fn name(&self) -> &Cow<'static, str> {
        static NAME: Cow<'static, str> = Cow::Borrowed("NautilusFeedback");
        &NAME
    }
}

impl<S> StateInitializer<S> for NautilusFeedback<'_> {}

impl<EM, OT, S> Feedback<EM, NautilusInput, OT, S> for NautilusFeedback<'_>
where
    S: HasMetadata + HasCorpus,
    S::Corpus: Corpus<Input = NautilusInput>,
{
    #[allow(clippy::wrong_self_convention)]
    fn is_interesting(
        &mut self,
        _state: &mut S,
        _manager: &mut EM,
        _input: &NautilusInput,
        _observers: &OT,
        _exit_kind: &ExitKind,
    ) -> Result<bool, Error> {
        Ok(false)
    }

    fn append_metadata(
        &mut self,
        state: &mut S,
        _manager: &mut EM,
        _observers: &OT,
<<<<<<< HEAD
        testcase: &mut Testcase<S::Input>,
    ) -> Result<(), Error>
    where
        OT: ObserversTuple<S>,
    {
        self.append_nautilus_metadata_to_state(state, testcase)
=======
        testcase: &mut Testcase<NautilusInput>,
    ) -> Result<(), Error> {
        state.corpus().load_input_into(testcase)?;
        let input = testcase.input().as_ref().unwrap().clone();
        let meta = state
            .metadata_map_mut()
            .get_mut::<NautilusChunksMetadata>()
            .expect("NautilusChunksMetadata not in the state");
        meta.cks.add_tree(input.tree, self.ctx);
        Ok(())
>>>>>>> 58fad2be
    }

    fn discard_metadata(&mut self, _state: &mut S, _input: &NautilusInput) -> Result<(), Error> {
        Ok(())
    }
    #[cfg(feature = "track_hit_feedbacks")]
    fn last_result(&self) -> Result<bool, Error> {
        Ok(false)
    }
}<|MERGE_RESOLUTION|>--- conflicted
+++ resolved
@@ -12,14 +12,8 @@
     executors::ExitKind,
     feedbacks::{Feedback, StateInitializer},
     generators::NautilusContext,
-<<<<<<< HEAD
-    inputs::{NautilusInput, UsesInput},
-    observers::ObserversTuple,
-    state::{HasCorpus, State},
-=======
     inputs::NautilusInput,
     state::HasCorpus,
->>>>>>> 58fad2be
     Error, HasMetadata,
 };
 
@@ -66,13 +60,15 @@
     pub fn new(context: &'a NautilusContext) -> Self {
         Self { ctx: &context.ctx }
     }
-    fn append_nautilus_metadata_to_state(
+
+    fn append_nautilus_metadata_to_state<S>(
         &mut self,
         state: &mut S,
-        testcase: &mut Testcase<S::Input>,
+        testcase: &mut Testcase<NautilusInput>,
     ) -> Result<(), Error>
     where
-        S: UsesInput + HasCorpus<Input = NautilusInput> + HasMetadata,
+        S: HasCorpus + HasMetadata,
+        S::Corpus: Corpus<Input = NautilusInput>,
     {
         state.corpus().load_input_into(testcase)?;
         let input = testcase.input().as_ref().unwrap().clone();
@@ -81,6 +77,7 @@
             .get_mut::<NautilusChunksMetadata>()
             .expect("NautilusChunksMetadata not in the state");
         meta.cks.add_tree(input.tree, self.ctx);
+
         Ok(())
     }
 }
@@ -116,25 +113,9 @@
         state: &mut S,
         _manager: &mut EM,
         _observers: &OT,
-<<<<<<< HEAD
-        testcase: &mut Testcase<S::Input>,
-    ) -> Result<(), Error>
-    where
-        OT: ObserversTuple<S>,
-    {
-        self.append_nautilus_metadata_to_state(state, testcase)
-=======
         testcase: &mut Testcase<NautilusInput>,
     ) -> Result<(), Error> {
-        state.corpus().load_input_into(testcase)?;
-        let input = testcase.input().as_ref().unwrap().clone();
-        let meta = state
-            .metadata_map_mut()
-            .get_mut::<NautilusChunksMetadata>()
-            .expect("NautilusChunksMetadata not in the state");
-        meta.cks.add_tree(input.tree, self.ctx);
-        Ok(())
->>>>>>> 58fad2be
+        self.append_nautilus_metadata_to_state(state, testcase)
     }
 
     fn discard_metadata(&mut self, _state: &mut S, _input: &NautilusInput) -> Result<(), Error> {
