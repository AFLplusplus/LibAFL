//! The feedbacks reduce observer state after each run to a single `is_interesting`-value.
//! If a testcase is interesting, it may be added to a Corpus.
//!

// TODO: make S of Feedback<S> an associated type when specialisation + AT is stable

use alloc::borrow::Cow;
#[cfg(feature = "track_hit_feedbacks")]
use alloc::vec::Vec;
use core::{fmt::Debug, marker::PhantomData};

#[cfg(feature = "std")]
pub use concolic::ConcolicFeedback;
pub use differential::DiffFeedback;
use libafl_bolts::{
    tuples::{Handle, Handled, MatchName, MatchNameRef},
    Named,
};
pub use list::*;
pub use map::*;
#[cfg(feature = "nautilus")]
pub use nautilus::*;
#[cfg(feature = "std")]
pub use new_hash_feedback::NewHashFeedback;
#[cfg(feature = "std")]
pub use new_hash_feedback::NewHashFeedbackMetadata;
use serde::{Deserialize, Serialize};

use crate::{corpus::Testcase, executors::ExitKind, observers::TimeObserver, Error};

#[cfg(feature = "std")]
pub mod capture_feedback;

#[cfg(feature = "std")]
pub mod concolic;
#[cfg(feature = "std")]
/// The module for `CustomFilenameToTestcaseFeedback`
pub mod custom_filename;
pub mod differential;
/// The module for list feedback
pub mod list;
pub mod map;
#[cfg(feature = "nautilus")]
pub mod nautilus;
#[cfg(feature = "std")]
pub mod new_hash_feedback;
#[cfg(feature = "std")]
pub mod stdio;
pub mod transferred;

#[cfg(feature = "std")]
pub use capture_feedback::CaptureTimeoutFeedback;

#[cfg(feature = "introspection")]
use crate::state::HasClientPerfMonitor;

/// Feedback which initializes a state.
///
/// This trait is separate from the general [`Feedback`] definition as it would not be sufficiently
/// specified otherwise.
pub trait StateInitializer<S> {
    /// Initializes the feedback state.
    /// This method is called after that the `State` is created.
    fn init_state(&mut self, _state: &mut S) -> Result<(), Error> {
        Ok(())
    }
}

/// Feedbacks evaluate the observers.
/// Basically, they reduce the information provided by an observer to a value,
/// indicating the "interestingness" of the last run.
pub trait Feedback<EM, I, OT, S>: StateInitializer<S> + Named {
    /// `is_interesting ` return if an input is worth the addition to the corpus
    #[allow(clippy::wrong_self_convention)]
    fn is_interesting(
        &mut self,
        _state: &mut S,
        _manager: &mut EM,
        _input: &I,
        _observers: &OT,
        _exit_kind: &ExitKind,
    ) -> Result<bool, Error> {
        Ok(false)
    }

    /// Returns if the result of a run is interesting and the value input should be stored in a corpus.
    /// It also keeps track of introspection stats.
    #[cfg(feature = "introspection")]
    #[allow(clippy::too_many_arguments)]
    #[allow(clippy::wrong_self_convention)]
    fn is_interesting_introspection(
        &mut self,
        state: &mut S,
        manager: &mut EM,
        input: &I,
        observers: &OT,
        exit_kind: &ExitKind,
    ) -> Result<bool, Error>
    where
        S: HasClientPerfMonitor,
    {
        // Start a timer for this feedback
        let start_time = libafl_bolts::cpu::read_time_counter();

        // Execute this feedback
        let ret = self.is_interesting(state, manager, input, observers, exit_kind);

        // Get the elapsed time for checking this feedback
        let elapsed = libafl_bolts::cpu::read_time_counter() - start_time;

        // Add this stat to the feedback metrics
        state
            .introspection_monitor_mut()
            .update_feedback(self.name(), elapsed);

        ret
    }

    /// CUT MY LIFE INTO PIECES; THIS IS MY LAST [`Feedback::is_interesting`] run
    #[cfg(feature = "track_hit_feedbacks")]
    fn last_result(&self) -> Result<bool, Error>;

    /// Append this [`Feedback`]'s name if [`Feedback::last_result`] is true
    /// If you have any nested Feedbacks, you must call this function on them if relevant.
    /// See the implementations of [`CombinedFeedback`]
    #[cfg(feature = "track_hit_feedbacks")]
    fn append_hit_feedbacks(&self, list: &mut Vec<Cow<'static, str>>) -> Result<(), Error> {
        if self.last_result()? {
            list.push(self.name().clone());
        }
        Ok(())
    }

    /// Append to the testcase the generated metadata in case of a new corpus item
    ///
    /// Precondition: `testcase` must contain an input.
    #[inline]
    #[allow(unused_variables)]
    fn append_metadata(
        &mut self,
        _state: &mut S,
        _manager: &mut EM,
        _observers: &OT,
        _testcase: &mut Testcase<I>,
    ) -> Result<(), Error> {
        Ok(())
    }

    /// Discard the stored metadata in case that the testcase is not added to the corpus
    #[inline]
    fn discard_metadata(&mut self, _state: &mut S, _input: &I) -> Result<(), Error> {
        Ok(())
    }
}

/// Has an associated observer name (mostly used to retrieve the observer with `MatchName` from an `ObserverTuple`)
pub trait HasObserverHandle {
    /// The observer for which we hold a reference
    type Observer: ?Sized;

    /// The name associated with the observer
    fn observer_handle(&self) -> &Handle<Self::Observer>;
}

/// A combined feedback consisting of multiple [`Feedback`]s
#[derive(Debug)]
pub struct CombinedFeedback<A, B, FL> {
    /// First [`Feedback`]
    pub first: A,
    /// Second [`Feedback`]
    pub second: B,
    name: Cow<'static, str>,
    phantom: PhantomData<FL>,
}

impl<A, B, FL> Named for CombinedFeedback<A, B, FL> {
    fn name(&self) -> &Cow<'static, str> {
        &self.name
    }
}

impl<A, B, FL> CombinedFeedback<A, B, FL>
where
    A: Named,
    B: Named,
    FL: FeedbackLogic,
{
    /// Create a new combined feedback
    pub fn new(first: A, second: B) -> Self {
        let name = Cow::from(format!(
            "{} ({},{})",
            FL::name(),
            first.name(),
            second.name()
        ));
        Self {
            first,
            second,
            name,
            phantom: PhantomData,
        }
    }
}

impl<A, B, FL, S> StateInitializer<S> for CombinedFeedback<A, B, FL>
where
    A: StateInitializer<S>,
    B: StateInitializer<S>,
{
    fn init_state(&mut self, state: &mut S) -> Result<(), Error> {
        self.first.init_state(state)?;
        self.second.init_state(state)?;
        Ok(())
    }
}

impl<A, B, FL, EM, I, OT, S> Feedback<EM, I, OT, S> for CombinedFeedback<A, B, FL>
where
    A: Feedback<EM, I, OT, S>,
    B: Feedback<EM, I, OT, S>,
    FL: FeedbackLogic,
{
    #[allow(clippy::wrong_self_convention)]
    fn is_interesting(
        &mut self,
        state: &mut S,
        manager: &mut EM,
        input: &I,
        observers: &OT,
        exit_kind: &ExitKind,
    ) -> Result<bool, Error> {
        FL::is_pair_interesting(
            |state, manager, input, observers, exit_kind| {
                self.first
                    .is_interesting(state, manager, input, observers, exit_kind)
            },
            |state, manager, input, observers, exit_kind| {
                self.second
                    .is_interesting(state, manager, input, observers, exit_kind)
            },
            state,
            manager,
            input,
            observers,
            exit_kind,
        )
    }

    #[cfg(feature = "introspection")]
    #[allow(clippy::wrong_self_convention)]
    fn is_interesting_introspection(
        &mut self,
        state: &mut S,
        manager: &mut EM,
        input: &I,
        observers: &OT,
        exit_kind: &ExitKind,
    ) -> Result<bool, Error>
    where
        S: HasClientPerfMonitor,
    {
        FL::is_pair_interesting(
            |state, manager, input, observers, exit_kind| {
                self.first
                    .is_interesting_introspection(state, manager, input, observers, exit_kind)
            },
            |state, manager, input, observers, exit_kind| {
                self.second
                    .is_interesting_introspection(state, manager, input, observers, exit_kind)
            },
            state,
            manager,
            input,
            observers,
            exit_kind,
        )
    }

    #[cfg(feature = "track_hit_feedbacks")]
    fn last_result(&self) -> Result<bool, Error> {
        FL::last_result(self.first.last_result(), self.second.last_result())
    }

    #[cfg(feature = "track_hit_feedbacks")]
    fn append_hit_feedbacks(&self, list: &mut Vec<Cow<'static, str>>) -> Result<(), Error> {
        FL::append_hit_feedbacks(
            self.first.last_result(),
            |list| self.first.append_hit_feedbacks(list),
            self.second.last_result(),
            |list| self.second.append_hit_feedbacks(list),
            list,
        )
    }

    #[inline]
    fn append_metadata(
        &mut self,
        state: &mut S,
        manager: &mut EM,
        observers: &OT,
        testcase: &mut Testcase<I>,
    ) -> Result<(), Error> {
        self.first
            .append_metadata(state, manager, observers, testcase)?;
        self.second
            .append_metadata(state, manager, observers, testcase)
    }

    #[inline]
    fn discard_metadata(&mut self, state: &mut S, input: &I) -> Result<(), Error> {
        self.first.discard_metadata(state, input)?;
        self.second.discard_metadata(state, input)
    }
}

impl<A, B, FL, T> FeedbackFactory<CombinedFeedback<A, B, FL>, T> for CombinedFeedback<A, B, FL>
where
    A: FeedbackFactory<A, T> + Named,
    B: FeedbackFactory<B, T> + Named,
    FL: FeedbackLogic,
{
    fn create_feedback(&self, ctx: &T) -> CombinedFeedback<A, B, FL> {
        CombinedFeedback::new(
            self.first.create_feedback(ctx),
            self.second.create_feedback(ctx),
        )
    }
}

/// Logical combination of two feedbacks
pub trait FeedbackLogic {
    /// The name of this combination
    fn name() -> &'static str;

    /// If the feedback pair is interesting.
    ///
    /// `first` and `second` are closures which invoke the corresponding
    /// [`Feedback::is_interesting`] methods of the associated feedbacks. Implementors may choose to
    /// use the closure or not, depending on eagerness logic
    fn is_pair_interesting<EM, I, OT, S, F1, F2>(
        first: F1,
        second: F2,
        state: &mut S,
        manager: &mut EM,
        input: &I,
        observers: &OT,
        exit_kind: &ExitKind,
    ) -> Result<bool, Error>
    where
        F1: FnOnce(&mut S, &mut EM, &I, &OT, &ExitKind) -> Result<bool, Error>,
        F2: FnOnce(&mut S, &mut EM, &I, &OT, &ExitKind) -> Result<bool, Error>;

    /// Get the result of the last `Self::is_interesting` run
    #[cfg(feature = "track_hit_feedbacks")]
    fn last_result(first: Result<bool, Error>, second: Result<bool, Error>) -> Result<bool, Error>;

    /// Append each [`Feedback`]'s name according to the logic implemented by this
    /// [`FeedbackLogic`]. `if_first` and `if_second` are closures which invoke the corresponding
    /// [`Feedback::append_hit_feedbacks`] logics of the relevant closures.
    #[cfg(feature = "track_hit_feedbacks")]
    fn append_hit_feedbacks<F1, F2>(
        first_result: Result<bool, Error>,
        if_first: F1,
        second_result: Result<bool, Error>,
        if_second: F2,
        list: &mut Vec<Cow<'static, str>>,
    ) -> Result<(), Error>
    where
        F1: FnOnce(&mut Vec<Cow<'static, str>>) -> Result<(), Error>,
        F2: FnOnce(&mut Vec<Cow<'static, str>>) -> Result<(), Error>;
}

/// Factory for feedbacks which should be sensitive to an existing context, e.g. observer(s) from a
/// specific execution
pub trait FeedbackFactory<F, T> {
    /// Create the feedback from the provided context
    fn create_feedback(&self, ctx: &T) -> F;
}

impl<FE, FU, T> FeedbackFactory<FE, T> for FU
where
    FU: Fn(&T) -> FE,
{
    fn create_feedback(&self, ctx: &T) -> FE {
        self(ctx)
    }
}
/// Eager `OR` combination of two feedbacks
///
/// When the `track_hit_feedbacks` feature is used, [`LogicEagerOr`]'s hit feedback preferences will
/// behave like [`LogicFastOr`]'s because the second feedback will not have contributed to the
/// result. When using [`crate::feedback_or`], ensure that you set the first parameter to the
/// prioritized feedback.
#[derive(Debug, Clone)]
pub struct LogicEagerOr;
/// Fast `OR` combination of two feedbacks
#[derive(Debug, Clone)]
pub struct LogicFastOr;

/// Eager `AND` combination of two feedbacks
#[derive(Debug, Clone)]
pub struct LogicEagerAnd;

/// Fast `AND` combination of two feedbacks
#[derive(Debug, Clone)]
pub struct LogicFastAnd;

impl FeedbackLogic for LogicEagerOr {
    fn name() -> &'static str {
        "Eager OR"
    }

    fn is_pair_interesting<EM, I, OT, S, F1, F2>(
        first: F1,
        second: F2,
        state: &mut S,
        manager: &mut EM,
        input: &I,
        observers: &OT,
        exit_kind: &ExitKind,
    ) -> Result<bool, Error>
    where
        F1: FnOnce(&mut S, &mut EM, &I, &OT, &ExitKind) -> Result<bool, Error>,
        F2: FnOnce(&mut S, &mut EM, &I, &OT, &ExitKind) -> Result<bool, Error>,
    {
        Ok(first(state, manager, input, observers, exit_kind)?
            | second(state, manager, input, observers, exit_kind)?)
    }
    #[cfg(feature = "track_hit_feedbacks")]
    fn last_result(first: Result<bool, Error>, second: Result<bool, Error>) -> Result<bool, Error> {
        first.and_then(|first| second.map(|second| first | second))
    }
    /// Note: Eager OR's hit feedbacks will behave like Fast OR
    /// because the second feedback will not have contributed to the result.
    /// Set the second feedback as the first (A, B) vs (B, A)
    /// to "prioritize" the result in case of Eager OR.
    #[cfg(feature = "track_hit_feedbacks")]
    fn append_hit_feedbacks<F1, F2>(
        first_result: Result<bool, Error>,
        if_first: F1,
        second_result: Result<bool, Error>,
        if_second: F2,
        list: &mut Vec<Cow<'static, str>>,
    ) -> Result<(), Error>
    where
        F1: FnOnce(&mut Vec<Cow<'static, str>>) -> Result<(), Error>,
        F2: FnOnce(&mut Vec<Cow<'static, str>>) -> Result<(), Error>,
    {
        LogicFastOr::append_hit_feedbacks(first_result, if_first, second_result, if_second, list)
    }
}

impl FeedbackLogic for LogicFastOr {
    fn name() -> &'static str {
        "Fast OR"
    }

    fn is_pair_interesting<EM, I, OT, S, F1, F2>(
        first: F1,
        second: F2,
        state: &mut S,
        manager: &mut EM,
        input: &I,
        observers: &OT,
        exit_kind: &ExitKind,
    ) -> Result<bool, Error>
    where
        F1: FnOnce(&mut S, &mut EM, &I, &OT, &ExitKind) -> Result<bool, Error>,
        F2: FnOnce(&mut S, &mut EM, &I, &OT, &ExitKind) -> Result<bool, Error>,
    {
        let a = first(state, manager, input, observers, exit_kind)?;
        if a {
            return Ok(true);
        }

        second(state, manager, input, observers, exit_kind)
    }
    #[cfg(feature = "track_hit_feedbacks")]
    fn last_result(first: Result<bool, Error>, second: Result<bool, Error>) -> Result<bool, Error> {
        first.and_then(|first| Ok(first || second?))
    }
    /// Note: Eager OR's hit feedbacks will behave like Fast OR
    /// because the second feedback will not have contributed to the result.
    /// Set the second feedback as the first (A, B) vs (B, A)
    /// to "prioritize" the result in case of Eager OR.
    #[cfg(feature = "track_hit_feedbacks")]
    fn append_hit_feedbacks<F1, F2>(
        first_result: Result<bool, Error>,
        if_first: F1,
        second_result: Result<bool, Error>,
        if_second: F2,
        list: &mut Vec<Cow<'static, str>>,
    ) -> Result<(), Error>
    where
        F1: FnOnce(&mut Vec<Cow<'static, str>>) -> Result<(), Error>,
        F2: FnOnce(&mut Vec<Cow<'static, str>>) -> Result<(), Error>,
    {
        if first_result? {
            if_first(list)
        } else if second_result? {
            if_second(list)
        } else {
            Ok(())
        }
    }
}

impl FeedbackLogic for LogicEagerAnd {
    fn name() -> &'static str {
        "Eager AND"
    }

    fn is_pair_interesting<EM, I, OT, S, F1, F2>(
        first: F1,
        second: F2,
        state: &mut S,
        manager: &mut EM,
        input: &I,
        observers: &OT,
        exit_kind: &ExitKind,
    ) -> Result<bool, Error>
    where
        F1: FnOnce(&mut S, &mut EM, &I, &OT, &ExitKind) -> Result<bool, Error>,
        F2: FnOnce(&mut S, &mut EM, &I, &OT, &ExitKind) -> Result<bool, Error>,
    {
        Ok(first(state, manager, input, observers, exit_kind)?
            & second(state, manager, input, observers, exit_kind)?)
    }

    #[cfg(feature = "track_hit_feedbacks")]
    fn last_result(first: Result<bool, Error>, second: Result<bool, Error>) -> Result<bool, Error> {
        Ok(first? & second?)
    }

    #[cfg(feature = "track_hit_feedbacks")]
    fn append_hit_feedbacks<F1, F2>(
        first_result: Result<bool, Error>,
        if_first: F1,
        second_result: Result<bool, Error>,
        if_second: F2,
        list: &mut Vec<Cow<'static, str>>,
    ) -> Result<(), Error>
    where
        F1: FnOnce(&mut Vec<Cow<'static, str>>) -> Result<(), Error>,
        F2: FnOnce(&mut Vec<Cow<'static, str>>) -> Result<(), Error>,
    {
        if first_result? & second_result? {
            if_first(list)?;
            if_second(list)?;
        }
        Ok(())
    }
}

impl FeedbackLogic for LogicFastAnd {
    fn name() -> &'static str {
        "Fast AND"
    }

    fn is_pair_interesting<EM, I, OT, S, F1, F2>(
        first: F1,
        second: F2,
        state: &mut S,
        manager: &mut EM,
        input: &I,
        observers: &OT,
        exit_kind: &ExitKind,
    ) -> Result<bool, Error>
    where
        F1: FnOnce(&mut S, &mut EM, &I, &OT, &ExitKind) -> Result<bool, Error>,
        F2: FnOnce(&mut S, &mut EM, &I, &OT, &ExitKind) -> Result<bool, Error>,
    {
        Ok(first(state, manager, input, observers, exit_kind)?
            && second(state, manager, input, observers, exit_kind)?)
    }

    #[cfg(feature = "track_hit_feedbacks")]
    fn last_result(first: Result<bool, Error>, second: Result<bool, Error>) -> Result<bool, Error> {
        Ok(first? && second?)
    }

    #[cfg(feature = "track_hit_feedbacks")]
    fn append_hit_feedbacks<F1, F2>(
        first_result: Result<bool, Error>,
        if_first: F1,
        second_result: Result<bool, Error>,
        if_second: F2,
        list: &mut Vec<Cow<'static, str>>,
    ) -> Result<(), Error>
    where
        F1: FnOnce(&mut Vec<Cow<'static, str>>) -> Result<(), Error>,
        F2: FnOnce(&mut Vec<Cow<'static, str>>) -> Result<(), Error>,
    {
        if first_result? && second_result? {
            if_first(list)?;
            if_second(list)?;
        }
        Ok(())
    }
}

/// Combine two feedbacks with an eager AND operation,
/// will call all feedbacks functions even if not necessary to conclude the result
pub type EagerAndFeedback<A, B> = CombinedFeedback<A, B, LogicEagerAnd>;

/// Combine two feedbacks with an fast AND operation,
/// might skip calling feedbacks functions if not necessary to conclude the result
pub type FastAndFeedback<A, B> = CombinedFeedback<A, B, LogicFastAnd>;

/// Combine two feedbacks with an eager OR operation,
/// will call all feedbacks functions even if not necessary to conclude the result
pub type EagerOrFeedback<A, B> = CombinedFeedback<A, B, LogicEagerOr>;

/// Combine two feedbacks with an fast OR operation - fast.
///
/// This might skip calling feedbacks functions if not necessary to conclude the result.
/// This means any feedback that is not first might be skipped, use caution when using with
/// `TimeFeedback`
pub type FastOrFeedback<A, B> = CombinedFeedback<A, B, LogicFastOr>;

/// Compose feedbacks with an `NOT` operation
#[derive(Clone, Debug)]
pub struct NotFeedback<A> {
    /// The feedback to invert
    pub inner: A,
    /// The name
    name: Cow<'static, str>,
}

impl<A, S> StateInitializer<S> for NotFeedback<A>
where
    A: StateInitializer<S>,
{
    fn init_state(&mut self, state: &mut S) -> Result<(), Error> {
        self.inner.init_state(state)
    }
}

impl<A, EM, I, OT, S> Feedback<EM, I, OT, S> for NotFeedback<A>
where
    A: Feedback<EM, I, OT, S>,
{
    #[allow(clippy::wrong_self_convention)]
    fn is_interesting(
        &mut self,
        state: &mut S,
        manager: &mut EM,
        input: &I,
        observers: &OT,
        exit_kind: &ExitKind,
    ) -> Result<bool, Error> {
        Ok(!self
            .inner
            .is_interesting(state, manager, input, observers, exit_kind)?)
    }

    #[cfg(feature = "track_hit_feedbacks")]
    fn last_result(&self) -> Result<bool, Error> {
        Ok(!self.inner.last_result()?)
    }

    #[inline]
    fn append_metadata(
        &mut self,
        state: &mut S,
        manager: &mut EM,
        observers: &OT,
        testcase: &mut Testcase<I>,
    ) -> Result<(), Error> {
        self.inner
            .append_metadata(state, manager, observers, testcase)
    }

    #[inline]
    fn discard_metadata(&mut self, state: &mut S, input: &I) -> Result<(), Error> {
        self.inner.discard_metadata(state, input)
    }
}

impl<A> Named for NotFeedback<A> {
    #[inline]
    fn name(&self) -> &Cow<'static, str> {
        &self.name
    }
}

impl<A, T> FeedbackFactory<NotFeedback<A>, T> for NotFeedback<A>
where
    A: Named + FeedbackFactory<A, T>,
{
    fn create_feedback(&self, ctx: &T) -> NotFeedback<A> {
        NotFeedback::new(self.inner.create_feedback(ctx))
    }
}

impl<A> NotFeedback<A>
where
    A: Named,
{
    /// Creates a new [`NotFeedback`].
    pub fn new(inner: A) -> Self {
        let name = Cow::from(format!("Not({})", inner.name()));
        Self { inner, name }
    }
}

/// Variadic macro to create a chain of [`AndFeedback`](EagerAndFeedback)
#[macro_export]
macro_rules! feedback_and {
    ( $last:expr ) => { $last };

    ( $last:expr, ) => { $last };

    ( $head:expr, $($tail:expr),+ $(,)?) => {
        // recursive call
        $crate::feedbacks::EagerAndFeedback::new($head , feedback_and!($($tail),+))
    };
}
///
/// Variadic macro to create a chain of (fast) [`AndFeedback`](FastAndFeedback)
#[macro_export]
macro_rules! feedback_and_fast {
    ( $last:expr ) => { $last };

    ( $last:expr, ) => { $last };

    ( $head:expr, $($tail:expr),+ $(,)?) => {
        // recursive call
        $crate::feedbacks::FastAndFeedback::new($head , feedback_and_fast!($($tail),+))
    };
}

/// Variadic macro to create a chain of [`OrFeedback`](EagerOrFeedback)
#[macro_export]
macro_rules! feedback_or {
    ( $last:expr ) => { $last };

    ( $last:expr, ) => { $last };

    ( $head:expr, $($tail:expr),+ $(,)?) => {
        // recursive call
        $crate::feedbacks::EagerOrFeedback::new($head , feedback_or!($($tail),+))
    };
}

/// Combines multiple feedbacks with an `OR` operation, not executing feedbacks after the first positive result
#[macro_export]
macro_rules! feedback_or_fast {
    ( $last:expr ) => { $last };

    ( $last:expr, ) => { $last };

    ( $head:expr, $($tail:expr),+ $(,)?) => {
        // recursive call
        $crate::feedbacks::FastOrFeedback::new($head , feedback_or_fast!($($tail),+))
    };
}

/// Variadic macro to create a [`NotFeedback`]
#[macro_export]
macro_rules! feedback_not {
    ( $last:expr ) => {
        $crate::feedbacks::NotFeedback::new($last)
    };
}

impl<S> StateInitializer<S> for () {}

/// Hack to use () as empty Feedback
impl<EM, I, OT, S> Feedback<EM, I, OT, S> for () {
    #[cfg(feature = "track_hit_feedbacks")]
    fn last_result(&self) -> Result<bool, Error> {
        Ok(false)
    }
}

<<<<<<< HEAD
/// A [`CrashFeedback`] reports as interesting if the target crashed.
#[derive(Serialize, Deserialize, Clone, Debug)]
pub struct CrashFeedback {
    #[cfg(feature = "track_hit_feedbacks")]
    /// The previous run's result of [`Self::is_interesting`]
    last_result: Option<bool>,
=======
/// Logic for measuring whether a given [`ExitKind`] is interesting as a [`Feedback`]. Use with
/// [`ExitKindFeedback`].
pub trait ExitKindLogic {
    /// The name of this kind of logic
    const NAME: Cow<'static, str>;

    /// Check whether the provided [`ExitKind`] is actually interesting
    fn check_exit_kind(kind: &ExitKind) -> Result<bool, Error>;
>>>>>>> 8de9dcaf
}
/// Name used by `CrashFeedback`
pub const CRASH_FEEDBACK_NAME: &str = "CrashFeedback";
/// Logic which finds all [`ExitKind::Crash`] exits interesting
#[derive(Debug, Copy, Clone)]
pub struct CrashLogic;

impl ExitKindLogic for CrashLogic {
    const NAME: Cow<'static, str> = Cow::Borrowed(CRASH_FEEDBACK_NAME);

    fn check_exit_kind(kind: &ExitKind) -> Result<bool, Error> {
        Ok(matches!(kind, ExitKind::Crash))
    }
}
/// Name used by `TimeoutFeedback`
pub const TIMEOUT_FEEDBACK_NAME: &str = "TimeoutFeedback";

/// Logic which finds all [`ExitKind::Timeout`] exits interesting
#[derive(Debug, Copy, Clone)]
pub struct TimeoutLogic;

impl ExitKindLogic for TimeoutLogic {
    const NAME: Cow<'static, str> = Cow::Borrowed(TIMEOUT_FEEDBACK_NAME);

    fn check_exit_kind(kind: &ExitKind) -> Result<bool, Error> {
        Ok(matches!(kind, ExitKind::Timeout))
    }
}

/// Logic which finds all [`ExitKind::Diff`] exits interesting
#[derive(Debug, Copy, Clone)]
pub struct GenericDiffLogic;

impl ExitKindLogic for GenericDiffLogic {
    const NAME: Cow<'static, str> = Cow::Borrowed("DiffExitKindFeedback");

    fn check_exit_kind(kind: &ExitKind) -> Result<bool, Error> {
        Ok(matches!(kind, ExitKind::Diff { .. }))
    }
}

/// A generic exit type checking feedback. Use [`CrashFeedback`], [`TimeoutFeedback`], or
/// [`DiffExitKindFeedback`] directly instead.
#[derive(Serialize, Deserialize, Clone, Debug)]
pub struct ExitKindFeedback<L> {
    #[cfg(feature = "track_hit_feedbacks")]
    // The previous run's result of `Self::is_interesting`
    last_result: Option<bool>,
    name: Cow<'static, str>,
    phantom: PhantomData<fn() -> L>,
}

impl<L, S> StateInitializer<S> for ExitKindFeedback<L> where L: ExitKindLogic {}

impl<EM, I, L, OT, S> Feedback<EM, I, OT, S> for ExitKindFeedback<L>
where
    L: ExitKindLogic,
{
    #[allow(clippy::wrong_self_convention)]
    fn is_interesting(
        &mut self,
        _state: &mut S,
        _manager: &mut EM,
        _input: &I,
        _observers: &OT,
        exit_kind: &ExitKind,
    ) -> Result<bool, Error> {
        let res = L::check_exit_kind(exit_kind)?;
        #[cfg(feature = "track_hit_feedbacks")]
        {
            self.last_result = Some(res);
        }
        Ok(res)
    }

    #[cfg(feature = "track_hit_feedbacks")]
    fn last_result(&self) -> Result<bool, Error> {
        self.last_result.ok_or(premature_last_result_err())
    }
}

impl<L> Named for ExitKindFeedback<L> {
    #[inline]
    fn name(&self) -> &Cow<'static, str> {
        &self.name
    }
}

impl<L> ExitKindFeedback<L>
where
    L: ExitKindLogic,
{
    /// Creates a new [`ExitKindFeedback`]
    #[must_use]
    pub fn new() -> Self {
        Self {
            #[cfg(feature = "track_hit_feedbacks")]
            last_result: None,
            name: L::NAME,
            phantom: PhantomData,
        }
    }
}

impl<L> Default for ExitKindFeedback<L>
where
    L: ExitKindLogic,
{
    fn default() -> Self {
        Self::new()
    }
}

impl<L, T> FeedbackFactory<ExitKindFeedback<L>, T> for ExitKindFeedback<L>
where
    L: ExitKindLogic,
{
    fn create_feedback(&self, _ctx: &T) -> ExitKindFeedback<L> {
        Self::new()
    }
}

/// A [`CrashFeedback`] reports as interesting if the target crashed.
pub type CrashFeedback = ExitKindFeedback<CrashLogic>;
/// A [`TimeoutFeedback`] reduces the timeout value of a run.
pub type TimeoutFeedback = ExitKindFeedback<TimeoutLogic>;
/// A [`DiffExitKindFeedback`] checks if there is a difference in the [`ExitKind`]s in a [`crate::executors::DiffExecutor`].
pub type DiffExitKindFeedback = ExitKindFeedback<GenericDiffLogic>;

/// A [`Feedback`] to track execution time.
///
/// Nop feedback that annotates execution time in the new testcase, if any
/// for this Feedback, the testcase is never interesting (use with an OR).
/// It decides, if the given [`TimeObserver`] value of a run is interesting.
#[derive(Serialize, Deserialize, Clone, Debug)]
pub struct TimeFeedback {
    observer_handle: Handle<TimeObserver>,
}
impl<S> StateInitializer<S> for TimeFeedback {}

impl<EM, I, OT, S> Feedback<EM, I, OT, S> for TimeFeedback
where
    OT: MatchName,
{
    #[cfg(feature = "track_hit_feedbacks")]
    fn last_result(&self) -> Result<bool, Error> {
        Ok(false)
    }

    /// Append to the testcase the generated metadata in case of a new corpus item
    #[inline]
    fn append_metadata(
        &mut self,
        _state: &mut S,
        _manager: &mut EM,
        observers: &OT,
        testcase: &mut Testcase<I>,
    ) -> Result<(), Error> {
        let observer = observers.get(&self.observer_handle).unwrap();
        *testcase.exec_time_mut() = *observer.last_runtime();
        Ok(())
    }
}

impl Named for TimeFeedback {
    #[inline]
    fn name(&self) -> &Cow<'static, str> {
        self.observer_handle.name()
    }
}

impl TimeFeedback {
    /// Creates a new [`TimeFeedback`], deciding if the given [`TimeObserver`] value of a run is interesting.
    #[must_use]
    pub fn new(observer: &TimeObserver) -> Self {
        Self {
            observer_handle: observer.handle(),
        }
    }
}

/// The [`ConstFeedback`] reports the same value, always.
/// It can be used to enable or disable feedback results through composition.
#[derive(Serialize, Deserialize, Clone, Copy, Debug, PartialEq, Eq)]
pub enum ConstFeedback {
    /// Always returns `true`
    True,
    /// Always returns `false`
    False,
}

impl<S> StateInitializer<S> for ConstFeedback {}

impl<EM, I, OT, S> Feedback<EM, I, OT, S> for ConstFeedback {
    #[inline]
    #[allow(clippy::wrong_self_convention)]
    fn is_interesting(
        &mut self,
        _state: &mut S,
        _manager: &mut EM,
        _input: &I,
        _observers: &OT,
        _exit_kind: &ExitKind,
    ) -> Result<bool, Error> {
        Ok((*self).into())
    }

    #[cfg(feature = "track_hit_feedbacks")]
    fn last_result(&self) -> Result<bool, Error> {
        Ok((*self).into())
    }
}

impl Named for ConstFeedback {
    #[inline]
    fn name(&self) -> &Cow<'static, str> {
        static NAME: Cow<'static, str> = Cow::Borrowed("ConstFeedback");
        &NAME
    }
}

impl ConstFeedback {
    /// Creates a new [`ConstFeedback`] from the given boolean
    #[must_use]
    pub fn new(val: bool) -> Self {
        Self::from(val)
    }
}

impl From<bool> for ConstFeedback {
    fn from(val: bool) -> Self {
        if val {
            Self::True
        } else {
            Self::False
        }
    }
}

impl From<ConstFeedback> for bool {
    fn from(value: ConstFeedback) -> Self {
        match value {
            ConstFeedback::True => true,
            ConstFeedback::False => false,
        }
    }
}

impl<T> FeedbackFactory<ConstFeedback, T> for ConstFeedback {
    fn create_feedback(&self, _ctx: &T) -> ConstFeedback {
        *self
    }
}

#[cfg(feature = "track_hit_feedbacks")]
/// Error if [`Feedback::last_result`] is called before the `Feedback` is actually run.
pub(crate) fn premature_last_result_err() -> Error {
    Error::illegal_state("last_result called before Feedback was run")
}<|MERGE_RESOLUTION|>--- conflicted
+++ resolved
@@ -774,14 +774,6 @@
     }
 }
 
-<<<<<<< HEAD
-/// A [`CrashFeedback`] reports as interesting if the target crashed.
-#[derive(Serialize, Deserialize, Clone, Debug)]
-pub struct CrashFeedback {
-    #[cfg(feature = "track_hit_feedbacks")]
-    /// The previous run's result of [`Self::is_interesting`]
-    last_result: Option<bool>,
-=======
 /// Logic for measuring whether a given [`ExitKind`] is interesting as a [`Feedback`]. Use with
 /// [`ExitKindFeedback`].
 pub trait ExitKindLogic {
@@ -790,7 +782,6 @@
 
     /// Check whether the provided [`ExitKind`] is actually interesting
     fn check_exit_kind(kind: &ExitKind) -> Result<bool, Error>;
->>>>>>> 8de9dcaf
 }
 /// Name used by `CrashFeedback`
 pub const CRASH_FEEDBACK_NAME: &str = "CrashFeedback";
@@ -837,7 +828,7 @@
 #[derive(Serialize, Deserialize, Clone, Debug)]
 pub struct ExitKindFeedback<L> {
     #[cfg(feature = "track_hit_feedbacks")]
-    // The previous run's result of `Self::is_interesting`
+    /// The previous run's result of [`Self::is_interesting`]
     last_result: Option<bool>,
     name: Cow<'static, str>,
     phantom: PhantomData<fn() -> L>,
