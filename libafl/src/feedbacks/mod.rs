--- conflicted
+++ resolved
@@ -16,14 +16,10 @@
     Error,
 };
 
-<<<<<<< HEAD
 #[cfg(feature = "introspection")]
 use crate::stats::NUM_FEEDBACKS;
 
-use core::time::Duration;
-=======
 use core::{marker::PhantomData, time::Duration};
->>>>>>> 33e918f2
 
 /// Feedbacks evaluate the observers.
 /// Basically, they reduce the information provided by an observer to a value,
@@ -41,6 +37,35 @@
     ) -> Result<bool, Error>
     where
         OT: ObserversTuple;
+
+    #[cfg(feature = "introspection")]
+    fn is_interesting_with_perf<OT>(
+        &mut self,
+        input: &I,
+        observers: &OT,
+        exit_kind: &ExitKind,
+        feedback_stats: &mut [u64; NUM_FEEDBACKS],
+        feedback_index: usize,
+    ) -> Result<bool, Error>
+    where
+        OT: ObserversTuple,
+    {
+        // Start a timer for this feedback
+        let start_time = crate::cpu::read_time_counter();
+
+        // Execute this feedback
+        let ret = self.is_interesting(input, observers, &exit_kind);
+
+        // Get the elapsed time for checking this feedback
+        let elapsed = crate::cpu::read_time_counter() - start_time;
+
+        // TODO: A more meaningful way to get perf for each feedback
+
+        // Add this stat to the feedback metrics
+        feedback_stats[feedback_index] = elapsed;
+
+        ret
+    }
 
     /// Append to the testcase the generated metadata in case of a new corpus item
     #[inline]
@@ -91,30 +116,41 @@
         Ok(a && b)
     }
 
-<<<<<<< HEAD
-    /// Get the total interestingness value from all feedbacks with performance
-    /// statistics included
     #[cfg(feature = "introspection")]
-    fn is_interesting_all_with_perf<OT: ObserversTuple>(
-        &mut self,
-        _input: &I,
-        _observers: &OT,
-        _exit_kind: &ExitKind,
-        _feedback_stats: &mut [u64; NUM_FEEDBACKS],
-        _feedback_index: usize,
-    ) -> Result<u32, Error> {
-        return Ok(0);
-    }
-
-    /// Write metadata for this testcase
-    fn append_metadata_all(&mut self, testcase: &mut Testcase<I>) -> Result<(), Error>;
-=======
+    fn is_interesting_with_perf<OT>(
+        &mut self,
+        input: &I,
+        observers: &OT,
+        exit_kind: &ExitKind,
+        feedback_stats: &mut [u64; NUM_FEEDBACKS],
+        feedback_index: usize,
+    ) -> Result<bool, Error>
+    where
+        OT: ObserversTuple,
+    {
+        // Execute this feedback
+        let a = self.first.is_interesting_with_perf(
+            input,
+            observers,
+            &exit_kind,
+            feedback_stats,
+            feedback_index,
+        )?;
+        let b = self.second.is_interesting_with_perf(
+            input,
+            observers,
+            &exit_kind,
+            feedback_stats,
+            feedback_index + 1,
+        )?;
+        Ok(a && b)
+    }
+
     #[inline]
     fn append_metadata(&mut self, testcase: &mut Testcase<I>) -> Result<(), Error> {
         self.first.append_metadata(testcase)?;
         self.second.append_metadata(testcase)
     }
->>>>>>> 33e918f2
 
     #[inline]
     fn discard_metadata(&mut self, input: &I) -> Result<(), Error> {
@@ -188,6 +224,36 @@
         Ok(a || b)
     }
 
+    #[cfg(feature = "introspection")]
+    fn is_interesting_with_perf<OT>(
+        &mut self,
+        input: &I,
+        observers: &OT,
+        exit_kind: &ExitKind,
+        feedback_stats: &mut [u64; NUM_FEEDBACKS],
+        feedback_index: usize,
+    ) -> Result<bool, Error>
+    where
+        OT: ObserversTuple,
+    {
+        // Execute this feedback
+        let a = self.first.is_interesting_with_perf(
+            input,
+            observers,
+            &exit_kind,
+            feedback_stats,
+            feedback_index,
+        )?;
+        let b = self.second.is_interesting_with_perf(
+            input,
+            observers,
+            &exit_kind,
+            feedback_stats,
+            feedback_index + 1,
+        )?;
+        Ok(a || b)
+    }
+
     #[inline]
     fn append_metadata(&mut self, testcase: &mut Testcase<I>) -> Result<(), Error> {
         self.first.append_metadata(testcase)?;
@@ -260,52 +326,9 @@
         Ok(!self.first.is_interesting(input, observers, exit_kind)?)
     }
 
-<<<<<<< HEAD
-    #[cfg(feature = "introspection")]
-    fn is_interesting_all_with_perf<OT: ObserversTuple>(
-        &mut self,
-        input: &I,
-        observers: &OT,
-        exit_kind: &ExitKind,
-        feedback_stats: &mut [u64; NUM_FEEDBACKS],
-        feedback_index: usize,
-    ) -> Result<u32, Error> {
-        let mut res = 0;
-
-        // Start a timer for this feedback
-        let start_time = crate::cpu::read_time_counter();
-
-        // Execute this feedback
-        res += self.0.is_interesting(input, observers, &exit_kind)?;
-
-        // Get the elapsed time for checking this feedback
-        let elapsed = crate::cpu::read_time_counter() - start_time;
-
-        // Add this stat to the feedback metrics
-        feedback_stats[feedback_index] = elapsed;
-
-        // Increment the index
-        let next_index = feedback_index + 1;
-
-        // Continue executing the chain
-        Ok(res
-            + self.1.is_interesting_all_with_perf(
-                input,
-                observers,
-                exit_kind,
-                feedback_stats,
-                next_index,
-            )?)
-    }
-
-    fn append_metadata_all(&mut self, testcase: &mut Testcase<I>) -> Result<(), Error> {
-        self.0.append_metadata(testcase)?;
-        self.1.append_metadata_all(testcase)
-=======
     #[inline]
     fn append_metadata(&mut self, testcase: &mut Testcase<I>) -> Result<(), Error> {
         self.first.append_metadata(testcase)
->>>>>>> 33e918f2
     }
 
     #[inline]
