--- conflicted
+++ resolved
@@ -1033,608 +1033,4 @@
             Self::False
         }
     }
-<<<<<<< HEAD
-}
-
-/// `Feedback` Python bindings
-#[cfg(feature = "python")]
-#[allow(clippy::unnecessary_fallible_conversions, unused_qualifications)]
-#[allow(missing_docs, clippy::missing_transmute_annotations)]
-pub mod pybind {
-    use core::ptr;
-    use std::cell::UnsafeCell;
-
-    use libafl_bolts::Named;
-    use pyo3::prelude::*;
-
-    use super::{
-        ConstFeedback, CrashFeedback, Debug, EagerAndFeedback, EagerOrFeedback, FastAndFeedback,
-        FastOrFeedback, Feedback, NotFeedback, String, ToString,
-    };
-    use crate::{
-        corpus::{testcase::pybind::PythonTestcaseWrapper, Testcase},
-        events::{pybind::PythonEventManager, EventFirer},
-        executors::{pybind::PythonExitKind, ExitKind},
-        feedbacks::map::pybind::{
-            PythonMaxMapFeedbackI16, PythonMaxMapFeedbackI32, PythonMaxMapFeedbackI64,
-            PythonMaxMapFeedbackI8, PythonMaxMapFeedbackU16, PythonMaxMapFeedbackU32,
-            PythonMaxMapFeedbackU64, PythonMaxMapFeedbackU8,
-        },
-        inputs::{BytesInput, HasBytesVec},
-        observers::{pybind::PythonObserversTuple, ObserversTuple},
-        state::pybind::{PythonStdState, PythonStdStateWrapper},
-        Error,
-    };
-
-    #[derive(Debug)]
-    pub struct PyObjectFeedback {
-        inner: PyObject,
-        name: UnsafeCell<String>,
-    }
-
-    impl Clone for PyObjectFeedback {
-        fn clone(&self) -> PyObjectFeedback {
-            PyObjectFeedback {
-                inner: self.inner.clone(),
-                name: UnsafeCell::new(String::new()),
-            }
-        }
-    }
-
-    impl PyObjectFeedback {
-        #[must_use]
-        pub fn new(obj: PyObject) -> Self {
-            PyObjectFeedback {
-                inner: obj,
-                name: UnsafeCell::new(String::new()),
-            }
-        }
-    }
-
-    // crate::impl_serde_pyobjectwrapper!(PyObjectObserver, inner);
-
-    impl Named for PyObjectFeedback {
-        fn name(&self) -> &str {
-            let s = Python::with_gil(|py| -> PyResult<String> {
-                let s: String = self.inner.call_method0(py, "name")?.extract(py)?;
-                Ok(s)
-            })
-            .unwrap();
-            unsafe {
-                *self.name.get() = s;
-                &*self.name.get()
-            }
-        }
-    }
-
-    impl Feedback<PythonStdState> for PyObjectFeedback {
-        fn init_state(&mut self, state: &mut PythonStdState) -> Result<(), Error> {
-            Python::with_gil(|py| -> PyResult<()> {
-                self.inner
-                    .call_method1(py, "init_state", (PythonStdStateWrapper::wrap(state),))?;
-                Ok(())
-            })?;
-            Ok(())
-        }
-
-        fn is_interesting<EM, OT>(
-            &mut self,
-            state: &mut PythonStdState,
-            manager: &mut EM,
-            input: &BytesInput,
-            observers: &OT,
-            exit_kind: &ExitKind,
-        ) -> Result<bool, Error>
-        where
-            EM: EventFirer<State = PythonStdState>,
-            OT: ObserversTuple<PythonStdState>,
-        {
-            // # Safety
-            // We use this observer in Python ony when the ObserverTuple is PythonObserversTuple
-            let dont_look_at_this: &PythonObserversTuple =
-                unsafe { &*(ptr::from_ref(observers) as *const PythonObserversTuple) };
-            let dont_look_at_this2: &PythonEventManager =
-                unsafe { &*(ptr::from_mut(manager) as *const PythonEventManager) };
-            Ok(Python::with_gil(|py| -> PyResult<bool> {
-                let r: bool = self
-                    .inner
-                    .call_method1(
-                        py,
-                        "is_interesting",
-                        (
-                            PythonStdStateWrapper::wrap(state),
-                            dont_look_at_this2.clone(),
-                            input.bytes(),
-                            dont_look_at_this.clone(),
-                            PythonExitKind::from(*exit_kind),
-                        ),
-                    )?
-                    .extract(py)?;
-                Ok(r)
-            })?)
-        }
-
-        fn append_metadata<EM, OT>(
-            &mut self,
-            state: &mut PythonStdState,
-            _manager: &mut EM,
-            observers: &OT,
-            testcase: &mut Testcase<BytesInput>,
-        ) -> Result<(), Error>
-        where
-            OT: ObserversTuple<PythonStdState>,
-        {
-            // # Safety
-            // We use this observer in Python ony when the ObserverTuple is PythonObserversTuple
-            let dont_look_at_this: &PythonObserversTuple =
-                unsafe { &*(ptr::from_ref(observers) as *const PythonObserversTuple) };
-            Python::with_gil(|py| -> PyResult<()> {
-                self.inner.call_method1(
-                    py,
-                    "append_metadata",
-                    (
-                        PythonStdStateWrapper::wrap(state),
-                        dont_look_at_this.clone(),
-                        PythonTestcaseWrapper::wrap(testcase),
-                    ),
-                )?;
-                Ok(())
-            })?;
-            Ok(())
-        }
-
-        fn discard_metadata(
-            &mut self,
-            state: &mut PythonStdState,
-            input: &BytesInput,
-        ) -> Result<(), Error> {
-            Python::with_gil(|py| -> PyResult<()> {
-                self.inner.call_method1(
-                    py,
-                    "discard_metadata",
-                    (PythonStdStateWrapper::wrap(state), input.bytes()),
-                )?;
-                Ok(())
-            })?;
-            Ok(())
-        }
-    }
-
-    #[derive(Clone, Debug)]
-    #[pyclass(unsendable, name = "CrashFeedback")]
-    pub struct PythonCrashFeedback {
-        pub inner: CrashFeedback,
-    }
-
-    #[pymethods]
-    impl PythonCrashFeedback {
-        #[new]
-        fn new() -> Self {
-            Self {
-                inner: CrashFeedback::new(),
-            }
-        }
-
-        #[must_use]
-        pub fn as_feedback(slf: Py<Self>) -> PythonFeedback {
-            PythonFeedback::new_crash(slf)
-        }
-    }
-
-    #[derive(Clone, Debug)]
-    #[pyclass(unsendable, name = "ConstFeedback")]
-    pub struct PythonConstFeedback {
-        pub inner: ConstFeedback,
-    }
-
-    #[pymethods]
-    impl PythonConstFeedback {
-        #[new]
-        fn new(v: bool) -> Self {
-            Self {
-                inner: ConstFeedback::new(v),
-            }
-        }
-
-        #[must_use]
-        pub fn as_feedback(slf: Py<Self>) -> PythonFeedback {
-            PythonFeedback::new_const(slf)
-        }
-    }
-
-    #[derive(Debug)]
-    #[pyclass(unsendable, name = "NotFeedback")]
-    pub struct PythonNotFeedback {
-        pub inner: NotFeedback<PythonFeedback, PythonStdState>,
-    }
-
-    #[pymethods]
-    impl PythonNotFeedback {
-        #[new]
-        fn new(feedback: PythonFeedback) -> Self {
-            Self {
-                inner: NotFeedback::new(feedback),
-            }
-        }
-
-        #[must_use]
-        pub fn as_feedback(slf: Py<Self>) -> PythonFeedback {
-            PythonFeedback::new_not(slf)
-        }
-    }
-
-    macro_rules! define_combined {
-        ($feed:ident, $pyname:ident, $pystring:tt, $method:ident) => {
-            #[derive(Debug)]
-            #[pyclass(unsendable, name = $pystring)]
-            pub struct $pyname {
-                pub inner: $feed<PythonFeedback, PythonFeedback, PythonStdState>,
-            }
-
-            #[pymethods]
-            impl $pyname {
-                #[new]
-                fn new(a: PythonFeedback, b: PythonFeedback) -> Self {
-                    Self {
-                        inner: $feed::new(a, b),
-                    }
-                }
-
-                #[must_use]
-                pub fn as_feedback(slf: Py<Self>) -> PythonFeedback {
-                    PythonFeedback::$method(slf)
-                }
-            }
-        };
-    }
-
-    define_combined!(
-        EagerAndFeedback,
-        PythonEagerAndFeedback,
-        "EagerAndFeedback",
-        new_and
-    );
-    define_combined!(
-        FastAndFeedback,
-        PythonFastAndFeedback,
-        "FastAndFeedback",
-        new_fast_and
-    );
-    define_combined!(
-        EagerOrFeedback,
-        PythonEagerOrFeedback,
-        "EagerOrFeedback",
-        new_or
-    );
-    define_combined!(
-        FastOrFeedback,
-        PythonFastOrFeedback,
-        "FastOrFeedback",
-        new_fast_or
-    );
-
-    #[derive(Clone, Debug)]
-    pub enum PythonFeedbackWrapper {
-        MaxMapI8(Py<PythonMaxMapFeedbackI8>),
-        MaxMapI16(Py<PythonMaxMapFeedbackI16>),
-        MaxMapI32(Py<PythonMaxMapFeedbackI32>),
-        MaxMapI64(Py<PythonMaxMapFeedbackI64>),
-        MaxMapU8(Py<PythonMaxMapFeedbackU8>),
-        MaxMapU16(Py<PythonMaxMapFeedbackU16>),
-        MaxMapU32(Py<PythonMaxMapFeedbackU32>),
-        MaxMapU64(Py<PythonMaxMapFeedbackU64>),
-        Crash(Py<PythonCrashFeedback>),
-        Const(Py<PythonConstFeedback>),
-        Not(Py<PythonNotFeedback>),
-        And(Py<PythonEagerAndFeedback>),
-        FastAnd(Py<PythonFastAndFeedback>),
-        Or(Py<PythonEagerOrFeedback>),
-        FastOr(Py<PythonFastOrFeedback>),
-        Python(PyObjectFeedback),
-    }
-
-    #[pyclass(unsendable, name = "Feedback")]
-    #[derive(Debug)]
-    /// Observer Trait binding
-    pub struct PythonFeedback {
-        pub wrapper: PythonFeedbackWrapper,
-        name: UnsafeCell<String>,
-    }
-
-    macro_rules! unwrap_me {
-        ($wrapper:expr, $name:ident, $body:block) => {
-            libafl_bolts::unwrap_me_body!($wrapper, $name, $body, PythonFeedbackWrapper,
-                {
-                    MaxMapI8,
-                    MaxMapI16,
-                    MaxMapI32,
-                    MaxMapI64,
-                    MaxMapU8,
-                    MaxMapU16,
-                    MaxMapU32,
-                    MaxMapU64,
-                    Crash,
-                    Const,
-                    Not,
-                    And,
-                    FastAnd,
-                    Or,
-                    FastOr
-                },
-                {
-                     Python(py_wrapper) => {
-                         let $name = py_wrapper;
-                         $body
-                     }
-                }
-            )
-        };
-    }
-
-    macro_rules! unwrap_me_mut {
-        ($wrapper:expr, $name:ident, $body:block) => {
-            libafl_bolts::unwrap_me_mut_body!($wrapper, $name, $body, PythonFeedbackWrapper,
-                {
-                    MaxMapI8,
-                    MaxMapI16,
-                    MaxMapI32,
-                    MaxMapI64,
-                    MaxMapU8,
-                    MaxMapU16,
-                    MaxMapU32,
-                    MaxMapU64,
-                    Crash,
-                    Const,
-                    Not,
-                    And,
-                    FastAnd,
-                    Or,
-                    FastOr
-                },
-                {
-                     Python(py_wrapper) => {
-                         let $name = py_wrapper;
-                         $body
-                     }
-                }
-            )
-        };
-    }
-
-    impl Clone for PythonFeedback {
-        fn clone(&self) -> PythonFeedback {
-            PythonFeedback {
-                wrapper: self.wrapper.clone(),
-                name: UnsafeCell::new(String::new()),
-            }
-        }
-    }
-
-    #[pymethods]
-    impl PythonFeedback {
-        #[staticmethod]
-        #[must_use]
-        pub fn new_max_map_i8(map_feedback: Py<PythonMaxMapFeedbackI8>) -> Self {
-            Self {
-                wrapper: PythonFeedbackWrapper::MaxMapI8(map_feedback),
-                name: UnsafeCell::new(String::new()),
-            }
-        }
-
-        #[staticmethod]
-        #[must_use]
-        pub fn new_max_map_i16(map_feedback: Py<PythonMaxMapFeedbackI16>) -> Self {
-            Self {
-                wrapper: PythonFeedbackWrapper::MaxMapI16(map_feedback),
-                name: UnsafeCell::new(String::new()),
-            }
-        }
-
-        #[staticmethod]
-        #[must_use]
-        pub fn new_max_map_i32(map_feedback: Py<PythonMaxMapFeedbackI32>) -> Self {
-            Self {
-                wrapper: PythonFeedbackWrapper::MaxMapI32(map_feedback),
-                name: UnsafeCell::new(String::new()),
-            }
-        }
-
-        #[staticmethod]
-        #[must_use]
-        pub fn new_max_map_i64(map_feedback: Py<PythonMaxMapFeedbackI64>) -> Self {
-            Self {
-                wrapper: PythonFeedbackWrapper::MaxMapI64(map_feedback),
-                name: UnsafeCell::new(String::new()),
-            }
-        }
-
-        #[staticmethod]
-        #[must_use]
-        pub fn new_max_map_u8(map_feedback: Py<PythonMaxMapFeedbackU8>) -> Self {
-            Self {
-                wrapper: PythonFeedbackWrapper::MaxMapU8(map_feedback),
-                name: UnsafeCell::new(String::new()),
-            }
-        }
-
-        #[staticmethod]
-        #[must_use]
-        pub fn new_max_map_u16(map_feedback: Py<PythonMaxMapFeedbackU16>) -> Self {
-            Self {
-                wrapper: PythonFeedbackWrapper::MaxMapU16(map_feedback),
-                name: UnsafeCell::new(String::new()),
-            }
-        }
-
-        #[staticmethod]
-        #[must_use]
-        pub fn new_max_map_u32(map_feedback: Py<PythonMaxMapFeedbackU32>) -> Self {
-            Self {
-                wrapper: PythonFeedbackWrapper::MaxMapU32(map_feedback),
-                name: UnsafeCell::new(String::new()),
-            }
-        }
-
-        #[staticmethod]
-        #[must_use]
-        pub fn new_max_map_u64(map_feedback: Py<PythonMaxMapFeedbackU64>) -> Self {
-            Self {
-                wrapper: PythonFeedbackWrapper::MaxMapU64(map_feedback),
-                name: UnsafeCell::new(String::new()),
-            }
-        }
-
-        #[staticmethod]
-        #[must_use]
-        pub fn new_crash(feedback: Py<PythonCrashFeedback>) -> Self {
-            Self {
-                wrapper: PythonFeedbackWrapper::Crash(feedback),
-                name: UnsafeCell::new(String::new()),
-            }
-        }
-
-        #[staticmethod]
-        #[must_use]
-        pub fn new_const(feedback: Py<PythonConstFeedback>) -> Self {
-            Self {
-                wrapper: PythonFeedbackWrapper::Const(feedback),
-                name: UnsafeCell::new(String::new()),
-            }
-        }
-
-        #[staticmethod]
-        #[must_use]
-        pub fn new_not(feedback: Py<PythonNotFeedback>) -> Self {
-            Self {
-                wrapper: PythonFeedbackWrapper::Not(feedback),
-                name: UnsafeCell::new(String::new()),
-            }
-        }
-
-        #[staticmethod]
-        #[must_use]
-        pub fn new_and(feedback: Py<PythonEagerAndFeedback>) -> Self {
-            Self {
-                wrapper: PythonFeedbackWrapper::And(feedback),
-                name: UnsafeCell::new(String::new()),
-            }
-        }
-
-        #[staticmethod]
-        #[must_use]
-        pub fn new_fast_and(feedback: Py<PythonFastAndFeedback>) -> Self {
-            Self {
-                wrapper: PythonFeedbackWrapper::FastAnd(feedback),
-                name: UnsafeCell::new(String::new()),
-            }
-        }
-
-        #[staticmethod]
-        #[must_use]
-        pub fn new_or(feedback: Py<PythonEagerOrFeedback>) -> Self {
-            Self {
-                wrapper: PythonFeedbackWrapper::Or(feedback),
-                name: UnsafeCell::new(String::new()),
-            }
-        }
-
-        #[staticmethod]
-        #[must_use]
-        pub fn new_fast_or(feedback: Py<PythonFastOrFeedback>) -> Self {
-            Self {
-                wrapper: PythonFeedbackWrapper::FastOr(feedback),
-                name: UnsafeCell::new(String::new()),
-            }
-        }
-
-        #[staticmethod]
-        #[must_use]
-        pub fn new_py(obj: PyObject) -> Self {
-            Self {
-                wrapper: PythonFeedbackWrapper::Python(PyObjectFeedback::new(obj)),
-                name: UnsafeCell::new(String::new()),
-            }
-        }
-
-        pub fn unwrap_py(&self) -> Option<PyObject> {
-            match &self.wrapper {
-                PythonFeedbackWrapper::Python(pyo) => Some(pyo.inner.clone()),
-                _ => None,
-            }
-        }
-    }
-
-    impl Named for PythonFeedback {
-        fn name(&self) -> &str {
-            let s = unwrap_me!(self.wrapper, f, { f.name().to_string() });
-            unsafe {
-                *self.name.get() = s;
-                &*self.name.get()
-            }
-        }
-    }
-
-    impl Feedback<PythonStdState> for PythonFeedback {
-        fn init_state(&mut self, state: &mut PythonStdState) -> Result<(), Error> {
-            unwrap_me_mut!(self.wrapper, f, {
-                Feedback::<PythonStdState>::init_state(f, state)
-            })
-        }
-
-        fn is_interesting<EM, OT>(
-            &mut self,
-            state: &mut PythonStdState,
-            manager: &mut EM,
-            input: &BytesInput,
-            observers: &OT,
-            exit_kind: &ExitKind,
-        ) -> Result<bool, Error>
-        where
-            EM: EventFirer<State = PythonStdState>,
-            OT: ObserversTuple<PythonStdState>,
-        {
-            unwrap_me_mut!(self.wrapper, f, {
-                f.is_interesting(state, manager, input, observers, exit_kind)
-            })
-        }
-
-        fn append_metadata<EM, OT>(
-            &mut self,
-            state: &mut PythonStdState,
-            manager: &mut EM,
-            observers: &OT,
-            testcase: &mut Testcase<BytesInput>,
-        ) -> Result<(), Error>
-        where
-            OT: ObserversTuple<PythonStdState>,
-            EM: EventFirer<State = PythonStdState>,
-        {
-            unwrap_me_mut!(self.wrapper, f, {
-                f.append_metadata(state, manager, observers, testcase)
-            })
-        }
-
-        fn discard_metadata(
-            &mut self,
-            state: &mut PythonStdState,
-            input: &BytesInput,
-        ) -> Result<(), Error> {
-            unwrap_me_mut!(self.wrapper, f, { f.discard_metadata(state, input) })
-        }
-    }
-
-    /// Register the classes to the python module
-    pub fn register(_py: Python, m: &PyModule) -> PyResult<()> {
-        m.add_class::<PythonCrashFeedback>()?;
-        m.add_class::<PythonConstFeedback>()?;
-        m.add_class::<PythonNotFeedback>()?;
-        m.add_class::<PythonEagerAndFeedback>()?;
-        m.add_class::<PythonFastAndFeedback>()?;
-        m.add_class::<PythonEagerOrFeedback>()?;
-        m.add_class::<PythonFastOrFeedback>()?;
-        m.add_class::<PythonFeedback>()?;
-        Ok(())
-    }
-=======
->>>>>>> e29897dd
 }