--- conflicted
+++ resolved
@@ -14,11 +14,7 @@
 pub use concolic::ConcolicFeedback;
 pub use differential::DiffFeedback;
 use libafl_bolts::{
-<<<<<<< HEAD
-    tuples::{Handle, Handler, MatchNameRef},
-=======
     tuples::{Handle, Handled, MatchNameRef},
->>>>>>> 7c9ac6d4
     Named,
 };
 pub use list::*;
@@ -142,20 +138,12 @@
 }
 
 /// Has an associated observer name (mostly used to retrieve the observer with `MatchName` from an `ObserverTuple`)
-<<<<<<< HEAD
-pub trait HasObserverReference {
-=======
 pub trait HasObserverHandle {
->>>>>>> 7c9ac6d4
     /// The observer for which we hold a reference
     type Observer: ?Sized;
 
     /// The name associated with the observer
-<<<<<<< HEAD
-    fn observer_ref(&self) -> &Handle<Self::Observer>;
-=======
     fn observer_handle(&self) -> &Handle<Self::Observer>;
->>>>>>> 7c9ac6d4
 }
 
 /// A combined feedback consisting of multiple [`Feedback`]s
@@ -946,11 +934,7 @@
 /// It decides, if the given [`TimeObserver`] value of a run is interesting.
 #[derive(Serialize, Deserialize, Clone, Debug)]
 pub struct TimeFeedback {
-<<<<<<< HEAD
-    obs_ref: Handle<TimeObserver>,
-=======
     observer_handle: Handle<TimeObserver>,
->>>>>>> 7c9ac6d4
 }
 
 impl<S> Feedback<S> for TimeFeedback
@@ -987,11 +971,7 @@
         OT: ObserversTuple<S>,
         EM: EventFirer<State = S>,
     {
-<<<<<<< HEAD
-        let observer = observers.get(&self.obs_ref).unwrap();
-=======
         let observer = observers.get(&self.observer_handle).unwrap();
->>>>>>> 7c9ac6d4
         *testcase.exec_time_mut() = *observer.last_runtime();
         Ok(())
     }
@@ -1006,11 +986,7 @@
 impl Named for TimeFeedback {
     #[inline]
     fn name(&self) -> &Cow<'static, str> {
-<<<<<<< HEAD
-        self.obs_ref.name()
-=======
         self.observer_handle.name()
->>>>>>> 7c9ac6d4
     }
 }
 
@@ -1019,11 +995,7 @@
     #[must_use]
     pub fn new(observer: &TimeObserver) -> Self {
         Self {
-<<<<<<< HEAD
-            obs_ref: observer.handle(),
-=======
             observer_handle: observer.handle(),
->>>>>>> 7c9ac6d4
         }
     }
 }
