//! The feedbacks reduce observer state after each run to a single `is_interesting`-value.
//! If a testcase is interesting, it may be added to a Corpus.
//!

// TODO: make S of Feedback<S> an associated type when specialisation + AT is stable

use alloc::borrow::Cow;
#[cfg(feature = "track_hit_feedbacks")]
use alloc::{
    string::{String, ToString},
    vec::Vec,
};
use core::{
    fmt::{self, Debug, Formatter},
    marker::PhantomData,
};

#[cfg(feature = "std")]
pub use concolic::ConcolicFeedback;
pub use differential::DiffFeedback;
use libafl_bolts::{
    tuples::{Handle, Handled, MatchNameRef},
    Named,
};
pub use list::*;
pub use map::*;
#[cfg(feature = "nautilus")]
pub use nautilus::*;
#[cfg(feature = "std")]
pub use new_hash_feedback::NewHashFeedback;
#[cfg(feature = "std")]
pub use new_hash_feedback::NewHashFeedbackMetadata;
use serde::{Deserialize, Serialize};

use crate::{
    corpus::Testcase,
    events::EventFirer,
    executors::ExitKind,
    observers::{ObserversTuple, TimeObserver},
    state::State,
    Error,
};
pub mod map;
pub mod testcase_name;

#[cfg(feature = "std")]
pub mod concolic;
pub mod differential;
#[cfg(feature = "nautilus")]
pub mod nautilus;
#[cfg(feature = "std")]
pub mod new_hash_feedback;
#[cfg(feature = "std")]
pub mod stdio;
pub mod transferred;

/// The module for list feedback
pub mod list;

/// Feedbacks evaluate the observers.
/// Basically, they reduce the information provided by an observer to a value,
/// indicating the "interestingness" of the last run.
pub trait Feedback<S>: Named
where
    S: State,
{
    /// Initializes the feedback state.
    /// This method is called after that the `State` is created.
    fn init_state(&mut self, _state: &mut S) -> Result<(), Error> {
        Ok(())
    }

    /// `is_interesting ` return if an input is worth the addition to the corpus
    #[allow(clippy::wrong_self_convention)]
    fn is_interesting<EM, OT>(
        &mut self,
        state: &mut S,
        manager: &mut EM,
        input: &S::Input,
        observers: &OT,
        exit_kind: &ExitKind,
    ) -> Result<bool, Error>
    where
        EM: EventFirer<State = S>,
        OT: ObserversTuple<S>;

    /// Returns if the result of a run is interesting and the value input should be stored in a corpus.
    /// It also keeps track of introspection stats.
    #[cfg(feature = "introspection")]
    #[allow(clippy::too_many_arguments)]
    #[allow(clippy::wrong_self_convention)]
    fn is_interesting_introspection<EM, OT>(
        &mut self,
        state: &mut S,
        manager: &mut EM,
        input: &S::Input,
        observers: &OT,
        exit_kind: &ExitKind,
    ) -> Result<bool, Error>
    where
        EM: EventFirer<State = S>,
        OT: ObserversTuple<S>,
    {
        // Start a timer for this feedback
        let start_time = libafl_bolts::cpu::read_time_counter();

        // Execute this feedback
        let ret = self.is_interesting(state, manager, input, observers, exit_kind);

        // Get the elapsed time for checking this feedback
        let elapsed = libafl_bolts::cpu::read_time_counter() - start_time;

        // Add this stat to the feedback metrics
        state
            .introspection_monitor_mut()
            .update_feedback(self.name(), elapsed);

        ret
    }

    #[cfg(feature = "track_hit_feedbacks")]
    fn prev_result(&self) -> Option<bool>;

    #[cfg(feature = "track_hit_feedbacks")]
    fn append_hit_feedbacks(&self, list: &mut Vec<Cow<'static, str>>) {
        if self.prev_result().expect("no last result") {
            list.push(self.name().clone());
        }
    }

    /// Append to the testcase the generated metadata in case of a new corpus item
    #[inline]
    #[allow(unused_variables)]
    fn append_metadata<EM, OT>(
        &mut self,
        state: &mut S,
        manager: &mut EM,
        observers: &OT,
        testcase: &mut Testcase<S::Input>,
    ) -> Result<(), Error>
    where
        OT: ObserversTuple<S>,
        EM: EventFirer<State = S>,
    {
        Ok(())
    }

    /// Discard the stored metadata in case that the testcase is not added to the corpus
    #[inline]
    fn discard_metadata(&mut self, _state: &mut S, _input: &S::Input) -> Result<(), Error> {
        Ok(())
    }
}

/// Has an associated observer name (mostly used to retrieve the observer with `MatchName` from an `ObserverTuple`)
pub trait HasObserverHandle {
    /// The observer for which we hold a reference
    type Observer: ?Sized;

    /// The name associated with the observer
    fn observer_handle(&self) -> &Handle<Self::Observer>;
}

/// A combined feedback consisting of multiple [`Feedback`]s
#[derive(Debug)]
pub struct CombinedFeedback<A, B, FL, S>
where
    A: Feedback<S>,
    B: Feedback<S>,
    FL: FeedbackLogic<A, B, S>,
    S: State,
{
    /// First [`Feedback`]
    pub first: A,
    /// Second [`Feedback`]
    pub second: B,
    name: Cow<'static, str>,
    phantom: PhantomData<(S, FL)>,
}

impl<A, B, FL, S> Named for CombinedFeedback<A, B, FL, S>
where
    A: Feedback<S>,
    B: Feedback<S>,
    FL: FeedbackLogic<A, B, S>,
    S: State,
{
    fn name(&self) -> &Cow<'static, str> {
        &self.name
    }
}

impl<A, B, FL, S> CombinedFeedback<A, B, FL, S>
where
    A: Feedback<S>,
    B: Feedback<S>,
    FL: FeedbackLogic<A, B, S>,
    S: State,
{
    /// Create a new combined feedback
    pub fn new(first: A, second: B) -> Self {
        let name = Cow::from(format!(
            "{} ({},{})",
            FL::name(),
            first.name(),
            second.name()
        ));
        Self {
            first,
            second,
            name,
            phantom: PhantomData,
        }
    }
}

impl<A, B, FL, S> Feedback<S> for CombinedFeedback<A, B, FL, S>
where
    A: Feedback<S>,
    B: Feedback<S>,
    FL: FeedbackLogic<A, B, S>,
    S: State,
{
    fn init_state(&mut self, state: &mut S) -> Result<(), Error> {
        self.first.init_state(state)?;
        self.second.init_state(state)?;
        Ok(())
    }
    #[cfg(feature = "track_hit_feedbacks")]
    fn prev_result(&self) -> Option<bool> {
        return FL::prev_result(&self.first, &self.second);
    }
    #[cfg(feature = "track_hit_feedbacks")]
    fn append_hit_feedbacks(&self, list: &mut Vec<Cow<'static, str>>) {
        FL::append_hit_feedbacks(&self.first, &self.second, list);
    }
    #[allow(clippy::wrong_self_convention)]
    fn is_interesting<EM, OT>(
        &mut self,
        state: &mut S,
        manager: &mut EM,
        input: &S::Input,
        observers: &OT,
        exit_kind: &ExitKind,
    ) -> Result<bool, Error>
    where
        EM: EventFirer<State = S>,
        OT: ObserversTuple<S>,
    {
        FL::is_pair_interesting(
            &mut self.first,
            &mut self.second,
            state,
            manager,
            input,
            observers,
            exit_kind,
        )
    }

    #[cfg(feature = "introspection")]
    #[allow(clippy::wrong_self_convention)]
    fn is_interesting_introspection<EM, OT>(
        &mut self,
        state: &mut S,
        manager: &mut EM,
        input: &S::Input,
        observers: &OT,
        exit_kind: &ExitKind,
    ) -> Result<bool, Error>
    where
        EM: EventFirer<State = S>,
        OT: ObserversTuple<S>,
    {
        FL::is_pair_interesting_introspection(
            &mut self.first,
            &mut self.second,
            state,
            manager,
            input,
            observers,
            exit_kind,
        )
    }

    #[inline]
    fn append_metadata<EM, OT>(
        &mut self,
        state: &mut S,
        manager: &mut EM,
        observers: &OT,
        testcase: &mut Testcase<S::Input>,
    ) -> Result<(), Error>
    where
        OT: ObserversTuple<S>,
        EM: EventFirer<State = S>,
    {
        self.first
            .append_metadata(state, manager, observers, testcase)?;
        self.second
            .append_metadata(state, manager, observers, testcase)
    }

    #[inline]
    fn discard_metadata(&mut self, state: &mut S, input: &S::Input) -> Result<(), Error> {
        self.first.discard_metadata(state, input)?;
        self.second.discard_metadata(state, input)
    }
}

impl<A, B, FL, S, T> FeedbackFactory<CombinedFeedback<A, B, FL, S>, S, T>
    for CombinedFeedback<A, B, FL, S>
where
    A: Feedback<S> + FeedbackFactory<A, S, T>,
    B: Feedback<S> + FeedbackFactory<B, S, T>,
    FL: FeedbackLogic<A, B, S>,
    S: State,
{
    fn create_feedback(&self, ctx: &T) -> CombinedFeedback<A, B, FL, S> {
        CombinedFeedback::new(
            self.first.create_feedback(ctx),
            self.second.create_feedback(ctx),
        )
    }
}

/// Logical combination of two feedbacks
pub trait FeedbackLogic<A, B, S>: 'static
where
    A: Feedback<S>,
    B: Feedback<S>,
    S: State,
{
    /// The name of this combination
    fn name() -> &'static str;

    /// If the feedback pair is interesting
    fn is_pair_interesting<EM, OT>(
        first: &mut A,
        second: &mut B,
        state: &mut S,
        manager: &mut EM,
        input: &S::Input,
        observers: &OT,
        exit_kind: &ExitKind,
    ) -> Result<bool, Error>
    where
        EM: EventFirer<State = S>,
        OT: ObserversTuple<S>;

    /// Get the result of the last `Self::is_interesting` run
    #[cfg(feature = "track_hit_feedbacks")]
    fn prev_result(first: &A, second: &B) -> Option<bool>;

    #[cfg(feature = "track_hit_feedbacks")]
    fn append_hit_feedbacks(first: &A, second: &B, list: &mut Vec<Cow<'static, str>>);

    /// If this pair is interesting (with introspection features enabled)
    #[cfg(feature = "introspection")]
    #[allow(clippy::too_many_arguments)]
    fn is_pair_interesting_introspection<EM, OT>(
        first: &mut A,
        second: &mut B,
        state: &mut S,
        manager: &mut EM,
        input: &S::Input,
        observers: &OT,
        exit_kind: &ExitKind,
    ) -> Result<bool, Error>
    where
        EM: EventFirer<State = S>,
        OT: ObserversTuple<S>;
}

/// Factory for feedbacks which should be sensitive to an existing context, e.g. observer(s) from a
/// specific execution
pub trait FeedbackFactory<F, S, T>
where
    F: Feedback<S>,
    S: State,
{
    /// Create the feedback from the provided context
    fn create_feedback(&self, ctx: &T) -> F;
}

impl<FE, FU, S, T> FeedbackFactory<FE, S, T> for FU
where
    FU: Fn(&T) -> FE,
    FE: Feedback<S>,
    S: State,
{
    fn create_feedback(&self, ctx: &T) -> FE {
        self(ctx)
    }
}
/// Eager `OR` combination of two feedbacks
#[derive(Debug, Clone)]
pub struct LogicEagerOr {}

/// Fast `OR` combination of two feedbacks
#[derive(Debug, Clone)]
pub struct LogicFastOr {}

/// Eager `AND` combination of two feedbacks
#[derive(Debug, Clone)]
pub struct LogicEagerAnd {}

/// Fast `AND` combination of two feedbacks
#[derive(Debug, Clone)]
pub struct LogicFastAnd {}

impl<A, B, S> FeedbackLogic<A, B, S> for LogicEagerOr
where
    A: Feedback<S>,
    B: Feedback<S>,
    S: State,
{
    fn name() -> &'static str {
        "Eager OR"
    }

    fn is_pair_interesting<EM, OT>(
        first: &mut A,
        second: &mut B,
        state: &mut S,
        manager: &mut EM,
        input: &S::Input,
        observers: &OT,
        exit_kind: &ExitKind,
    ) -> Result<bool, Error>
    where
        EM: EventFirer<State = S>,
        OT: ObserversTuple<S>,
    {
        let a = first.is_interesting(state, manager, input, observers, exit_kind)?;
        let b = second.is_interesting(state, manager, input, observers, exit_kind)?;
        Ok(a || b)
    }
    #[cfg(feature = "track_hit_feedbacks")]
    fn prev_result(first: &A, second: &B) -> Option<bool> {
        Some(
            first.prev_result().expect("should have run")
                || second.prev_result().expect("should have run"),
        )
    }
    #[cfg(feature = "track_hit_feedbacks")]
    fn append_hit_feedbacks(first: &A, second: &B, list: &mut Vec<Cow<'static, str>>) {
        if first.prev_result().expect("should have run") {
            first.append_hit_feedbacks(list);
        }
        if second.prev_result().expect("should have run") {
            second.append_hit_feedbacks(list);
        }
    }

    #[cfg(feature = "introspection")]
    fn is_pair_interesting_introspection<EM, OT>(
        first: &mut A,
        second: &mut B,
        state: &mut S,
        manager: &mut EM,
        input: &S::Input,
        observers: &OT,
        exit_kind: &ExitKind,
    ) -> Result<bool, Error>
    where
        EM: EventFirer<State = S>,
        OT: ObserversTuple<S>,
    {
        // Execute this feedback
        let a = first.is_interesting_introspection(state, manager, input, observers, exit_kind)?;

        let b = second.is_interesting_introspection(state, manager, input, observers, exit_kind)?;
        Ok(a || b)
    }
}

impl<A, B, S> FeedbackLogic<A, B, S> for LogicFastOr
where
    A: Feedback<S>,
    B: Feedback<S>,
    S: State,
{
    fn name() -> &'static str {
        "Fast OR"
    }

    fn is_pair_interesting<EM, OT>(
        first: &mut A,
        second: &mut B,
        state: &mut S,
        manager: &mut EM,
        input: &S::Input,
        observers: &OT,
        exit_kind: &ExitKind,
    ) -> Result<bool, Error>
    where
        EM: EventFirer<State = S>,
        OT: ObserversTuple<S>,
    {
        let a = first.is_interesting(state, manager, input, observers, exit_kind)?;
        if a {
            return Ok(true);
        }

        second.is_interesting(state, manager, input, observers, exit_kind)
    }
    #[cfg(feature = "track_hit_feedbacks")]
    fn prev_result(first: &A, second: &B) -> Option<bool> {
        if first.prev_result().expect("should have run") {
            return Some(true);
        }

        // The second must have run if the first wasn't interesting
        Some(second.prev_result().expect("should have run"))
    }
    #[cfg(feature = "track_hit_feedbacks")]
    fn append_hit_feedbacks(first: &A, second: &B, list: &mut Vec<Cow<'static, str>>) {
        if first.prev_result().expect("should have run") {
            first.append_hit_feedbacks(list);
        } else if second.prev_result().expect("should have run") {
            second.append_hit_feedbacks(list);
        }
    }

    #[cfg(feature = "introspection")]
    fn is_pair_interesting_introspection<EM, OT>(
        first: &mut A,
        second: &mut B,
        state: &mut S,
        manager: &mut EM,
        input: &S::Input,
        observers: &OT,
        exit_kind: &ExitKind,
    ) -> Result<bool, Error>
    where
        EM: EventFirer<State = S>,
        OT: ObserversTuple<S>,
    {
        // Execute this feedback
        let a = first.is_interesting_introspection(state, manager, input, observers, exit_kind)?;

        if a {
            return Ok(true);
        }

        second.is_interesting_introspection(state, manager, input, observers, exit_kind)
    }
}

impl<A, B, S> FeedbackLogic<A, B, S> for LogicEagerAnd
where
    A: Feedback<S>,
    B: Feedback<S>,
    S: State,
{
    fn name() -> &'static str {
        "Eager AND"
    }

    fn is_pair_interesting<EM, OT>(
        first: &mut A,
        second: &mut B,
        state: &mut S,
        manager: &mut EM,
        input: &S::Input,
        observers: &OT,
        exit_kind: &ExitKind,
    ) -> Result<bool, Error>
    where
        EM: EventFirer<State = S>,
        OT: ObserversTuple<S>,
    {
        let a = first.is_interesting(state, manager, input, observers, exit_kind)?;
        let b = second.is_interesting(state, manager, input, observers, exit_kind)?;
        Ok(a && b)
    }

    #[cfg(feature = "track_hit_feedbacks")]
    fn prev_result(first: &A, second: &B) -> Option<bool> {
        Some(
            first.prev_result().expect("should have run")
                && second.prev_result().expect("should have run!"),
        )
    }
    #[cfg(feature = "track_hit_feedbacks")]
    fn append_hit_feedbacks(first: &A, second: &B, list: &mut Vec<Cow<'static, str>>) {
        if first.prev_result().expect("should have run")
            && second.prev_result().expect("should have run")
        {
            first.append_hit_feedbacks(list);
            second.append_hit_feedbacks(list);
        }
    }

    #[cfg(feature = "introspection")]
    fn is_pair_interesting_introspection<EM, OT>(
        first: &mut A,
        second: &mut B,
        state: &mut S,
        manager: &mut EM,
        input: &S::Input,
        observers: &OT,
        exit_kind: &ExitKind,
    ) -> Result<bool, Error>
    where
        EM: EventFirer<State = S>,
        OT: ObserversTuple<S>,
    {
        // Execute this feedback
        let a = first.is_interesting_introspection(state, manager, input, observers, exit_kind)?;

        let b = second.is_interesting_introspection(state, manager, input, observers, exit_kind)?;
        Ok(a && b)
    }
}

impl<A, B, S> FeedbackLogic<A, B, S> for LogicFastAnd
where
    A: Feedback<S>,
    B: Feedback<S>,
    S: State,
{
    fn name() -> &'static str {
        "Fast AND"
    }

    fn is_pair_interesting<EM, OT>(
        first: &mut A,
        second: &mut B,
        state: &mut S,
        manager: &mut EM,
        input: &S::Input,
        observers: &OT,
        exit_kind: &ExitKind,
    ) -> Result<bool, Error>
    where
        EM: EventFirer<State = S>,
        OT: ObserversTuple<S>,
    {
        let a = first.is_interesting(state, manager, input, observers, exit_kind)?;
        if !a {
            return Ok(false);
        }

        second.is_interesting(state, manager, input, observers, exit_kind)
    }

    #[cfg(feature = "track_hit_feedbacks")]
    fn prev_result(first: &A, second: &B) -> Option<bool> {
        if let Some(first) = first.prev_result() {
            if !first {
                return Some(false);
            }
        }

        // The second must have run if the first wasn't interesting
        Some(second.prev_result().expect("should have run"))
    }

    #[cfg(feature = "track_hit_feedbacks")]
    fn append_hit_feedbacks(first: &A, second: &B, list: &mut Vec<Cow<'static, str>>) {
        if first.prev_result().expect("should have run") {
            first.append_hit_feedbacks(list);
            return;
        }
        if second.prev_result().expect("should have run") {
            second.append_hit_feedbacks(list);
        }
    }

    #[cfg(feature = "introspection")]
    fn is_pair_interesting_introspection<EM, OT>(
        first: &mut A,
        second: &mut B,
        state: &mut S,
        manager: &mut EM,
        input: &S::Input,
        observers: &OT,
        exit_kind: &ExitKind,
    ) -> Result<bool, Error>
    where
        EM: EventFirer<State = S>,
        OT: ObserversTuple<S>,
    {
        // Execute this feedback
        let a = first.is_interesting_introspection(state, manager, input, observers, exit_kind)?;

        if !a {
            return Ok(false);
        }

        second.is_interesting_introspection(state, manager, input, observers, exit_kind)
    }
}

/// Combine two feedbacks with an eager AND operation,
/// will call all feedbacks functions even if not necessary to conclude the result
pub type EagerAndFeedback<A, B, S> = CombinedFeedback<A, B, LogicEagerAnd, S>;

/// Combine two feedbacks with an fast AND operation,
/// might skip calling feedbacks functions if not necessary to conclude the result
pub type FastAndFeedback<A, B, S> = CombinedFeedback<A, B, LogicFastAnd, S>;

/// Combine two feedbacks with an eager OR operation,
/// will call all feedbacks functions even if not necessary to conclude the result
pub type EagerOrFeedback<A, B, S> = CombinedFeedback<A, B, LogicEagerOr, S>;

/// Combine two feedbacks with an fast OR operation,
/// might skip calling feedbacks functions if not necessary to conclude the result.
/// This means any feedback that is not first might be skipped, use caution when using with
/// `TimeFeedback`
pub type FastOrFeedback<A, B, S> = CombinedFeedback<A, B, LogicFastOr, S>;

/// Compose feedbacks with an `NOT` operation
#[derive(Clone)]
pub struct NotFeedback<A, S>
where
    A: Feedback<S>,
    S: State,
{
    /// The feedback to invert
    pub first: A,
    /// The name
    name: Cow<'static, str>,
    phantom: PhantomData<S>,
}

impl<A, S> Debug for NotFeedback<A, S>
where
    A: Feedback<S> + Debug,
    S: State,
{
    fn fmt(&self, f: &mut Formatter<'_>) -> fmt::Result {
        f.debug_struct("NotFeedback")
            .field("name", &self.name)
            .field("first", &self.first)
            .finish()
    }
}

impl<A, S> Feedback<S> for NotFeedback<A, S>
where
    A: Feedback<S>,
    S: State,
{
    fn init_state(&mut self, state: &mut S) -> Result<(), Error> {
        self.first.init_state(state)
    }

    #[allow(clippy::wrong_self_convention)]
    fn is_interesting<EM, OT>(
        &mut self,
        state: &mut S,
        manager: &mut EM,
        input: &S::Input,
        observers: &OT,
        exit_kind: &ExitKind,
    ) -> Result<bool, Error>
    where
        EM: EventFirer<State = S>,
        OT: ObserversTuple<S>,
    {
        Ok(!self
            .first
            .is_interesting(state, manager, input, observers, exit_kind)?)
    }

    #[inline]
    fn append_metadata<EM, OT>(
        &mut self,
        state: &mut S,
        manager: &mut EM,
        observers: &OT,
        testcase: &mut Testcase<S::Input>,
    ) -> Result<(), Error>
    where
        OT: ObserversTuple<S>,
        EM: EventFirer<State = S>,
    {
        self.first
            .append_metadata(state, manager, observers, testcase)
    }

    #[inline]
    fn discard_metadata(&mut self, state: &mut S, input: &S::Input) -> Result<(), Error> {
        self.first.discard_metadata(state, input)
    }

    #[cfg(feature = "track_hit_feedbacks")]
    fn prev_result(&self) -> Option<bool> {
        return Some(!self.first.prev_result().expect("should have run"));
    }
}

impl<A, S> Named for NotFeedback<A, S>
where
    A: Feedback<S>,
    S: State,
{
    #[inline]
    fn name(&self) -> &Cow<'static, str> {
        &self.name
    }
}

impl<A, S> NotFeedback<A, S>
where
    A: Feedback<S>,
    S: State,
{
    /// Creates a new [`NotFeedback`].
    pub fn new(first: A) -> Self {
        let name = Cow::from(format!("Not({})", first.name()));
        Self {
            first,
            name,
            phantom: PhantomData,
        }
    }
}

/// Variadic macro to create a chain of [`AndFeedback`](EagerAndFeedback)
#[macro_export]
macro_rules! feedback_and {
    ( $last:expr ) => { $last };

    ( $head:expr, $($tail:expr), +) => {
        // recursive call
        $crate::feedbacks::EagerAndFeedback::new($head , feedback_and!($($tail),+))
    };
}
///
/// Variadic macro to create a chain of (fast) [`AndFeedback`](FastAndFeedback)
#[macro_export]
macro_rules! feedback_and_fast {
    ( $last:expr ) => { $last };

    ( $head:expr, $($tail:expr), +) => {
        // recursive call
        $crate::feedbacks::FastAndFeedback::new($head , feedback_and_fast!($($tail),+))
    };
}

/// Variadic macro to create a chain of [`OrFeedback`](EagerOrFeedback)
#[macro_export]
macro_rules! feedback_or {
    ( $last:expr ) => { $last };

    ( $head:expr, $($tail:expr), +) => {
        // recursive call
        $crate::feedbacks::EagerOrFeedback::new($head , feedback_or!($($tail),+))
    };
}

/// Combines multiple feedbacks with an `OR` operation, not executing feedbacks after the first positive result
#[macro_export]
macro_rules! feedback_or_fast {
    ( $last:expr ) => { $last };

    ( $head:expr, $($tail:expr), +) => {
        // recursive call
        $crate::feedbacks::FastOrFeedback::new($head , feedback_or_fast!($($tail),+))
    };
}

/// Variadic macro to create a [`NotFeedback`]
#[macro_export]
macro_rules! feedback_not {
    ( $last:expr ) => {
        $crate::feedbacks::NotFeedback::new($last)
    };
}

/// Hack to use () as empty Feedback
impl<S> Feedback<S> for ()
where
    S: State,
{
    #[allow(clippy::wrong_self_convention)]
    fn is_interesting<EM, OT>(
        &mut self,
        _state: &mut S,
        _manager: &mut EM,
        _input: &S::Input,
        _observers: &OT,
        _exit_kind: &ExitKind,
    ) -> Result<bool, Error>
    where
        EM: EventFirer<State = S>,
        OT: ObserversTuple<S>,
    {
        Ok(false)
    }
    #[cfg(feature = "track_hit_feedbacks")]
    fn prev_result(&self) -> Option<bool> {
        return Some(false);
    }
}

/// A [`CrashFeedback`] reports as interesting if the target crashed.
#[derive(Serialize, Deserialize, Clone, Debug)]
<<<<<<< HEAD
pub struct CrashFeedback {
    #[cfg(feature = "track_hit_feedbacks")]
    prev_result: Option<bool>,
}
=======
pub struct CrashFeedback;
>>>>>>> 7c9bd115

impl<S> Feedback<S> for CrashFeedback
where
    S: State,
{
    #[allow(clippy::wrong_self_convention)]
    fn is_interesting<EM, OT>(
        &mut self,
        _state: &mut S,
        _manager: &mut EM,
        _input: &S::Input,
        _observers: &OT,
        exit_kind: &ExitKind,
    ) -> Result<bool, Error>
    where
        EM: EventFirer<State = S>,
        OT: ObserversTuple<S>,
    {
        let res = matches!(exit_kind, ExitKind::Crash);
        #[cfg(feature = "track_hit_feedbacks")]
        {
            self.prev_result = Some(res);
        }
        Ok(res)
    }

    #[cfg(feature = "track_hit_feedbacks")]
    fn prev_result(&self) -> Option<bool> {
        self.prev_result
    }
}

impl Named for CrashFeedback {
    #[inline]
    fn name(&self) -> &Cow<'static, str> {
        static NAME: Cow<'static, str> = Cow::Borrowed("CrashFeedback");
        &NAME
    }
}

impl CrashFeedback {
    /// Creates a new [`CrashFeedback`]
    #[must_use]
    pub fn new() -> Self {
<<<<<<< HEAD
        Self {
            #[cfg(feature = "track_hit_feedbacks")]
            prev_result: None,
        }
=======
        Self
>>>>>>> 7c9bd115
    }
}

impl Default for CrashFeedback {
    fn default() -> Self {
        Self::new()
    }
}

impl<S: State, T> FeedbackFactory<CrashFeedback, S, T> for CrashFeedback {
    fn create_feedback(&self, _ctx: &T) -> CrashFeedback {
        CrashFeedback::new()
    }
}

/// A [`TimeoutFeedback`] reduces the timeout value of a run.
#[derive(Serialize, Deserialize, Clone, Debug)]
<<<<<<< HEAD
pub struct TimeoutFeedback {
    #[cfg(feature = "track_hit_feedbacks")]
    prev_result: Option<bool>,
}
=======
pub struct TimeoutFeedback;
>>>>>>> 7c9bd115

impl<S> Feedback<S> for TimeoutFeedback
where
    S: State,
{
    #[allow(clippy::wrong_self_convention)]
    fn is_interesting<EM, OT>(
        &mut self,
        _state: &mut S,
        _manager: &mut EM,
        _input: &S::Input,
        _observers: &OT,
        exit_kind: &ExitKind,
    ) -> Result<bool, Error>
    where
        EM: EventFirer<State = S>,
        OT: ObserversTuple<S>,
    {
        let res = matches!(exit_kind, ExitKind::Timeout);
        #[cfg(feature = "track_hit_feedbacks")]
        {
            self.prev_result = Some(res);
        }
        Ok(res)
    }

    #[cfg(feature = "track_hit_feedbacks")]
    fn prev_result(&self) -> Option<bool> {
        self.prev_result
    }
}

impl Named for TimeoutFeedback {
    #[inline]
    fn name(&self) -> &Cow<'static, str> {
        static NAME: Cow<'static, str> = Cow::Borrowed("TimeoutFeedback");
        &NAME
    }
}

impl TimeoutFeedback {
    /// Returns a new [`TimeoutFeedback`].
    #[must_use]
    pub fn new() -> Self {
<<<<<<< HEAD
        Self {
            #[cfg(feature = "track_hit_feedbacks")]
            prev_result: None,
        }
=======
        Self
>>>>>>> 7c9bd115
    }
}

impl Default for TimeoutFeedback {
    fn default() -> Self {
        Self::new()
    }
}

/// A feedback factory for timeout feedbacks
impl<S: State, T> FeedbackFactory<TimeoutFeedback, S, T> for TimeoutFeedback {
    fn create_feedback(&self, _ctx: &T) -> TimeoutFeedback {
        TimeoutFeedback::new()
    }
}

/// A [`DiffExitKindFeedback`] checks if there is a difference in the [`crate::executors::ExitKind`]s in a [`crate::executors::DiffExecutor`].
#[derive(Serialize, Deserialize, Clone, Debug)]
pub struct DiffExitKindFeedback;

impl<S> Feedback<S> for DiffExitKindFeedback
where
    S: State,
{
    #[allow(clippy::wrong_self_convention)]
    fn is_interesting<EM, OT>(
        &mut self,
        _state: &mut S,
        _manager: &mut EM,
        _input: &S::Input,
        _observers: &OT,
        exit_kind: &ExitKind,
    ) -> Result<bool, Error>
    where
        EM: EventFirer<State = S>,
        OT: ObserversTuple<S>,
    {
        Ok(matches!(exit_kind, ExitKind::Diff { .. }))
    }
}

impl Named for DiffExitKindFeedback {
    #[inline]
    fn name(&self) -> &Cow<'static, str> {
        static NAME: Cow<'static, str> = Cow::Borrowed("DiffExitKindFeedback");
        &NAME
    }
}

impl DiffExitKindFeedback {
    /// Returns a new [`DiffExitKindFeedback`].
    #[must_use]
    pub fn new() -> Self {
        Self
    }
}

impl Default for DiffExitKindFeedback {
    fn default() -> Self {
        Self::new()
    }
}

/// A feedback factory for diff exit kind feedbacks
impl<S: State, T> FeedbackFactory<DiffExitKindFeedback, S, T> for DiffExitKindFeedback {
    fn create_feedback(&self, _ctx: &T) -> DiffExitKindFeedback {
        DiffExitKindFeedback::new()
    }
}

/// Nop feedback that annotates execution time in the new testcase, if any
/// for this Feedback, the testcase is never interesting (use with an OR).
/// It decides, if the given [`TimeObserver`] value of a run is interesting.
#[derive(Serialize, Deserialize, Clone, Debug)]
pub struct TimeFeedback {
    observer_handle: Handle<TimeObserver>,
}

impl<S> Feedback<S> for TimeFeedback
where
    S: State,
{
    #[allow(clippy::wrong_self_convention)]
    fn is_interesting<EM, OT>(
        &mut self,
        _state: &mut S,
        _manager: &mut EM,
        _input: &S::Input,
        _observers: &OT,
        _exit_kind: &ExitKind,
    ) -> Result<bool, Error>
    where
        EM: EventFirer<State = S>,
        OT: ObserversTuple<S>,
    {
        // TODO Replace with match_name_type when stable
        Ok(false)
    }

    /// Append to the testcase the generated metadata in case of a new corpus item
    #[inline]
    fn append_metadata<EM, OT>(
        &mut self,
        _state: &mut S,
        _manager: &mut EM,
        observers: &OT,
        testcase: &mut Testcase<S::Input>,
    ) -> Result<(), Error>
    where
        OT: ObserversTuple<S>,
        EM: EventFirer<State = S>,
    {
        let observer = observers.get(&self.observer_handle).unwrap();
        *testcase.exec_time_mut() = *observer.last_runtime();
        Ok(())
    }

    /// Discard the stored metadata in case that the testcase is not added to the corpus
    #[inline]
    fn discard_metadata(&mut self, _state: &mut S, _input: &S::Input) -> Result<(), Error> {
        Ok(())
    }

    #[cfg(feature = "track_hit_feedbacks")]
    fn prev_result(&self) -> Option<bool> {
        Some(false)
    }
}

impl Named for TimeFeedback {
    #[inline]
    fn name(&self) -> &Cow<'static, str> {
        self.observer_handle.name()
    }
}

impl TimeFeedback {
    /// Creates a new [`TimeFeedback`], deciding if the given [`TimeObserver`] value of a run is interesting.
    #[must_use]
    pub fn new(observer: &TimeObserver) -> Self {
        Self {
            observer_handle: observer.handle(),
        }
    }
}

/// The [`ConstFeedback`] reports the same value, always.
/// It can be used to enable or disable feedback results through composition.
#[derive(Serialize, Deserialize, Clone, Copy, Debug, PartialEq, Eq)]
pub enum ConstFeedback {
    /// Always returns `true`
    True,
    /// Alsways returns `false`
    False,
}

impl<S> Feedback<S> for ConstFeedback
where
    S: State,
{
    #[inline]
    #[allow(clippy::wrong_self_convention)]
    fn is_interesting<EM, OT>(
        &mut self,
        _state: &mut S,
        _manager: &mut EM,
        _input: &S::Input,
        _observers: &OT,
        _exit_kind: &ExitKind,
    ) -> Result<bool, Error>
    where
        EM: EventFirer<State = S>,
        OT: ObserversTuple<S>,
    {
        Ok((*self).into())
    }

    #[cfg(feature = "track_hit_feedbacks")]
    fn prev_result(&self) -> Option<bool> {
        Some((*self).into())
    }
}

impl Named for ConstFeedback {
    #[inline]
    fn name(&self) -> &Cow<'static, str> {
        static NAME: Cow<'static, str> = Cow::Borrowed("ConstFeedback");
        &NAME
    }
}

impl ConstFeedback {
    /// Creates a new [`ConstFeedback`] from the given boolean
    #[must_use]
    pub fn new(val: bool) -> Self {
        Self::from(val)
    }
}

impl From<bool> for ConstFeedback {
    fn from(val: bool) -> Self {
        if val {
            Self::True
        } else {
            Self::False
        }
    }
}

impl From<ConstFeedback> for bool {
    fn from(value: ConstFeedback) -> Self {
        match value {
            ConstFeedback::True => true,
            ConstFeedback::False => false,
        }
    }
}
<|MERGE_RESOLUTION|>--- conflicted
+++ resolved
@@ -900,14 +900,10 @@
 
 /// A [`CrashFeedback`] reports as interesting if the target crashed.
 #[derive(Serialize, Deserialize, Clone, Debug)]
-<<<<<<< HEAD
 pub struct CrashFeedback {
     #[cfg(feature = "track_hit_feedbacks")]
     prev_result: Option<bool>,
 }
-=======
-pub struct CrashFeedback;
->>>>>>> 7c9bd115
 
 impl<S> Feedback<S> for CrashFeedback
 where
@@ -952,14 +948,10 @@
     /// Creates a new [`CrashFeedback`]
     #[must_use]
     pub fn new() -> Self {
-<<<<<<< HEAD
         Self {
             #[cfg(feature = "track_hit_feedbacks")]
             prev_result: None,
         }
-=======
-        Self
->>>>>>> 7c9bd115
     }
 }
 
@@ -977,14 +969,11 @@
 
 /// A [`TimeoutFeedback`] reduces the timeout value of a run.
 #[derive(Serialize, Deserialize, Clone, Debug)]
-<<<<<<< HEAD
 pub struct TimeoutFeedback {
     #[cfg(feature = "track_hit_feedbacks")]
     prev_result: Option<bool>,
 }
-=======
-pub struct TimeoutFeedback;
->>>>>>> 7c9bd115
+
 
 impl<S> Feedback<S> for TimeoutFeedback
 where
@@ -1029,14 +1018,10 @@
     /// Returns a new [`TimeoutFeedback`].
     #[must_use]
     pub fn new() -> Self {
-<<<<<<< HEAD
         Self {
             #[cfg(feature = "track_hit_feedbacks")]
             prev_result: None,
         }
-=======
-        Self
->>>>>>> 7c9bd115
     }
 }
 
