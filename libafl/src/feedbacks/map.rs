--- conflicted
+++ resolved
@@ -15,12 +15,7 @@
     feedbacks::{Feedback, FeedbackState, FeedbackStatesTuple},
     inputs::Input,
     observers::{MapObserver, ObserversTuple},
-<<<<<<< HEAD
-    state::HasMetadata,
-=======
     state::{HasFeedbackStates, HasMetadata},
-    utils::AsSlice,
->>>>>>> b5193639
     Error,
 };
 
