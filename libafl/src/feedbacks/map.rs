--- conflicted
+++ resolved
@@ -362,12 +362,9 @@
     I: Input,
     S: HasFeedbackObjectiveStates + HasClientPerfMonitor + Debug,
 {
-<<<<<<< HEAD
     type FeedbackState = MapFeedbackState<T>;
 
-=======
     #[allow(clippy::wrong_self_convention)]
->>>>>>> 7dad2153
     fn is_interesting<EM, OT>(
         &mut self,
         state: &mut S,
@@ -611,12 +608,9 @@
     O: MapObserver<Entry = usize>,
     S: HasClientPerfMonitor,
 {
-<<<<<<< HEAD
     type FeedbackState = NopFeedbackState;
 
-=======
     #[allow(clippy::wrong_self_convention)]
->>>>>>> 7dad2153
     fn is_interesting<EM, OT>(
         &mut self,
         _state: &mut S,
