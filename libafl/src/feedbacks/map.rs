--- conflicted
+++ resolved
@@ -5,11 +5,7 @@
     vec::Vec,
 };
 #[rustversion::nightly]
-<<<<<<< HEAD
-use core::simd::prelude::SimdOrd;
-=======
 use core::simd::cmp::SimdOrd;
->>>>>>> 210315da
 use core::{
     fmt::Debug,
     marker::PhantomData,
@@ -518,7 +514,6 @@
     {
         // 128 bits vectors
         type VectorType = core::simd::u8x16;
-        const LANES: usize = 16;
 
         let mut interesting = false;
         // TODO Replace with match_name_type when stable
@@ -552,33 +547,21 @@
             }
         }*/
 
-<<<<<<< HEAD
-        let steps = size / LANES;
-        let left = size % LANES;
-=======
+
         let steps = size / VectorType::LEN;
         let left = size % VectorType::LEN;
->>>>>>> 210315da
 
         if let Some(novelties) = self.novelties.as_mut() {
             novelties.clear();
             for step in 0..steps {
-<<<<<<< HEAD
-                let i = step * LANES;
-=======
                 let i = step * VectorType::LEN;
->>>>>>> 210315da
                 let history = VectorType::from_slice(&history_map[i..]);
                 let items = VectorType::from_slice(&map[i..]);
 
                 if items.simd_max(history) != history {
                     interesting = true;
                     unsafe {
-<<<<<<< HEAD
-                        for j in i..(i + LANES) {
-=======
                         for j in i..(i + VectorType::LEN) {
->>>>>>> 210315da
                             let item = *map.get_unchecked(j);
                             if item > *history_map.get_unchecked(j) {
                                 novelties.push(j);
@@ -599,11 +582,7 @@
             }
         } else {
             for step in 0..steps {
-<<<<<<< HEAD
-                let i = step * LANES;
-=======
                 let i = step * VectorType::LEN;
->>>>>>> 210315da
                 let history = VectorType::from_slice(&history_map[i..]);
                 let items = VectorType::from_slice(&map[i..]);
 
