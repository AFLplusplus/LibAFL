--- conflicted
+++ resolved
@@ -789,21 +789,7 @@
             }
         }
 
-<<<<<<< HEAD
-        let initial = observer.initial();
         if interesting || self.always_track {
-            if let Some(indexes) = self.indexes.as_mut() {
-                indexes.extend(
-                    observer
-                        .as_iter()
-                        .enumerate()
-                        .filter_map(|(i, &e)| (e != initial).then_some(i)),
-                );
-            }
-
-=======
-        if interesting {
->>>>>>> bdac876d
             let len = history_map.len();
             let filled = history_map.iter().filter(|&&i| i != initial).count();
             // opt: if not tracking optimisations, we technically don't show the *current* history
