--- conflicted
+++ resolved
@@ -3,10 +3,6 @@
 
 use alloc::borrow::Cow;
 use core::hash::Hash;
-<<<<<<< HEAD
-use alloc::borrow::Cow;
-=======
->>>>>>> 7c8708d4
 
 use fastbloom::BloomFilter;
 use libafl_bolts::{
