//! Concolic feedback for concolic fuzzing.
//! It is used to attach concolic tracing metadata to the testcase.
//! This feedback should be used in combination with another feedback as this feedback always considers testcases
//! to be not interesting.
//! Requires a [`ConcolicObserver`] to observe the concolic trace.
use alloc::borrow::Cow;
use core::{fmt::Debug, marker::PhantomData};

use libafl_bolts::{
<<<<<<< HEAD
    tuples::{Handle, Handler, MatchNameRef},
=======
    tuples::{Handle, Handled, MatchNameRef},
>>>>>>> 7c9ac6d4
    Named,
};

use crate::{
    corpus::Testcase,
    events::EventFirer,
    executors::ExitKind,
    feedbacks::Feedback,
    inputs::UsesInput,
    observers::{concolic::ConcolicObserver, ObserversTuple},
    state::State,
    Error, HasMetadata,
};

/// The concolic feedback. It is used to attach concolic tracing metadata to the testcase.
/// This feedback should be used in combination with another feedback as this feedback always considers testcases
/// to be not interesting.
/// Requires a [`ConcolicObserver`] to observe the concolic trace.
#[derive(Debug)]
pub struct ConcolicFeedback<'map, S> {
<<<<<<< HEAD
    obs_ref: Handle<ConcolicObserver<'map>>,
=======
    observer_handle: Handle<ConcolicObserver<'map>>,
>>>>>>> 7c9ac6d4
    phantom: PhantomData<S>,
}

impl<'map, S> ConcolicFeedback<'map, S> {
    /// Creates a concolic feedback from an observer
    #[allow(unused)]
    #[must_use]
    pub fn from_observer(observer: &ConcolicObserver<'map>) -> Self {
        Self {
<<<<<<< HEAD
            obs_ref: observer.handle(),
=======
            observer_handle: observer.handle(),
>>>>>>> 7c9ac6d4
            phantom: PhantomData,
        }
    }
}

impl<S> Named for ConcolicFeedback<'_, S> {
    fn name(&self) -> &Cow<'static, str> {
<<<<<<< HEAD
        self.obs_ref.name()
=======
        self.observer_handle.name()
>>>>>>> 7c9ac6d4
    }
}

impl<S> Feedback<S> for ConcolicFeedback<'_, S>
where
    S: State,
{
    #[allow(clippy::wrong_self_convention)]
    fn is_interesting<EM, OT>(
        &mut self,
        _state: &mut S,
        _manager: &mut EM,
        _input: &<S as UsesInput>::Input,
        _observers: &OT,
        _exit_kind: &ExitKind,
    ) -> Result<bool, Error>
    where
        EM: EventFirer<State = S>,
        OT: ObserversTuple<S>,
    {
        Ok(false)
    }

    fn append_metadata<EM, OT>(
        &mut self,
        _state: &mut S,
        _manager: &mut EM,
        observers: &OT,
        testcase: &mut Testcase<S::Input>,
    ) -> Result<(), Error>
    where
        OT: ObserversTuple<S>,
        EM: EventFirer<State = S>,
    {
        if let Some(metadata) = observers
<<<<<<< HEAD
            .get(&self.obs_ref)
=======
            .get(&self.observer_handle)
>>>>>>> 7c9ac6d4
            .map(ConcolicObserver::create_metadata_from_current_map)
        {
            testcase.metadata_map_mut().insert(metadata);
        }
        Ok(())
    }

    fn discard_metadata(
        &mut self,
        _state: &mut S,
        _input: &<S as UsesInput>::Input,
    ) -> Result<(), Error> {
        Ok(())
    }
}<|MERGE_RESOLUTION|>--- conflicted
+++ resolved
@@ -7,11 +7,7 @@
 use core::{fmt::Debug, marker::PhantomData};
 
 use libafl_bolts::{
-<<<<<<< HEAD
-    tuples::{Handle, Handler, MatchNameRef},
-=======
     tuples::{Handle, Handled, MatchNameRef},
->>>>>>> 7c9ac6d4
     Named,
 };
 
@@ -32,11 +28,7 @@
 /// Requires a [`ConcolicObserver`] to observe the concolic trace.
 #[derive(Debug)]
 pub struct ConcolicFeedback<'map, S> {
-<<<<<<< HEAD
-    obs_ref: Handle<ConcolicObserver<'map>>,
-=======
     observer_handle: Handle<ConcolicObserver<'map>>,
->>>>>>> 7c9ac6d4
     phantom: PhantomData<S>,
 }
 
@@ -46,11 +38,7 @@
     #[must_use]
     pub fn from_observer(observer: &ConcolicObserver<'map>) -> Self {
         Self {
-<<<<<<< HEAD
-            obs_ref: observer.handle(),
-=======
             observer_handle: observer.handle(),
->>>>>>> 7c9ac6d4
             phantom: PhantomData,
         }
     }
@@ -58,11 +46,7 @@
 
 impl<S> Named for ConcolicFeedback<'_, S> {
     fn name(&self) -> &Cow<'static, str> {
-<<<<<<< HEAD
-        self.obs_ref.name()
-=======
         self.observer_handle.name()
->>>>>>> 7c9ac6d4
     }
 }
 
@@ -98,11 +82,7 @@
         EM: EventFirer<State = S>,
     {
         if let Some(metadata) = observers
-<<<<<<< HEAD
-            .get(&self.obs_ref)
-=======
             .get(&self.observer_handle)
->>>>>>> 7c9ac6d4
             .map(ConcolicObserver::create_metadata_from_current_map)
         {
             testcase.metadata_map_mut().insert(metadata);
