--- conflicted
+++ resolved
@@ -11,7 +11,7 @@
 use crate::{
     executors::ExitKind,
     feedbacks::{Feedback, StateInitializer},
-    observers::ListObserver,
+    observers::{ListObserver, ObserversTuple},
     HasNamedMetadata,
 };
 
@@ -64,49 +64,19 @@
     <u8>,<u16>,<u32>,<u64>,<i8>,<i16>,<i32>,<i64>,<bool>,<char>,<usize>
 );
 
-<<<<<<< HEAD
 impl<T> ListFeedback<T>
 where
     T: Debug + Serialize + Hash + Eq + DeserializeOwned + Default + Copy + 'static,
 {
-    fn has_interesting_list_observer_feedback<S, OT>(
+    fn has_interesting_list_observer_feedback<I, OT, S>(
         &mut self,
         state: &mut S,
         observers: &OT,
     ) -> bool
     where
-        OT: ObserversTuple<S>,
-        S: State + HasNamedMetadata,
+        OT: ObserversTuple<I, S>,
+        S: HasNamedMetadata,
     {
-        // TODO Replace with match_name_type when stable
-=======
-impl<S, T> StateInitializer<S> for ListFeedback<T>
-where
-    S: HasNamedMetadata,
-    T: Debug + Serialize + Hash + Eq + DeserializeOwned + Default + Copy + 'static,
-{
-    fn init_state(&mut self, state: &mut S) -> Result<(), Error> {
-        state.add_named_metadata(self.name(), ListFeedbackMetadata::<T>::default());
-        Ok(())
-    }
-}
-
-impl<EM, I, OT, S, T> Feedback<EM, I, OT, S> for ListFeedback<T>
-where
-    OT: MatchName,
-    S: HasNamedMetadata,
-    T: Debug + Serialize + Hash + Eq + DeserializeOwned + Default + Copy + 'static,
-{
-    #[allow(clippy::wrong_self_convention)]
-    fn is_interesting(
-        &mut self,
-        state: &mut S,
-        _manager: &mut EM,
-        _input: &I,
-        observers: &OT,
-        _exit_kind: &ExitKind,
-    ) -> Result<bool, Error> {
->>>>>>> 58fad2be
         let observer = observers.get(&self.observer_handle).unwrap();
         // TODO register the list content in a testcase metadata
         self.novelty.clear();
@@ -122,7 +92,8 @@
         }
         !self.novelty.is_empty()
     }
-    fn append_list_observer_metadata<S: State + HasNamedMetadata>(&mut self, state: &mut S) {
+
+    fn append_list_observer_metadata<S: HasNamedMetadata>(&mut self, state: &mut S) {
         let history_set = state
             .named_metadata_map_mut()
             .get_mut::<ListFeedbackMetadata<T>>(self.name())
@@ -134,29 +105,32 @@
     }
 }
 
-impl<S, T> Feedback<S> for ListFeedback<T>
+impl<S, T> StateInitializer<S> for ListFeedback<T>
 where
-    S: State + HasNamedMetadata,
+    S: HasNamedMetadata,
     T: Debug + Serialize + Hash + Eq + DeserializeOwned + Default + Copy + 'static,
 {
     fn init_state(&mut self, state: &mut S) -> Result<(), Error> {
-        // eprintln!("self.name {:#?}", &self.name);
         state.add_named_metadata(self.name(), ListFeedbackMetadata::<T>::default());
         Ok(())
     }
+}
+
+impl<EM, I, OT, S, T> Feedback<EM, I, OT, S> for ListFeedback<T>
+where
+    OT: MatchName + ObserversTuple<I, S>,
+    S: HasNamedMetadata,
+    T: Debug + Serialize + Hash + Eq + DeserializeOwned + Default + Copy + 'static,
+{
     #[allow(clippy::wrong_self_convention)]
-    fn is_interesting<EM, OT>(
+    fn is_interesting(
         &mut self,
         state: &mut S,
         _manager: &mut EM,
-        _input: &S::Input,
+        _input: &I,
         observers: &OT,
         _exit_kind: &ExitKind,
-    ) -> Result<bool, Error>
-    where
-        EM: EventFirer<State = S>,
-        OT: ObserversTuple<S>,
-    {
+    ) -> Result<bool, Error> {
         Ok(self.has_interesting_list_observer_feedback(state, observers))
     }
 
@@ -170,26 +144,9 @@
         state: &mut S,
         _manager: &mut EM,
         _observers: &OT,
-<<<<<<< HEAD
-        _testcase: &mut crate::corpus::Testcase<<S>::Input>,
-    ) -> Result<(), Error>
-    where
-        OT: ObserversTuple<S>,
-        EM: EventFirer<State = S>,
-    {
-        self.append_list_observer_metadata(state);
-=======
         _testcase: &mut crate::corpus::Testcase<I>,
     ) -> Result<(), Error> {
-        let history_set = state
-            .named_metadata_map_mut()
-            .get_mut::<ListFeedbackMetadata<T>>(self.name())
-            .unwrap();
-
-        for v in &self.novelty {
-            history_set.set.insert(*v);
-        }
->>>>>>> 58fad2be
+        self.append_list_observer_metadata(state);
         Ok(())
     }
 }
