--- conflicted
+++ resolved
@@ -2,14 +2,14 @@
 
 use crate::{
     corpus::CorpusScheduler,
+    cpu,
     events::{Event, EventManager},
     executors::{Executor, HasObservers},
     inputs::Input,
     observers::ObserversTuple,
     stages::StagesTuple,
-    state::{HasExecutions, HasClientPerfStats},
+    state::{HasClientPerfStats, HasExecutions},
     utils::current_time,
-    cpu,
     Error,
 };
 
@@ -71,7 +71,7 @@
             last = Self::maybe_report_stats(state, manager, last, stats_timeout)?;
         }
     }
-    
+
     /// Fuzz for n iterations
     /// Returns the index of the last fuzzed corpus item
     fn fuzz_loop_for(
@@ -99,12 +99,7 @@
         Ok(ret)
     }
 
-<<<<<<< HEAD
-
     /// Given the last time, if stats_timeout seconds passed, send off an info/stats/heartbeat message to the broker.
-=======
-    /// Given the last time, if `stats_timeout` seconds passed, send off an info/stats/heartbeat message to the broker.
->>>>>>> 655d3051
     /// Returns the new `last` time (so the old one, unless `stats_timeout` time has passed and stats have been sent)
     /// Will return an Error, if the stats could not be sent.
     fn maybe_report_stats(
@@ -198,7 +193,9 @@
             // If performance stats are requested, fire the `UpdatePerfStats` event
             #[cfg(feature = "perf_stats")]
             {
-                state.perf_stats_mut().set_current_time(cpu::read_time_counter());
+                state
+                    .perf_stats_mut()
+                    .set_current_time(cpu::read_time_counter());
 
                 // Send the current stats over to the manager. This `.clone` shouldn't be
                 // costly as `ClientPerfStats` impls `Copy` since it only contains `u64`s
@@ -228,18 +225,18 @@
         scheduler: &CS,
     ) -> Result<usize, Error> {
         // Init timer for scheduler
-        #[cfg(feature="perf_stats")]
+        #[cfg(feature = "perf_stats")]
         state.perf_stats_mut().start_timer();
 
         // Get the next index from the scheduler
         let idx = scheduler.next(state)?;
 
         // Mark the elapsed time for the scheduler
-        #[cfg(feature="perf_stats")]
+        #[cfg(feature = "perf_stats")]
         state.perf_stats_mut().mark_scheduler_time();
 
         // Mark the elapsed time for the scheduler
-        #[cfg(feature="perf_stats")]
+        #[cfg(feature = "perf_stats")]
         state.perf_stats_mut().reset_stage_index();
 
         // Execute all stages
@@ -247,14 +244,14 @@
             .perform_all(state, executor, manager, scheduler, idx)?;
 
         // Init timer for manager
-        #[cfg(feature="perf_stats")]
+        #[cfg(feature = "perf_stats")]
         state.perf_stats_mut().start_timer();
 
         // Execute the manager
         manager.process(state, executor, scheduler)?;
 
         // Mark the elapsed time for the manager
-        #[cfg(feature="perf_stats")]
+        #[cfg(feature = "perf_stats")]
         state.perf_stats_mut().mark_manager_time();
 
         Ok(idx)
