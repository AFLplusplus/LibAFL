use crate::{
    corpus::CorpusScheduler,
    events::{Event, EventManager},
    executors::{Executor, HasObservers},
    inputs::Input,
    observers::ObserversTuple,
    stages::StagesTuple,
    state::HasExecutions,
    utils::current_time,
    Error,
};

use alloc::string::ToString;
use core::{marker::PhantomData, time::Duration};

/// Send a stats update all 6 (or more) seconds
const STATS_TIMEOUT_DEFAULT: Duration = Duration::from_millis(6 * 1000);

/// Holds a set of stages
pub trait HasStages<CS, E, EM, I, S, ST>
where
    ST: StagesTuple<CS, E, EM, I, S>,
    E: Executor<I>,
    EM: EventManager<I, S>,
    I: Input,
    Self: Sized,
{
    fn stages(&self) -> &ST;

    fn stages_mut(&mut self) -> &mut ST;
}

/// Holds a scheduler
pub trait HasCorpusScheduler<CS, I, S>
where
    CS: CorpusScheduler<I, S>,
    I: Input,
{
    fn scheduler(&self) -> &CS;

    fn scheduler_mut(&mut self) -> &mut CS;
}

/// The main fuzzer trait.
<<<<<<< HEAD
pub trait Fuzzer<E, EM, S, CS> {
    fn fuzz_one(
        &mut self,
        state: &mut S,
        executor: &mut E,
        manager: &mut EM,
        scheduler: &CS,
    ) -> Result<usize, Error>;

    fn fuzz_loop(
        &mut self,
        state: &mut S,
        executor: &mut E,
        manager: &mut EM,
        scheduler: &CS,
    ) -> Result<usize, Error>;
=======
pub trait Fuzzer<E, EM, S> {
    /// Fuzz for a single iteration
    /// Returns the index of the last fuzzed corpus item
    fn fuzz_one(&self, state: &mut S, executor: &mut E, manager: &mut EM) -> Result<usize, Error>;

    /// Fuzz forever (or until stopped)
    fn fuzz_loop(&self, state: &mut S, executor: &mut E, manager: &mut EM) -> Result<(), Error> {
        let mut last = current_time();
        let stats_timeout = STATS_TIMEOUT_DEFAULT;
        loop {
            self.fuzz_one(state, executor, manager)?;
            last = Self::maybe_report_stats(state, manager, last, stats_timeout)?;
        }
    }

    /// Fuzz for n iterations
    /// Returns the index of the last fuzzed corpus item
    fn fuzz_loop_for(
        &self,
        state: &mut S,
        executor: &mut E,
        manager: &mut EM,
        iters: u64,
    ) -> Result<usize, Error> {
        if iters == 0 {
            return Err(Error::IllegalArgument(
                "Cannot fuzz for 0 iterations!".to_string(),
            ));
        }

        let mut ret = 0;
        let mut last = current_time();
        let stats_timeout = STATS_TIMEOUT_DEFAULT;

        for _ in 0..iters {
            ret = self.fuzz_one(state, executor, manager)?;
            last = Self::maybe_report_stats(state, manager, last, stats_timeout)?;
        }
        Ok(ret)
    }

    /// Given the last time, if stats_timeout seconds passed, send off an info/stats/heartbeat message to the broker.
    /// Returns the new `last` time (so the old one, unless `stats_timeout` time has passed and stats have been sent)
    /// Will return an Error, if the stats could not be sent.
    fn maybe_report_stats(
        state: &mut S,
        manager: &mut EM,
        last: Duration,
        stats_timeout: Duration,
    ) -> Result<Duration, Error>;
>>>>>>> 21b79006
}

/// Your default fuzzer instance, for everyday use.
#[derive(Clone, Debug)]
pub struct StdFuzzer<CS, ST, E, EM, I, OT, S>
where
    CS: CorpusScheduler<I, S>,
    ST: StagesTuple<CS, E, EM, I, S>,
    E: Executor<I>,
    EM: EventManager<I, S>,
    I: Input,
{
    stages: ST,
    phantom: PhantomData<(CS, E, EM, I, OT, S)>,
}

impl<CS, ST, E, EM, I, OT, S> HasStages<CS, E, EM, I, S, ST> for StdFuzzer<CS, ST, E, EM, I, OT, S>
where
    CS: CorpusScheduler<I, S>,
    ST: StagesTuple<CS, E, EM, I, S>,
    E: Executor<I>,
    EM: EventManager<I, S>,
    I: Input,
{
    fn stages(&self) -> &ST {
        &self.stages
    }

    fn stages_mut(&mut self) -> &mut ST {
        &mut self.stages
    }
}

/*
impl<CS, ST, E, EM, I, OT, S> HasCorpusScheduler<CS, I, S> for StdFuzzer<CS, ST, E, EM, I, OT, S>
where
    CS: CorpusScheduler<I, S>,
    ST: StagesTuple<CS, E, EM, I, S>,
    E: Executor<I>,
    EM: EventManager<I, S>,
    I: Input,
{
    fn scheduler(&self) -> &CS {
        &self.scheduler
    }

    fn scheduler_mut(&mut self) -> &mut CS {
        &mut self.scheduler
    }
}
*/

impl<CS, ST, E, EM, I, OT, S> Fuzzer<E, EM, S, CS> for StdFuzzer<CS, ST, E, EM, I, OT, S>
where
    CS: CorpusScheduler<I, S>,
    S: HasExecutions,
    ST: StagesTuple<CS, E, EM, I, S>,
    EM: EventManager<I, S>,
    E: Executor<I> + HasObservers<OT>,
    OT: ObserversTuple,
    I: Input,
{
<<<<<<< HEAD
    fn fuzz_one(
        &mut self,
        state: &mut S,
        executor: &mut E,
        manager: &mut EM,
        scheduler: &CS,
    ) -> Result<usize, Error> {
        let idx = scheduler.next(state)?;

        self.stages_mut()
            .perform_all(state, executor, manager, scheduler, idx)?;

        manager.process(state, executor, scheduler)?;
        Ok(idx)
    }

    fn fuzz_loop(
        &mut self,
        state: &mut S,
        executor: &mut E,
        manager: &mut EM,
        scheduler: &CS,
    ) -> Result<usize, Error> {
        let mut last = current_milliseconds();
        loop {
            self.fuzz_one(state, executor, manager, scheduler)?;
            let cur = current_milliseconds();
            if cur - last > 60 * 100 {
                last = cur;
                manager.fire(
                    state,
                    Event::UpdateStats {
                        executions: *state.executions(),
                        time: current_time(),
                        phantom: PhantomData,
                    },
                )?
            }
        }
    }
=======
    #[inline]
    fn maybe_report_stats(
        state: &mut S,
        manager: &mut EM,
        last: Duration,
        stats_timeout: Duration,
    ) -> Result<Duration, Error> {
        let cur = current_time();
        if cur - last > stats_timeout {
            //println!("Fire {:?} {:?} {:?}", cur, last, stats_timeout);
            manager.fire(
                state,
                Event::UpdateStats {
                    executions: *state.executions(),
                    time: cur,
                    phantom: PhantomData,
                },
            )?;
            Ok(cur)
        } else {
            if cur.as_millis() % 1000 == 0 {}
            Ok(last)
        }
    }

    fn fuzz_one(&self, state: &mut S, executor: &mut E, manager: &mut EM) -> Result<usize, Error> {
        let idx = self.scheduler().next(state)?;

        self.stages()
            .perform_all(state, executor, manager, self.scheduler(), idx)?;

        manager.process(state, executor, self.scheduler())?;
        Ok(idx)
    }
>>>>>>> 21b79006
}

impl<CS, ST, E, EM, I, OT, S> StdFuzzer<CS, ST, E, EM, I, OT, S>
where
    CS: CorpusScheduler<I, S>,
    ST: StagesTuple<CS, E, EM, I, S>,
    E: Executor<I>,
    EM: EventManager<I, S>,
    I: Input,
{
    pub fn new(stages: ST) -> Self {
        Self {
            stages,
            phantom: PhantomData,
        }
    }
}<|MERGE_RESOLUTION|>--- conflicted
+++ resolved
@@ -42,8 +42,9 @@
 }
 
 /// The main fuzzer trait.
-<<<<<<< HEAD
 pub trait Fuzzer<E, EM, S, CS> {
+    /// Fuzz for a single iteration
+    /// Returns the index of the last fuzzed corpus item
     fn fuzz_one(
         &mut self,
         state: &mut S,
@@ -52,25 +53,18 @@
         scheduler: &CS,
     ) -> Result<usize, Error>;
 
+    /// Fuzz forever (or until stopped)
     fn fuzz_loop(
         &mut self,
         state: &mut S,
         executor: &mut E,
         manager: &mut EM,
         scheduler: &CS,
-    ) -> Result<usize, Error>;
-=======
-pub trait Fuzzer<E, EM, S> {
-    /// Fuzz for a single iteration
-    /// Returns the index of the last fuzzed corpus item
-    fn fuzz_one(&self, state: &mut S, executor: &mut E, manager: &mut EM) -> Result<usize, Error>;
-
-    /// Fuzz forever (or until stopped)
-    fn fuzz_loop(&self, state: &mut S, executor: &mut E, manager: &mut EM) -> Result<(), Error> {
+    ) -> Result<usize, Error> {
         let mut last = current_time();
         let stats_timeout = STATS_TIMEOUT_DEFAULT;
         loop {
-            self.fuzz_one(state, executor, manager)?;
+            self.fuzz_one(state, executor, manager, scheduler)?;
             last = Self::maybe_report_stats(state, manager, last, stats_timeout)?;
         }
     }
@@ -78,10 +72,11 @@
     /// Fuzz for n iterations
     /// Returns the index of the last fuzzed corpus item
     fn fuzz_loop_for(
-        &self,
+        &mut self,
         state: &mut S,
         executor: &mut E,
         manager: &mut EM,
+        scheduler: &CS,
         iters: u64,
     ) -> Result<usize, Error> {
         if iters == 0 {
@@ -95,7 +90,7 @@
         let stats_timeout = STATS_TIMEOUT_DEFAULT;
 
         for _ in 0..iters {
-            ret = self.fuzz_one(state, executor, manager)?;
+            ret = self.fuzz_one(state, executor, manager, scheduler)?;
             last = Self::maybe_report_stats(state, manager, last, stats_timeout)?;
         }
         Ok(ret)
@@ -110,7 +105,6 @@
         last: Duration,
         stats_timeout: Duration,
     ) -> Result<Duration, Error>;
->>>>>>> 21b79006
 }
 
 /// Your default fuzzer instance, for everyday use.
@@ -173,48 +167,6 @@
     OT: ObserversTuple,
     I: Input,
 {
-<<<<<<< HEAD
-    fn fuzz_one(
-        &mut self,
-        state: &mut S,
-        executor: &mut E,
-        manager: &mut EM,
-        scheduler: &CS,
-    ) -> Result<usize, Error> {
-        let idx = scheduler.next(state)?;
-
-        self.stages_mut()
-            .perform_all(state, executor, manager, scheduler, idx)?;
-
-        manager.process(state, executor, scheduler)?;
-        Ok(idx)
-    }
-
-    fn fuzz_loop(
-        &mut self,
-        state: &mut S,
-        executor: &mut E,
-        manager: &mut EM,
-        scheduler: &CS,
-    ) -> Result<usize, Error> {
-        let mut last = current_milliseconds();
-        loop {
-            self.fuzz_one(state, executor, manager, scheduler)?;
-            let cur = current_milliseconds();
-            if cur - last > 60 * 100 {
-                last = cur;
-                manager.fire(
-                    state,
-                    Event::UpdateStats {
-                        executions: *state.executions(),
-                        time: current_time(),
-                        phantom: PhantomData,
-                    },
-                )?
-            }
-        }
-    }
-=======
     #[inline]
     fn maybe_report_stats(
         state: &mut S,
@@ -240,16 +192,15 @@
         }
     }
 
-    fn fuzz_one(&self, state: &mut S, executor: &mut E, manager: &mut EM) -> Result<usize, Error> {
-        let idx = self.scheduler().next(state)?;
-
-        self.stages()
-            .perform_all(state, executor, manager, self.scheduler(), idx)?;
-
-        manager.process(state, executor, self.scheduler())?;
+    fn fuzz_one(&mut self, state: &mut S, executor: &mut E, manager: &mut EM, scheduler: &CS) -> Result<usize, Error> {
+        let idx = scheduler.next(state)?;
+
+        self.stages_mut()
+            .perform_all(state, executor, manager, scheduler, idx)?;
+
+        manager.process(state, executor, scheduler)?;
         Ok(idx)
     }
->>>>>>> 21b79006
 }
 
 impl<CS, ST, E, EM, I, OT, S> StdFuzzer<CS, ST, E, EM, I, OT, S>
