--- conflicted
+++ resolved
@@ -2,16 +2,12 @@
 //! It will contain a respective input, and metadata.
 
 use alloc::string::String;
-<<<<<<< HEAD
-use core::{default::Default, option::Option, time::Duration};
-=======
 use core::{
     cell::{Ref, RefMut},
     default::Default,
     option::Option,
     time::Duration,
 };
->>>>>>> a8e64be1
 #[cfg(feature = "std")]
 use std::path::PathBuf;
 
@@ -209,12 +205,13 @@
         Self {
             input: Some(input),
             filename: None,
+            file_path: None,
             metadata: Default::default(),
+            metadata_path: None,
             exec_time: None,
             cached_len: None,
             executions: 0,
-            fuzz_level: 0,
-            fuzzed: false,
+            scheduled_count: 0,
             parent_id: None,
         }
     }
@@ -226,12 +223,13 @@
         Testcase {
             input: Some(input),
             filename: None,
+            file_path: None,
             metadata: Default::default(),
+            metadata_path: None,
             exec_time: None,
             cached_len: None,
             executions: 0,
-            fuzz_level: 0,
-            fuzzed: false,
+            scheduled_count: 0,
             parent_id: Some(parent_id),
         }
     }
@@ -243,12 +241,13 @@
         Self {
             input: Some(input),
             filename: Some(filename),
+            file_path: None,
             metadata: Default::default(),
+            metadata_path: None,
             exec_time: None,
             cached_len: None,
             executions: 0,
-            fuzz_level: 0,
-            fuzzed: false,
+            scheduled_count: 0,
             parent_id: None,
         }
     }
@@ -260,12 +259,13 @@
         Self {
             input: Some(input),
             filename: None,
+            file_path: None,
             metadata: Default::default(),
+            metadata_path: None,
             exec_time: None,
             cached_len: None,
             executions,
-            fuzz_level: 0,
-            fuzzed: false,
+            scheduled_count: 0,
             parent_id: None,
         }
     }
