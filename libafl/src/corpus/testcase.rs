--- conflicted
+++ resolved
@@ -484,95 +484,4 @@
             let _ = std::fs::remove_file(path);
         }
     }
-<<<<<<< HEAD
-}
-
-#[cfg(feature = "python")]
-#[allow(missing_docs, clippy::missing_transmute_annotations)]
-/// `Testcase` Python bindings
-pub mod pybind {
-    use alloc::{boxed::Box, vec::Vec};
-
-    use libafl_bolts::ownedref::OwnedMutPtr;
-    use pyo3::{prelude::*, types::PyDict};
-
-    use super::{HasMetadata, Testcase};
-    use crate::{inputs::BytesInput, pybind::PythonMetadata};
-
-    /// `PythonTestcase` with fixed generics
-    pub type PythonTestcase = Testcase<BytesInput>;
-
-    #[pyclass(unsendable, name = "Testcase")]
-    #[derive(Debug)]
-    /// Python class for Testcase
-    pub struct PythonTestcaseWrapper {
-        /// Rust wrapped Testcase object
-        pub inner: OwnedMutPtr<PythonTestcase>,
-    }
-
-    impl PythonTestcaseWrapper {
-        pub fn wrap(r: &mut PythonTestcase) -> Self {
-            Self {
-                inner: OwnedMutPtr::Ptr(r),
-            }
-        }
-
-        #[must_use]
-        pub fn unwrap(&self) -> &PythonTestcase {
-            self.inner.as_ref()
-        }
-
-        pub fn unwrap_mut(&mut self) -> &mut PythonTestcase {
-            self.inner.as_mut()
-        }
-    }
-
-    #[pymethods]
-    impl PythonTestcaseWrapper {
-        #[new]
-        fn new(input: Vec<u8>) -> Self {
-            Self {
-                inner: OwnedMutPtr::Owned(Box::new(PythonTestcase::new(BytesInput::new(input)))),
-            }
-        }
-
-        #[getter]
-        fn exec_time_ms(&self) -> Option<u128> {
-            self.inner.as_ref().exec_time().map(|t| t.as_millis())
-        }
-
-        #[getter]
-        fn executions(&self) -> u64 {
-            *self.inner.as_ref().executions()
-        }
-
-        #[getter]
-        fn parent_id(&self) -> Option<usize> {
-            self.inner.as_ref().parent_id().map(|x| x.0)
-        }
-
-        #[getter]
-        fn scheduled_count(&self) -> usize {
-            self.inner.as_ref().scheduled_count()
-        }
-
-        fn metadata(&mut self) -> PyObject {
-            let meta = self.inner.as_mut().metadata_map_mut();
-            if !meta.contains::<PythonMetadata>() {
-                Python::with_gil(|py| {
-                    let dict: Py<PyDict> = PyDict::new(py).into();
-                    meta.insert(PythonMetadata::new(dict.to_object(py)));
-                });
-            }
-            meta.get::<PythonMetadata>().unwrap().map.clone()
-        }
-    }
-
-    /// Register the classes to the python module
-    pub fn register(_py: Python, m: &PyModule) -> PyResult<()> {
-        m.add_class::<PythonTestcaseWrapper>()?;
-        Ok(())
-    }
-=======
->>>>>>> e29897dd
 }