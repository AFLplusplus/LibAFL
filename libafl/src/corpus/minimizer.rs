//! Whole corpus minimizers, for reducing the number of samples/the total size/the average runtime
//! of your corpus.

use alloc::{borrow::Cow, string::ToString, vec::Vec};
use core::{hash::Hash, marker::PhantomData};

use hashbrown::{HashMap, HashSet};
use libafl_bolts::{
    current_time,
<<<<<<< HEAD
    tuples::{Handle, Handler},
=======
    tuples::{Handle, Handled},
>>>>>>> 7c9ac6d4
    AsIter, Named,
};
use num_traits::ToPrimitive;
use z3::{ast::Bool, Config, Context, Optimize};

use crate::{
    corpus::Corpus,
    events::{Event, EventFirer, LogSeverity},
    executors::{Executor, HasObservers},
    monitors::{AggregatorOps, UserStats, UserStatsValue},
    observers::{MapObserver, ObserversTuple},
    schedulers::{LenTimeMulTestcaseScore, RemovableScheduler, Scheduler, TestcaseScore},
    state::{HasCorpus, HasExecutions, UsesState},
    Error, HasMetadata, HasScheduler,
};

/// `CorpusMinimizers` minimize corpora according to internal logic. See various implementations for
/// details.
pub trait CorpusMinimizer<E>
where
    E: UsesState,
    E::State: HasCorpus,
{
    /// Minimize the corpus of the provided state.
    fn minimize<CS, EM, Z>(
        &self,
        fuzzer: &mut Z,
        executor: &mut E,
        manager: &mut EM,
        state: &mut E::State,
    ) -> Result<(), Error>
    where
        E: Executor<EM, Z> + HasObservers,
        CS: Scheduler<State = E::State> + RemovableScheduler, // schedulers that has on_remove/on_replace only!
        EM: EventFirer<State = E::State>,
        Z: HasScheduler<Scheduler = CS, State = E::State>;
}

/// Minimizes a corpus according to coverage maps, weighting by the specified `TestcaseScore`.
///
/// Algorithm based on WMOPT: <https://hexhive.epfl.ch/publications/files/21ISSTA2.pdf>
#[derive(Debug)]
pub struct MapCorpusMinimizer<C, E, O, T, TS> {
<<<<<<< HEAD
    obs_ref: Handle<C>,
=======
    observer_handle: Handle<C>,
>>>>>>> 7c9ac6d4
    phantom: PhantomData<(E, O, T, TS)>,
}

/// Standard corpus minimizer, which weights inputs by length and time.
pub type StdCorpusMinimizer<C, E, O, T> =
    MapCorpusMinimizer<C, E, O, T, LenTimeMulTestcaseScore<<E as UsesState>::State>>;

impl<C, E, O, T, TS> MapCorpusMinimizer<C, E, O, T, TS>
where
    E: UsesState,
    E::State: HasCorpus + HasMetadata,
    TS: TestcaseScore<E::State>,
    C: Named,
{
    /// Constructs a new `MapCorpusMinimizer` from a provided observer. This observer will be used
    /// in the future to get observed maps from an executed input.
    pub fn new(obs: &C) -> Self {
        Self {
<<<<<<< HEAD
            obs_ref: obs.handle(),
=======
            observer_handle: obs.handle(),
>>>>>>> 7c9ac6d4
            phantom: PhantomData,
        }
    }
}

impl<C, E, O, T, TS> CorpusMinimizer<E> for MapCorpusMinimizer<C, E, O, T, TS>
where
    E: UsesState,
    for<'a> O: MapObserver<Entry = T> + AsIter<'a, Item = T>,
    C: AsRef<O>,
    E::State: HasMetadata + HasCorpus + HasExecutions,
    T: Copy + Hash + Eq,
    TS: TestcaseScore<E::State>,
{
    #[allow(clippy::too_many_lines)]
    fn minimize<CS, EM, Z>(
        &self,
        fuzzer: &mut Z,
        executor: &mut E,
        manager: &mut EM,
        state: &mut E::State,
    ) -> Result<(), Error>
    where
        E: Executor<EM, Z> + HasObservers,
        CS: Scheduler<State = E::State> + RemovableScheduler,
        EM: EventFirer<State = E::State>,
        Z: HasScheduler<Scheduler = CS, State = E::State>,
    {
        let cfg = Config::default();
        let ctx = Context::new(&cfg);
        let opt = Optimize::new(&ctx);

        let mut seed_exprs = HashMap::new();
        let mut cov_map = HashMap::new();

        let mut cur_id = state.corpus().first();

        manager.log(
            state,
            LogSeverity::Info,
            "Executing each input...".to_string(),
        )?;

        let total = state.corpus().count() as u64;
        let mut curr = 0;
        while let Some(idx) = cur_id {
            let (weight, input) = {
                let mut testcase = state.corpus().get(idx)?.borrow_mut();
                let weight = TS::compute(state, &mut *testcase)?
                    .to_u64()
                    .expect("Weight must be computable.");
                let input = testcase
                    .input()
                    .as_ref()
                    .expect("Input must be available.")
                    .clone();
                (weight, input)
            };

            // Execute the input; we cannot rely on the metadata already being present.
            executor.observers_mut().pre_exec_all(state, &input)?;
            let kind = executor.run_target(fuzzer, state, manager, &input)?;
            executor
                .observers_mut()
                .post_exec_all(state, &input, &kind)?;

            let executions = *state.executions();

            curr += 1;

            manager.fire(
                state,
                Event::UpdateUserStats {
                    name: Cow::from("minimisation exec pass"),
                    value: UserStats::new(UserStatsValue::Ratio(curr, total), AggregatorOps::None),
                    phantom: PhantomData,
                },
            )?;

            manager.fire(
                state,
                Event::UpdateExecStats {
                    time: current_time(),
                    phantom: PhantomData,
                    executions,
                },
            )?;

            let seed_expr = Bool::fresh_const(&ctx, "seed");
            let observers = executor.observers();
<<<<<<< HEAD
            let obs = observers[&self.obs_ref].as_ref();
=======
            let obs = observers[&self.observer_handle].as_ref();
>>>>>>> 7c9ac6d4

            // Store coverage, mapping coverage map indices to hit counts (if present) and the
            // associated seeds for the map indices with those hit counts.
            for (i, e) in obs.as_iter().map(|x| *x).enumerate() {
                if e != obs.initial() {
                    cov_map
                        .entry(i)
                        .or_insert_with(HashMap::new)
                        .entry(e)
                        .or_insert_with(HashSet::new)
                        .insert(seed_expr.clone());
                }
            }

            // Keep track of that seed's index and weight
            seed_exprs.insert(seed_expr, (idx, weight));

            cur_id = state.corpus().next(idx);
        }

        manager.log(
            state,
            LogSeverity::Info,
            "Preparing Z3 assertions...".to_string(),
        )?;

        for (_, cov) in cov_map {
            for (_, seeds) in cov {
                // At least one seed for each hit count of each coverage map index
                if let Some(reduced) = seeds.into_iter().reduce(|s1, s2| s1 | s2) {
                    opt.assert(&reduced);
                }
            }
        }
        for (seed, (_, weight)) in &seed_exprs {
            // opt will attempt to minimise the number of violated assertions.
            //
            // To tell opt to minimize the number of seeds, we tell opt to maximize the number of
            // not seeds.
            //
            // Additionally, each seed has a weight associated with them; the higher, the more z3
            // doesn't want to violate the assertion. Thus, inputs which have higher weights will be
            // less likely to appear in the final corpus -- provided all their coverage points are
            // hit by at least one other input.
            opt.assert_soft(&!seed, *weight, None);
        }

        manager.log(state, LogSeverity::Info, "Performing MaxSAT...".to_string())?;
        // Perform the optimization!
        opt.check(&[]);

        let res = if let Some(model) = opt.get_model() {
            let mut removed = Vec::with_capacity(state.corpus().count());
            for (seed, (idx, _)) in seed_exprs {
                // if the model says the seed isn't there, mark it for deletion
                if !model.eval(&seed, true).unwrap().as_bool().unwrap() {
                    removed.push(idx);
                }
            }
            // reverse order; if indexes are stored in a vec, we need to remove from back to front
            removed.sort_unstable_by(|idx1, idx2| idx2.cmp(idx1));
            for idx in removed {
                let removed = state.corpus_mut().remove(idx)?;
                // scheduler needs to know we've removed the input, or it will continue to try
                // to use now-missing inputs
                fuzzer
                    .scheduler_mut()
                    .on_remove(state, idx, &Some(removed))?;
            }
            Ok(())
        } else {
            Err(Error::unknown("Corpus minimization failed; unsat."))
        };

        res
    }
}<|MERGE_RESOLUTION|>--- conflicted
+++ resolved
@@ -7,11 +7,7 @@
 use hashbrown::{HashMap, HashSet};
 use libafl_bolts::{
     current_time,
-<<<<<<< HEAD
-    tuples::{Handle, Handler},
-=======
     tuples::{Handle, Handled},
->>>>>>> 7c9ac6d4
     AsIter, Named,
 };
 use num_traits::ToPrimitive;
@@ -55,11 +51,7 @@
 /// Algorithm based on WMOPT: <https://hexhive.epfl.ch/publications/files/21ISSTA2.pdf>
 #[derive(Debug)]
 pub struct MapCorpusMinimizer<C, E, O, T, TS> {
-<<<<<<< HEAD
-    obs_ref: Handle<C>,
-=======
     observer_handle: Handle<C>,
->>>>>>> 7c9ac6d4
     phantom: PhantomData<(E, O, T, TS)>,
 }
 
@@ -78,11 +70,7 @@
     /// in the future to get observed maps from an executed input.
     pub fn new(obs: &C) -> Self {
         Self {
-<<<<<<< HEAD
-            obs_ref: obs.handle(),
-=======
             observer_handle: obs.handle(),
->>>>>>> 7c9ac6d4
             phantom: PhantomData,
         }
     }
@@ -173,11 +161,7 @@
 
             let seed_expr = Bool::fresh_const(&ctx, "seed");
             let observers = executor.observers();
-<<<<<<< HEAD
-            let obs = observers[&self.obs_ref].as_ref();
-=======
             let obs = observers[&self.observer_handle].as_ref();
->>>>>>> 7c9ac6d4
 
             // Store coverage, mapping coverage map indices to hit counts (if present) and the
             // associated seeds for the map indices with those hit counts.
