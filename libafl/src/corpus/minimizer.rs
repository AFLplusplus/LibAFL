//! Whole corpus minimizers, for reducing the number of samples/the total size/the average runtime
//! of your corpus.

use alloc::{
    string::{String, ToString},
    vec::Vec,
};
use core::{hash::Hash, marker::PhantomData};

use hashbrown::{HashMap, HashSet};
use libafl_bolts::{tuples::MatchName, AsIter, Named};
use num_traits::ToPrimitive;
use z3::{ast::Bool, Config, Context, Optimize};

use crate::{
<<<<<<< HEAD
    bolts::{
        current_time,
        tuples::{MatchName, Named},
        AsIter,
    },
=======
>>>>>>> e9e9c457
    corpus::Corpus,
    events::{Event, EventFirer, LogSeverity},
    executors::{Executor, HasObservers},
    monitors::UserStats,
    observers::{MapObserver, ObserversTuple},
    schedulers::{LenTimeMulTestcaseScore, RemovableScheduler, Scheduler, TestcaseScore},
    state::{HasCorpus, HasExecutions, HasMetadata, UsesState},
    Error, HasScheduler,
};

/// `CorpusMinimizers` minimize corpora according to internal logic. See various implementations for
/// details.
pub trait CorpusMinimizer<E>
where
    E: UsesState,
    E::State: HasCorpus,
{
    /// Minimize the corpus of the provided state.
    fn minimize<CS, EM, Z>(
        &self,
        fuzzer: &mut Z,
        executor: &mut E,
        manager: &mut EM,
        state: &mut E::State,
    ) -> Result<(), Error>
    where
        E: Executor<EM, Z> + HasObservers,
        CS: Scheduler<State = E::State> + RemovableScheduler, // schedulers that has on_remove/on_replace only!
        EM: EventFirer<State = E::State>,
        Z: HasScheduler<Scheduler = CS, State = E::State>;
}

/// Minimizes a corpus according to coverage maps, weighting by the specified `TestcaseScore`.
///
/// Algorithm based on WMOPT: <https://hexhive.epfl.ch/publications/files/21ISSTA2.pdf>
#[derive(Debug)]
pub struct MapCorpusMinimizer<E, O, T, TS>
where
    E: UsesState,
    E::State: HasCorpus + HasMetadata,
    TS: TestcaseScore<E::State>,
{
    obs_name: String,
    phantom: PhantomData<(E, O, T, TS)>,
}

/// Standard corpus minimizer, which weights inputs by length and time.
pub type StdCorpusMinimizer<E, O, T> =
    MapCorpusMinimizer<E, O, T, LenTimeMulTestcaseScore<<E as UsesState>::State>>;

impl<E, O, T, TS> MapCorpusMinimizer<E, O, T, TS>
where
    E: UsesState,
    E::State: HasCorpus + HasMetadata,
    TS: TestcaseScore<E::State>,
{
    /// Constructs a new `MapCorpusMinimizer` from a provided observer. This observer will be used
    /// in the future to get observed maps from an executed input.
    pub fn new(obs: &O) -> Self
    where
        O: Named,
    {
        Self {
            obs_name: obs.name().to_string(),
            phantom: PhantomData,
        }
    }
}

impl<E, O, T, TS> CorpusMinimizer<E> for MapCorpusMinimizer<E, O, T, TS>
where
    E: UsesState,
    for<'a> O: MapObserver<Entry = T> + AsIter<'a, Item = T>,
    E::State: HasMetadata + HasCorpus + HasExecutions,
    T: Copy + Hash + Eq,
    TS: TestcaseScore<E::State>,
{
    #[allow(clippy::too_many_lines)]
    fn minimize<CS, EM, Z>(
        &self,
        fuzzer: &mut Z,
        executor: &mut E,
        manager: &mut EM,
        state: &mut E::State,
    ) -> Result<(), Error>
    where
        E: Executor<EM, Z> + HasObservers,
        CS: Scheduler<State = E::State> + RemovableScheduler,
        EM: EventFirer<State = E::State>,
        Z: HasScheduler<Scheduler = CS, State = E::State>,
    {
        let cfg = Config::default();
        let ctx = Context::new(&cfg);
        let opt = Optimize::new(&ctx);

        let mut seed_exprs = HashMap::new();
        let mut cov_map = HashMap::new();

        let mut cur_id = state.corpus().first();

        manager.log(
            state,
            LogSeverity::Info,
            "Executing each input...".to_string(),
        )?;

        let total = state.corpus().count() as u64;
        let mut curr = 0;
        while let Some(idx) = cur_id {
            let (weight, input) = {
                let mut testcase = state.corpus().get(idx)?.borrow_mut();
                let weight = TS::compute(state, &mut *testcase)?
                    .to_u64()
                    .expect("Weight must be computable.");
                let input = testcase
                    .input()
                    .as_ref()
                    .expect("Input must be available.")
                    .clone();
                (weight, input)
            };

            // Execute the input; we cannot rely on the metadata already being present.
            executor.observers_mut().pre_exec_all(state, &input)?;
            let kind = executor.run_target(fuzzer, state, manager, &input)?;
            executor
                .observers_mut()
                .post_exec_all(state, &input, &kind)?;

            *state.executions_mut() += 1;
            let executions = *state.executions();

            curr += 1;

            manager.fire(
                state,
                Event::UpdateUserStats {
                    name: "minimisation exec pass".to_string(),
                    value: UserStats::Ratio(curr, total),
                    phantom: PhantomData,
                },
            )?;

            manager.fire(
                state,
                Event::UpdateExecStats {
                    time: current_time(),
                    phantom: PhantomData,
                    executions,
                },
            )?;

            let seed_expr = Bool::fresh_const(&ctx, "seed");
            let obs: &O = executor
                .observers()
                .match_name::<O>(&self.obs_name)
                .expect("Observer must be present.");

            // Store coverage, mapping coverage map indices to hit counts (if present) and the
            // associated seeds for the map indices with those hit counts.
            for (i, e) in obs.as_iter().copied().enumerate() {
                if e != obs.initial() {
                    cov_map
                        .entry(i)
                        .or_insert_with(HashMap::new)
                        .entry(e)
                        .or_insert_with(HashSet::new)
                        .insert(seed_expr.clone());
                }
            }

            // Keep track of that seed's index and weight
            seed_exprs.insert(seed_expr, (idx, weight));

            cur_id = state.corpus().next(idx);
        }

        manager.log(
            state,
            LogSeverity::Info,
            "Preparing Z3 assertions...".to_string(),
        )?;

        for (_, cov) in cov_map {
            for (_, seeds) in cov {
                // At least one seed for each hit count of each coverage map index
                if let Some(reduced) = seeds.into_iter().reduce(|s1, s2| s1 | s2) {
                    opt.assert(&reduced);
                }
            }
        }
        for (seed, (_, weight)) in &seed_exprs {
            // opt will attempt to minimise the number of violated assertions.
            //
            // To tell opt to minimize the number of seeds, we tell opt to maximize the number of
            // not seeds.
            //
            // Additionally, each seed has a weight associated with them; the higher, the more z3
            // doesn't want to violate the assertion. Thus, inputs which have higher weights will be
            // less likely to appear in the final corpus -- provided all their coverage points are
            // hit by at least one other input.
            opt.assert_soft(&!seed, *weight, None);
        }

        manager.log(state, LogSeverity::Info, "Performing MaxSAT...".to_string())?;
        // Perform the optimization!
        opt.check(&[]);

        let res = if let Some(model) = opt.get_model() {
            let mut removed = Vec::with_capacity(state.corpus().count());
            for (seed, (idx, _)) in seed_exprs {
                // if the model says the seed isn't there, mark it for deletion
                if !model.eval(&seed, true).unwrap().as_bool().unwrap() {
                    removed.push(idx);
                }
            }
            // reverse order; if indexes are stored in a vec, we need to remove from back to front
            removed.sort_unstable_by(|idx1, idx2| idx2.cmp(idx1));
            for idx in removed {
                let removed = state.corpus_mut().remove(idx)?;
                // scheduler needs to know we've removed the input, or it will continue to try
                // to use now-missing inputs
                fuzzer
                    .scheduler_mut()
                    .on_remove(state, idx, &Some(removed))?;
            }
            Ok(())
        } else {
            Err(Error::unknown("Corpus minimization failed; unsat."))
        };

        res
    }
}<|MERGE_RESOLUTION|>--- conflicted
+++ resolved
@@ -8,19 +8,15 @@
 use core::{hash::Hash, marker::PhantomData};
 
 use hashbrown::{HashMap, HashSet};
-use libafl_bolts::{tuples::MatchName, AsIter, Named};
+use libafl_bolts::{
+    current_time,
+    tuples::{MatchName, Named},
+    AsIter, Named,
+};
 use num_traits::ToPrimitive;
 use z3::{ast::Bool, Config, Context, Optimize};
 
 use crate::{
-<<<<<<< HEAD
-    bolts::{
-        current_time,
-        tuples::{MatchName, Named},
-        AsIter,
-    },
-=======
->>>>>>> e9e9c457
     corpus::Corpus,
     events::{Event, EventFirer, LogSeverity},
     executors::{Executor, HasObservers},
