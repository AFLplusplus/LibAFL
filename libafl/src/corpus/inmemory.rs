--- conflicted
+++ resolved
@@ -425,52 +425,4 @@
             current: None,
         }
     }
-<<<<<<< HEAD
-}
-
-/// `InMemoryCorpus` Python bindings
-#[cfg(feature = "python")]
-#[allow(
-    clippy::unnecessary_fallible_conversions,
-    unused_qualifications,
-    clippy::missing_transmute_annotations
-)]
-pub mod pybind {
-    use pyo3::prelude::*;
-    use serde::{Deserialize, Serialize};
-
-    use crate::{
-        corpus::{pybind::PythonCorpus, InMemoryCorpus},
-        inputs::BytesInput,
-    };
-
-    #[pyclass(unsendable, name = "InMemoryCorpus")]
-    #[allow(clippy::unsafe_derive_deserialize)]
-    #[derive(Serialize, Deserialize, Debug, Clone)]
-    /// Python class for InMemoryCorpus
-    pub struct PythonInMemoryCorpus {
-        /// Rust wrapped InMemoryCorpus object
-        pub inner: InMemoryCorpus<BytesInput>,
-    }
-
-    #[pymethods]
-    impl PythonInMemoryCorpus {
-        #[new]
-        fn new() -> Self {
-            Self {
-                inner: InMemoryCorpus::new(),
-            }
-        }
-
-        fn as_corpus(slf: Py<Self>) -> PythonCorpus {
-            PythonCorpus::new_in_memory(slf)
-        }
-    }
-    /// Register the classes to the python module
-    pub fn register(_py: Python, m: &PyModule) -> PyResult<()> {
-        m.add_class::<PythonInMemoryCorpus>()?;
-        Ok(())
-    }
-=======
->>>>>>> e29897dd
 }