//! The [`InMemoryOnDiskCorpus`] stores [`Testcase`]s to disk.
//!
//! Additionally, _all_ of them are kept in memory.
//! For a lower memory footprint, consider using [`crate::corpus::CachedOnDiskCorpus`]
//! which only stores a certain number of [`Testcase`]s and removes additional ones in a FIFO manner.

use alloc::string::String;
use core::cell::RefCell;
use std::{
    fs,
    fs::{File, OpenOptions},
    io,
    io::{Read, Write},
    path::{Path, PathBuf},
    string::ToString,
};

use fs2::FileExt;
#[cfg(feature = "gzip")]
use libafl_bolts::compress::GzipCompressor;
use serde::{Deserialize, Serialize};

use super::{
    ondisk::{OnDiskMetadata, OnDiskMetadataFormat},
    HasTestcase,
};
use crate::{
    corpus::{Corpus, CorpusId, InMemoryCorpus, Testcase},
    inputs::Input,
    Error, HasMetadata,
};

/// Creates the given `path` and returns an error if it fails.
/// If the create succeeds, it will return the file.
/// If the create fails for _any_ reason, including, but not limited to, a preexisting existing file of that name,
/// it will instead return the respective [`io::Error`].
fn create_new<P: AsRef<Path>>(path: P) -> Result<File, io::Error> {
    OpenOptions::new().write(true).create_new(true).open(path)
}

/// Tries to create the given `path` and returns `None` _only_ if the file already existed.
/// If the create succeeds, it will return the file.
/// If the create fails for some other reason, it will instead return the respective [`io::Error`].
fn try_create_new<P: AsRef<Path>>(path: P) -> Result<Option<File>, io::Error> {
    match create_new(path) {
        Ok(ret) => Ok(Some(ret)),
        Err(err) if err.kind() == io::ErrorKind::AlreadyExists => Ok(None),
        Err(err) => Err(err),
    }
}

/// A corpus able to store [`Testcase`]s to disk, while also keeping all of them in memory.
///
/// Metadata is written to a `.<filename>.metadata` file in the same folder by default.
#[derive(Default, Serialize, Deserialize, Clone, Debug)]
pub struct InMemoryOnDiskCorpus<I> {
    inner: InMemoryCorpus<I>,
    dir_path: PathBuf,
    meta_format: Option<OnDiskMetadataFormat>,
    prefix: Option<String>,
    locking: bool,
}

impl<I> Corpus for InMemoryOnDiskCorpus<I>
where
    I: Input,
{
    type Input = I;

    /// Returns the number of all enabled entries
    #[inline]
    fn count(&self) -> usize {
        self.inner.count()
    }

    /// Returns the number of all disabled entries
    fn count_disabled(&self) -> usize {
        self.inner.count_disabled()
    }

    /// Returns the number of elements including disabled entries
    #[inline]
    fn count_all(&self) -> usize {
        self.inner.count_all()
    }

    /// Add an enabled testcase to the corpus and return its index
    #[inline]
    fn add(&mut self, testcase: Testcase<I>) -> Result<CorpusId, Error> {
        let id = self.inner.add(testcase)?;
        let testcase = &mut self.get(id).unwrap().borrow_mut();
        self.save_testcase(testcase)?;
        *testcase.input_mut() = None;
        Ok(id)
    }

    /// Add a disabled testcase to the corpus and return its index
    #[inline]
    fn add_disabled(&mut self, testcase: Testcase<I>) -> Result<CorpusId, Error> {
        let id = self.inner.add_disabled(testcase)?;
        let testcase = &mut self.get_from_all(id).unwrap().borrow_mut();
        self.save_testcase(testcase)?;
        *testcase.input_mut() = None;
        Ok(id)
    }

    /// Replaces the testcase at the given idx
    #[inline]
    fn replace(&mut self, id: CorpusId, testcase: Testcase<I>) -> Result<Testcase<I>, Error> {
        let entry = self.inner.replace(id, testcase)?;
        self.remove_testcase(&entry)?;
        let testcase = &mut self.get(id).unwrap().borrow_mut();
        self.save_testcase(testcase)?;
        *testcase.input_mut() = None;
        Ok(entry)
    }

    /// Removes an entry from the corpus, returning it if it was present; considers both enabled and disabled corpus
    #[inline]
    fn remove(&mut self, id: CorpusId) -> Result<Testcase<I>, Error> {
        let entry = self.inner.remove(id)?;
        self.remove_testcase(&entry)?;
        Ok(entry)
    }

    /// Get by id; considers only enabled testcases
    #[inline]
    fn get(&self, id: CorpusId) -> Result<&RefCell<Testcase<I>>, Error> {
        self.inner.get(id)
    }

    /// Get by id; considers both enabled and disabled testcases
    #[inline]
    fn get_from_all(&self, id: CorpusId) -> Result<&RefCell<Testcase<I>>, Error> {
        self.inner.get_from_all(id)
    }

    /// Current testcase scheduled
    #[inline]
    fn current(&self) -> &Option<CorpusId> {
        self.inner.current()
    }

    /// Current testcase scheduled (mutable)
    #[inline]
    fn current_mut(&mut self) -> &mut Option<CorpusId> {
        self.inner.current_mut()
    }

    #[inline]
    fn next(&self, id: CorpusId) -> Option<CorpusId> {
        self.inner.next(id)
    }

    /// Peek the next free corpus id
    #[inline]
    fn peek_free_id(&self) -> CorpusId {
        self.inner.peek_free_id()
    }

    #[inline]
    fn prev(&self, id: CorpusId) -> Option<CorpusId> {
        self.inner.prev(id)
    }

    #[inline]
    fn first(&self) -> Option<CorpusId> {
        self.inner.first()
    }

    #[inline]
    fn last(&self) -> Option<CorpusId> {
        self.inner.last()
    }

    /// Get the nth corpus id; considers only enabled testcases
    #[inline]
    fn nth(&self, nth: usize) -> CorpusId {
        self.inner.nth(nth)
    }
    /// Get the nth corpus id; considers both enabled and disabled testcases
    #[inline]
    fn nth_from_all(&self, nth: usize) -> CorpusId {
        self.inner.nth_from_all(nth)
    }

    fn load_input_into(&self, testcase: &mut Testcase<Self::Input>) -> Result<(), Error> {
        if testcase.input_mut().is_none() {
            let Some(file_path) = testcase.file_path().as_ref() else {
                return Err(Error::illegal_argument(
                    "No file path set for testcase. Could not load inputs.",
                ));
            };
            let input = I::from_file(file_path)?;
            testcase.set_input(input);
        }
        Ok(())
    }

    fn store_input_from(&self, testcase: &Testcase<Self::Input>) -> Result<(), Error> {
        // Store the input to disk
        let Some(file_path) = testcase.file_path() else {
            return Err(Error::illegal_argument(
                "No file path set for testcase. Could not store input to disk.",
            ));
        };
        let Some(input) = testcase.input() else {
            return Err(Error::illegal_argument(
                "No input available for testcase. Could not store anything.",
            ));
        };
        input.to_file(file_path)
    }
}

impl<I> HasTestcase for InMemoryOnDiskCorpus<I>
where
    I: Input,
{
    fn testcase(
        &self,
        id: CorpusId,
    ) -> Result<core::cell::Ref<Testcase<<Self as Corpus>::Input>>, Error> {
        Ok(self.get(id)?.borrow())
    }

    fn testcase_mut(
        &self,
        id: CorpusId,
    ) -> Result<core::cell::RefMut<Testcase<<Self as Corpus>::Input>>, Error> {
        Ok(self.get(id)?.borrow_mut())
    }
}

impl<I> InMemoryOnDiskCorpus<I> {
    /// Creates an [`InMemoryOnDiskCorpus`].
    ///
    /// This corpus stores all testcases to disk, and keeps all of them in memory, as well.
    ///
    /// By default, it stores metadata for each [`Testcase`] as prettified json.
    /// Metadata will be written to a file named `.<testcase>.metadata`
    /// The metadata may include objective reason, specific information for a fuzz job, and more.
    ///
    /// If you don't want metadata, use [`InMemoryOnDiskCorpus::no_meta`].
    /// To pick a different metadata format, use [`InMemoryOnDiskCorpus::with_meta_format`].
    ///
    /// Will error, if [`std::fs::create_dir_all()`] failed for `dir_path`.
    pub fn new<P>(dir_path: P) -> Result<Self, Error>
    where
        P: AsRef<Path>,
    {
        Self::_new(
            dir_path.as_ref(),
            Some(OnDiskMetadataFormat::JsonPretty),
            None,
            true,
        )
    }

    /// Creates the [`InMemoryOnDiskCorpus`] specifying the format in which `Metadata` will be saved to disk.
    ///
    /// Will error, if [`std::fs::create_dir_all()`] failed for `dir_path`.
    pub fn with_meta_format<P>(
        dir_path: P,
        meta_format: Option<OnDiskMetadataFormat>,
    ) -> Result<Self, Error>
    where
        P: AsRef<Path>,
    {
        Self::_new(dir_path.as_ref(), meta_format, None, true)
    }

    /// Creates the [`InMemoryOnDiskCorpus`] specifying the format in which `Metadata` will be saved to disk
    /// and the prefix for the filenames.
    ///
    /// Will error, if [`std::fs::create_dir_all()`] failed for `dir_path`.
    pub fn with_meta_format_and_prefix<P>(
        dir_path: P,
        meta_format: Option<OnDiskMetadataFormat>,
        prefix: Option<String>,
        locking: bool,
    ) -> Result<Self, Error>
    where
        P: AsRef<Path>,
    {
        Self::_new(dir_path.as_ref(), meta_format, prefix, locking)
    }

    /// Creates an [`InMemoryOnDiskCorpus`] that will not store .metadata files
    ///
    /// Will error, if [`std::fs::create_dir_all()`] failed for `dir_path`.
    pub fn no_meta<P>(dir_path: P) -> Result<Self, Error>
    where
        P: AsRef<Path>,
    {
        Self::_new(dir_path.as_ref(), None, None, true)
    }

    /// Private fn to crate a new corpus at the given (non-generic) path with the given optional `meta_format`
    fn _new(
        dir_path: &Path,
        meta_format: Option<OnDiskMetadataFormat>,
        prefix: Option<String>,
        locking: bool,
    ) -> Result<Self, Error> {
        match fs::create_dir_all(dir_path) {
            Ok(()) => {}
            Err(e) if e.kind() == io::ErrorKind::AlreadyExists => {}
            Err(e) => return Err(e.into()),
        }
        Ok(InMemoryOnDiskCorpus {
            inner: InMemoryCorpus::new(),
            dir_path: dir_path.into(),
            meta_format,
            prefix,
            locking,
        })
    }

    /// Sets the filename for a [`Testcase`].
    /// If an error gets returned from the corpus (i.e., file exists), we'll have to retry with a different filename.
    // Probably unnecessary since filename is inherently linked to input data now
    #[inline]
    pub fn rename_testcase(
        &self,
        testcase: &mut Testcase<I>,
        filename: String,
    ) -> Result<(), Error> {
        if testcase.filename().is_some() {
            // We are renaming!

            let old_filename = testcase.filename_mut().take().unwrap();
            let new_filename = filename;

            // Do operations below when new filename is specified
            if old_filename == new_filename {
                *testcase.filename_mut() = Some(old_filename);
                return Ok(());
            }

            if self.locking {
                let new_lock_filename = format!(".{new_filename}.lafl_lock");

                // Try to create lock file for new testcases
                if let Err(err) = create_new(self.dir_path.join(&new_lock_filename)) {
                    *testcase.filename_mut() = Some(old_filename);
                    return Err(Error::illegal_state(format!(
                        "Unable to create lock file {new_lock_filename} for new testcase: {err}"
                    )));
                }
            }

            let new_file_path = self.dir_path.join(&new_filename);

            fs::rename(testcase.file_path().as_ref().unwrap(), &new_file_path)?;

            let new_metadata_path = {
                if let Some(old_metadata_path) = testcase.metadata_path() {
                    // We have metadata. Let's rename it.
                    let new_metadata_path = self.dir_path.join(format!(".{new_filename}.metadata"));
                    fs::rename(old_metadata_path, &new_metadata_path)?;

                    Some(new_metadata_path)
                } else {
                    None
                }
            };

            *testcase.metadata_path_mut() = new_metadata_path;
            *testcase.filename_mut() = Some(new_filename);
            *testcase.file_path_mut() = Some(new_file_path);

            Ok(())
        } else {
            Err(Error::illegal_argument(
                "Cannot rename testcase without name!",
            ))
        }
    }

    fn save_testcase(&self, testcase: &mut Testcase<I>) -> Result<(), Error>
    where
        I: Input,
    {
        let file_name = testcase.filename_mut().take().unwrap_or_else(|| {
            // TODO walk entry metadata to ask for pieces of filename (e.g. :havoc in AFL)
            testcase.input().as_ref().unwrap().generate_name()
        });

<<<<<<< HEAD
        let lockfile_name = format!(".{file_name}.lock");
        let lockfile_path = self.dir_path.join(lockfile_name);

        let mut lockfile = try_create_new(&lockfile_path)?.unwrap_or(File::open(lockfile_path)?);

        lockfile.lock_exclusive()?;

        let mut bfr = [0u8; 4];
        let ctr = match lockfile.read_exact(&mut bfr) {
            Ok(_) => u32::from_le_bytes(bfr) + 1,
            Err(e) if e.kind() == io::ErrorKind::UnexpectedEof => 1,
            Err(e) => return Err(e.into()),
        };
=======
        // replace String with Cow
        let mut ctr = String::new();
        if self.locking {
            let lockfile_name = format!(".{file_name}");
            let lockfile_path = self.dir_path.join(lockfile_name);

            let lockfile = try_create_new(&lockfile_path)?.unwrap_or(File::create(&lockfile_path)?);

            lockfile.lock_exclusive()?;

            // replace String herre too and try to reduce variables
            ctr = fs::read_to_string(&lockfile_path)?;
            if ctr.is_empty() {
                ctr = String::from("1");
            } else {
                ctr = (ctr.parse::<u32>()? + 1).to_string();
            }

            fs::write(lockfile_path, &ctr)?;
        }
>>>>>>> 63177807

        lockfile.write_all(&ctr.to_le_bytes())?;
        lockfile.unlock()?;

        if testcase.file_path().is_none() {
            *testcase.file_path_mut() = Some(self.dir_path.join(&file_name));
        }
        *testcase.filename_mut() = Some(file_name);

        if self.meta_format.is_some() {
<<<<<<< HEAD
            let metafile_name = format!(
                ".{}_{}.metadata",
                testcase.filename().as_ref().unwrap(),
                ctr
            );
=======
            let metafile_name;
            if self.locking {
                metafile_name = format!(
                    ".{}_{}.metadata",
                    testcase.filename().as_ref().unwrap(),
                    ctr
                );
            } else {
                metafile_name = format!(".{}.metadata", testcase.filename().as_ref().unwrap());
            }
>>>>>>> 63177807
            let metafile_path = self.dir_path.join(&metafile_name);
            let mut tmpfile_path = metafile_path.clone();
            tmpfile_path.set_file_name(format!(".{metafile_name}.tmp",));

            let ondisk_meta = OnDiskMetadata {
                metadata: testcase.metadata_map(),
                exec_time: testcase.exec_time(),
            };

            let mut tmpfile = File::create(&tmpfile_path)?;

            let json_error =
                |err| Error::serialize(format!("Failed to json-ify metadata: {err:?}"));

            let serialized = match self.meta_format.as_ref().unwrap() {
                OnDiskMetadataFormat::Postcard => postcard::to_allocvec(&ondisk_meta)?,
                OnDiskMetadataFormat::Json => {
                    serde_json::to_vec(&ondisk_meta).map_err(json_error)?
                }
                OnDiskMetadataFormat::JsonPretty => {
                    serde_json::to_vec_pretty(&ondisk_meta).map_err(json_error)?
                }
                #[cfg(feature = "gzip")]
                OnDiskMetadataFormat::JsonGzip => GzipCompressor::new()
                    .compress(&serde_json::to_vec_pretty(&ondisk_meta).map_err(json_error)?),
            };
            tmpfile.write_all(&serialized)?;
            fs::rename(&tmpfile_path, &metafile_path)?;
            *testcase.metadata_path_mut() = Some(metafile_path);
        }

        if let Err(err) = self.store_input_from(testcase) {
            if self.locking {
                return Err(err);
            }
            log::error!("An error occurred when trying to write a testcase without locking: {err}");
        }
        Ok(())
    }

    fn remove_testcase(&self, testcase: &Testcase<I>) -> Result<(), Error> {
        if let Some(filename) = testcase.filename() {
            if self.locking {
                let lockfile_path = self.dir_path.join(format!(".{filename}"));
                let lockfile = File::open(&lockfile_path)?;

                lockfile.lock_exclusive()?;
                let ctr = fs::read_to_string(&lockfile_path)?;

                if ctr == "1" {
                    lockfile.unlock()?;
                    drop(fs::remove_file(lockfile_path));
                } else {
                    fs::write(lockfile_path, (ctr.parse::<u32>()? - 1).to_string())?;
                    return Ok(());
                }
            }

            fs::remove_file(self.dir_path.join(filename))?;
            if self.meta_format.is_some() {
                fs::remove_file(self.dir_path.join(format!(".{filename}.metadata")))?;
            }
        }
        Ok(())
    }

    /// Path to the corpus directory associated with this corpus
    #[must_use]
    pub fn dir_path(&self) -> &PathBuf {
        &self.dir_path
    }
}

#[cfg(test)]
mod tests {
    #[cfg(not(miri))]
    use std::{env, fs, io::Write};

    #[cfg(not(miri))]
    use super::{create_new, try_create_new};

    #[test]
    #[cfg(not(miri))]
    fn test() {
        let tmp = env::temp_dir();
        let path = tmp.join("testfile.tmp");
        _ = fs::remove_file(&path);
        let mut f = create_new(&path).unwrap();
        f.write_all(&[0; 1]).unwrap();

        match try_create_new(&path) {
            Ok(None) => (),
            Ok(_) => panic!("File {path:?} did not exist even though it should have?"),
            Err(e) => panic!("An unexpected error occurred: {e}"),
        };
        drop(f);
        fs::remove_file(path).unwrap();
    }
}<|MERGE_RESOLUTION|>--- conflicted
+++ resolved
@@ -10,7 +10,7 @@
     fs,
     fs::{File, OpenOptions},
     io,
-    io::{Read, Write},
+    io::Write,
     path::{Path, PathBuf},
     string::ToString,
 };
@@ -319,7 +319,6 @@
 
     /// Sets the filename for a [`Testcase`].
     /// If an error gets returned from the corpus (i.e., file exists), we'll have to retry with a different filename.
-    // Probably unnecessary since filename is inherently linked to input data now
     #[inline]
     pub fn rename_testcase(
         &self,
@@ -387,27 +386,10 @@
             testcase.input().as_ref().unwrap().generate_name()
         });
 
-<<<<<<< HEAD
-        let lockfile_name = format!(".{file_name}.lock");
-        let lockfile_path = self.dir_path.join(lockfile_name);
-
-        let mut lockfile = try_create_new(&lockfile_path)?.unwrap_or(File::open(lockfile_path)?);
-
-        lockfile.lock_exclusive()?;
-
-        let mut bfr = [0u8; 4];
-        let ctr = match lockfile.read_exact(&mut bfr) {
-            Ok(_) => u32::from_le_bytes(bfr) + 1,
-            Err(e) if e.kind() == io::ErrorKind::UnexpectedEof => 1,
-            Err(e) => return Err(e.into()),
-        };
-=======
-        // replace String with Cow
         let mut ctr = String::new();
         if self.locking {
             let lockfile_name = format!(".{file_name}");
             let lockfile_path = self.dir_path.join(lockfile_name);
-
             let lockfile = try_create_new(&lockfile_path)?.unwrap_or(File::create(&lockfile_path)?);
 
             lockfile.lock_exclusive()?;
@@ -422,10 +404,6 @@
 
             fs::write(lockfile_path, &ctr)?;
         }
->>>>>>> 63177807
-
-        lockfile.write_all(&ctr.to_le_bytes())?;
-        lockfile.unlock()?;
 
         if testcase.file_path().is_none() {
             *testcase.file_path_mut() = Some(self.dir_path.join(&file_name));
@@ -433,13 +411,6 @@
         *testcase.filename_mut() = Some(file_name);
 
         if self.meta_format.is_some() {
-<<<<<<< HEAD
-            let metafile_name = format!(
-                ".{}_{}.metadata",
-                testcase.filename().as_ref().unwrap(),
-                ctr
-            );
-=======
             let metafile_name;
             if self.locking {
                 metafile_name = format!(
@@ -450,7 +421,6 @@
             } else {
                 metafile_name = format!(".{}.metadata", testcase.filename().as_ref().unwrap());
             }
->>>>>>> 63177807
             let metafile_path = self.dir_path.join(&metafile_name);
             let mut tmpfile_path = metafile_path.clone();
             tmpfile_path.set_file_name(format!(".{metafile_name}.tmp",));
