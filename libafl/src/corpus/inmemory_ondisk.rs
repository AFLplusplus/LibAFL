//! The [`InMemoryOnDiskCorpus`] stores [`Testcase`]s to disk.
//!
//! Additionally, _all_ of them are kept in memory.
//! For a lower memory footprint, consider using [`crate::corpus::CachedOnDiskCorpus`]
//! which only stores a certain number of [`Testcase`]s and removes additional ones in a FIFO manner.

<<<<<<< HEAD
use alloc::string::{String, ToString};
use core::cell::RefCell;
=======
use alloc::string::String;
use core::cell::{Ref, RefCell, RefMut};
>>>>>>> 4083f0ba
use std::{
    fs,
    fs::{File, OpenOptions},
    io,
    io::{Read, Write, Seek, SeekFrom},
    path::{Path, PathBuf},
};

use fs2::FileExt;
#[cfg(feature = "gzip")]
use libafl_bolts::compress::GzipCompressor;
use serde::{Deserialize, Serialize};

use super::{
    ondisk::{OnDiskMetadata, OnDiskMetadataFormat},
    HasTestcase,
};
use crate::{
    corpus::{Corpus, CorpusId, InMemoryCorpus, Testcase},
    inputs::Input,
    Error, HasMetadata,
};

/// Creates the given `path` and returns an error if it fails.
/// If the create succeeds, it will return the file.
/// If the create fails for _any_ reason, including, but not limited to, a preexisting existing file of that name,
/// it will instead return the respective [`io::Error`].
fn create_new<P: AsRef<Path>>(path: P) -> Result<File, io::Error> {
    OpenOptions::new()
        .write(true)
        .read(true)
        .create_new(true)
        .open(path)
}

/// Tries to create the given `path` and returns `None` _only_ if the file already existed.
/// If the create succeeds, it will return the file.
/// If the create fails for some other reason, it will instead return the respective [`io::Error`].
fn try_create_new<P: AsRef<Path>>(path: P) -> Result<Option<File>, io::Error> {
    match create_new(path) {
        Ok(ret) => Ok(Some(ret)),
        Err(err) if err.kind() == io::ErrorKind::AlreadyExists => Ok(None),
        Err(err) => Err(err),
    }
}

/// A corpus able to store [`Testcase`]s to disk, while also keeping all of them in memory.
///
/// Metadata is written to a `.<filename>.metadata` file in the same folder by default.
#[derive(Default, Serialize, Deserialize, Clone, Debug)]
pub struct InMemoryOnDiskCorpus<I> {
    inner: InMemoryCorpus<I>,
    dir_path: PathBuf,
    meta_format: Option<OnDiskMetadataFormat>,
    prefix: Option<String>,
    locking: bool,
}

impl<I> Corpus<I> for InMemoryOnDiskCorpus<I>
where
    I: Input,
{
    /// Returns the number of all enabled entries
    #[inline]
    fn count(&self) -> usize {
        self.inner.count()
    }

    /// Returns the number of all disabled entries
    fn count_disabled(&self) -> usize {
        self.inner.count_disabled()
    }

    /// Returns the number of elements including disabled entries
    #[inline]
    fn count_all(&self) -> usize {
        self.inner.count_all()
    }

    /// Add an enabled testcase to the corpus and return its index
    #[inline]
    fn add(&mut self, testcase: Testcase<I>) -> Result<CorpusId, Error> {
        let id = self.inner.add(testcase)?;
        let testcase = &mut self.get(id).unwrap().borrow_mut();
        self.save_testcase(testcase)?;
        *testcase.input_mut() = None;
        Ok(id)
    }

    /// Add a disabled testcase to the corpus and return its index
    #[inline]
    fn add_disabled(&mut self, testcase: Testcase<I>) -> Result<CorpusId, Error> {
        let id = self.inner.add_disabled(testcase)?;
        let testcase = &mut self.get_from_all(id).unwrap().borrow_mut();
        self.save_testcase(testcase)?;
        *testcase.input_mut() = None;
        Ok(id)
    }

    /// Replaces the testcase at the given idx
    #[inline]
    fn replace(&mut self, id: CorpusId, testcase: Testcase<I>) -> Result<Testcase<I>, Error> {
        let entry = self.inner.replace(id, testcase)?;
        self.remove_testcase(&entry)?;
        let testcase = &mut self.get(id).unwrap().borrow_mut();
        self.save_testcase(testcase)?;
        *testcase.input_mut() = None;
        Ok(entry)
    }

    /// Removes an entry from the corpus, returning it if it was present; considers both enabled and disabled corpus
    #[inline]
    fn remove(&mut self, id: CorpusId) -> Result<Testcase<I>, Error> {
        let entry = self.inner.remove(id)?;
        self.remove_testcase(&entry)?;
        Ok(entry)
    }

    /// Get by id; considers only enabled testcases
    #[inline]
    fn get(&self, id: CorpusId) -> Result<&RefCell<Testcase<I>>, Error> {
        self.inner.get(id)
    }

    /// Get by id; considers both enabled and disabled testcases
    #[inline]
    fn get_from_all(&self, id: CorpusId) -> Result<&RefCell<Testcase<I>>, Error> {
        self.inner.get_from_all(id)
    }

    /// Current testcase scheduled
    #[inline]
    fn current(&self) -> &Option<CorpusId> {
        self.inner.current()
    }

    /// Current testcase scheduled (mutable)
    #[inline]
    fn current_mut(&mut self) -> &mut Option<CorpusId> {
        self.inner.current_mut()
    }

    #[inline]
    fn next(&self, id: CorpusId) -> Option<CorpusId> {
        self.inner.next(id)
    }

    /// Peek the next free corpus id
    #[inline]
    fn peek_free_id(&self) -> CorpusId {
        self.inner.peek_free_id()
    }

    #[inline]
    fn prev(&self, id: CorpusId) -> Option<CorpusId> {
        self.inner.prev(id)
    }

    #[inline]
    fn first(&self) -> Option<CorpusId> {
        self.inner.first()
    }

    #[inline]
    fn last(&self) -> Option<CorpusId> {
        self.inner.last()
    }

    /// Get the nth corpus id; considers only enabled testcases
    #[inline]
    fn nth(&self, nth: usize) -> CorpusId {
        self.inner.nth(nth)
    }
    /// Get the nth corpus id; considers both enabled and disabled testcases
    #[inline]
    fn nth_from_all(&self, nth: usize) -> CorpusId {
        self.inner.nth_from_all(nth)
    }

    fn load_input_into(&self, testcase: &mut Testcase<I>) -> Result<(), Error> {
        if testcase.input_mut().is_none() {
            let Some(file_path) = testcase.file_path().as_ref() else {
                return Err(Error::illegal_argument(
                    "No file path set for testcase. Could not load inputs.",
                ));
            };
            let input = I::from_file(file_path)?;
            testcase.set_input(input);
        }
        Ok(())
    }

    fn store_input_from(&self, testcase: &Testcase<I>) -> Result<(), Error> {
        // Store the input to disk
        let Some(file_path) = testcase.file_path() else {
            return Err(Error::illegal_argument(
                "No file path set for testcase. Could not store input to disk.",
            ));
        };
        let Some(input) = testcase.input() else {
            return Err(Error::illegal_argument(
                "No input available for testcase. Could not store anything.",
            ));
        };
        input.to_file(file_path)
    }
}

impl<I> HasTestcase<I> for InMemoryOnDiskCorpus<I>
where
    I: Input,
{
    fn testcase(&self, id: CorpusId) -> Result<Ref<Testcase<I>>, Error> {
        Ok(self.get(id)?.borrow())
    }

    fn testcase_mut(&self, id: CorpusId) -> Result<RefMut<Testcase<I>>, Error> {
        Ok(self.get(id)?.borrow_mut())
    }
}

impl<I> InMemoryOnDiskCorpus<I> {
    /// Creates an [`InMemoryOnDiskCorpus`].
    ///
    /// This corpus stores all testcases to disk, and keeps all of them in memory, as well.
    ///
    /// By default, it stores metadata for each [`Testcase`] as prettified json.
    /// Metadata will be written to a file named `.<testcase>.metadata`
    /// The metadata may include objective reason, specific information for a fuzz job, and more.
    ///
    /// If you don't want metadata, use [`InMemoryOnDiskCorpus::no_meta`].
    /// To pick a different metadata format, use [`InMemoryOnDiskCorpus::with_meta_format`].
    ///
    /// Will error, if [`fs::create_dir_all()`] failed for `dir_path`.
    pub fn new<P>(dir_path: P) -> Result<Self, Error>
    where
        P: AsRef<Path>,
    {
        Self::_new(
            dir_path.as_ref(),
            Some(OnDiskMetadataFormat::JsonPretty),
            None,
            true,
        )
    }

    /// Creates the [`InMemoryOnDiskCorpus`] specifying the format in which `Metadata` will be saved to disk.
    ///
    /// Will error, if [`fs::create_dir_all()`] failed for `dir_path`.
    pub fn with_meta_format<P>(
        dir_path: P,
        meta_format: Option<OnDiskMetadataFormat>,
    ) -> Result<Self, Error>
    where
        P: AsRef<Path>,
    {
        Self::_new(dir_path.as_ref(), meta_format, None, true)
    }

    /// Creates the [`InMemoryOnDiskCorpus`] specifying the format in which `Metadata` will be saved to disk
    /// and the prefix for the filenames.
    ///
    /// Will error, if [`fs::create_dir_all()`] failed for `dir_path`.
    pub fn with_meta_format_and_prefix<P>(
        dir_path: P,
        meta_format: Option<OnDiskMetadataFormat>,
        prefix: Option<String>,
        locking: bool,
    ) -> Result<Self, Error>
    where
        P: AsRef<Path>,
    {
        Self::_new(dir_path.as_ref(), meta_format, prefix, locking)
    }

    /// Creates an [`InMemoryOnDiskCorpus`] that will not store .metadata files
    ///
    /// Will error, if [`fs::create_dir_all()`] failed for `dir_path`.
    pub fn no_meta<P>(dir_path: P) -> Result<Self, Error>
    where
        P: AsRef<Path>,
    {
        Self::_new(dir_path.as_ref(), None, None, true)
    }

    /// Private fn to crate a new corpus at the given (non-generic) path with the given optional `meta_format`
    fn _new(
        dir_path: &Path,
        meta_format: Option<OnDiskMetadataFormat>,
        prefix: Option<String>,
        locking: bool,
    ) -> Result<Self, Error> {
        match fs::create_dir_all(dir_path) {
            Ok(()) => {}
            Err(e) if e.kind() == io::ErrorKind::AlreadyExists => {}
            Err(e) => return Err(e.into()),
        }
        Ok(InMemoryOnDiskCorpus {
            inner: InMemoryCorpus::new(),
            dir_path: dir_path.into(),
            meta_format,
            prefix,
            locking,
        })
    }

    /// Sets the filename for a [`Testcase`].
    /// If an error gets returned from the corpus (i.e., file exists), we'll have to retry with a different filename.
    /// Renaming testcases will most likely cause duplicate testcases to not be handled correctly
    /// if testcases with the same input are not given the same filename.
    /// Only rename when you know what you are doing.
    #[inline]
    pub fn rename_testcase(&self, testcase: &mut Testcase<I>, filename: String) -> Result<(), Error>
    where
        I: Input,
    {
        if testcase.filename().is_some() {
            // We are renaming!

            let old_filename = testcase.filename_mut().take().unwrap();
            let new_filename = filename;

            // Do operations below when new filename is specified
            if old_filename == new_filename {
                *testcase.filename_mut() = Some(old_filename);
                return Ok(());
            }

            let new_file_path = self.dir_path.join(&new_filename);
            self.remove_testcase(testcase)?;
            *testcase.filename_mut() = Some(new_filename);
            self.save_testcase(testcase)?;
            *testcase.file_path_mut() = Some(new_file_path);

            Ok(())
        } else {
            Err(Error::illegal_argument(
                "Cannot rename testcase without name!",
            ))
        }
    }

    fn save_testcase(&self, testcase: &mut Testcase<I>) -> Result<(), Error>
    where
        I: Input,
    {
        let file_name = testcase.filename_mut().take().unwrap_or_else(|| {
            // TODO walk entry metadata to ask for pieces of filename (e.g. :havoc in AFL)
            testcase.input().as_ref().unwrap().generate_name()
        });

        let mut ctr = String::new();
        if self.locking {
            let lockfile_name = format!(".{file_name}");
            let lockfile_path = self.dir_path.join(lockfile_name);

            let mut lockfile = try_create_new(&lockfile_path)?.unwrap_or(
                OpenOptions::new()
                    .write(true)
                    .read(true)
                    .open(&lockfile_path)?,
            );
            lockfile.lock_exclusive()?;

            lockfile.read_to_string(&mut ctr)?;
            ctr = if ctr.is_empty() {
                String::from("1")
            } else {
                (ctr.trim().parse::<u32>()? + 1).to_string()
            };

            lockfile.seek(SeekFrom::Start(0))?;
            lockfile.write_all(ctr.as_bytes())?;
        }

        if testcase.file_path().is_none() {
            *testcase.file_path_mut() = Some(self.dir_path.join(&file_name));
        }
        *testcase.filename_mut() = Some(file_name);

        if self.meta_format.is_some() {
            let metafile_name = if self.locking {
                format!(
                    ".{}_{}.metadata",
                    testcase.filename().as_ref().unwrap(),
                    ctr
                )
            } else {
                format!(".{}.metadata", testcase.filename().as_ref().unwrap())
            };
            let metafile_path = self.dir_path.join(&metafile_name);
            let mut tmpfile_path = metafile_path.clone();
            tmpfile_path.set_file_name(format!(".{metafile_name}.tmp",));

            let ondisk_meta = OnDiskMetadata {
                metadata: testcase.metadata_map(),
                exec_time: testcase.exec_time(),
            };

            let mut tmpfile = File::create(&tmpfile_path)?;

            let json_error =
                |err| Error::serialize(format!("Failed to json-ify metadata: {err:?}"));

            let serialized = match self.meta_format.as_ref().unwrap() {
                OnDiskMetadataFormat::Postcard => postcard::to_allocvec(&ondisk_meta)?,
                OnDiskMetadataFormat::Json => {
                    serde_json::to_vec(&ondisk_meta).map_err(json_error)?
                }
                OnDiskMetadataFormat::JsonPretty => {
                    serde_json::to_vec_pretty(&ondisk_meta).map_err(json_error)?
                }
                #[cfg(feature = "gzip")]
                OnDiskMetadataFormat::JsonGzip => GzipCompressor::new()
                    .compress(&serde_json::to_vec_pretty(&ondisk_meta).map_err(json_error)?),
            };
            tmpfile.write_all(&serialized)?;
            fs::rename(&tmpfile_path, &metafile_path)?;
            *testcase.metadata_path_mut() = Some(metafile_path);
        }

        if let Err(err) = self.store_input_from(testcase) {
            if self.locking {
                return Err(err);
            }
            log::error!("An error occurred when trying to write a testcase without locking: {err}");
        }
        Ok(())
    }

    fn remove_testcase(&self, testcase: &Testcase<I>) -> Result<(), Error> {
        if let Some(filename) = testcase.filename() {
            let mut ctr = String::new();
            if self.locking {
                let lockfile_path = self.dir_path.join(format!(".{filename}"));
                let mut lockfile = OpenOptions::new()
                    .write(true)
                    .read(true)
                    .open(&lockfile_path)?;

                lockfile.lock_exclusive()?;
                lockfile.read_to_string(&mut ctr)?;
                ctr = ctr.trim().to_string();

                if ctr == "1" {
                    FileExt::unlock(&lockfile)?;
                    drop(fs::remove_file(lockfile_path));
                } else {
                    lockfile.write_all(&(ctr.parse::<u32>()? - 1).to_le_bytes())?;
                    return Ok(());
                }
            }

            fs::remove_file(self.dir_path.join(filename))?;
            if self.meta_format.is_some() {
                if self.locking {
                    fs::remove_file(self.dir_path.join(format!(".{filename}_{ctr}.metadata")))?;
                } else {
                    fs::remove_file(self.dir_path.join(format!(".{filename}.metadata")))?;
                }
            }
        }
        Ok(())
    }

    /// Path to the corpus directory associated with this corpus
    #[must_use]
    pub fn dir_path(&self) -> &PathBuf {
        &self.dir_path
    }
}

#[cfg(test)]
mod tests {
    #[cfg(not(miri))]
    use std::{env, fs, io::Write};

    #[cfg(not(miri))]
    use super::{create_new, try_create_new};

    #[test]
    #[cfg(not(miri))]
    fn test() {
        let tmp = env::temp_dir();
        let path = tmp.join("testfile.tmp");
        _ = fs::remove_file(&path);
        let mut f = create_new(&path).unwrap();
        f.write_all(&[0; 1]).unwrap();

        match try_create_new(&path) {
            Ok(None) => (),
            Ok(_) => panic!("File {path:?} did not exist even though it should have?"),
            Err(e) => panic!("An unexpected error occurred: {e}"),
        };
        drop(f);
        fs::remove_file(path).unwrap();
    }
}<|MERGE_RESOLUTION|>--- conflicted
+++ resolved
@@ -4,13 +4,8 @@
 //! For a lower memory footprint, consider using [`crate::corpus::CachedOnDiskCorpus`]
 //! which only stores a certain number of [`Testcase`]s and removes additional ones in a FIFO manner.
 
-<<<<<<< HEAD
 use alloc::string::{String, ToString};
-use core::cell::RefCell;
-=======
-use alloc::string::String;
 use core::cell::{Ref, RefCell, RefMut};
->>>>>>> 4083f0ba
 use std::{
     fs,
     fs::{File, OpenOptions},
