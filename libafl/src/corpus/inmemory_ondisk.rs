--- conflicted
+++ resolved
@@ -436,55 +436,4 @@
     pub fn dir_path(&self) -> &PathBuf {
         &self.dir_path
     }
-<<<<<<< HEAD
-}
-
-#[cfg(feature = "python")]
-#[allow(
-    clippy::unnecessary_fallible_conversions,
-    unused_qualifications,
-    clippy::missing_transmute_annotations
-)]
-/// `InMemoryOnDiskCorpus` Python bindings
-pub mod pybind {
-    use alloc::string::String;
-    use std::path::PathBuf;
-
-    use pyo3::prelude::*;
-    use serde::{Deserialize, Serialize};
-
-    use crate::{
-        corpus::{pybind::PythonCorpus, InMemoryOnDiskCorpus},
-        inputs::BytesInput,
-    };
-
-    #[pyclass(unsendable, name = "InMemoryOnDiskCorpus")]
-    #[allow(clippy::unsafe_derive_deserialize)]
-    #[derive(Serialize, Deserialize, Debug, Clone)]
-    /// Python class for InMemoryOnDiskCorpus
-    pub struct PythonInMemoryOnDiskCorpus {
-        /// Rust wrapped InMemoryOnDiskCorpus object
-        pub inner: InMemoryOnDiskCorpus<BytesInput>,
-    }
-
-    #[pymethods]
-    impl PythonInMemoryOnDiskCorpus {
-        #[new]
-        fn new(path: String) -> Self {
-            Self {
-                inner: InMemoryOnDiskCorpus::new(PathBuf::from(path)).unwrap(),
-            }
-        }
-
-        fn as_corpus(slf: Py<Self>) -> PythonCorpus {
-            PythonCorpus::new_in_memory_on_disk(slf)
-        }
-    }
-    /// Register the classes to the python module
-    pub fn register(_py: Python, m: &PyModule) -> PyResult<()> {
-        m.add_class::<PythonInMemoryOnDiskCorpus>()?;
-        Ok(())
-    }
-=======
->>>>>>> e29897dd
 }