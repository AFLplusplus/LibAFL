--- conflicted
+++ resolved
@@ -83,12 +83,7 @@
         bolts::rands::StdRand,
         corpus::{Corpus, CorpusScheduler, OnDiskCorpus, QueueCorpusScheduler, Testcase},
         inputs::bytes::BytesInput,
-<<<<<<< HEAD
-        state::{HasCorpus, State},
-=======
         state::{HasCorpus, StdState},
-        utils::StdRand,
->>>>>>> b5193639
     };
 
     #[test]
