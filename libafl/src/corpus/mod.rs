--- conflicted
+++ resolved
@@ -41,13 +41,12 @@
     /// Add an entry to the corpus and return its index
     fn add(&mut self, testcase: Testcase<Self::Input>) -> Result<usize, Error>;
 
-<<<<<<< HEAD
-    /// Replaces the testcase at the given idx
-    fn replace(&mut self, idx: usize, testcase: Testcase<Self::Input>) -> Result<(), Error>;
-=======
     /// Replaces the testcase at the given idx, returning the existing.
-    fn replace(&mut self, idx: usize, testcase: Testcase<I>) -> Result<Testcase<I>, Error>;
->>>>>>> ebfe414a
+    fn replace(
+        &mut self,
+        idx: usize,
+        testcase: Testcase<Self::Input>,
+    ) -> Result<Testcase<Self::Input>, Error>;
 
     /// Removes an entry from the corpus, returning it if it was present.
     fn remove(&mut self, idx: usize) -> Result<Option<Testcase<Self::Input>>, Error>;
