--- conflicted
+++ resolved
@@ -21,13 +21,9 @@
     observers::ObserversTuple,
     schedulers::Scheduler,
     start_timer,
-<<<<<<< HEAD
-    state::{HasAFLStats, HasClientPerfMonitor, HasCorpus, HasExecutions, HasMetadata, HasRand},
-=======
     state::{
-        HasClientPerfMonitor, HasCorpus, HasExecutions, HasLastReportTime, HasMetadata, HasRand,
+        HasClientPerfMonitor, HasCorpus, HasExecutions, HasLastReportTime, HasMetadata, HasRand, HasAFLStats,
     },
->>>>>>> 36b1d8ae
     Error, EvaluatorObservers, ExecutionProcessor, HasScheduler,
 };
 
@@ -98,17 +94,11 @@
         + HasCorpus
         + HasRand
         + HasExecutions
-<<<<<<< HEAD
-        + HasMetadata
-        + Clone
-        + Debug
-        + HasAFLStats,
-=======
         + HasLastReportTime
         + HasMetadata
+        + HasAFLStats
         + Clone
         + Debug,
->>>>>>> 36b1d8ae
     Z: ExecutionProcessor<OT, State = CS::State>
         + EvaluatorObservers<OT>
         + HasScheduler<Scheduler = CS>,
@@ -226,15 +216,10 @@
         + HasRand
         + HasExecutions
         + HasMetadata
-<<<<<<< HEAD
-        + Clone
-        + Debug
-        + HasAFLStats,
-=======
         + HasLastReportTime
         + Clone
+        + HasAFLStats
         + Debug,
->>>>>>> 36b1d8ae
     Z: ExecutionProcessor<OT, State = CS::State>
         + EvaluatorObservers<OT>
         + HasScheduler<Scheduler = CS>,
