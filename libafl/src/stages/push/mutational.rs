//| The [`MutationalStage`] is the default stage used during fuzzing.
//! For the current input, it will perform a range of random mutations, and then run them in the executor.

use alloc::rc::Rc;
use core::{
    cell::{Cell, RefCell},
    fmt::Debug,
};

use libafl_bolts::rands::Rand;
use serde::Serialize;

use super::{PushStage, PushStageHelper, PushStageSharedState};
use crate::{
    corpus::{Corpus, CorpusId},
    events::{EventFirer, EventRestarter, HasEventManagerId, ProgressReporter},
    executors::ExitKind,
    inputs::UsesInput,
    mark_feature_time,
    mutators::Mutator,
    observers::ObserversTuple,
    schedulers::Scheduler,
    start_timer,
    state::{HasCorpus, HasExecutions, HasLastReportTime, HasRand},
    Error, EvaluatorObservers, ExecutionProcessor, HasMetadata, HasScheduler,
};
#[cfg(feature = "introspection")]
use crate::{monitors::PerfFeature, state::HasClientPerfMonitor};

/// The default maximum number of mutations to perform per input.
pub static DEFAULT_MUTATIONAL_MAX_ITERATIONS: usize = 128;

/// A Mutational push stage is the stage in a fuzzing run that mutates inputs.
///
/// Mutational push stages will usually have a range of mutations that are
/// being applied to the input one by one, between executions.
/// The push version, in contrast to the normal stage, will return each testcase, instead of executing it.
///
/// Default value, how many iterations each stage gets, as an upper bound.
/// It may randomly continue earlier.
///
/// The default mutational push stage
#[derive(Clone, Debug)]
pub struct StdMutationalPushStage<CS, EM, M, OT, Z>
where
    CS: Scheduler<Z::Input, Z::State>,
    EM: EventFirer<State = Z::State> + EventRestarter + HasEventManagerId,
    M: Mutator<Z::Input, Z::State>,
    OT: ObserversTuple<Z::State> + Serialize,
    Z::State: HasRand + HasCorpus + Clone + Debug,
    Z: ExecutionProcessor + EvaluatorObservers<OT> + HasScheduler<Scheduler = CS>,
{
    current_corpus_id: Option<CorpusId>,
    testcases_to_do: usize,
    testcases_done: usize,

    mutator: M,

    psh: PushStageHelper<CS, EM, OT, Z>,
}

impl<CS, EM, M, OT, Z> StdMutationalPushStage<CS, EM, M, OT, Z>
where
    CS: Scheduler<Z::Input, Z::State>,
    EM: EventFirer<State = Z::State> + EventRestarter + HasEventManagerId,
    M: Mutator<Z::Input, Z::State>,
    OT: ObserversTuple<Z::State> + Serialize,
    Z::State: HasCorpus + HasRand + Clone + Debug,
    Z: ExecutionProcessor + EvaluatorObservers<OT> + HasScheduler<Scheduler = CS>,
{
    /// Gets the number of iterations as a random number
    #[allow(clippy::unused_self, clippy::unnecessary_wraps)] // TODO: we should put this function into a trait later
<<<<<<< HEAD
    fn iterations(&self, state: &mut CS::State, _corpus_id: CorpusId) -> Result<usize, Error> {
        Ok(1 + state
            .rand_mut()
            .below(NonZero::new(DEFAULT_MUTATIONAL_MAX_ITERATIONS).unwrap()))
=======
    fn iterations(&self, state: &mut Z::State, _corpus_id: CorpusId) -> Result<usize, Error> {
        Ok(1 + state.rand_mut().below(DEFAULT_MUTATIONAL_MAX_ITERATIONS))
>>>>>>> 4e54182b
    }

    /// Sets the current corpus index
    pub fn set_current_corpus_id(&mut self, current_corpus_id: CorpusId) {
        self.current_corpus_id = Some(current_corpus_id);
    }
}

impl<CS, EM, M, OT, Z> PushStage<CS, EM, OT, Z> for StdMutationalPushStage<CS, EM, M, OT, Z>
where
    CS: Scheduler<Z::Input, Z::State>,
    EM: EventFirer<State = Z::State> + EventRestarter + HasEventManagerId + ProgressReporter,
    M: Mutator<Z::Input, Z::State>,
    OT: ObserversTuple<Z::State> + Serialize,
    Z::State: HasCorpus + HasRand + HasExecutions + HasLastReportTime + HasMetadata + Clone + Debug,
    Z: ExecutionProcessor + EvaluatorObservers<OT> + HasScheduler<Scheduler = CS>,
{
    #[inline]
    fn push_stage_helper(&self) -> &PushStageHelper<CS, EM, OT, Z> {
        &self.psh
    }

    #[inline]
    fn push_stage_helper_mut(&mut self) -> &mut PushStageHelper<CS, EM, OT, Z> {
        &mut self.psh
    }

    /// Creates a new default mutational stage
    fn init(
        &mut self,
        fuzzer: &mut Z,
        state: &mut Z::State,
        _event_mgr: &mut EM,
        _observers: &mut OT,
    ) -> Result<(), Error> {
        // Find a testcase to work on, unless someone already set it
        self.current_corpus_id = Some(if let Some(corpus_id) = self.current_corpus_id {
            corpus_id
        } else {
            fuzzer.scheduler_mut().next(state)?
        });

        self.testcases_to_do = self.iterations(state, self.current_corpus_id.unwrap())?;
        self.testcases_done = 0;
        Ok(())
    }

    fn pre_exec(
        &mut self,
        _fuzzer: &mut Z,
        state: &mut Z::State,
        _event_mgr: &mut EM,
        _observers: &mut OT,
    ) -> Option<Result<<Z::State as UsesInput>::Input, Error>> {
        if self.testcases_done >= self.testcases_to_do {
            // finished with this cicle.
            return None;
        }

        start_timer!(state);

        let input = state
            .corpus_mut()
            .cloned_input_for_id(self.current_corpus_id.unwrap());
        let mut input = match input {
            Err(e) => return Some(Err(e)),
            Ok(input) => input,
        };

        mark_feature_time!(state, PerfFeature::GetInputFromCorpus);

        start_timer!(state);
        self.mutator.mutate(state, &mut input).unwrap();
        mark_feature_time!(state, PerfFeature::Mutate);

        self.push_stage_helper_mut()
            .current_input
            .replace(input.clone()); // TODO: Get rid of this

        Some(Ok(input))
    }

    fn post_exec(
        &mut self,
        fuzzer: &mut Z,
        state: &mut Z::State,
        event_mgr: &mut EM,
        observers: &mut OT,
        last_input: <Z::State as UsesInput>::Input,
        exit_kind: ExitKind,
    ) -> Result<(), Error> {
        // todo: is_interesting, etc.

        fuzzer.evaluate_execution(state, event_mgr, last_input, observers, &exit_kind, true)?;

        start_timer!(state);
        self.mutator.post_exec(state, self.current_corpus_id)?;
        mark_feature_time!(state, PerfFeature::MutatePostExec);
        self.testcases_done += 1;

        Ok(())
    }

    #[inline]
    fn deinit(
        &mut self,
        _fuzzer: &mut Z,
        _state: &mut Z::State,
        _event_mgr: &mut EM,
        _observers: &mut OT,
    ) -> Result<(), Error> {
        self.current_corpus_id = None;
        Ok(())
    }
}

impl<CS, EM, M, OT, Z> Iterator for StdMutationalPushStage<CS, EM, M, OT, Z>
where
    CS: Scheduler<Z::Input, Z::State>,
    EM: EventFirer + EventRestarter + HasEventManagerId + ProgressReporter<State = Z::State>,
    M: Mutator<Z::Input, Z::State>,
    OT: ObserversTuple<Z::State> + Serialize,
    Z::State: HasCorpus + HasRand + HasExecutions + HasMetadata + HasLastReportTime + Clone + Debug,
    Z: ExecutionProcessor + EvaluatorObservers<OT> + HasScheduler<Scheduler = CS>,
{
    type Item = Result<<Z::State as UsesInput>::Input, Error>;

    fn next(&mut self) -> Option<Result<<Z::State as UsesInput>::Input, Error>> {
        self.next_std()
    }
}

impl<CS, EM, M, OT, Z> StdMutationalPushStage<CS, EM, M, OT, Z>
where
    CS: Scheduler<Z::Input, Z::State>,
    EM: EventFirer<State = Z::State> + EventRestarter + HasEventManagerId,
    M: Mutator<Z::Input, Z::State>,
    OT: ObserversTuple<Z::State> + Serialize,
    Z::State: HasCorpus + HasRand + Clone + Debug,
    Z: ExecutionProcessor + EvaluatorObservers<OT> + HasScheduler<Scheduler = CS>,
{
    /// Creates a new default mutational stage
    #[must_use]
    #[allow(clippy::type_complexity)]
    pub fn new(
        mutator: M,
        shared_state: Rc<RefCell<Option<PushStageSharedState<CS, EM, OT, Z>>>>,
        exit_kind: Rc<Cell<Option<ExitKind>>>,
    ) -> Self {
        Self {
            mutator,
            psh: PushStageHelper::new(shared_state, exit_kind),
            current_corpus_id: None, // todo
            testcases_to_do: 0,
            testcases_done: 0,
        }
    }
}<|MERGE_RESOLUTION|>--- conflicted
+++ resolved
@@ -70,15 +70,10 @@
 {
     /// Gets the number of iterations as a random number
     #[allow(clippy::unused_self, clippy::unnecessary_wraps)] // TODO: we should put this function into a trait later
-<<<<<<< HEAD
-    fn iterations(&self, state: &mut CS::State, _corpus_id: CorpusId) -> Result<usize, Error> {
+    fn iterations(&self, state: &mut Z::State, _corpus_id: CorpusId) -> Result<usize, Error> {
         Ok(1 + state
             .rand_mut()
             .below(NonZero::new(DEFAULT_MUTATIONAL_MAX_ITERATIONS).unwrap()))
-=======
-    fn iterations(&self, state: &mut Z::State, _corpus_id: CorpusId) -> Result<usize, Error> {
-        Ok(1 + state.rand_mut().below(DEFAULT_MUTATIONAL_MAX_ITERATIONS))
->>>>>>> 4e54182b
     }
 
     /// Sets the current corpus index
