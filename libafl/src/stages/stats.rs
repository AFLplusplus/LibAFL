--- conflicted
+++ resolved
@@ -78,16 +78,7 @@
     }
 }
 
-impl<E, EM, Z> AflStatsStage<E, EM, Z> {
-    /// create a new instance of the [`AflStatsStage`]
-    #[must_use]
-    pub fn new(interval: Duration) -> Self {
-        Self {
-            stats_report_interval: interval,
-            ..Default::default()
-        }
-    }
-
+impl<E, EM, Z> StatsStage<E, EM, Z> {
     fn update_and_report_afl_stats(
         &mut self,
         state: &mut <Self as UsesState>::State,
@@ -160,20 +151,6 @@
 
         Ok(())
     }
-<<<<<<< HEAD
-=======
-
-    #[inline]
-    fn should_restart(&mut self, _state: &mut Self::State) -> Result<bool, Error> {
-        // Not running the target so we wont't crash/timeout and, hence, don't need to restore anything
-        Ok(true)
-    }
-
-    #[inline]
-    fn clear_progress(&mut self, _state: &mut Self::State) -> Result<(), Error> {
-        // Not running the target so we wont't crash/timeout and, hence, don't need to restore anything
-        Ok(())
-    }
 }
 
 impl<E, EM, Z> StatsStage<E, EM, Z> {
@@ -185,7 +162,6 @@
             ..Default::default()
         }
     }
->>>>>>> 58fad2be
 }
 
 impl<E, EM, Z> Default for StatsStage<E, EM, Z> {
