//! The tracing stage can trace the target and enrich a [`crate::corpus::Testcase`] with metadata, for example for `CmpLog`.

use alloc::{borrow::Cow, vec::Vec};
use core::{fmt::Debug, marker::PhantomData};

use libafl_bolts::{
<<<<<<< HEAD
    tuples::{Handle, Handler},
=======
    tuples::{Handle, Handled},
>>>>>>> 7c9ac6d4
    AsSlice, Named,
};

use crate::{
    corpus::{Corpus, HasCurrentCorpusIdx},
    executors::{Executor, HasObservers},
    feedbacks::map::MapNoveltiesMetadata,
    inputs::{BytesInput, GeneralizedInputMetadata, GeneralizedItem, HasBytesVec, UsesInput},
    mark_feature_time,
    observers::{CanTrack, MapObserver, ObserversTuple},
    require_novelties_tracking,
    stages::{RetryRestartHelper, Stage},
    start_timer,
    state::{HasCorpus, HasExecutions, UsesState},
    Error, HasMetadata, HasNamedMetadata,
};
#[cfg(feature = "introspection")]
use crate::{monitors::PerfFeature, state::HasClientPerfMonitor};

const MAX_GENERALIZED_LEN: usize = 8192;

const fn increment_by_offset(_list: &[Option<u8>], idx: usize, off: u8) -> usize {
    idx + 1 + off as usize
}

fn find_next_char(list: &[Option<u8>], mut idx: usize, ch: u8) -> usize {
    while idx < list.len() {
        if list[idx] == Some(ch) {
            return idx + 1;
        }
        idx += 1;
    }
    idx
}

/// A stage that runs a tracer executor
#[derive(Clone, Debug)]
pub struct GeneralizationStage<C, EM, O, OT, Z> {
<<<<<<< HEAD
    map_observer_ref: Handle<C>,
=======
    map_observer_handle: Handle<C>,
>>>>>>> 7c9ac6d4
    #[allow(clippy::type_complexity)]
    phantom: PhantomData<(EM, O, OT, Z)>,
}

impl<C, EM, O, OT, Z> Named for GeneralizationStage<C, EM, O, OT, Z> {
    fn name(&self) -> &Cow<'static, str> {
        static NAME: Cow<'static, str> = Cow::Borrowed("GeneralizationStage");
        &NAME
    }
}

impl<C, EM, O, OT, Z> UsesState for GeneralizationStage<C, EM, O, OT, Z>
where
    EM: UsesState,
    EM::State: UsesInput<Input = BytesInput>,
{
    type State = EM::State;
}

impl<C, E, EM, O, Z> Stage<E, EM, Z> for GeneralizationStage<C, EM, O, E::Observers, Z>
where
    O: MapObserver,
    C: CanTrack + AsRef<O> + Named,
    E: Executor<EM, Z> + HasObservers,
    E::Observers: ObserversTuple<E::State>,
    E::State:
        UsesInput<Input = BytesInput> + HasExecutions + HasMetadata + HasCorpus + HasNamedMetadata,
    EM: UsesState<State = E::State>,
    Z: UsesState<State = E::State>,
{
    #[inline]
    #[allow(clippy::too_many_lines)]
    fn perform(
        &mut self,
        fuzzer: &mut Z,
        executor: &mut E,
        state: &mut E::State,
        manager: &mut EM,
    ) -> Result<(), Error> {
        let Some(corpus_idx) = state.current_corpus_idx()? else {
            return Err(Error::illegal_state(
                "state is not currently processing a corpus index",
            ));
        };

        let (mut payload, original, novelties) = {
            start_timer!(state);
            {
                let corpus = state.corpus();
                let mut testcase = corpus.get(corpus_idx)?.borrow_mut();
                if testcase.scheduled_count() > 0 {
                    return Ok(());
                }

                corpus.load_input_into(&mut testcase)?;
            }
            mark_feature_time!(state, PerfFeature::GetInputFromCorpus);
            let mut entry = state.corpus().get(corpus_idx)?.borrow_mut();
            let input = entry.input_mut().as_mut().unwrap();

            let payload: Vec<_> = input.bytes().iter().map(|&x| Some(x)).collect();
            let original = input.clone();
            let meta = entry.metadata_map().get::<MapNoveltiesMetadata>().ok_or_else(|| {
                    Error::key_not_found(format!(
                        "MapNoveltiesMetadata needed for GeneralizationStage not found in testcase #{corpus_idx} (check the arguments of MapFeedback::new(...))"
                    ))
                })?;
            if meta.as_slice().is_empty() {
                return Ok(()); // don't generalise inputs which don't have novelties
            }
            (payload, original, meta.as_slice().to_vec())
        };

        // Do not generalized unstable inputs
        if !self.verify_input(fuzzer, executor, state, manager, &novelties, &original)? {
            return Ok(());
        }

        self.find_gaps(
            fuzzer,
            executor,
            state,
            manager,
            &mut payload,
            &novelties,
            increment_by_offset,
            255,
        )?;
        self.find_gaps(
            fuzzer,
            executor,
            state,
            manager,
            &mut payload,
            &novelties,
            increment_by_offset,
            127,
        )?;
        self.find_gaps(
            fuzzer,
            executor,
            state,
            manager,
            &mut payload,
            &novelties,
            increment_by_offset,
            63,
        )?;
        self.find_gaps(
            fuzzer,
            executor,
            state,
            manager,
            &mut payload,
            &novelties,
            increment_by_offset,
            31,
        )?;
        self.find_gaps(
            fuzzer,
            executor,
            state,
            manager,
            &mut payload,
            &novelties,
            increment_by_offset,
            0,
        )?;

        self.find_gaps(
            fuzzer,
            executor,
            state,
            manager,
            &mut payload,
            &novelties,
            find_next_char,
            b'.',
        )?;
        self.find_gaps(
            fuzzer,
            executor,
            state,
            manager,
            &mut payload,
            &novelties,
            find_next_char,
            b';',
        )?;
        self.find_gaps(
            fuzzer,
            executor,
            state,
            manager,
            &mut payload,
            &novelties,
            find_next_char,
            b',',
        )?;
        self.find_gaps(
            fuzzer,
            executor,
            state,
            manager,
            &mut payload,
            &novelties,
            find_next_char,
            b'\n',
        )?;
        self.find_gaps(
            fuzzer,
            executor,
            state,
            manager,
            &mut payload,
            &novelties,
            find_next_char,
            b'\r',
        )?;
        self.find_gaps(
            fuzzer,
            executor,
            state,
            manager,
            &mut payload,
            &novelties,
            find_next_char,
            b'#',
        )?;
        self.find_gaps(
            fuzzer,
            executor,
            state,
            manager,
            &mut payload,
            &novelties,
            find_next_char,
            b' ',
        )?;

        self.find_gaps_in_closures(
            fuzzer,
            executor,
            state,
            manager,
            &mut payload,
            &novelties,
            b'(',
            b')',
        )?;
        self.find_gaps_in_closures(
            fuzzer,
            executor,
            state,
            manager,
            &mut payload,
            &novelties,
            b'[',
            b']',
        )?;
        self.find_gaps_in_closures(
            fuzzer,
            executor,
            state,
            manager,
            &mut payload,
            &novelties,
            b'{',
            b'}',
        )?;
        self.find_gaps_in_closures(
            fuzzer,
            executor,
            state,
            manager,
            &mut payload,
            &novelties,
            b'<',
            b'>',
        )?;
        self.find_gaps_in_closures(
            fuzzer,
            executor,
            state,
            manager,
            &mut payload,
            &novelties,
            b'\'',
            b'\'',
        )?;
        self.find_gaps_in_closures(
            fuzzer,
            executor,
            state,
            manager,
            &mut payload,
            &novelties,
            b'"',
            b'"',
        )?;

        if payload.len() <= MAX_GENERALIZED_LEN {
            // Save the modified input in the corpus
            {
                let meta = GeneralizedInputMetadata::generalized_from_options(&payload);

                assert!(meta.generalized().first() == Some(&GeneralizedItem::Gap));
                assert!(meta.generalized().last() == Some(&GeneralizedItem::Gap));

                let mut entry = state.corpus().get(corpus_idx)?.borrow_mut();
                entry.metadata_map_mut().insert(meta);
            }
        }

        Ok(())
    }

    #[inline]
    fn restart_progress_should_run(&mut self, state: &mut Self::State) -> Result<bool, Error> {
        // TODO: We need to be able to resume better if something crashes or times out
        RetryRestartHelper::restart_progress_should_run(state, self, 3)
    }

    #[inline]
    fn clear_restart_progress(&mut self, state: &mut Self::State) -> Result<(), Error> {
        // TODO: We need to be able to resume better if something crashes or times out
        RetryRestartHelper::clear_restart_progress(state, self)
    }
}

impl<C, EM, O, OT, Z> GeneralizationStage<C, EM, O, OT, Z>
where
    EM: UsesState,
    O: MapObserver,
    C: CanTrack + AsRef<O> + Named,
    OT: ObserversTuple<EM::State>,
    EM::State: UsesInput<Input = BytesInput> + HasExecutions + HasMetadata + HasCorpus,
{
    /// Create a new [`GeneralizationStage`].
    #[must_use]
    pub fn new(map_observer: &C) -> Self {
        require_novelties_tracking!("GeneralizationStage", C);
        Self {
<<<<<<< HEAD
            map_observer_ref: map_observer.handle(),
=======
            map_observer_handle: map_observer.handle(),
>>>>>>> 7c9ac6d4
            phantom: PhantomData,
        }
    }

    fn verify_input<E>(
        &self,
        fuzzer: &mut Z,
        executor: &mut E,
        state: &mut EM::State,
        manager: &mut EM,
        novelties: &[usize],
        input: &BytesInput,
    ) -> Result<bool, Error>
    where
        E: Executor<EM, Z> + HasObservers<Observers = OT, State = EM::State>,
        Z: UsesState<State = EM::State>,
    {
        start_timer!(state);
        executor.observers_mut().pre_exec_all(state, input)?;
        mark_feature_time!(state, PerfFeature::PreExecObservers);

        start_timer!(state);
        let exit_kind = executor.run_target(fuzzer, state, manager, input)?;
        mark_feature_time!(state, PerfFeature::TargetExecution);

        *state.executions_mut() += 1;

        start_timer!(state);
        executor
            .observers_mut()
            .post_exec_all(state, input, &exit_kind)?;
        mark_feature_time!(state, PerfFeature::PostExecObservers);

<<<<<<< HEAD
        let cnt = executor.observers()[&self.map_observer_ref]
=======
        let cnt = executor.observers()[&self.map_observer_handle]
>>>>>>> 7c9ac6d4
            .as_ref()
            .how_many_set(novelties);

        Ok(cnt == novelties.len())
    }

    fn trim_payload(payload: &mut Vec<Option<u8>>) {
        let mut previous = false;
        payload.retain(|&x| !(x.is_none() & core::mem::replace(&mut previous, x.is_none())));
    }

    #[allow(clippy::too_many_arguments)]
    fn find_gaps<E>(
        &self,
        fuzzer: &mut Z,
        executor: &mut E,
        state: &mut EM::State,
        manager: &mut EM,
        payload: &mut Vec<Option<u8>>,
        novelties: &[usize],
        find_next_index: fn(&[Option<u8>], usize, u8) -> usize,
        split_char: u8,
    ) -> Result<(), Error>
    where
        E: Executor<EM, Z> + HasObservers<Observers = OT, State = EM::State>,
        Z: UsesState<State = EM::State>,
    {
        let mut start = 0;
        while start < payload.len() {
            let mut end = find_next_index(payload, start, split_char);
            if end > payload.len() {
                end = payload.len();
            }
            let mut candidate = BytesInput::new(vec![]);
            candidate
                .bytes_mut()
                .extend(payload[..start].iter().flatten());
            candidate
                .bytes_mut()
                .extend(payload[end..].iter().flatten());

            if self.verify_input(fuzzer, executor, state, manager, novelties, &candidate)? {
                for item in &mut payload[start..end] {
                    *item = None;
                }
            }

            start = end;
        }

        Self::trim_payload(payload);
        Ok(())
    }

    #[allow(clippy::too_many_arguments)]
    fn find_gaps_in_closures<E>(
        &self,
        fuzzer: &mut Z,
        executor: &mut E,
        state: &mut EM::State,
        manager: &mut EM,
        payload: &mut Vec<Option<u8>>,
        novelties: &[usize],
        opening_char: u8,
        closing_char: u8,
    ) -> Result<(), Error>
    where
        E: Executor<EM, Z> + HasObservers<Observers = OT, State = EM::State>,
        Z: UsesState<State = EM::State>,
    {
        let mut index = 0;
        while index < payload.len() {
            // Find start index
            while index < payload.len() {
                if payload[index] == Some(opening_char) {
                    break;
                }
                index += 1;
            }
            let mut start = index;
            let mut end = payload.len() - 1;
            let mut endings = 0;
            // Process every ending
            while end > start {
                if payload[end] == Some(closing_char) {
                    endings += 1;
                    let mut candidate = BytesInput::new(vec![]);
                    candidate
                        .bytes_mut()
                        .extend(payload[..start].iter().flatten());
                    candidate
                        .bytes_mut()
                        .extend(payload[end..].iter().flatten());

                    if self.verify_input(fuzzer, executor, state, manager, novelties, &candidate)? {
                        for item in &mut payload[start..end] {
                            *item = None;
                        }
                    }
                    start = end;
                }
                end -= 1;
                index += 1;
            }

            if endings == 0 {
                break;
            }
        }

        Self::trim_payload(payload);
        Ok(())
    }
}<|MERGE_RESOLUTION|>--- conflicted
+++ resolved
@@ -4,11 +4,7 @@
 use core::{fmt::Debug, marker::PhantomData};
 
 use libafl_bolts::{
-<<<<<<< HEAD
-    tuples::{Handle, Handler},
-=======
     tuples::{Handle, Handled},
->>>>>>> 7c9ac6d4
     AsSlice, Named,
 };
 
@@ -47,11 +43,7 @@
 /// A stage that runs a tracer executor
 #[derive(Clone, Debug)]
 pub struct GeneralizationStage<C, EM, O, OT, Z> {
-<<<<<<< HEAD
-    map_observer_ref: Handle<C>,
-=======
     map_observer_handle: Handle<C>,
->>>>>>> 7c9ac6d4
     #[allow(clippy::type_complexity)]
     phantom: PhantomData<(EM, O, OT, Z)>,
 }
@@ -355,11 +347,7 @@
     pub fn new(map_observer: &C) -> Self {
         require_novelties_tracking!("GeneralizationStage", C);
         Self {
-<<<<<<< HEAD
-            map_observer_ref: map_observer.handle(),
-=======
             map_observer_handle: map_observer.handle(),
->>>>>>> 7c9ac6d4
             phantom: PhantomData,
         }
     }
@@ -393,11 +381,7 @@
             .post_exec_all(state, input, &exit_kind)?;
         mark_feature_time!(state, PerfFeature::PostExecObservers);
 
-<<<<<<< HEAD
-        let cnt = executor.observers()[&self.map_observer_ref]
-=======
         let cnt = executor.observers()[&self.map_observer_handle]
->>>>>>> 7c9ac6d4
             .as_ref()
             .how_many_set(novelties);
 
