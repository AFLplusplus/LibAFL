--- conflicted
+++ resolved
@@ -222,17 +222,9 @@
             }
             (None, None) => {
                 // fall back to random
-<<<<<<< HEAD
-                let iters = self
-                    .iterations(state)?
-                    .saturating_sub(self.execs_since_progress_start(state)?);
-                for i in 1..=iters {
-                    self.perform_mutation(fuzzer, executor, state, manager, &input, i)?;
-=======
                 let iters = self.iterations(state)? - self.execs_since_progress_start(state)?;
                 for _ in 1..=iters {
                     self.perform_mutation(fuzzer, executor, state, manager, &input)?;
->>>>>>> ee6385c2
                 }
             }
         }
