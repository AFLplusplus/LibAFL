--- conflicted
+++ resolved
@@ -26,11 +26,8 @@
     corpus::{Corpus, HasCurrentCorpusId, SchedulerTestcaseMetadata, Testcase},
     events::{Event, EventFirer},
     executors::HasObservers,
-<<<<<<< HEAD
-=======
     inputs::UsesInput,
     monitors::{AggregatorOps, UserStats, UserStatsValue},
->>>>>>> 9f28edfe
     mutators::Tokens,
     observers::MapObserver,
     schedulers::{minimizer::IsFavoredMetadata, HasQueueCycles},
@@ -243,11 +240,7 @@
 impl<C, E, EM, O, S, Z> Stage<E, EM, S, Z> for AflStatsStage<C, E, EM, O, S, Z>
 where
     E: HasObservers,
-<<<<<<< HEAD
-    EM: EventFirer<<S::Corpus as Corpus>::Input, S>,
-=======
     EM: EventFirer<State = S>,
->>>>>>> 9f28edfe
     Z: HasScheduler<<S::Corpus as Corpus>::Input, S>,
     S: HasImported
         + HasCorpus
