--- conflicted
+++ resolved
@@ -12,11 +12,7 @@
     corpus::{Corpus, SchedulerTestcaseMetadata},
     events::{Event, EventFirer, LogSeverity},
     executors::{Executor, ExitKind, HasObservers},
-<<<<<<< HEAD
-    feedbacks::{map::MapFeedbackMetadata, HasObserverReference},
-=======
     feedbacks::{map::MapFeedbackMetadata, HasObserverHandle},
->>>>>>> 7c9ac6d4
     fuzzer::Evaluator,
     inputs::UsesInput,
     monitors::{AggregatorOps, UserStats, UserStatsValue},
@@ -67,11 +63,7 @@
 /// The calibration stage will measure the average exec time and the target's stability for this input.
 #[derive(Clone, Debug)]
 pub struct CalibrationStage<C, O, OT, S> {
-<<<<<<< HEAD
-    map_observer_ref: Handle<C>,
-=======
     map_observer_handle: Handle<C>,
->>>>>>> 7c9ac6d4
     map_name: Cow<'static, str>,
     stage_max: usize,
     /// If we should track stability
@@ -152,11 +144,7 @@
             .observers_mut()
             .post_exec_all(state, &input, &exit_kind)?;
 
-<<<<<<< HEAD
-        let map_first = &executor.observers()[&self.map_observer_ref]
-=======
         let map_first = &executor.observers()[&self.map_observer_handle]
->>>>>>> 7c9ac6d4
             .as_ref()
             .to_vec();
 
@@ -197,11 +185,7 @@
                 .post_exec_all(state, &input, &exit_kind)?;
 
             if self.track_stability {
-<<<<<<< HEAD
-                let map = &executor.observers()[&self.map_observer_ref]
-=======
                 let map = &executor.observers()[&self.map_observer_handle]
->>>>>>> 7c9ac6d4
                     .as_ref()
                     .to_vec();
 
@@ -256,11 +240,7 @@
         // If weighted scheduler or powerscheduler is used, update it
         if state.has_metadata::<SchedulerMetadata>() {
             let observers = executor.observers();
-<<<<<<< HEAD
-            let map = observers[&self.map_observer_ref].as_ref();
-=======
             let map = observers[&self.map_observer_handle].as_ref();
->>>>>>> 7c9ac6d4
 
             let mut bitmap_size = map.count_bytes();
             assert!(bitmap_size != 0);
@@ -360,17 +340,10 @@
     #[must_use]
     pub fn new<F>(map_feedback: &F) -> Self
     where
-<<<<<<< HEAD
-        F: HasObserverReference<Observer = C> + Named,
-    {
-        Self {
-            map_observer_ref: map_feedback.observer_ref().clone(),
-=======
         F: HasObserverHandle<Observer = C> + Named,
     {
         Self {
             map_observer_handle: map_feedback.observer_handle().clone(),
->>>>>>> 7c9ac6d4
             map_name: map_feedback.name().clone(),
             stage_max: CAL_STAGE_START,
             track_stability: true,
@@ -383,17 +356,10 @@
     #[must_use]
     pub fn ignore_stability<F>(map_feedback: &F) -> Self
     where
-<<<<<<< HEAD
-        F: HasObserverReference<Observer = C> + Named,
-    {
-        Self {
-            map_observer_ref: map_feedback.observer_ref().clone(),
-=======
         F: HasObserverHandle<Observer = C> + Named,
     {
         Self {
             map_observer_handle: map_feedback.observer_handle().clone(),
->>>>>>> 7c9ac6d4
             map_name: map_feedback.name().clone(),
             stage_max: CAL_STAGE_START,
             track_stability: false,
