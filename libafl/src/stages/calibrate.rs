//! The calibration stage. The fuzzer measures the average exec time and the bitmap size.

use alloc::{
    string::{String, ToString},
    vec::Vec,
};
use core::{fmt::Debug, marker::PhantomData, time::Duration};

use hashbrown::HashSet;
use num_traits::Bounded;
use serde::{Deserialize, Serialize};

use crate::{
<<<<<<< HEAD
    bolts::{current_time, tuples::Named, AsRefIterator},
    corpus::{Corpus, CorpusID, SchedulerTestcaseMetaData},
=======
    bolts::{current_time, tuples::Named, AsIter},
    corpus::{Corpus, SchedulerTestcaseMetaData},
>>>>>>> 4e2e4eb5
    events::{EventFirer, LogSeverity},
    executors::{Executor, ExitKind, HasObservers},
    feedbacks::{
        map::{IsNovel, MapFeedback, MapFeedbackMetadata, Reducer},
        HasObserverName,
    },
    fuzzer::Evaluator,
    inputs::UsesInput,
    observers::{MapObserver, ObserversTuple},
    schedulers::powersched::SchedulerMetadata,
    stages::Stage,
    state::{HasClientPerfMonitor, HasCorpus, HasMetadata, HasNamedMetadata, UsesState},
    Error,
};

crate::impl_serdeany!(UnstableEntriesMetadata);
/// The metadata to keep unstable entries
/// In libafl, the stability is the number of the unstable entries divided by the size of the map
/// This is different from AFL++, which shows the number of the unstable entries divided by the number of filled entries.
#[derive(Serialize, Deserialize, Clone, Debug)]
pub struct UnstableEntriesMetadata {
    unstable_entries: HashSet<usize>,
    map_len: usize,
}

impl UnstableEntriesMetadata {
    #[must_use]
    /// Create a new [`struct@UnstableEntriesMetadata`]
    pub fn new(entries: HashSet<usize>, map_len: usize) -> Self {
        Self {
            unstable_entries: entries,
            map_len,
        }
    }

    /// Getter
    #[must_use]
    pub fn unstable_entries(&self) -> &HashSet<usize> {
        &self.unstable_entries
    }

    /// Getter
    #[must_use]
    pub fn map_len(&self) -> usize {
        self.map_len
    }
}

/// The calibration stage will measure the average exec time and the target's stability for this input.
#[derive(Clone, Debug)]
pub struct CalibrationStage<O, OT, S> {
    map_observer_name: String,
    map_name: String,
    stage_max: usize,
    track_stability: bool,
    phantom: PhantomData<(O, OT, S)>,
}

const CAL_STAGE_START: usize = 4; // AFL++'s CAL_CYCLES_FAST + 1
const CAL_STAGE_MAX: usize = 8; // AFL++'s CAL_CYCLES + 1

impl<O, OT, S> UsesState for CalibrationStage<O, OT, S>
where
    S: UsesInput,
{
    type State = S;
}

impl<E, EM, O, OT, Z> Stage<E, EM, Z> for CalibrationStage<O, OT, E::State>
where
    E: Executor<EM, Z> + HasObservers<Observers = OT>,
    EM: EventFirer<State = E::State>,
    O: MapObserver,
    for<'de> <O as MapObserver>::Entry: Serialize + Deserialize<'de> + 'static,
    OT: ObserversTuple<E::State>,
    E::State: HasCorpus + HasMetadata + HasClientPerfMonitor + HasNamedMetadata,
    Z: Evaluator<E, EM, State = E::State>,
{
    #[inline]
    #[allow(clippy::let_and_return, clippy::too_many_lines)]
    fn perform(
        &mut self,
        fuzzer: &mut Z,
        executor: &mut E,
        state: &mut E::State,
        mgr: &mut EM,
        corpus_idx: CorpusID,
    ) -> Result<(), Error> {
        // Run this stage only once for each corpus entry
        if state.corpus().get(corpus_idx)?.borrow_mut().fuzz_level() > 0 {
            return Ok(());
        }

        let mut iter = self.stage_max;

        let input = state
            .corpus()
            .get(corpus_idx)?
            .borrow_mut()
            .load_input()?
            .clone();

        // Run once to get the initial calibration map
        executor.observers_mut().pre_exec_all(state, &input)?;

        let mut start = current_time();

        let exit_kind = executor.run_target(fuzzer, state, mgr, &input)?;
        let mut total_time = if exit_kind == ExitKind::Ok {
            current_time() - start
        } else {
            mgr.log(
                state,
                LogSeverity::Warn,
                "Corpus entry errored on execution!".into(),
            )?;
            // assume one second as default time
            Duration::from_secs(1)
        };

        executor
            .observers_mut()
            .post_exec_all(state, &input, &exit_kind)?;

        let map_first = &executor
            .observers()
            .match_name::<O>(&self.map_observer_name)
            .ok_or_else(|| Error::key_not_found("MapObserver not found".to_string()))?
            .to_vec();

        let mut unstable_entries: Vec<usize> = vec![];
        let map_len: usize = map_first.len();
        // Run CAL_STAGE_START - 1 times, increase by 2 for every time a new
        // run is found to be unstable, with CAL_STAGE_MAX total runs.
        let mut i = 1;
        let mut has_errors = false;

        while i < iter {
            let input = state
                .corpus()
                .get(corpus_idx)?
                .borrow_mut()
                .load_input()?
                .clone();

            executor.observers_mut().pre_exec_all(state, &input)?;
            start = current_time();

            let exit_kind = executor.run_target(fuzzer, state, mgr, &input)?;
            if exit_kind != ExitKind::Ok {
                if !has_errors {
                    mgr.log(
                        state,
                        LogSeverity::Warn,
                        "Corpus entry errored on execution!".into(),
                    )?;

                    has_errors = true;
                    if iter < CAL_STAGE_MAX {
                        iter += 2;
                    };
                }
                continue;
            };

            total_time += current_time() - start;

            executor
                .observers_mut()
                .post_exec_all(state, &input, &exit_kind)?;

            if self.track_stability {
                let map = &executor
                    .observers()
                    .match_name::<O>(&self.map_observer_name)
                    .ok_or_else(|| Error::key_not_found("MapObserver not found".to_string()))?
                    .to_vec();

                let history_map = &mut state
                    .named_metadata_mut()
                    .get_mut::<MapFeedbackMetadata<O::Entry>>(&self.map_name)
                    .unwrap()
                    .history_map;

                if history_map.len() < map_len {
                    history_map.resize(map_len, O::Entry::default());
                }

                for (idx, (first, (cur, history))) in map_first
                    .iter()
                    .zip(map.iter().zip(history_map.iter_mut()))
                    .enumerate()
                {
                    if *first != *cur && *history != O::Entry::max_value() {
                        *history = O::Entry::max_value();
                        unstable_entries.push(idx);
                    };
                }

                if !unstable_entries.is_empty() && iter < CAL_STAGE_MAX {
                    iter += 2;
                }
            }
            i += 1;
        }

        #[allow(clippy::cast_precision_loss)]
        if !unstable_entries.is_empty() {
            // If we see new stable entries executing this new corpus entries, then merge with the existing one
            if state.has_metadata::<UnstableEntriesMetadata>() {
                let existing = state
                    .metadata_mut()
                    .get_mut::<UnstableEntriesMetadata>()
                    .unwrap();
                for item in unstable_entries {
                    existing.unstable_entries.insert(item); // Insert newly found items
                }
                existing.map_len = map_len;
            } else {
                state.add_metadata::<UnstableEntriesMetadata>(UnstableEntriesMetadata::new(
                    HashSet::from_iter(unstable_entries),
                    map_len,
                ));
            }
        };

        // If weighted scheduler or powerscheduler is used, update it
        let use_powerschedule = state.has_metadata::<SchedulerMetadata>()
            && state
                .corpus()
                .get(corpus_idx)?
                .borrow()
                .has_metadata::<SchedulerTestcaseMetaData>();

        if use_powerschedule {
            let map = executor
                .observers()
                .match_name::<O>(&self.map_observer_name)
                .ok_or_else(|| Error::key_not_found("MapObserver not found".to_string()))?;

            let bitmap_size = map.count_bytes();

            let psmeta = state.metadata_mut().get_mut::<SchedulerMetadata>().unwrap();
            let handicap = psmeta.queue_cycles();

            psmeta.set_exec_time(psmeta.exec_time() + total_time);
            psmeta.set_cycles(psmeta.cycles() + (iter as u64));
            psmeta.set_bitmap_size(psmeta.bitmap_size() + bitmap_size);
            psmeta.set_bitmap_entries(psmeta.bitmap_entries() + 1);

            let mut testcase = state.corpus().get(corpus_idx)?.borrow_mut();
            let fuzz_level = testcase.fuzz_level();

            testcase.set_exec_time(total_time / (iter as u32));
            testcase.set_fuzz_leve(fuzz_level + 1);
            // println!("time: {:#?}", testcase.exec_time());

            let data = testcase
                .metadata_mut()
                .get_mut::<SchedulerTestcaseMetaData>()
                .ok_or_else(|| {
                    Error::key_not_found("SchedulerTestcaseMetaData not found".to_string())
                })?;

            data.set_bitmap_size(bitmap_size);
            data.set_handicap(handicap);
        }

        Ok(())
    }
}

impl<O, OT, S> CalibrationStage<O, OT, S>
where
    O: MapObserver,
    OT: ObserversTuple<S>,
    S: HasCorpus + HasMetadata + HasNamedMetadata,
{
    /// Create a new [`CalibrationStage`].
    #[must_use]
    pub fn new<N, R>(map_feedback: &MapFeedback<N, O, R, S, O::Entry>) -> Self
    where
        O::Entry:
            PartialEq + Default + Copy + 'static + Serialize + serde::de::DeserializeOwned + Debug,
        R: Reducer<O::Entry>,
        for<'it> O: AsIter<'it, Item = O::Entry>,
        N: IsNovel<O::Entry>,
    {
        Self {
            map_observer_name: map_feedback.observer_name().to_string(),
            map_name: map_feedback.name().to_string(),
            stage_max: CAL_STAGE_START,
            track_stability: true,
            phantom: PhantomData,
        }
    }

    /// Create a new [`CalibrationStage`], but without checking stability.
    #[must_use]
    pub fn ignore_stability<N, R>(map_feedback: &MapFeedback<N, O, R, S, O::Entry>) -> Self
    where
        O::Entry:
            PartialEq + Default + Copy + 'static + Serialize + serde::de::DeserializeOwned + Debug,
        R: Reducer<O::Entry>,
        for<'it> O: AsIter<'it, Item = O::Entry>,
        N: IsNovel<O::Entry>,
    {
        Self {
            map_observer_name: map_feedback.observer_name().to_string(),
            map_name: map_feedback.name().to_string(),
            stage_max: CAL_STAGE_START,
            track_stability: false,
            phantom: PhantomData,
        }
    }
}<|MERGE_RESOLUTION|>--- conflicted
+++ resolved
@@ -11,13 +11,8 @@
 use serde::{Deserialize, Serialize};
 
 use crate::{
-<<<<<<< HEAD
-    bolts::{current_time, tuples::Named, AsRefIterator},
+    bolts::{current_time, tuples::Named, AsIter},
     corpus::{Corpus, CorpusID, SchedulerTestcaseMetaData},
-=======
-    bolts::{current_time, tuples::Named, AsIter},
-    corpus::{Corpus, SchedulerTestcaseMetaData},
->>>>>>> 4e2e4eb5
     events::{EventFirer, LogSeverity},
     executors::{Executor, ExitKind, HasObservers},
     feedbacks::{
