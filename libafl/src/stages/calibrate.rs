//! The calibration stage. The fuzzer measures the average exec time and the bitmap size.

<<<<<<< HEAD
use alloc::string::{String, ToString};
use core::{fmt::Debug, iter::FromIterator, marker::PhantomData, time::Duration};
=======
use alloc::{
    string::{String, ToString},
    vec::Vec,
};
use core::{fmt::Debug, marker::PhantomData, time::Duration};
>>>>>>> d17269d3

use hashbrown::HashSet;
use num_traits::Bounded;
use serde::{Deserialize, Serialize};

use crate::{
    bolts::{current_time, tuples::Named, AsIter},
    corpus::{Corpus, SchedulerTestcaseMetaData},
    events::{EventFirer, LogSeverity},
    executors::{Executor, ExitKind, HasObservers},
    feedbacks::{
        map::{IsNovel, MapFeedback, MapFeedbackMetadata, Reducer},
        HasObserverName,
    },
    fuzzer::Evaluator,
    inputs::Input,
    observers::{MapObserver, ObserversTuple},
    schedulers::powersched::SchedulerMetadata,
    stages::Stage,
    state::{HasClientPerfMonitor, HasCorpus, HasMetadata, HasNamedMetadata},
    Error,
};

crate::impl_serdeany!(UnstableEntriesMetadata);
/// The metadata to keep unstable entries
<<<<<<< HEAD
=======
/// In libafl, the stability is the number of the unstable entries divided by the size of the map
/// This is different from AFL++, which shows the number of the unstable entries divided by the number of filled entries.
>>>>>>> d17269d3
#[derive(Serialize, Deserialize, Clone, Debug)]
pub struct UnstableEntriesMetadata {
    unstable_entries: HashSet<usize>,
    map_len: usize,
}

impl UnstableEntriesMetadata {
    #[must_use]
    /// Create a new [`struct@UnstableEntriesMetadata`]
    pub fn new(entries: HashSet<usize>, map_len: usize) -> Self {
        Self {
            unstable_entries: entries,
            map_len,
        }
    }

    /// Getter
    #[must_use]
    pub fn unstable_entries(&self) -> &HashSet<usize> {
        &self.unstable_entries
    }

    /// Getter
    #[must_use]
    pub fn map_len(&self) -> usize {
        self.map_len
    }
}

/// The calibration stage will measure the average exec time and the target's stability for this input.
#[derive(Clone, Debug)]
pub struct CalibrationStage<I, O, OT, S>
where
    I: Input,
    O: MapObserver,
    OT: ObserversTuple<I, S>,
    S: HasCorpus<I> + HasMetadata + HasNamedMetadata,
{
    map_observer_name: String,
    map_name: String,
    stage_max: usize,
    track_stability: bool,
    phantom: PhantomData<(I, O, OT, S)>,
}

const CAL_STAGE_START: usize = 4; // AFL++'s CAL_CYCLES_FAST + 1
const CAL_STAGE_MAX: usize = 8; // AFL++'s CAL_CYCLES + 1

impl<E, EM, I, O, OT, S, Z> Stage<E, EM, S, Z> for CalibrationStage<I, O, OT, S>
where
    E: Executor<EM, I, S, Z> + HasObservers<I, OT, S>,
    EM: EventFirer<I>,
    I: Input,
    O: MapObserver,
    for<'de> <O as MapObserver>::Entry: Serialize + Deserialize<'de> + 'static,
    OT: ObserversTuple<I, S>,
    S: HasCorpus<I> + HasMetadata + HasClientPerfMonitor + HasNamedMetadata,
    Z: Evaluator<E, EM, I, S>,
{
    #[inline]
    #[allow(clippy::let_and_return, clippy::too_many_lines)]
    fn perform(
        &mut self,
        fuzzer: &mut Z,
        executor: &mut E,
        state: &mut S,
        mgr: &mut EM,
        corpus_idx: usize,
    ) -> Result<(), Error> {
        // Run this stage only once for each corpus entry
        if state.corpus().get(corpus_idx)?.borrow_mut().fuzz_level() > 0 {
            return Ok(());
        }

        let mut iter = self.stage_max;

        let input = state
            .corpus()
            .get(corpus_idx)?
            .borrow_mut()
            .load_input()?
            .clone();

        // Run once to get the initial calibration map
        executor.observers_mut().pre_exec_all(state, &input)?;

        let mut start = current_time();

        let exit_kind = executor.run_target(fuzzer, state, mgr, &input)?;
        let mut total_time = if exit_kind == ExitKind::Ok {
            current_time() - start
        } else {
            mgr.log(
                state,
                LogSeverity::Warn,
                "Corpus entry errored on execution!".into(),
            )?;
            // assume one second as default time
            Duration::from_secs(1)
        };

        executor
            .observers_mut()
            .post_exec_all(state, &input, &exit_kind)?;

        let map_first = &executor
            .observers()
            .match_name::<O>(&self.map_observer_name)
            .ok_or_else(|| Error::key_not_found("MapObserver not found".to_string()))?
            .to_vec();
        let mut unstable_entries: HashSet<usize> = HashSet::new();
        let map_len: usize = map_first.len();

        // Run CAL_STAGE_START - 1 times, increase by 2 for every time a new
        // run is found to be unstable, with CAL_STAGE_MAX total runs.
        let mut i = 1;
        let mut has_errors = false;
<<<<<<< HEAD
=======
        let mut unstable_entries: Vec<usize> = vec![];
        let map_len: usize = map_first.len();
>>>>>>> d17269d3
        while i < iter {
            let input = state
                .corpus()
                .get(corpus_idx)?
                .borrow_mut()
                .load_input()?
                .clone();

            executor.observers_mut().pre_exec_all(state, &input)?;
            start = current_time();

            let exit_kind = executor.run_target(fuzzer, state, mgr, &input)?;
            if exit_kind != ExitKind::Ok {
                if !has_errors {
                    mgr.log(
                        state,
                        LogSeverity::Warn,
                        "Corpus entry errored on execution!".into(),
                    )?;

                    has_errors = true;
                    if iter < CAL_STAGE_MAX {
                        iter += 2;
                    };
                }
                continue;
            };

            total_time += current_time() - start;

            executor
                .observers_mut()
                .post_exec_all(state, &input, &exit_kind)?;

            if self.track_stability {
                let map = &executor
                    .observers()
                    .match_name::<O>(&self.map_observer_name)
                    .ok_or_else(|| Error::key_not_found("MapObserver not found".to_string()))?
                    .to_vec();

                let history_map = &mut state
                    .named_metadata_mut()
                    .get_mut::<MapFeedbackMetadata<O::Entry>>(&self.map_name)
                    .unwrap()
                    .history_map;

                if history_map.len() < map_len {
                    history_map.resize(map_len, O::Entry::default());
                }

<<<<<<< HEAD
                for (idx, (first, (cur, history))) in map_first
                    .iter()
                    .zip(map.iter().zip(history_map.iter_mut()))
                    .enumerate()
                {
                    if *first != *cur && *history != O::Entry::max_value() {
                        *history = O::Entry::max_value();
                        unstable_entries.insert(idx);
                    };
                }
                if !unstable_entries.is_empty() && iter < CAL_STAGE_MAX {
                    iter += 2;
                }
            }
=======
            for (idx, (first, (cur, history))) in map_first
                .iter()
                .zip(map.iter().zip(history_map.iter_mut()))
                .enumerate()
            {
                if *first != *cur && *history != O::Entry::max_value() {
                    *history = O::Entry::max_value();
                    unstable_entries.push(idx);
                };
            }

            if !unstable_entries.is_empty() && iter < CAL_STAGE_MAX {
                iter += 2;
            }
>>>>>>> d17269d3
            i += 1;
        }

        #[allow(clippy::cast_precision_loss)]
        if !unstable_entries.is_empty() {
            // If we see new stable entries executing this new corpus entries, then merge with the existing one
            if state.has_metadata::<UnstableEntriesMetadata>() {
                let existing = state
                    .metadata_mut()
                    .get_mut::<UnstableEntriesMetadata>()
                    .unwrap();
                for item in unstable_entries {
                    existing.unstable_entries.insert(item); // Insert newly found items
                }
                existing.map_len = map_len;
            } else {
                state.add_metadata::<UnstableEntriesMetadata>(UnstableEntriesMetadata::new(
                    HashSet::from_iter(unstable_entries),
                    map_len,
                ));
            }
        };

        // If weighted scheduler or powerscheduler is used, update it
        let use_powerschedule = state.has_metadata::<SchedulerMetadata>()
            && state
                .corpus()
                .get(corpus_idx)?
                .borrow()
                .has_metadata::<SchedulerTestcaseMetaData>();

        if use_powerschedule {
            let map = executor
                .observers()
                .match_name::<O>(&self.map_observer_name)
                .ok_or_else(|| Error::key_not_found("MapObserver not found".to_string()))?;

            let bitmap_size = map.count_bytes();

            let psmeta = state.metadata_mut().get_mut::<SchedulerMetadata>().unwrap();
            let handicap = psmeta.queue_cycles();

            psmeta.set_exec_time(psmeta.exec_time() + total_time);
            psmeta.set_cycles(psmeta.cycles() + (iter as u64));
            psmeta.set_bitmap_size(psmeta.bitmap_size() + bitmap_size);
            psmeta.set_bitmap_entries(psmeta.bitmap_entries() + 1);

            let mut testcase = state.corpus().get(corpus_idx)?.borrow_mut();
            let fuzz_level = testcase.fuzz_level();

            testcase.set_exec_time(total_time / (iter as u32));
            testcase.set_fuzz_leve(fuzz_level + 1);
            // println!("time: {:#?}", testcase.exec_time());

            let data = testcase
                .metadata_mut()
                .get_mut::<SchedulerTestcaseMetaData>()
                .ok_or_else(|| {
                    Error::key_not_found("SchedulerTestcaseMetaData not found".to_string())
                })?;

            data.set_bitmap_size(bitmap_size);
            data.set_handicap(handicap);
        }

        Ok(())
    }
}

impl<I, O, OT, S> CalibrationStage<I, O, OT, S>
where
    I: Input,
    O: MapObserver,
    OT: ObserversTuple<I, S>,
    S: HasCorpus<I> + HasMetadata + HasNamedMetadata,
{
    /// Create a new [`CalibrationStage`].
    #[must_use]
    pub fn new<N, R>(
        map_feedback: &MapFeedback<I, N, O, R, S, O::Entry>,
        track_stability: bool,
    ) -> Self
    where
        O::Entry:
            PartialEq + Default + Copy + 'static + Serialize + serde::de::DeserializeOwned + Debug,
        R: Reducer<O::Entry>,
        for<'it> O: AsIter<'it, Item = O::Entry>,
        N: IsNovel<O::Entry>,
    {
        Self {
            map_observer_name: map_feedback.observer_name().to_string(),
            map_name: map_feedback.name().to_string(),
            stage_max: CAL_STAGE_START,
            track_stability,
            phantom: PhantomData,
        }
    }
}<|MERGE_RESOLUTION|>--- conflicted
+++ resolved
@@ -1,15 +1,10 @@
 //! The calibration stage. The fuzzer measures the average exec time and the bitmap size.
 
-<<<<<<< HEAD
-use alloc::string::{String, ToString};
-use core::{fmt::Debug, iter::FromIterator, marker::PhantomData, time::Duration};
-=======
 use alloc::{
     string::{String, ToString},
     vec::Vec,
 };
 use core::{fmt::Debug, marker::PhantomData, time::Duration};
->>>>>>> d17269d3
 
 use hashbrown::HashSet;
 use num_traits::Bounded;
@@ -35,11 +30,8 @@
 
 crate::impl_serdeany!(UnstableEntriesMetadata);
 /// The metadata to keep unstable entries
-<<<<<<< HEAD
-=======
 /// In libafl, the stability is the number of the unstable entries divided by the size of the map
 /// This is different from AFL++, which shows the number of the unstable entries divided by the number of filled entries.
->>>>>>> d17269d3
 #[derive(Serialize, Deserialize, Clone, Debug)]
 pub struct UnstableEntriesMetadata {
     unstable_entries: HashSet<usize>,
@@ -157,11 +149,8 @@
         // run is found to be unstable, with CAL_STAGE_MAX total runs.
         let mut i = 1;
         let mut has_errors = false;
-<<<<<<< HEAD
-=======
         let mut unstable_entries: Vec<usize> = vec![];
         let map_len: usize = map_first.len();
->>>>>>> d17269d3
         while i < iter {
             let input = state
                 .corpus()
@@ -213,7 +202,6 @@
                     history_map.resize(map_len, O::Entry::default());
                 }
 
-<<<<<<< HEAD
                 for (idx, (first, (cur, history))) in map_first
                     .iter()
                     .zip(map.iter().zip(history_map.iter_mut()))
@@ -228,7 +216,7 @@
                     iter += 2;
                 }
             }
-=======
+
             for (idx, (first, (cur, history))) in map_first
                 .iter()
                 .zip(map.iter().zip(history_map.iter_mut()))
@@ -243,7 +231,6 @@
             if !unstable_entries.is_empty() && iter < CAL_STAGE_MAX {
                 iter += 2;
             }
->>>>>>> d17269d3
             i += 1;
         }
 
