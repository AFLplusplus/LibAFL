//! This module contains the `concolic` stages, which can trace a target using symbolic execution
//! and use the results for fuzzer input and mutations.
//!

use alloc::string::String;
#[cfg(feature = "concolic_mutation")]
use alloc::{borrow::ToOwned, string::ToString, vec::Vec};
use core::marker::PhantomData;

use libafl_bolts::tuples::MatchName;

use super::{RetryProgress, RetryingStage, Stage, TracingStage};
#[cfg(all(feature = "concolic_mutation", feature = "introspection"))]
use crate::monitors::PerfFeature;
#[cfg(all(feature = "introspection", feature = "concolic_mutation"))]
use crate::state::HasClientPerfMonitor;
#[cfg(feature = "concolic_mutation")]
use crate::state::State;
use crate::{
    corpus::{Corpus, HasCurrentCorpusIdx},
    executors::{Executor, HasObservers},
    observers::concolic::ConcolicObserver,
    state::{HasCorpus, HasExecutions, HasMetadata, HasNamedMetadata, UsesState},
    Error,
};
#[cfg(feature = "concolic_mutation")]
use crate::{
    inputs::HasBytesVec,
    mark_feature_time,
    observers::concolic::{ConcolicMetadata, SymExpr, SymExprRef},
    start_timer, Evaluator,
};

/// Wraps a [`TracingStage`] to add concolic observing.
#[derive(Clone, Debug)]
pub struct ConcolicTracingStage<EM, TE, Z> {
    inner: TracingStage<EM, TE, Z>,
    observer_name: String,
}

impl<EM, TE, Z> UsesState for ConcolicTracingStage<EM, TE, Z>
where
    TE: UsesState,
{
    type State = TE::State;
}

impl<E, EM, TE, Z> Stage<E, EM, Z> for ConcolicTracingStage<EM, TE, Z>
where
    E: UsesState<State = TE::State>,
    EM: UsesState<State = TE::State>,
<<<<<<< HEAD
    TE: Executor<EM, Z, NopExecutorState> + HasObservers,
    TE::State: HasExecutions + HasCorpus,
=======
    TE: Executor<EM, Z> + HasObservers,
    TE::State: HasExecutions + HasCorpus + HasNamedMetadata,
>>>>>>> 8c773a6b
    Z: UsesState<State = TE::State>,
{
    type Progress = RetryProgress;

    #[inline]
    fn perform(
        &mut self,
        fuzzer: &mut Z,
        _executor: &mut E,
        state: &mut TE::State,
        manager: &mut EM,
    ) -> Result<(), Error> {
        let Some(corpus_idx) = state.current_corpus_idx()? else {
            return Err(Error::illegal_state(
                "state is not currently processing a corpus index",
            ));
        };
        if Self::Progress::should_skip(state, &self.inner, corpus_idx)? {
            return Ok(());
        }

        self.inner.trace(fuzzer, state, manager, corpus_idx)?;
        if let Some(observer) = self
            .inner
            .executor()
            .observers()
            .match_name::<ConcolicObserver>(&self.observer_name)
        {
            let metadata = observer.create_metadata_from_current_map();
            state
                .corpus_mut()
                .get(corpus_idx)
                .unwrap()
                .borrow_mut()
                .metadata_map_mut()
                .insert(metadata);
        }
        Ok(())
    }
}

impl<EM, TE, Z> RetryingStage for ConcolicTracingStage<EM, TE, Z> {
    fn max_retries(&self) -> usize {
        self.inner.max_retries()
    }
}

impl<EM, TE, Z> ConcolicTracingStage<EM, TE, Z> {
    /// Creates a new default tracing stage using the given [`Executor`], observing traces from a
    /// [`ConcolicObserver`] with the given name. The [`RetryingStage::max_retries`] is
    /// used from the provided inner stage.
    pub fn new(inner: TracingStage<EM, TE, Z>, observer_name: String) -> Self {
        Self {
            inner,
            observer_name,
        }
    }
}

<<<<<<< HEAD
use libafl_bolts::tuples::MatchName;

#[cfg(all(feature = "concolic_mutation", feature = "introspection"))]
use crate::monitors::PerfFeature;
use crate::{corpus::HasCurrentCorpusIdx, executors::NopExecutorState, state::UsesState};
#[cfg(feature = "concolic_mutation")]
use crate::{
    inputs::HasBytesVec,
    mark_feature_time,
    observers::concolic::{ConcolicMetadata, SymExpr, SymExprRef},
    start_timer, Evaluator,
};

=======
>>>>>>> 8c773a6b
#[cfg(feature = "concolic_mutation")]
#[allow(clippy::too_many_lines)]
fn generate_mutations(iter: impl Iterator<Item = (SymExprRef, SymExpr)>) -> Vec<Vec<(usize, u8)>> {
    use hashbrown::HashMap;
    use z3::{
        ast::{Ast, Bool, Dynamic, BV},
        Config, Context, Solver, Symbol,
    };
    fn build_extract<'ctx>(
        bv: &BV<'ctx>,
        offset: u64,
        length: u64,
        little_endian: bool,
    ) -> BV<'ctx> {
        let size = u64::from(bv.get_size());
        assert_eq!(
            size % 8,
            0,
            "can't extract on byte-boundary on BV that is not byte-sized"
        );

        if little_endian {
            (0..length)
                .map(|i| {
                    bv.extract(
                        (size - (offset + i) * 8 - 1).try_into().unwrap(),
                        (size - (offset + i + 1) * 8).try_into().unwrap(),
                    )
                })
                .reduce(|acc, next| next.concat(&acc))
                .unwrap()
        } else {
            bv.extract(
                (size - offset * 8 - 1).try_into().unwrap(),
                (size - (offset + length) * 8).try_into().unwrap(),
            )
        }
    }

    let mut res = Vec::new();

    let mut cfg = Config::new();
    cfg.set_timeout_msec(10_000);
    let ctx = Context::new(&cfg);
    let solver = Solver::new(&ctx);

    let mut translation = HashMap::<SymExprRef, Dynamic>::new();

    macro_rules! bool {
        ($op:ident) => {
            translation[&$op].as_bool().unwrap()
        };
    }

    macro_rules! bv {
        ($op:ident) => {
            translation[&$op].as_bv().unwrap()
        };
    }

    macro_rules! bv_binop {
        ($a:ident $op:tt $b:ident) => {
            Some(bv!($a).$op(&bv!($b)).into())
        };
    }

    for (id, msg) in iter {
        let z3_expr: Option<Dynamic> = match msg {
            SymExpr::InputByte { offset, .. } => {
                Some(BV::new_const(&ctx, Symbol::Int(offset as u32), 8).into())
            }
            SymExpr::Integer { value, bits } => {
                Some(BV::from_u64(&ctx, value, u32::from(bits)).into())
            }
            SymExpr::Integer128 { high: _, low: _ } => todo!(),
            SymExpr::NullPointer => Some(BV::from_u64(&ctx, 0, usize::BITS).into()),
            SymExpr::True => Some(Bool::from_bool(&ctx, true).into()),
            SymExpr::False => Some(Bool::from_bool(&ctx, false).into()),
            SymExpr::Bool { value } => Some(Bool::from_bool(&ctx, value).into()),
            SymExpr::Neg { op } => Some(bv!(op).bvneg().into()),
            SymExpr::Add { a, b } => bv_binop!(a bvadd b),
            SymExpr::Sub { a, b } => bv_binop!(a bvsub b),
            SymExpr::Mul { a, b } => bv_binop!(a bvmul b),
            SymExpr::UnsignedDiv { a, b } => bv_binop!(a bvudiv b),
            SymExpr::SignedDiv { a, b } => bv_binop!(a bvsdiv b),
            SymExpr::UnsignedRem { a, b } => bv_binop!(a bvurem b),
            SymExpr::SignedRem { a, b } => bv_binop!(a bvsrem b),
            SymExpr::ShiftLeft { a, b } => bv_binop!(a bvshl b),
            SymExpr::LogicalShiftRight { a, b } => bv_binop!(a bvlshr b),
            SymExpr::ArithmeticShiftRight { a, b } => bv_binop!(a bvashr b),
            SymExpr::SignedLessThan { a, b } => bv_binop!(a bvslt b),
            SymExpr::SignedLessEqual { a, b } => bv_binop!(a bvsle b),
            SymExpr::SignedGreaterThan { a, b } => bv_binop!(a bvsgt b),
            SymExpr::SignedGreaterEqual { a, b } => bv_binop!(a bvsge b),
            SymExpr::UnsignedLessThan { a, b } => bv_binop!(a bvult b),
            SymExpr::UnsignedLessEqual { a, b } => bv_binop!(a bvule b),
            SymExpr::UnsignedGreaterThan { a, b } => bv_binop!(a bvugt b),
            SymExpr::UnsignedGreaterEqual { a, b } => bv_binop!(a bvuge b),
            SymExpr::Not { op } => {
                let translated = &translation[&op];
                Some(if let Some(bv) = translated.as_bv() {
                    bv.bvnot().into()
                } else if let Some(bool) = translated.as_bool() {
                    bool.not().into()
                } else {
                    panic!(
                        "unexpected z3 expr of type {:?} when applying not operation",
                        translated.kind()
                    )
                })
            }
            SymExpr::Equal { a, b } => Some(translation[&a]._eq(&translation[&b]).into()),
            SymExpr::NotEqual { a, b } => Some(translation[&a]._eq(&translation[&b]).not().into()),
            SymExpr::BoolAnd { a, b } => Some(Bool::and(&ctx, &[&bool!(a), &bool!(b)]).into()),
            SymExpr::BoolOr { a, b } => Some(Bool::or(&ctx, &[&bool!(a), &bool!(b)]).into()),
            SymExpr::BoolXor { a, b } => Some(bool!(a).xor(&bool!(b)).into()),
            SymExpr::And { a, b } => bv_binop!(a bvand b),
            SymExpr::Or { a, b } => bv_binop!(a bvor b),
            SymExpr::Xor { a, b } => bv_binop!(a bvxor b),
            SymExpr::Sext { op, bits } => Some(bv!(op).sign_ext(u32::from(bits)).into()),
            SymExpr::Zext { op, bits } => Some(bv!(op).zero_ext(u32::from(bits)).into()),
            SymExpr::Trunc { op, bits } => Some(bv!(op).extract(u32::from(bits - 1), 0).into()),
            SymExpr::BoolToBit { op } => Some(
                bool!(op)
                    .ite(&BV::from_u64(&ctx, 1, 1), &BV::from_u64(&ctx, 0, 1))
                    .into(),
            ),
            SymExpr::Concat { a, b } => bv_binop!(a concat b),
            SymExpr::Extract {
                op,
                first_bit,
                last_bit,
            } => Some(bv!(op).extract(first_bit as u32, last_bit as u32).into()),
            SymExpr::Insert {
                target,
                to_insert,
                offset,
                little_endian,
            } => {
                let target = bv!(target);
                let to_insert = bv!(to_insert);
                let bits_to_insert = u64::from(to_insert.get_size());
                assert_eq!(bits_to_insert % 8, 0, "can only insert full bytes");
                let after_len = (u64::from(target.get_size()) / 8) - offset - (bits_to_insert / 8);
                Some(
                    [
                        if offset == 0 {
                            None
                        } else {
                            Some(build_extract(&target, 0, offset, false))
                        },
                        Some(if little_endian {
                            build_extract(&to_insert, 0, bits_to_insert / 8, true)
                        } else {
                            to_insert
                        }),
                        if after_len == 0 {
                            None
                        } else {
                            Some(build_extract(
                                &target,
                                offset + (bits_to_insert / 8),
                                after_len,
                                false,
                            ))
                        },
                    ]
                    .into_iter()
                    .reduce(|acc: Option<BV>, val: Option<BV>| match (acc, val) {
                        (Some(prev), Some(next)) => Some(prev.concat(&next)),
                        (Some(prev), None) => Some(prev),
                        (None, next) => next,
                    })
                    .unwrap()
                    .unwrap()
                    .into(),
                )
            }
            _ => None,
        };
        if let Some(expr) = z3_expr {
            translation.insert(id, expr);
        } else if let SymExpr::PathConstraint {
            constraint, taken, ..
        } = msg
        {
            let op = translation[&constraint].as_bool().unwrap();
            let op = if taken { op } else { op.not() }.simplify();
            if op.as_bool().is_some() {
                // this constraint is useless, as it is always sat or unsat
            } else {
                let negated_constraint = op.not().simplify();
                solver.push();
                solver.assert(&negated_constraint);
                match solver.check() {
                    z3::SatResult::Unsat => {
                        // negation is unsat => no mutation
                        solver.pop(1);
                        // check that out path is ever still sat, otherwise, we can stop trying
                        if matches!(
                            solver.check(),
                            z3::SatResult::Unknown | z3::SatResult::Unsat
                        ) {
                            return res;
                        }
                    }
                    z3::SatResult::Unknown => {
                        // we've got a problem. ignore
                    }
                    z3::SatResult::Sat => {
                        let model = solver.get_model().unwrap();
                        let model_string = model.to_string();
                        let mut replacements = Vec::new();
                        for l in model_string.lines() {
                            if let [offset_str, value_str] =
                                l.split(" -> ").collect::<Vec<_>>().as_slice()
                            {
                                let offset = offset_str
                                    .trim_start_matches("k!")
                                    .parse::<usize>()
                                    .unwrap();
                                let value =
                                    u8::from_str_radix(value_str.trim_start_matches("#x"), 16)
                                        .unwrap();
                                replacements.push((offset, value));
                            } else {
                                panic!();
                            }
                        }
                        res.push(replacements);
                        solver.pop(1);
                    }
                };
                // assert the path constraint
                solver.assert(&op);
            }
        }
    }

    res
}

/// A mutational stage that uses Z3 to solve concolic constraints attached to the [`crate::corpus::Testcase`] by the [`ConcolicTracingStage`].
#[derive(Clone, Debug)]
pub struct SimpleConcolicMutationalStage<Z> {
    _phantom: PhantomData<Z>,
}

#[cfg(feature = "concolic_mutation")]
impl<Z> UsesState for SimpleConcolicMutationalStage<Z>
where
    Z: UsesState,
{
    type State = Z::State;
}

#[cfg(feature = "concolic_mutation")]
impl<E, EM, Z> Stage<E, EM, Z> for SimpleConcolicMutationalStage<Z>
where
    E: UsesState<State = Z::State>,
    EM: UsesState<State = Z::State>,
    Z: Evaluator<E, EM>,
    Z::Input: HasBytesVec,
    Z::State: State + HasExecutions + HasCorpus,
{
    type Progress = (); // TODO we need a resume for this type

    #[inline]
    fn perform(
        &mut self,
        fuzzer: &mut Z,
        executor: &mut E,
        state: &mut Z::State,
        manager: &mut EM,
    ) -> Result<(), Error> {
        let Some(corpus_idx) = state.current_corpus_idx()? else {
            return Err(Error::illegal_state(
                "state is not currently processing a corpus index",
            ));
        };

        start_timer!(state);
        let testcase = state.corpus().get(corpus_idx)?.clone();
        mark_feature_time!(state, PerfFeature::GetInputFromCorpus);

        let mutations =
            if let Some(meta) = testcase.borrow().metadata_map().get::<ConcolicMetadata>() {
                start_timer!(state);
                let mutations = generate_mutations(meta.iter_messages());
                mark_feature_time!(state, PerfFeature::Mutate);
                Some(mutations)
            } else {
                None
            };

        if let Some(mutations) = mutations {
            let input = { testcase.borrow().input().as_ref().unwrap().clone() };
            for mutation in mutations {
                let mut input_copy = input.to_owned();
                for (index, new_byte) in mutation {
                    input_copy.bytes_mut()[index] = new_byte;
                }
                // Time is measured directly the `evaluate_input` function
                fuzzer.evaluate_input(state, executor, manager, input_copy)?;
            }
        }
        Ok(())
    }
}

impl<Z> Default for SimpleConcolicMutationalStage<Z> {
    fn default() -> Self {
        Self {
            _phantom: PhantomData,
        }
    }
}<|MERGE_RESOLUTION|>--- conflicted
+++ resolved
@@ -49,13 +49,8 @@
 where
     E: UsesState<State = TE::State>,
     EM: UsesState<State = TE::State>,
-<<<<<<< HEAD
     TE: Executor<EM, Z, NopExecutorState> + HasObservers,
-    TE::State: HasExecutions + HasCorpus,
-=======
-    TE: Executor<EM, Z> + HasObservers,
     TE::State: HasExecutions + HasCorpus + HasNamedMetadata,
->>>>>>> 8c773a6b
     Z: UsesState<State = TE::State>,
 {
     type Progress = RetryProgress;
@@ -115,22 +110,6 @@
     }
 }
 
-<<<<<<< HEAD
-use libafl_bolts::tuples::MatchName;
-
-#[cfg(all(feature = "concolic_mutation", feature = "introspection"))]
-use crate::monitors::PerfFeature;
-use crate::{corpus::HasCurrentCorpusIdx, executors::NopExecutorState, state::UsesState};
-#[cfg(feature = "concolic_mutation")]
-use crate::{
-    inputs::HasBytesVec,
-    mark_feature_time,
-    observers::concolic::{ConcolicMetadata, SymExpr, SymExprRef},
-    start_timer, Evaluator,
-};
-
-=======
->>>>>>> 8c773a6b
 #[cfg(feature = "concolic_mutation")]
 #[allow(clippy::too_many_lines)]
 fn generate_mutations(iter: impl Iterator<Item = (SymExprRef, SymExpr)>) -> Vec<Vec<(usize, u8)>> {
