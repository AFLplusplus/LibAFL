//! The [`SyncFromDiskStage`] is a stage that imports inputs from disk for e.g. sync with AFL

use alloc::{
    borrow::{Cow, ToOwned},
    vec::Vec,
};
use core::{marker::PhantomData, time::Duration};
use std::path::{Path, PathBuf};

use libafl_bolts::{
    current_time,
    fs::find_new_files_rec,
    shmem::{ShMem, ShMemProvider},
    Named,
};
use serde::{Deserialize, Serialize};

use crate::{
    corpus::{Corpus, CorpusId, HasCurrentCorpusId},
    events::{llmp::LlmpEventConverter, Event, EventConfig, EventFirer},
    executors::{Executor, ExitKind, HasObservers},
    fuzzer::{Evaluator, EvaluatorObservers, ExecutionProcessor},
    inputs::{Input, InputConverter},
    stages::{RetryCountRestartHelper, Stage},
    state::{
        HasCorpus, HasCurrentTestcase, HasExecutions, HasRand, HasSolutions,
        MaybeHasClientPerfMonitor, Stoppable,
    },
    Error, HasMetadata, HasNamedMetadata,
};

/// Default name for `SyncFromDiskStage`; derived from AFL++
pub const SYNC_FROM_DISK_STAGE_NAME: &str = "sync";

/// Metadata used to store information about disk sync time
#[cfg_attr(
    any(not(feature = "serdeany_autoreg"), miri),
    expect(clippy::unsafe_derive_deserialize)
)] // for SerdeAny
#[derive(Serialize, Deserialize, Debug)]
pub struct SyncFromDiskMetadata {
    /// The last time the sync was done
    pub last_time: Duration,
    /// The paths that are left to sync
    pub left_to_sync: Vec<PathBuf>,
}

libafl_bolts::impl_serdeany!(SyncFromDiskMetadata);

impl SyncFromDiskMetadata {
    /// Create a new [`struct@SyncFromDiskMetadata`]
    #[must_use]
    pub fn new(last_time: Duration, left_to_sync: Vec<PathBuf>) -> Self {
        Self {
            last_time,
            left_to_sync,
        }
    }
}

/// A stage that loads testcases from disk to sync with other fuzzers such as AFL++
#[derive(Debug)]
pub struct SyncFromDiskStage<CB, E, EM, I, S, Z> {
    name: Cow<'static, str>,
    sync_dirs: Vec<PathBuf>,
    load_callback: CB,
    interval: Duration,
    phantom: PhantomData<(E, EM, I, S, Z)>,
}

impl<CB, E, EM, I, S, Z> Named for SyncFromDiskStage<CB, E, EM, I, S, Z> {
    fn name(&self) -> &Cow<'static, str> {
        &self.name
    }
}

impl<CB, E, EM, I, S, Z> Stage<E, EM, S, Z> for SyncFromDiskStage<CB, E, EM, I, S, Z>
where
    CB: FnMut(&mut Z, &mut S, &Path) -> Result<I, Error>,
    Z: Evaluator<E, EM, I, S>,
    S: HasCorpus<I>
        + HasRand
        + HasMetadata
        + HasNamedMetadata
        + HasCurrentCorpusId
        + MaybeHasClientPerfMonitor,
{
    #[inline]
    fn should_restart(&mut self, state: &mut S) -> Result<bool, Error> {
        // TODO: Needs proper crash handling for when an imported testcase crashes
        // For now, Make sure we don't get stuck crashing on this testcase
        RetryCountRestartHelper::no_retry(state, &self.name)
    }

    #[inline]
    fn clear_progress(&mut self, state: &mut S) -> Result<(), Error> {
        RetryCountRestartHelper::clear_progress(state, &self.name)
    }

    #[inline]
    fn perform(
        &mut self,
        fuzzer: &mut Z,
        executor: &mut E,
        state: &mut S,
        manager: &mut EM,
    ) -> Result<(), Error> {
        let last = state
            .metadata_map()
            .get::<SyncFromDiskMetadata>()
            .map(|m| m.last_time);

        if let Some(last) = last {
            if current_time().saturating_sub(last) < self.interval {
                return Ok(());
            }
        }

        let new_max_time = current_time();

        let mut new_files = vec![];
        for dir in &self.sync_dirs {
            log::debug!("Syncing from dir: {:?}", dir);
            let new_dir_files = find_new_files_rec(dir, &last)?;
            new_files.extend(new_dir_files);
        }

        let sync_from_disk_metadata = state
            .metadata_or_insert_with(|| SyncFromDiskMetadata::new(new_max_time, new_files.clone()));

        // At the very first sync, last_time and file_to_sync are set twice
        sync_from_disk_metadata.last_time = new_max_time;
        sync_from_disk_metadata.left_to_sync = new_files;

        // Iterate over the paths of files left to sync.
        // By keeping track of these files, we ensure that no file is missed during synchronization,
        // even in the event of a target restart.
        let to_sync = sync_from_disk_metadata.left_to_sync.clone();
        log::debug!("Number of files to sync: {:?}", to_sync.len());
        for path in to_sync {
            let input = (self.load_callback)(fuzzer, state, &path)?;
            // Removing each path from the `left_to_sync` Vec before evaluating
            // prevents duplicate processing and ensures that each file is evaluated only once. This approach helps
            // avoid potential infinite loops that may occur if a file is an objective.
            state
                .metadata_mut::<SyncFromDiskMetadata>()
                .unwrap()
                .left_to_sync
                .retain(|p| p != &path);
            log::debug!("Syncing and evaluating {:?}", path);
            fuzzer.evaluate_input(state, executor, manager, input)?;
        }

        #[cfg(feature = "introspection")]
        state.introspection_monitor_mut().finish_stage();

        Ok(())
    }
}

impl<CB, E, EM, I, S, Z> SyncFromDiskStage<CB, E, EM, I, S, Z> {
    /// Creates a new [`SyncFromDiskStage`]
    #[must_use]
    pub fn new(sync_dirs: Vec<PathBuf>, load_callback: CB, interval: Duration, name: &str) -> Self {
        Self {
            name: Cow::Owned(SYNC_FROM_DISK_STAGE_NAME.to_owned() + ":" + name),
            phantom: PhantomData,
            sync_dirs,
            interval,
            load_callback,
        }
    }
}

/// Function type when the callback in `SyncFromDiskStage` is not a lambda
pub type SyncFromDiskFunction<I, S, Z> = fn(&mut Z, &mut S, &Path) -> Result<I, Error>;

impl<E, EM, I, S, Z> SyncFromDiskStage<SyncFromDiskFunction<I, S, Z>, E, EM, I, S, Z>
where
    I: Input,
    S: HasCorpus<I>,
    Z: Evaluator<E, EM, I, S>,
{
    /// Creates a new [`SyncFromDiskStage`] invoking `Input::from_file` to load inputs
    #[must_use]
    pub fn with_from_file(sync_dirs: Vec<PathBuf>, interval: Duration) -> Self {
        fn load_callback<I, S, Z>(_: &mut Z, _: &mut S, p: &Path) -> Result<I, Error>
        where
            I: Input,
            S: HasCorpus<I>,
        {
            Input::from_file(p)
        }
        Self {
            interval,
            name: Cow::Borrowed(SYNC_FROM_DISK_STAGE_NAME),
            sync_dirs,
            load_callback: load_callback::<_, _, _>,
            phantom: PhantomData,
        }
    }
}

/// Metadata used to store information about the last sent testcase with `SyncFromBrokerStage`
#[cfg_attr(
    any(not(feature = "serdeany_autoreg"), miri),
    expect(clippy::unsafe_derive_deserialize)
)] // for SerdeAny
#[derive(Serialize, Deserialize, Debug)]
pub struct SyncFromBrokerMetadata {
    /// The `CorpusId` of the last sent testcase
    pub last_id: Option<CorpusId>,
}

libafl_bolts::impl_serdeany!(SyncFromBrokerMetadata);

impl SyncFromBrokerMetadata {
    /// Create a new [`struct@SyncFromBrokerMetadata`]
    #[must_use]
    pub fn new(last_id: Option<CorpusId>) -> Self {
        Self { last_id }
    }
}

/// A stage that loads testcases from disk to sync with other fuzzers such as AFL++
#[derive(Debug)]
pub struct SyncFromBrokerStage<I, IC, ICB, S, SHM, SP> {
    client: LlmpEventConverter<I, IC, ICB, S, SHM, SP>,
}

impl<E, EM, I, IC, ICB, DI, S, SHM, SP, Z> Stage<E, EM, S, Z>
    for SyncFromBrokerStage<I, IC, ICB, S, SHM, SP>
where
    DI: Input,
    EM: EventFirer<I, S>,
    E: HasObservers + Executor<EM, I, S, Z>,
    for<'a> E::Observers: Deserialize<'a>,
    I: Input + Clone,
    IC: InputConverter<From = I, To = DI>,
    ICB: InputConverter<From = DI, To = I>,
<<<<<<< HEAD
    S: HasExecutions + HasCorpus<I> + HasRand + HasMetadata + Stoppable + MaybeHasClientPerfMonitor,
    SHM: ShMem,
    SP: ShMemProvider<SHM>,
=======
    S: HasExecutions
        + HasRand
        + HasMetadata
        + HasSolutions<I>
        + HasCurrentTestcase<I>
        + Stoppable
        + MaybeHasClientPerfMonitor,
    SP: ShMemProvider,
>>>>>>> 2a36b78f
    Z: EvaluatorObservers<E, EM, I, S> + ExecutionProcessor<EM, I, E::Observers, S>,
{
    #[inline]
    fn should_restart(&mut self, _state: &mut S) -> Result<bool, Error> {
        // No restart handling needed - does not execute the target.
        Ok(true)
    }

    #[inline]
    fn clear_progress(&mut self, _state: &mut S) -> Result<(), Error> {
        // Not needed - does not execute the target.
        Ok(())
    }

    #[inline]
    fn perform(
        &mut self,
        fuzzer: &mut Z,
        executor: &mut E,
        state: &mut S,
        manager: &mut EM,
    ) -> Result<(), Error> {
        if self.client.can_convert() {
            let last_id = state
                .metadata_map()
                .get::<SyncFromBrokerMetadata>()
                .and_then(|m| m.last_id);

            let mut cur_id =
                last_id.map_or_else(|| state.corpus().first(), |id| state.corpus().next(id));

            while let Some(id) = cur_id {
                let input = state.corpus().cloned_input_for_id(id)?;

                self.client.fire(
                    state,
                    Event::NewTestcase {
                        input,
                        observers_buf: None,
                        exit_kind: ExitKind::Ok,
                        corpus_size: 0, // TODO choose if sending 0 or the actual real value
                        client_config: EventConfig::AlwaysUnique,
                        time: current_time(),
                        forward_id: None,
                        #[cfg(all(unix, feature = "multi_machine"))]
                        node_id: None,
                    },
                )?;

                cur_id = state.corpus().next(id);
            }

            let last = state.corpus().last();
            if last_id.is_none() {
                state
                    .metadata_map_mut()
                    .insert(SyncFromBrokerMetadata::new(last));
            } else {
                state
                    .metadata_map_mut()
                    .get_mut::<SyncFromBrokerMetadata>()
                    .unwrap()
                    .last_id = last;
            }
        }

        self.client.process(fuzzer, state, executor, manager)?;
        #[cfg(feature = "introspection")]
        state.introspection_monitor_mut().finish_stage();
        Ok(())
    }
}

impl<I, IC, ICB, S, SHM, SP> SyncFromBrokerStage<I, IC, ICB, S, SHM, SP> {
    /// Creates a new [`SyncFromBrokerStage`]
    #[must_use]
    pub fn new(client: LlmpEventConverter<I, IC, ICB, S, SHM, SP>) -> Self {
        Self { client }
    }
}<|MERGE_RESOLUTION|>--- conflicted
+++ resolved
@@ -238,11 +238,6 @@
     I: Input + Clone,
     IC: InputConverter<From = I, To = DI>,
     ICB: InputConverter<From = DI, To = I>,
-<<<<<<< HEAD
-    S: HasExecutions + HasCorpus<I> + HasRand + HasMetadata + Stoppable + MaybeHasClientPerfMonitor,
-    SHM: ShMem,
-    SP: ShMemProvider<SHM>,
-=======
     S: HasExecutions
         + HasRand
         + HasMetadata
@@ -250,8 +245,8 @@
         + HasCurrentTestcase<I>
         + Stoppable
         + MaybeHasClientPerfMonitor,
+    SHM: ShMem,
     SP: ShMemProvider,
->>>>>>> 2a36b78f
     Z: EvaluatorObservers<E, EM, I, S> + ExecutionProcessor<EM, I, E::Observers, S>,
 {
     #[inline]
