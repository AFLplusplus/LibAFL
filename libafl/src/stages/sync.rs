--- conflicted
+++ resolved
@@ -17,14 +17,10 @@
     fuzzer::{Evaluator, EvaluatorObservers, ExecutionProcessor},
     inputs::{Input, InputConverter},
     stages::{RetryCountRestartHelper, Stage},
-<<<<<<< HEAD
     state::{
-        HasCorpus, HasExecutions, HasRand, HasSolutions, MaybeHasClientPerfMonitor, State,
-        Stoppable,
+        HasCorpus, HasCurrentTestcase, HasExecutions, HasRand, HasSolutions,
+        MaybeHasClientPerfMonitor, Stoppable,
     },
-=======
-    state::{HasCorpus, HasExecutions, HasRand, MaybeHasClientPerfMonitor, Stoppable},
->>>>>>> d4add04f
     Error, HasMetadata, HasNamedMetadata,
 };
 
@@ -234,25 +230,17 @@
     client: LlmpEventConverter<IC, ICB, S, SP>,
 }
 
-<<<<<<< HEAD
-// Do not include trait bound HasSolutions to S if share_objectives is disabled
-impl<E, EM, IC, ICB, DI, S, SP, Z> Stage<E, EM, S, Z> for SyncFromBrokerStage<DI, IC, ICB, S, SP>
-where
-    EM: EventFirer<State = S>,
+impl<E, EM, IC, ICB, DI, S, SP, Z> Stage<E, EM, S, Z> for SyncFromBrokerStage<IC, ICB, S, SP>
+where
+    EM: EventFirer<<S::Corpus as Corpus>::Input, S>,
     S: HasExecutions
         + HasCorpus
         + HasRand
         + HasMetadata
+        + HasSolutions
+        + HasCurrentTestcase
         + Stoppable
-        + UsesInput<Input = <S::Corpus as Corpus>::Input>
-        + State
-        + HasSolutions,
-=======
-impl<E, EM, IC, ICB, DI, S, SP, Z> Stage<E, EM, S, Z> for SyncFromBrokerStage<IC, ICB, S, SP>
-where
-    EM: EventFirer<<S::Corpus as Corpus>::Input, S>,
-    S: HasExecutions + HasCorpus + HasRand + HasMetadata + Stoppable + MaybeHasClientPerfMonitor,
->>>>>>> d4add04f
+        + MaybeHasClientPerfMonitor,
     SP: ShMemProvider,
     E: HasObservers + Executor<EM, <S::Corpus as Corpus>::Input, S, Z>,
     for<'a> E::Observers: Deserialize<'a>,
@@ -262,7 +250,7 @@
     ICB: InputConverter<From = DI, To = <S::Corpus as Corpus>::Input>,
     DI: Input,
     <<S as HasCorpus>::Corpus as Corpus>::Input: Input + Clone,
-    S::Solutions: Corpus<Input = S::Input>,
+    S::Solutions: Corpus<Input = <S::Corpus as Corpus>::Input>,
 {
     #[inline]
     fn perform(
