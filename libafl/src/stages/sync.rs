--- conflicted
+++ resolved
@@ -10,13 +10,9 @@
 use libafl_bolts::{current_time, fs::find_new_files_rec, shmem::ShMemProvider, Named};
 use serde::{Deserialize, Serialize};
 
-<<<<<<< HEAD
-#[cfg(feature = "introspection")]
-use crate::state::HasClientPerfMonitor;
 #[cfg(feature = "share_objectives")]
 use crate::state::HasSolutions;
-=======
->>>>>>> 61e3f0b3
+
 use crate::{
     corpus::{Corpus, CorpusId, HasCurrentCorpusId},
     events::{llmp::LlmpEventConverter, Event, EventConfig, EventFirer},
@@ -239,24 +235,9 @@
     client: LlmpEventConverter<DI, IC, ICB, S, SP>,
 }
 
-<<<<<<< HEAD
-impl<DI, IC, ICB, S, SP> UsesState for SyncFromBrokerStage<DI, IC, ICB, S, SP>
-where
-    SP: ShMemProvider + 'static,
-    S: State,
-    IC: InputConverter<From = S::Input, To = DI>,
-    ICB: InputConverter<From = DI, To = S::Input>,
-    DI: Input,
-{
-    type State = S;
-}
-
 // Do not include trait bound HasSolutions to S if share_objectives is disabled
 #[cfg(not(feature = "share_objectives"))]
-impl<E, EM, IC, ICB, DI, S, SP, Z> Stage<E, EM, Z> for SyncFromBrokerStage<DI, IC, ICB, S, SP>
-=======
 impl<E, EM, IC, ICB, DI, S, SP, Z> Stage<E, EM, S, Z> for SyncFromBrokerStage<DI, IC, ICB, S, SP>
->>>>>>> 61e3f0b3
 where
     EM: EventFirer<State = S>,
     S: HasExecutions
@@ -349,20 +330,27 @@
 
 // Add trait bound HasSolutions to S if share_objectives is enabled
 #[cfg(feature = "share_objectives")]
-impl<E, EM, IC, ICB, DI, S, SP, Z> Stage<E, EM, Z> for SyncFromBrokerStage<DI, IC, ICB, S, SP>
-where
-    EM: UsesState<State = S> + EventFirer,
-    S: State + HasExecutions + HasCorpus + HasRand + HasMetadata + HasSolutions,
+impl<E, EM, IC, ICB, DI, S, SP, Z> Stage<E, EM, S, Z> for SyncFromBrokerStage<DI, IC, ICB, S, SP>
+where
+    EM: EventFirer<State = S>,
+    S: State
+        + HasExecutions
+        + HasCorpus
+        + HasRand
+        + HasMetadata
+        + HasSolutions
+        + UsesInput<Input = <S::Corpus as Corpus>::Input>
+        + Stoppable,
     SP: ShMemProvider,
     E: HasObservers + Executor<EM, Z, State = S>,
     for<'a> E::Observers: Deserialize<'a>,
-    Z: EvaluatorObservers<EM, E::Observers, State = S>
-        + ExecutionProcessor<EM, E::Observers, State = S>,
-    IC: InputConverter<From = S::Input, To = DI>,
-    ICB: InputConverter<From = DI, To = S::Input>,
+    Z: EvaluatorObservers<E, EM, <S::Corpus as Corpus>::Input, S>
+        + ExecutionProcessor<EM, <S::Corpus as Corpus>::Input, E::Observers, S>,
+    IC: InputConverter<From = <S::Corpus as Corpus>::Input, To = DI>,
+    ICB: InputConverter<From = DI, To = <S::Corpus as Corpus>::Input>,
     DI: Input,
-    <<S as HasCorpus>::Corpus as Corpus>::Input: Clone,
-    S::Corpus: Corpus<Input = S::Input>, // delete me
+    <<S as HasCorpus>::Corpus as Corpus>::Input: Input + Clone,
+    // S::Corpus: Corpus<Input = S::Input>, // delete me
     S::Solutions: Corpus<Input = S::Input>,
 {
     #[inline]
@@ -370,7 +358,7 @@
         &mut self,
         fuzzer: &mut Z,
         executor: &mut E,
-        state: &mut Self::State,
+        state: &mut S,
         manager: &mut EM,
     ) -> Result<(), Error> {
         if self.client.can_convert() {
@@ -424,13 +412,13 @@
     }
 
     #[inline]
-    fn should_restart(&mut self, _state: &mut Self::State) -> Result<bool, Error> {
+    fn should_restart(&mut self, _state: &mut S) -> Result<bool, Error> {
         // No restart handling needed - does not execute the target.
         Ok(true)
     }
 
     #[inline]
-    fn clear_progress(&mut self, _state: &mut Self::State) -> Result<(), Error> {
+    fn clear_progress(&mut self, _state: &mut S) -> Result<(), Error> {
         // Not needed - does not execute the target.
         Ok(())
     }
