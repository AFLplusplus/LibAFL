--- conflicted
+++ resolved
@@ -29,16 +29,7 @@
 pub trait MutatedTransformPost<S>: Sized {
     /// Perform any post-execution steps necessary for the transformed input (e.g., updating metadata)
     #[inline]
-<<<<<<< HEAD
-    fn post_exec(self, state: &mut S, corpus_idx: Option<CorpusId>) -> Result<(), Error> {
-=======
-    fn post_exec(
-        self,
-        state: &mut S,
-        stage_idx: i32,
-        new_corpus_idx: Option<CorpusId>,
-    ) -> Result<(), Error> {
->>>>>>> 2763d945
+    fn post_exec(self, state: &mut S, new_corpus_idx: Option<CorpusId>) -> Result<(), Error> {
         Ok(())
     }
 }
