--- conflicted
+++ resolved
@@ -1,26 +1,15 @@
 use core::marker::PhantomData;
 
 use crate::{
-<<<<<<< HEAD
     bolts::rands::Rand,
-    corpus::{Corpus, CorpusScheduler},
-    events::EventManager,
-    executors::{Executor, HasExecHooks, HasExecHooksTuple, HasObservers, HasObserversHooks},
-=======
     corpus::Corpus,
     fuzzer::Evaluator,
->>>>>>> b5193639
     inputs::Input,
     mark_feature_time,
     mutators::Mutator,
     stages::Stage,
     start_timer,
-<<<<<<< HEAD
-    state::{Evaluator, HasClientPerfStats, HasCorpus, HasRand},
-=======
     state::{HasClientPerfStats, HasCorpus, HasRand},
-    utils::Rand,
->>>>>>> b5193639
     Error,
 };
 
