--- conflicted
+++ resolved
@@ -18,11 +18,7 @@
     corpus::HasCurrentCorpusId,
     events::EventFirer,
     executors::{Executor, HasObservers},
-<<<<<<< HEAD
     inputs::{HasMutatorBytes, ResizableMutator},
-=======
-    inputs::HasMutatorResizableBytes,
->>>>>>> f8ad61e1
     mutators::mutations::buffer_copy,
     nonzero,
     observers::ObserversTuple,
@@ -81,19 +77,11 @@
 
 impl<C, E, EM, I, O, S, Z> Stage<E, EM, S, Z> for ColorizationStage<C, E, EM, I, O, S, Z>
 where
-<<<<<<< HEAD
-    EM: EventFirer<<S::Corpus as Corpus>::Input, S>,
-    E: HasObservers + Executor<EM, <S::Corpus as Corpus>::Input, S, Z>,
-    S: HasCorpus + HasMetadata + HasRand + HasNamedMetadata + HasCurrentCorpusId,
-    E::Observers: ObserversTuple<<S::Corpus as Corpus>::Input, S>,
-    <S::Corpus as Corpus>::Input: ResizableMutator<u8> + Clone + HasMutatorBytes,
-=======
     EM: EventFirer<I, S>,
     E: HasObservers + Executor<EM, I, S, Z>,
     S: HasCorpus<I> + HasMetadata + HasRand + HasNamedMetadata + HasCurrentCorpusId,
     E::Observers: ObserversTuple<I, S>,
-    I: HasMutatorResizableBytes + Clone,
->>>>>>> f8ad61e1
+    I: ResizableMutator<u8> + Clone + HasMutatorBytes,
     O: Hash,
     C: AsRef<O> + Named,
 {
@@ -167,17 +155,10 @@
     EM: EventFirer<I, S>,
     O: Hash,
     C: AsRef<O> + Named,
-<<<<<<< HEAD
-    E: HasObservers + Executor<EM, <S::Corpus as Corpus>::Input, S, Z>,
-    E::Observers: ObserversTuple<<S::Corpus as Corpus>::Input, S>,
-    S: HasCorpus + HasMetadata + HasRand + HasCurrentCorpusId + HasCurrentTestcase,
-    <S::Corpus as Corpus>::Input: ResizableMutator<u8> + HasMutatorBytes + Clone,
-=======
     E: HasObservers + Executor<EM, I, S, Z>,
     E::Observers: ObserversTuple<I, S>,
     S: HasCorpus<I> + HasMetadata + HasRand + HasCurrentCorpusId + HasCurrentTestcase<I>,
-    I: HasMutatorResizableBytes + Clone,
->>>>>>> f8ad61e1
+    I: ResizableMutator<u8> + HasMutatorBytes + Clone,
 {
     #[inline]
     fn colorize(
