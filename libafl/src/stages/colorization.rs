--- conflicted
+++ resolved
@@ -4,11 +4,7 @@
 
 use libafl_bolts::{
     rands::Rand,
-<<<<<<< HEAD
-    tuples::{Handle, Handler},
-=======
     tuples::{Handle, Handled},
->>>>>>> 7c9ac6d4
     Named,
 };
 use serde::{Deserialize, Serialize};
@@ -59,11 +55,7 @@
 /// The mutational stage using power schedules
 #[derive(Clone, Debug)]
 pub struct ColorizationStage<C, E, EM, O, Z> {
-<<<<<<< HEAD
-    map_observer_ref: Handle<C>,
-=======
     map_observer_handle: Handle<C>,
->>>>>>> 7c9ac6d4
     #[allow(clippy::type_complexity)]
     phantom: PhantomData<(E, EM, O, E, Z)>,
 }
@@ -80,11 +72,7 @@
     E: UsesState,
 {
     fn name(&self) -> &Cow<'static, str> {
-<<<<<<< HEAD
-        self.map_observer_ref.name()
-=======
         self.map_observer_handle.name()
->>>>>>> 7c9ac6d4
     }
 }
 
@@ -108,11 +96,7 @@
         manager: &mut EM,
     ) -> Result<(), Error> {
         // Run with the mutated input
-<<<<<<< HEAD
-        Self::colorize(fuzzer, executor, state, manager, &self.map_observer_ref)?;
-=======
         Self::colorize(fuzzer, executor, state, manager, &self.map_observer_handle)?;
->>>>>>> 7c9ac6d4
 
         Ok(())
     }
@@ -184,11 +168,7 @@
         executor: &mut E,
         state: &mut E::State,
         manager: &mut EM,
-<<<<<<< HEAD
-        obs_ref: &Handle<C>,
-=======
         observer_handle: &Handle<C>,
->>>>>>> 7c9ac6d4
     ) -> Result<E::Input, Error> {
         let mut input = state.current_input_cloned()?;
         // The backup of the input
@@ -202,10 +182,6 @@
         // First, run orig_input once and get the original hash
 
         // Idea: No need to do this every time
-<<<<<<< HEAD
-        let orig_hash =
-            Self::get_raw_map_hash_run(fuzzer, executor, state, manager, consumed_input, obs_ref)?;
-=======
         let orig_hash = Self::get_raw_map_hash_run(
             fuzzer,
             executor,
@@ -214,7 +190,6 @@
             consumed_input,
             observer_handle,
         )?;
->>>>>>> 7c9ac6d4
         let changed_bytes = changed.bytes_mut();
         let input_len = changed_bytes.len();
 
@@ -259,11 +234,7 @@
                     state,
                     manager,
                     consumed_input,
-<<<<<<< HEAD
-                    obs_ref,
-=======
                     observer_handle,
->>>>>>> 7c9ac6d4
                 )?;
 
                 if orig_hash == changed_hash {
@@ -336,11 +307,7 @@
     /// Creates a new [`ColorizationStage`]
     pub fn new(map_observer: &C) -> Self {
         Self {
-<<<<<<< HEAD
-            map_observer_ref: map_observer.handle(),
-=======
             map_observer_handle: map_observer.handle(),
->>>>>>> 7c9ac6d4
             phantom: PhantomData,
         }
     }
@@ -352,22 +319,14 @@
         state: &mut E::State,
         manager: &mut EM,
         input: E::Input,
-<<<<<<< HEAD
-        obs_ref: &Handle<C>,
-=======
         observer_handle: &Handle<C>,
->>>>>>> 7c9ac6d4
     ) -> Result<usize, Error> {
         executor.observers_mut().pre_exec_all(state, &input)?;
 
         let exit_kind = executor.run_target(fuzzer, state, manager, &input)?;
 
         let observers = executor.observers();
-<<<<<<< HEAD
-        let observer = observers[obs_ref].as_ref();
-=======
         let observer = observers[observer_handle].as_ref();
->>>>>>> 7c9ac6d4
 
         let hash = observer.hash_simple() as usize;
 
