--- conflicted
+++ resolved
@@ -8,14 +8,8 @@
 use serde::{Deserialize, Serialize};
 
 use crate::{
-<<<<<<< HEAD
-    common::HasMetadata,
-    corpus::HasTestcase,
-    inputs::{BytesInput, HasMutatorBytes, Input},
-=======
     corpus::Corpus,
     inputs::{BytesInput, HasMutatorBytes},
->>>>>>> 58fad2be
     stages::Stage,
     state::{HasCorpus, HasCurrentTestcase, State, UsesState},
 };
