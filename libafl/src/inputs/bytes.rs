//! The `BytesInput` is the "normal" input, a map of bytes, that can be sent directly to the client
//! (As opposed to other, more abstract, inputs, like an Grammar-Based AST Input)

use alloc::{borrow::ToOwned, rc::Rc, string::String, vec::Vec};
use core::{
    cell::RefCell,
    hash::{BuildHasher, Hasher},
};
#[cfg(feature = "std")]
use std::{fs::File, io::Read, path::Path};

use ahash::RandomState;
use libafl_bolts::HasLen;
#[cfg(feature = "std")]
use libafl_bolts::{fs::write_file_atomic, Error};
use serde::{Deserialize, Serialize};

<<<<<<< HEAD
use crate::inputs::{HasMutatorBytes, Input};
=======
use crate::{
    corpus::CorpusId,
    inputs::{HasMutatorBytes, HasTargetBytes, Input},
};
>>>>>>> e3dd7cf0

/// A bytes input is the basic input
#[derive(Serialize, Deserialize, Clone, Debug, Default, PartialEq, Eq, Hash)]
pub struct BytesInput {
    /// The raw input bytes
    pub(crate) bytes: Vec<u8>,
}

impl Input for BytesInput {
    #[cfg(feature = "std")]
    /// Write this input to the file
    fn to_file<P>(&self, path: P) -> Result<(), Error>
    where
        P: AsRef<Path>,
    {
        write_file_atomic(path, &self.bytes)
    }

    /// Load the content of this input from a file
    #[cfg(feature = "std")]
    fn from_file<P>(path: P) -> Result<Self, Error>
    where
        P: AsRef<Path>,
    {
        let mut file = File::open(path)?;
        let mut bytes: Vec<u8> = vec![];
        file.read_to_end(&mut bytes)?;
        Ok(BytesInput::new(bytes))
    }

    /// Generate a name for this input
    fn generate_name(&self, _id: Option<CorpusId>) -> String {
        let mut hasher = RandomState::with_seeds(0, 0, 0, 0).build_hasher();
        hasher.write(self.bytes());
        format!("{:016x}", hasher.finish())
    }
}

/// Rc Ref-cell from Input
impl From<BytesInput> for Rc<RefCell<BytesInput>> {
    fn from(input: BytesInput) -> Self {
        Rc::new(RefCell::new(input))
    }
}

impl HasMutatorBytes for BytesInput {
    #[inline]
    fn bytes(&self) -> &[u8] {
        &self.bytes
    }

    #[inline]
    fn bytes_mut(&mut self) -> &mut [u8] {
        &mut self.bytes
    }

    fn resize(&mut self, new_len: usize, value: u8) {
        self.bytes.resize(new_len, value);
    }

    fn extend<'a, I: IntoIterator<Item = &'a u8>>(&mut self, iter: I) {
        Extend::extend(&mut self.bytes, iter);
    }

    fn splice<R, I>(&mut self, range: R, replace_with: I) -> alloc::vec::Splice<'_, I::IntoIter>
    where
        R: core::ops::RangeBounds<usize>,
        I: IntoIterator<Item = u8>,
    {
        self.bytes.splice(range, replace_with)
    }

    fn drain<R>(&mut self, range: R) -> alloc::vec::Drain<'_, u8>
    where
        R: core::ops::RangeBounds<usize>,
    {
        self.bytes.drain(range)
    }
}

impl HasLen for BytesInput {
    #[inline]
    fn len(&self) -> usize {
        self.bytes.len()
    }
}

impl From<Vec<u8>> for BytesInput {
    fn from(bytes: Vec<u8>) -> Self {
        Self::new(bytes)
    }
}

impl From<&[u8]> for BytesInput {
    fn from(bytes: &[u8]) -> Self {
        Self::new(bytes.to_owned())
    }
}

impl From<BytesInput> for Vec<u8> {
    fn from(value: BytesInput) -> Vec<u8> {
        value.bytes
    }
}

impl BytesInput {
    /// Creates a new bytes input using the given bytes
    #[must_use]
    pub const fn new(bytes: Vec<u8>) -> Self {
        Self { bytes }
    }
}<|MERGE_RESOLUTION|>--- conflicted
+++ resolved
@@ -15,14 +15,10 @@
 use libafl_bolts::{fs::write_file_atomic, Error};
 use serde::{Deserialize, Serialize};
 
-<<<<<<< HEAD
-use crate::inputs::{HasMutatorBytes, Input};
-=======
 use crate::{
     corpus::CorpusId,
     inputs::{HasMutatorBytes, HasTargetBytes, Input},
 };
->>>>>>> e3dd7cf0
 
 /// A bytes input is the basic input
 #[derive(Serialize, Deserialize, Clone, Debug, Default, PartialEq, Eq, Hash)]
