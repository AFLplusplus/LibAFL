--- conflicted
+++ resolved
@@ -304,14 +304,8 @@
 
 impl<C, F, O, OT, S> Scheduler<<S::Corpus as Corpus>::Input, OT, S> for WeightedScheduler<C, F, O>
 where
-<<<<<<< HEAD
+    C: AsRef<O> + Named,
     F: TestcaseScore<S>,
-    O: MapObserver,
-    S: HasCorpus + HasMetadata + HasRand + HasTestcase,
-=======
->>>>>>> 308a2c1a
-    C: AsRef<O> + Named,
-    F: TestcaseScore<<S::Corpus as Corpus>::Input, S>,
     O: MapObserver,
     OT: MatchName,
     S: HasCorpus + HasMetadata + HasRand + HasTestcase,
