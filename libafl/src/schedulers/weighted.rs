//! The queue corpus scheduler with weighted queue item selection from aflpp (`https://github.com/AFLplusplus/AFLplusplus/blob/1d4f1e48797c064ee71441ba555b29fc3f467983/src/afl-fuzz-queue.c#L32`)
//! This queue corpus scheduler needs calibration stage.

use alloc::{
    string::{String, ToString},
    vec::Vec,
};

use crate::{
    bolts::rands::Rand,
    corpus::{Corpus, SchedulerTestcaseMetaData},
    inputs::Input,
    schedulers::{
        powersched::SchedulerMetadata,
        testcase_score::{CorpusWeightTestcaseScore, TestcaseScore},
        Scheduler,
    },
    state::{HasCorpus, HasMetadata, HasRand},
    Error,
};
use core::marker::PhantomData;
use serde::{Deserialize, Serialize};

#[derive(Serialize, Deserialize, Clone, Debug)]

/// The Metadata for `WeightedScheduler`
pub struct WeightedScheduleMetadata {
    /// The fuzzer execution spent in the current cycles
    runs_in_current_cycle: usize,
    /// Alias table for weighted queue entry selection
    alias_table: Vec<usize>,
    /// Probability for which queue entry is selected
    alias_probability: Vec<f64>,
}

impl Default for WeightedScheduleMetadata {
    fn default() -> Self {
        Self::new()
    }
}

impl WeightedScheduleMetadata {
    /// Constructor for `WeightedScheduleMetadata`
    #[must_use]
    pub fn new() -> Self {
        Self {
            runs_in_current_cycle: 0,
            alias_table: vec![0],
            alias_probability: vec![0.0],
        }
    }

    /// The getter for `runs_in_current_cycle`
    #[must_use]
    pub fn runs_in_current_cycle(&self) -> usize {
        self.runs_in_current_cycle
    }

    /// The setter for `runs_in_current_cycle`
    pub fn set_runs_current_cycle(&mut self, cycles: usize) {
        self.runs_in_current_cycle = cycles;
    }

    /// The getter for `alias_table`
    #[must_use]
    pub fn alias_table(&self) -> &[usize] {
        &self.alias_table
    }

    /// The setter for `alias_table`
    pub fn set_alias_table(&mut self, table: Vec<usize>) {
        self.alias_table = table;
    }

    /// The getter for `alias_probability`
    #[must_use]
    pub fn alias_probability(&self) -> &[f64] {
        &self.alias_probability
    }

    /// The setter for `alias_probability`
    pub fn set_alias_probability(&mut self, probability: Vec<f64>) {
        self.alias_probability = probability;
    }
}

crate::impl_serdeany!(WeightedScheduleMetadata);

/// A corpus scheduler using power schedules with weighted queue item selection algo.
#[derive(Clone, Debug)]
pub struct WeightedScheduler<F, I, S> {
    phantom: PhantomData<(F, I, S)>,
}

impl<F, I, S> Default for WeightedScheduler<F, I, S>
where
    F: TestcaseScore<I, S>,
    I: Input,
    S: HasCorpus<I> + HasMetadata + HasRand,
{
    fn default() -> Self {
        Self::new()
    }
}

impl<F, I, S> WeightedScheduler<F, I, S>
where
    F: TestcaseScore<I, S>,
    I: Input,
    S: HasCorpus<I> + HasMetadata + HasRand,
{
    /// Create a new [`WeightedScheduler`]
    #[must_use]
    pub fn new() -> Self {
        Self {
            phantom: PhantomData,
        }
    }

    /// Create a new alias table when the fuzzer finds a new corpus entry
    #[allow(
        clippy::unused_self,
        clippy::similar_names,
        clippy::cast_precision_loss,
        clippy::cast_lossless
    )]
    pub fn create_alias_table(&self, state: &mut S) -> Result<(), Error> {
        let n = state.corpus().count();

        let mut alias_table: Vec<usize> = vec![0; n];
        let mut alias_probability: Vec<f64> = vec![0.0; n];
        let mut weights: Vec<f64> = vec![0.0; n];

        let mut p_arr: Vec<f64> = vec![0.0; n];
        let mut s_arr: Vec<usize> = vec![0; n];
        let mut l_arr: Vec<usize> = vec![0; n];

        let mut sum: f64 = 0.0;

        for (i, item) in weights.iter_mut().enumerate().take(n) {
            let mut testcase = state.corpus().get(i)?.borrow_mut();
            let weight = F::compute(&mut *testcase, state)?;
            *item = weight;
            sum += weight;
        }

        for i in 0..n {
            p_arr[i] = weights[i] * (n as f64) / sum;
        }

        // # of items in queue S
        let mut n_s = 0;

        // # of items in queue L
        let mut n_l = 0;
        // Divide P into two queues, S and L
        for s in (0..n).rev() {
            if p_arr[s] < 1.0 {
                s_arr[n_s] = s;
                n_s += 1;
            } else {
                l_arr[n_l] = s;
                n_l += 1;
            }
        }

        while n_s > 0 && n_l > 0 {
            n_s -= 1;
            n_l -= 1;
            let a = s_arr[n_s];
            let g = l_arr[n_l];

            alias_probability[a] = p_arr[a];
            alias_table[a] = g;
            p_arr[g] = p_arr[g] + p_arr[a] - 1.0;

            if p_arr[g] < 1.0 {
                s_arr[n_s] = g;
                n_s += 1;
            } else {
                l_arr[n_l] = g;
                n_l += 1;
            }
        }

        while n_l > 0 {
            n_l -= 1;
            alias_probability[l_arr[n_l]] = 1.0;
        }

        while n_s > 0 {
            n_s -= 1;
            alias_probability[s_arr[n_s]] = 1.0;
        }

        let wsmeta = state
            .metadata_mut()
            .get_mut::<WeightedScheduleMetadata>()
            .ok_or_else(|| {
                Error::key_not_found("WeigthedScheduleMetadata not found".to_string())
            })?;

        // Update metadata
        wsmeta.set_alias_probability(alias_probability);
        wsmeta.set_alias_table(alias_table);
        Ok(())
    }
}

impl<F, I, S> Scheduler<I, S> for WeightedScheduler<F, I, S>
where
    F: TestcaseScore<I, S>,
    S: HasCorpus<I> + HasMetadata + HasRand,
    I: Input,
{
    /// Add an entry to the corpus and return its index
    fn on_add(&self, state: &mut S, idx: usize) -> Result<(), Error> {
        if !state.has_metadata::<SchedulerMetadata>() {
            state.add_metadata(SchedulerMetadata::new(None));
        }

        if !state.has_metadata::<WeightedScheduleMetadata>() {
            state.add_metadata(WeightedScheduleMetadata::new());
        }

        let current_idx = *state.corpus().current();

        let mut depth = match current_idx {
            Some(parent_idx) => state
                .corpus()
                .get(parent_idx)?
                .borrow_mut()
                .metadata_mut()
<<<<<<< HEAD
                .get_mut::<SchedulerTestcaseMetaData>()
                .ok_or_else(|| {
                    Error::KeyNotFound("SchedulerTestcaseMetaData not found".to_string())
                })?
=======
                .get_mut::<PowerScheduleTestcaseMetaData>()
                .ok_or_else(|| Error::key_not_found("PowerScheduleTestData not found".to_string()))?
>>>>>>> eb70c802
                .depth(),
            None => 0,
        };

        // Attach a `SchedulerTestcaseMetaData` to the queue entry.
        depth += 1;
        state
            .corpus()
            .get(idx)?
            .borrow_mut()
            .add_metadata(SchedulerTestcaseMetaData::new(depth));

        // Recreate the alias table
        self.create_alias_table(state)?;
        Ok(())
    }

    #[allow(clippy::similar_names, clippy::cast_precision_loss)]
    fn next(&self, state: &mut S) -> Result<usize, Error> {
        if state.corpus().count() == 0 {
            Err(Error::empty(String::from("No entries in corpus")))
        } else {
            let corpus_counts = state.corpus().count();
            let s = state.rand_mut().below(corpus_counts as u64) as usize;
            // Choose a random value between 0.000000000 and 1.000000000
            let probability = state.rand_mut().between(0, 1000000000) as f64 / 1000000000_f64;

            let wsmeta = state
                .metadata_mut()
                .get_mut::<WeightedScheduleMetadata>()
                .ok_or_else(|| {
                    Error::key_not_found("WeigthedScheduleMetadata not found".to_string())
                })?;

            let current_cycles = wsmeta.runs_in_current_cycle();

            if current_cycles > corpus_counts {
                wsmeta.set_runs_current_cycle(0);
            } else {
                wsmeta.set_runs_current_cycle(current_cycles + 1);
            }

            let idx = if probability < wsmeta.alias_probability()[s] {
                s
            } else {
                wsmeta.alias_table()[s]
            };

            // Update depth
            if current_cycles > corpus_counts {
                let psmeta = state
                    .metadata_mut()
<<<<<<< HEAD
                    .get_mut::<SchedulerMetadata>()
                    .ok_or_else(|| Error::KeyNotFound("SchedulerMetadata not found".to_string()))?;
=======
                    .get_mut::<PowerScheduleMetadata>()
                    .ok_or_else(|| {
                        Error::key_not_found("PowerScheduleMetadata not found".to_string())
                    })?;
>>>>>>> eb70c802
                psmeta.set_queue_cycles(psmeta.queue_cycles() + 1);
            }
            *state.corpus_mut().current_mut() = Some(idx);
            Ok(idx)
        }
    }
}

/// The standard corpus weight, same as aflpp
pub type StdWeightedScheduler<I, S> = WeightedScheduler<CorpusWeightTestcaseScore<I, S>, I, S>;<|MERGE_RESOLUTION|>--- conflicted
+++ resolved
@@ -231,15 +231,10 @@
                 .get(parent_idx)?
                 .borrow_mut()
                 .metadata_mut()
-<<<<<<< HEAD
                 .get_mut::<SchedulerTestcaseMetaData>()
                 .ok_or_else(|| {
-                    Error::KeyNotFound("SchedulerTestcaseMetaData not found".to_string())
+                    Error::key_not_found("SchedulerTestcaseMetaData not found".to_string())
                 })?
-=======
-                .get_mut::<PowerScheduleTestcaseMetaData>()
-                .ok_or_else(|| Error::key_not_found("PowerScheduleTestData not found".to_string()))?
->>>>>>> eb70c802
                 .depth(),
             None => 0,
         };
@@ -292,15 +287,8 @@
             if current_cycles > corpus_counts {
                 let psmeta = state
                     .metadata_mut()
-<<<<<<< HEAD
                     .get_mut::<SchedulerMetadata>()
-                    .ok_or_else(|| Error::KeyNotFound("SchedulerMetadata not found".to_string()))?;
-=======
-                    .get_mut::<PowerScheduleMetadata>()
-                    .ok_or_else(|| {
-                        Error::key_not_found("PowerScheduleMetadata not found".to_string())
-                    })?;
->>>>>>> eb70c802
+                    .ok_or_else(|| Error::key_not_found("SchedulerMetadata not found".to_string()))?;
                 psmeta.set_queue_cycles(psmeta.queue_cycles() + 1);
             }
             *state.corpus_mut().current_mut() = Some(idx);
