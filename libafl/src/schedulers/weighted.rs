//! An AFL++-style scheduler with a weighted queue.
//!
//! The queue corpus scheduler with weighted queue item selection [from AFL++](https://github.com/AFLplusplus/AFLplusplus/blob/1d4f1e48797c064ee71441ba555b29fc3f467983/src/afl-fuzz-queue.c#L32).
//! This queue corpus scheduler needs calibration stage.

use core::{hash::Hash, marker::PhantomData};

use hashbrown::HashMap;
use libafl_bolts::{
    rands::Rand,
    tuples::{Handle, Handled, MatchName},
    Named,
};
use serde::{Deserialize, Serialize};

use crate::{
    corpus::{Corpus, CorpusId, HasTestcase, Testcase},
    random_corpus_id,
    schedulers::{
        on_add_metadata_default, on_evaluation_metadata_default, on_next_metadata_default,
        powersched::{BaseSchedule, PowerSchedule, SchedulerMetadata},
        testcase_score::{CorpusWeightTestcaseScore, TestcaseScore},
        AflScheduler, HasQueueCycles, RemovableScheduler, Scheduler,
    },
    state::{HasCorpus, HasRand},
    Error, HasMetadata,
};

/// The Metadata for `WeightedScheduler`
#[cfg_attr(
    any(not(feature = "serdeany_autoreg"), miri),
    expect(clippy::unsafe_derive_deserialize)
)] // for SerdeAny
#[derive(Serialize, Deserialize, Clone, Debug)]
pub struct WeightedScheduleMetadata {
    /// The fuzzer execution spent in the current cycles
    runs_in_current_cycle: usize,
    /// Alias table for weighted queue entry selection
    alias_table: HashMap<CorpusId, CorpusId>,
    /// Probability for which queue entry is selected
    alias_probability: HashMap<CorpusId, f64>,
}

impl Default for WeightedScheduleMetadata {
    fn default() -> Self {
        Self::new()
    }
}

impl WeightedScheduleMetadata {
    /// Constructor for `WeightedScheduleMetadata`
    #[must_use]
    pub fn new() -> Self {
        Self {
            runs_in_current_cycle: 0,
            alias_table: HashMap::default(),
            alias_probability: HashMap::default(),
        }
    }

    /// The getter for `runs_in_current_cycle`
    #[must_use]
    pub fn runs_in_current_cycle(&self) -> usize {
        self.runs_in_current_cycle
    }

    /// The setter for `runs_in_current_cycle`
    pub fn set_runs_current_cycle(&mut self, cycles: usize) {
        self.runs_in_current_cycle = cycles;
    }

    /// The getter for `alias_table`
    #[must_use]
    pub fn alias_table(&self) -> &HashMap<CorpusId, CorpusId> {
        &self.alias_table
    }

    /// The setter for `alias_table`
    pub fn set_alias_table(&mut self, table: HashMap<CorpusId, CorpusId>) {
        self.alias_table = table;
    }

    /// The getter for `alias_probability`
    #[must_use]
    pub fn alias_probability(&self) -> &HashMap<CorpusId, f64> {
        &self.alias_probability
    }

    /// The setter for `alias_probability`
    pub fn set_alias_probability(&mut self, probability: HashMap<CorpusId, f64>) {
        self.alias_probability = probability;
    }
}

libafl_bolts::impl_serdeany!(WeightedScheduleMetadata);

/// A corpus scheduler using power schedules with weighted queue item selection algo.
#[derive(Clone, Debug)]
pub struct WeightedScheduler<C, F, O> {
    table_invalidated: bool,
    strat: Option<PowerSchedule>,
    observer_handle: Handle<C>,
    last_hash: usize,
    queue_cycles: u64,
    phantom: PhantomData<(F, O)>,
    /// Cycle `PowerSchedule` on completion of every queue cycle.
    cycle_schedules: bool,
}

impl<C, F, O> WeightedScheduler<C, F, O>
where
    C: Named,
{
    /// Create a new [`WeightedScheduler`] without any power schedule
    #[must_use]
    pub fn new<S>(state: &mut S, observer: &C) -> Self
    where
        S: HasMetadata,
    {
        Self::with_schedule(state, observer, None)
    }

    /// Create a new [`WeightedScheduler`]
    #[must_use]
    pub fn with_schedule<S>(state: &mut S, observer: &C, strat: Option<PowerSchedule>) -> Self
    where
        S: HasMetadata,
    {
        let _ = state.metadata_or_insert_with(|| SchedulerMetadata::new(strat));
        let _ = state.metadata_or_insert_with(WeightedScheduleMetadata::new);

        Self {
            strat,
            observer_handle: observer.handle(),
            last_hash: 0,
            queue_cycles: 0,
            table_invalidated: true,
            cycle_schedules: false,
            phantom: PhantomData,
        }
    }

    /// Cycle the `PowerSchedule` on completion of a queue cycle
    #[must_use]
    pub fn cycling_scheduler(mut self) -> Self {
        self.cycle_schedules = true;
        self
    }

    #[must_use]
    /// Getter for `strat`
    pub fn strat(&self) -> &Option<PowerSchedule> {
        &self.strat
    }

    /// Create a new alias table when the fuzzer finds a new corpus entry
    #[expect(clippy::cast_precision_loss)]
    pub fn create_alias_table<I, S>(&self, state: &mut S) -> Result<(), Error>
    where
        F: TestcaseScore<I, S>,
        S: HasCorpus<I> + HasMetadata,
    {
        let n = state.corpus().count();

        let mut alias_table: HashMap<CorpusId, CorpusId> = HashMap::default();
        let mut alias_probability: HashMap<CorpusId, f64> = HashMap::default();
        let mut weights: HashMap<CorpusId, f64> = HashMap::default();

        let mut p_arr: HashMap<CorpusId, f64> = HashMap::default();
        let mut s_arr: HashMap<usize, CorpusId> = HashMap::default();
        let mut l_arr: HashMap<usize, CorpusId> = HashMap::default();

        let mut sum: f64 = 0.0;

        for i in state.corpus().ids() {
            let mut testcase = state.corpus().get(i)?.borrow_mut();
            let weight = F::compute(state, &mut *testcase)?;
            weights.insert(i, weight);
            sum += weight;
        }

        for (i, w) in &weights {
            p_arr.insert(*i, w * (n as f64) / sum);
        }

        // # of items in queue S
        let mut n_s = 0;

        // # of items in queue L
        let mut n_l = 0;
        // Divide P into two queues, S and L
        for s in state.corpus().ids().rev() {
            if *p_arr.get(&s).unwrap() < 1.0 {
                s_arr.insert(n_s, s);
                n_s += 1;
            } else {
                l_arr.insert(n_l, s);
                n_l += 1;
            }
        }

        while n_s > 0 && n_l > 0 {
            n_s -= 1;
            n_l -= 1;
            let a = *s_arr.get(&n_s).unwrap();
            let g = *l_arr.get(&n_l).unwrap();

            alias_probability.insert(a, *p_arr.get(&a).unwrap());
            alias_table.insert(a, g);
            *p_arr.get_mut(&g).unwrap() += p_arr.get(&a).unwrap() - 1.0;

            if *p_arr.get(&g).unwrap() < 1.0 {
                *s_arr.get_mut(&n_s).unwrap() = g;
                n_s += 1;
            } else {
                *l_arr.get_mut(&n_l).unwrap() = g;
                n_l += 1;
            }
        }

        while n_l > 0 {
            n_l -= 1;
            alias_probability.insert(*l_arr.get(&n_l).unwrap(), 1.0);
        }

        while n_s > 0 {
            n_s -= 1;
            alias_probability.insert(*s_arr.get(&n_s).unwrap(), 1.0);
        }

        let wsmeta = state.metadata_mut::<WeightedScheduleMetadata>()?;

        // Update metadata
        wsmeta.set_alias_probability(alias_probability);
        wsmeta.set_alias_table(alias_table);
        Ok(())
    }

    /// Cycles the strategy of the scheduler; tries to mimic AFL++'s cycling formula
    fn cycle_schedule(&mut self, metadata: &mut SchedulerMetadata) -> Result<(), Error> {
        let mut ps = metadata.strat().ok_or(Error::illegal_argument(
            "No strategy specified when initializing scheduler; cannot cycle!",
        ))?;
        let new_base = match ps.base() {
            BaseSchedule::EXPLORE => BaseSchedule::EXPLOIT,
            BaseSchedule::COE => BaseSchedule::LIN,
            BaseSchedule::LIN => BaseSchedule::QUAD,
            BaseSchedule::FAST => BaseSchedule::COE,
            BaseSchedule::QUAD => BaseSchedule::FAST,
            BaseSchedule::EXPLOIT => BaseSchedule::EXPLORE,
        };
        ps.set_base(new_base);
        metadata.set_strat(Some(ps));
        // We need to recalculate the scores of testcases.
        self.table_invalidated = true;
        Ok(())
    }
}

impl<C, F, I, O, S> RemovableScheduler<I, S> for WeightedScheduler<C, F, O> {
    /// This will *NOT* neutralize the effect of this removed testcase from the global data such as `SchedulerMetadata`
    fn on_remove(
        &mut self,
        _state: &mut S,
        _id: CorpusId,
        _prev: &Option<Testcase<I>>,
    ) -> Result<(), Error> {
        self.table_invalidated = true;
        Ok(())
    }

    /// This will *NOT* neutralize the effect of this removed testcase from the global data such as `SchedulerMetadata`
    fn on_replace(
        &mut self,
        _state: &mut S,
        _id: CorpusId,
        _prev: &Testcase<I>,
    ) -> Result<(), Error> {
        self.table_invalidated = true;
        Ok(())
    }
}

impl<C, F, O> AflScheduler for WeightedScheduler<C, F, O> {
    type ObserverRef = C;

    fn last_hash(&self) -> usize {
        self.last_hash
    }

    fn set_last_hash(&mut self, hash: usize) {
        self.last_hash = hash;
    }

    fn observer_handle(&self) -> &Handle<C> {
        &self.observer_handle
    }
}

impl<C, F, O> HasQueueCycles for WeightedScheduler<C, F, O> {
    fn queue_cycles(&self) -> u64 {
        self.queue_cycles
    }
}

impl<C, F, I, O, S> Scheduler<I, S> for WeightedScheduler<C, F, O>
where
    C: AsRef<O> + Named,
<<<<<<< HEAD
    F: TestcaseScore<I, S>,
    O: MapObserver,
    S: HasCorpus<I> + HasMetadata + HasRand + HasTestcase<I>,
=======
    F: TestcaseScore<S>,
    O: Hash,
    S: HasCorpus + HasMetadata + HasRand + HasTestcase,
>>>>>>> 93c5adde
{
    /// Called when a [`Testcase`] is added to the corpus
    fn on_add(&mut self, state: &mut S, id: CorpusId) -> Result<(), Error> {
        on_add_metadata_default(self, state, id)?;
        self.table_invalidated = true;
        Ok(())
    }

    fn on_evaluation<OT>(&mut self, state: &mut S, _input: &I, observers: &OT) -> Result<(), Error>
    where
        OT: MatchName,
    {
        on_evaluation_metadata_default(self, state, observers)
    }

    fn next(&mut self, state: &mut S) -> Result<CorpusId, Error> {
        if self.table_invalidated {
            self.create_alias_table(state)?;
            self.table_invalidated = false;
        }
        let corpus_counts = state.corpus().count();
        if corpus_counts == 0 {
            Err(Error::empty(
                "No entries in corpus. This often implies the target is not properly instrumented.",
            ))
        } else {
            let s = random_corpus_id!(state.corpus(), state.rand_mut());

            // Choose a random value between 0.0 and 1.0
            let probability = state.rand_mut().next_float();

            let wsmeta = state.metadata_mut::<WeightedScheduleMetadata>()?;

            let runs_in_current_cycle = wsmeta.runs_in_current_cycle();

            // TODO deal with corpus_counts decreasing due to removals
            if runs_in_current_cycle >= corpus_counts {
                wsmeta.set_runs_current_cycle(0);
            } else {
                wsmeta.set_runs_current_cycle(runs_in_current_cycle + 1);
            }

            let idx = if probability < *wsmeta.alias_probability().get(&s).unwrap() {
                s
            } else {
                *wsmeta.alias_table().get(&s).unwrap()
            };

            // Update depth
            if runs_in_current_cycle >= corpus_counts {
                self.queue_cycles += 1;
                let psmeta = state.metadata_mut::<SchedulerMetadata>()?;
                psmeta.set_queue_cycles(self.queue_cycles());
                if self.cycle_schedules {
                    self.cycle_schedule(psmeta)?;
                }
            }

            self.set_current_scheduled(state, Some(idx))?;
            Ok(idx)
        }
    }

    /// Set current fuzzed corpus id and `scheduled_count`
    fn set_current_scheduled(
        &mut self,
        state: &mut S,
        next_id: Option<CorpusId>,
    ) -> Result<(), Error> {
        on_next_metadata_default(state)?;

        *state.corpus_mut().current_mut() = next_id;
        Ok(())
    }
}

/// The standard corpus weight, same as in `AFL++`
pub type StdWeightedScheduler<C, O> = WeightedScheduler<C, CorpusWeightTestcaseScore, O>;<|MERGE_RESOLUTION|>--- conflicted
+++ resolved
@@ -306,15 +306,9 @@
 impl<C, F, I, O, S> Scheduler<I, S> for WeightedScheduler<C, F, O>
 where
     C: AsRef<O> + Named,
-<<<<<<< HEAD
     F: TestcaseScore<I, S>,
-    O: MapObserver,
+    O: Hash,
     S: HasCorpus<I> + HasMetadata + HasRand + HasTestcase<I>,
-=======
-    F: TestcaseScore<S>,
-    O: Hash,
-    S: HasCorpus + HasMetadata + HasRand + HasTestcase,
->>>>>>> 93c5adde
 {
     /// Called when a [`Testcase`] is added to the corpus
     fn on_add(&mut self, state: &mut S, id: CorpusId) -> Result<(), Error> {
