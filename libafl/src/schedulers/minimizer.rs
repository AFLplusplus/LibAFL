//! The Minimizer schedulers are a family of corpus schedulers that feed the fuzzer
//! with testcases only from a subset of the total corpus.

use alloc::vec::Vec;
use core::{any::type_name, cmp::Ordering, marker::PhantomData};

use hashbrown::{HashMap, HashSet};
use serde::{Deserialize, Serialize};

use crate::{
    bolts::{rands::Rand, serdeany::SerdeAny, AsSlice, HasRefCnt},
    corpus::{Corpus, CorpusId, Testcase},
    feedbacks::MapIndexesMetadata,
    inputs::UsesInput,
    observers::ObserversTuple,
    schedulers::{LenTimeMulTestcaseScore, RemovableScheduler, Scheduler, TestcaseScore},
    state::{HasCorpus, HasMetadata, HasRand, UsesState},
    Error,
};

/// Default probability to skip the non-favored values
pub const DEFAULT_SKIP_NON_FAVORED_PROB: u64 = 95;

/// A testcase metadata saying if a testcase is favored
#[derive(Debug, Serialize, Deserialize)]
pub struct IsFavoredMetadata {}

crate::impl_serdeany!(IsFavoredMetadata);

/// A state metadata holding a map of favoreds testcases for each map entry
#[derive(Debug, Default, Serialize, Deserialize)]
pub struct TopRatedsMetadata {
    /// map index -> corpus index
    pub map: HashMap<usize, CorpusId>,
}

crate::impl_serdeany!(TopRatedsMetadata);

impl TopRatedsMetadata {
    /// Creates a new [`struct@TopRatedsMetadata`]
    #[must_use]
    pub fn new() -> Self {
        Self::default()
    }

    /// Getter for map
    #[must_use]
    pub fn map(&self) -> &HashMap<usize, CorpusId> {
        &self.map
    }
}

/// The [`MinimizerScheduler`] employs a genetic algorithm to compute a subset of the
/// corpus that exercise all the requested features (e.g. all the coverage seen so far)
/// prioritizing [`Testcase`]`s` using [`TestcaseScore`]
#[derive(Debug, Clone)]
pub struct MinimizerScheduler<CS, F, M> {
    base: CS,
    skip_non_favored_prob: u64,
    phantom: PhantomData<(F, M)>,
}

impl<CS, F, M> UsesState for MinimizerScheduler<CS, F, M>
where
    CS: UsesState,
{
    type State = CS::State;
}

impl<CS, F, M> RemovableScheduler for MinimizerScheduler<CS, F, M>
where
    CS: RemovableScheduler,
    F: TestcaseScore<CS::State>,
    M: AsSlice<Entry = usize> + SerdeAny + HasRefCnt,
    CS::State: HasCorpus + HasMetadata + HasRand,
{
    /// Replaces the testcase at the given idx
    fn on_replace(
        &mut self,
        state: &mut CS::State,
        idx: CorpusId,
        testcase: &Testcase<<CS::State as UsesInput>::Input>,
    ) -> Result<(), Error> {
        self.base.on_replace(state, idx, testcase)?;
        self.update_score(state, idx)
    }

    /// Removes an entry from the corpus, returning M if M was present.
    fn on_remove(
        &mut self,
        state: &mut CS::State,
        idx: CorpusId,
        testcase: &Option<Testcase<<CS::State as UsesInput>::Input>>,
    ) -> Result<(), Error> {
        self.base.on_remove(state, idx, testcase)?;
        let mut entries =
            if let Some(meta) = state.metadata_map_mut().get_mut::<TopRatedsMetadata>() {
                let entries = meta
                    .map
                    .drain_filter(|_, other_idx| *other_idx == idx)
                    .map(|(entry, _)| entry)
                    .collect::<Vec<_>>();
                entries
            } else {
                return Ok(());
            };
        entries.sort_unstable(); // this should already be sorted, but just in case
        let mut map = HashMap::new();
        for i in state.corpus().ids() {
            let mut old = state.corpus().get(i)?.borrow_mut();
            let factor = F::compute(state, &mut *old)?;
            if let Some(old_map) = old.metadata_map_mut().get_mut::<M>() {
                let mut e_iter = entries.iter();
                let mut map_iter = old_map.as_slice().iter(); // ASSERTION: guaranteed to be in order?

                // manual set intersection
                let mut entry = e_iter.next();
                let mut map_entry = map_iter.next();
                while let Some(e) = entry {
                    if let Some(me) = map_entry {
                        match e.cmp(me) {
                            Ordering::Less => {
                                entry = e_iter.next();
                            }
                            Ordering::Equal => {
                                // if we found a better factor, prefer it
                                map.entry(*e)
                                    .and_modify(|(f, idx)| {
                                        if *f > factor {
                                            *f = factor;
                                            *idx = i;
                                        }
                                    })
                                    .or_insert((factor, i));
                                entry = e_iter.next();
                                map_entry = map_iter.next();
                            }
                            Ordering::Greater => {
                                map_entry = map_iter.next();
                            }
                        }
                    } else {
                        break;
                    }
                }
            }
        }
        if let Some(mut meta) = state.metadata_map_mut().remove::<TopRatedsMetadata>() {
            let map_iter = map.iter();

            let reserve = if meta.map.is_empty() {
                map_iter.size_hint().0
            } else {
                (map_iter.size_hint().0 + 1) / 2
            };
            meta.map.reserve(reserve);

            for (entry, (_, new_idx)) in map_iter {
                let mut new = state.corpus().get(*new_idx)?.borrow_mut();
                let new_meta = new.metadata_map_mut().get_mut::<M>().ok_or_else(|| {
                    Error::key_not_found(format!(
                        "{} needed for MinimizerScheduler not found in testcase #{new_idx}",
                        type_name::<M>()
                    ))
                })?;
                *new_meta.refcnt_mut() += 1;
                meta.map.insert(*entry, *new_idx);
            }

            // Put back the metadata
            state.metadata_map_mut().insert_boxed(meta);
        }
        Ok(())
    }
}

impl<CS, F, M> Scheduler for MinimizerScheduler<CS, F, M>
where
    CS: Scheduler,
    F: TestcaseScore<CS::State>,
    M: AsSlice<Entry = usize> + SerdeAny + HasRefCnt,
    CS::State: HasCorpus + HasMetadata + HasRand,
{
    /// Add an entry to the corpus and return its index
    fn on_add(&mut self, state: &mut CS::State, idx: CorpusId) -> Result<(), Error> {
        self.base.on_add(state, idx)?;
        self.update_score(state, idx)
    }

    /// An input has been evaluated
    fn on_evaluation<OT>(
        &mut self,
        state: &mut Self::State,
        input: &<Self::State as UsesInput>::Input,
        observers: &OT,
    ) -> Result<(), Error>
    where
        OT: ObserversTuple<Self::State>,
    {
        self.base.on_evaluation(state, input, observers)
    }

    /// Gets the next entry
    fn next(&mut self, state: &mut CS::State) -> Result<CorpusId, Error> {
        self.cull(state)?;
        let mut idx = self.base.next(state)?;
        while {
            let has = !state
                .corpus()
                .get(idx)?
                .borrow()
                .has_metadata::<IsFavoredMetadata>();
            has
        } && state.rand_mut().below(100) < self.skip_non_favored_prob
        {
            idx = self.base.next(state)?;
        }
        Ok(idx)
    }

    /// Set current fuzzed corpus id and `scheduled_count`
    fn set_current_scheduled(
        &mut self,
        _state: &mut Self::State,
        _next_idx: Option<CorpusId>,
    ) -> Result<(), Error> {
        // We do nothing here, the inner scheduler will take care of it
        Ok(())
    }
}

impl<CS, F, M> MinimizerScheduler<CS, F, M>
where
    CS: Scheduler,
    F: TestcaseScore<CS::State>,
    M: AsSlice<Entry = usize> + SerdeAny + HasRefCnt,
    CS::State: HasCorpus + HasMetadata + HasRand,
{
    /// Update the `Corpus` score using the `MinimizerScheduler`
    #[allow(clippy::unused_self)]
    #[allow(clippy::cast_possible_wrap)]
    pub fn update_score(&self, state: &mut CS::State, idx: CorpusId) -> Result<(), Error> {
        // Create a new top rated meta if not existing
<<<<<<< HEAD
        let mut top_rateds = state
            .metadata_mut()
            .remove::<TopRatedsMetadata>()
            .unwrap_or_default();

        let mut entry = state.corpus().get(idx)?.borrow_mut();
        let factor = F::compute(&mut *entry, state)?;
        let meta = entry.metadata_mut().get_mut::<M>().ok_or_else(|| {
            Error::key_not_found(format!(
                "Metadata needed for MinimizerScheduler not found in testcase #{idx}"
            ))
        })?;
        let mut elems = HashSet::<usize>::from_iter(meta.as_slice().iter().copied());
        for (elem, &old_idx) in top_rateds.map() {
            if old_idx == idx || !elems.contains(elem) {
                continue;
            }
            let mut old = state.corpus().get(old_idx)?.borrow_mut();
            if factor > F::compute(&mut *old, state)? {
                elems.remove(elem);
                continue;
            }

            let must_remove = {
                let old_meta = old.metadata_mut().get_mut::<M>().ok_or_else(|| {
                    Error::key_not_found(format!(
                        "{} needed for MinimizerScheduler not found in testcase #{old_idx}",
                        type_name::<M>()
                    ))
                })?;
                *old_meta.refcnt_mut() -= 1;
                old_meta.refcnt() <= 0
            };
=======
        if state.metadata_map().get::<TopRatedsMetadata>().is_none() {
            state.add_metadata(TopRatedsMetadata::new());
        }

        let mut new_favoreds = vec![];
        {
            let mut entry = state.corpus().get(idx)?.borrow_mut();
            let factor = F::compute(state, &mut *entry)?;
            let meta = entry.metadata_map_mut().get_mut::<M>().ok_or_else(|| {
                Error::key_not_found(format!(
                    "Metadata needed for MinimizerScheduler not found in testcase #{idx}"
                ))
            })?;
            let top_rateds = state.metadata_map().get::<TopRatedsMetadata>().unwrap();
            for elem in meta.as_slice() {
                if let Some(old_idx) = top_rateds.map.get(elem) {
                    if *old_idx == idx {
                        new_favoreds.push(*elem); // always retain current; we'll drop it later otherwise
                        continue;
                    }
                    let mut old = state.corpus().get(*old_idx)?.borrow_mut();
                    if factor > F::compute(state, &mut *old)? {
                        continue;
                    }

                    let must_remove = {
                        let old_meta = old.metadata_map_mut().get_mut::<M>().ok_or_else(|| {
                            Error::key_not_found(format!(
                                "{} needed for MinimizerScheduler not found in testcase #{old_idx}",
                                type_name::<M>()
                            ))
                        })?;
                        *old_meta.refcnt_mut() -= 1;
                        old_meta.refcnt() <= 0
                    };

                    if must_remove {
                        drop(old.metadata_map_mut().remove::<M>());
                    }
                }
>>>>>>> a8e64be1

            if must_remove {
                drop(old.metadata_mut().remove::<M>());
            }
        }
        let favored = elems.len() as isize;
        *meta.refcnt_mut() = favored;
        top_rateds
            .map
            .extend(elems.into_iter().map(|elem| (elem, idx)));
        drop(entry);

        if favored == 0 {
            drop(
                state
                    .corpus()
                    .get(idx)?
                    .borrow_mut()
                    .metadata_map_mut()
                    .remove::<M>(),
            );
        }

<<<<<<< HEAD
        state.metadata_mut().insert_boxed(top_rateds);
=======
        for elem in new_favoreds {
            state
                .metadata_map_mut()
                .get_mut::<TopRatedsMetadata>()
                .unwrap()
                .map
                .insert(elem, idx);
        }
>>>>>>> a8e64be1
        Ok(())
    }

    /// Cull the `Corpus` using the `MinimizerScheduler`
    #[allow(clippy::unused_self)]
    pub fn cull(&self, state: &mut CS::State) -> Result<(), Error> {
        let Some(top_rated) = state.metadata_map().get::<TopRatedsMetadata>() else { return Ok(()) };

        let mut acc = HashSet::new();

        for (key, idx) in &top_rated.map {
            if !acc.contains(key) {
                let mut entry = state.corpus().get(*idx)?.borrow_mut();
                let meta = entry.metadata_map().get::<M>().ok_or_else(|| {
                    Error::key_not_found(format!(
                        "{} needed for MinimizerScheduler not found in testcase #{idx}",
                        type_name::<M>()
                    ))
                })?;
                for elem in meta.as_slice() {
                    acc.insert(*elem);
                }

                entry.add_metadata(IsFavoredMetadata {});
            }
        }

        Ok(())
    }

    /// Get a reference to the base scheduler
    pub fn base(&self) -> &CS {
        &self.base
    }

    /// Get a reference to the base scheduler (mut)
    pub fn base_mut(&mut self) -> &mut CS {
        &mut self.base
    }

    /// Creates a new [`MinimizerScheduler`] that wraps a `base` [`Scheduler`]
    /// and has a default probability to skip non-faved [`Testcase`]s of [`DEFAULT_SKIP_NON_FAVORED_PROB`].
    pub fn new(base: CS) -> Self {
        Self {
            base,
            skip_non_favored_prob: DEFAULT_SKIP_NON_FAVORED_PROB,
            phantom: PhantomData,
        }
    }

    /// Creates a new [`MinimizerScheduler`] that wraps a `base` [`Scheduler`]
    /// and has a non-default probability to skip non-faved [`Testcase`]s using (`skip_non_favored_prob`).
    pub fn with_skip_prob(base: CS, skip_non_favored_prob: u64) -> Self {
        Self {
            base,
            skip_non_favored_prob,
            phantom: PhantomData,
        }
    }
}

/// A [`MinimizerScheduler`] with [`LenTimeMulTestcaseScore`] to prioritize quick and small [`Testcase`]`s`.
pub type LenTimeMinimizerScheduler<CS, M> =
    MinimizerScheduler<CS, LenTimeMulTestcaseScore<<CS as UsesState>::State>, M>;

/// A [`MinimizerScheduler`] with [`LenTimeMulTestcaseScore`] to prioritize quick and small [`Testcase`]`s`
/// that exercise all the entries registered in the [`MapIndexesMetadata`].
pub type IndexesLenTimeMinimizerScheduler<CS> =
    MinimizerScheduler<CS, LenTimeMulTestcaseScore<<CS as UsesState>::State>, MapIndexesMetadata>;<|MERGE_RESOLUTION|>--- conflicted
+++ resolved
@@ -28,7 +28,7 @@
 crate::impl_serdeany!(IsFavoredMetadata);
 
 /// A state metadata holding a map of favoreds testcases for each map entry
-#[derive(Debug, Default, Serialize, Deserialize)]
+#[derive(Debug, Serialize, Deserialize)]
 pub struct TopRatedsMetadata {
     /// map index -> corpus index
     pub map: HashMap<usize, CorpusId>,
@@ -40,13 +40,21 @@
     /// Creates a new [`struct@TopRatedsMetadata`]
     #[must_use]
     pub fn new() -> Self {
-        Self::default()
+        Self {
+            map: HashMap::default(),
+        }
     }
 
     /// Getter for map
     #[must_use]
     pub fn map(&self) -> &HashMap<usize, CorpusId> {
         &self.map
+    }
+}
+
+impl Default for TopRatedsMetadata {
+    fn default() -> Self {
+        Self::new()
     }
 }
 
@@ -241,41 +249,6 @@
     #[allow(clippy::cast_possible_wrap)]
     pub fn update_score(&self, state: &mut CS::State, idx: CorpusId) -> Result<(), Error> {
         // Create a new top rated meta if not existing
-<<<<<<< HEAD
-        let mut top_rateds = state
-            .metadata_mut()
-            .remove::<TopRatedsMetadata>()
-            .unwrap_or_default();
-
-        let mut entry = state.corpus().get(idx)?.borrow_mut();
-        let factor = F::compute(&mut *entry, state)?;
-        let meta = entry.metadata_mut().get_mut::<M>().ok_or_else(|| {
-            Error::key_not_found(format!(
-                "Metadata needed for MinimizerScheduler not found in testcase #{idx}"
-            ))
-        })?;
-        let mut elems = HashSet::<usize>::from_iter(meta.as_slice().iter().copied());
-        for (elem, &old_idx) in top_rateds.map() {
-            if old_idx == idx || !elems.contains(elem) {
-                continue;
-            }
-            let mut old = state.corpus().get(old_idx)?.borrow_mut();
-            if factor > F::compute(&mut *old, state)? {
-                elems.remove(elem);
-                continue;
-            }
-
-            let must_remove = {
-                let old_meta = old.metadata_mut().get_mut::<M>().ok_or_else(|| {
-                    Error::key_not_found(format!(
-                        "{} needed for MinimizerScheduler not found in testcase #{old_idx}",
-                        type_name::<M>()
-                    ))
-                })?;
-                *old_meta.refcnt_mut() -= 1;
-                old_meta.refcnt() <= 0
-            };
-=======
         if state.metadata_map().get::<TopRatedsMetadata>().is_none() {
             state.add_metadata(TopRatedsMetadata::new());
         }
@@ -316,20 +289,14 @@
                         drop(old.metadata_map_mut().remove::<M>());
                     }
                 }
->>>>>>> a8e64be1
-
-            if must_remove {
-                drop(old.metadata_mut().remove::<M>());
+
+                new_favoreds.push(*elem);
             }
-        }
-        let favored = elems.len() as isize;
-        *meta.refcnt_mut() = favored;
-        top_rateds
-            .map
-            .extend(elems.into_iter().map(|elem| (elem, idx)));
-        drop(entry);
-
-        if favored == 0 {
+
+            *meta.refcnt_mut() = new_favoreds.len() as isize;
+        }
+
+        if new_favoreds.is_empty() {
             drop(
                 state
                     .corpus()
@@ -338,11 +305,9 @@
                     .metadata_map_mut()
                     .remove::<M>(),
             );
-        }
-
-<<<<<<< HEAD
-        state.metadata_mut().insert_boxed(top_rateds);
-=======
+            return Ok(());
+        }
+
         for elem in new_favoreds {
             state
                 .metadata_map_mut()
@@ -351,7 +316,6 @@
                 .map
                 .insert(elem, idx);
         }
->>>>>>> a8e64be1
         Ok(())
     }
 
