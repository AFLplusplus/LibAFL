//! The queue corpus scheduler for power schedules.

use alloc::{
    string::{String, ToString},
    vec::Vec,
};

use crate::{
    corpus::{Corpus, SchedulerTestcaseMetaData},
    inputs::Input,
    schedulers::Scheduler,
    state::{HasCorpus, HasMetadata},
    Error,
};
use core::time::Duration;
use serde::{Deserialize, Serialize};
/// The n fuzz size
pub const N_FUZZ_SIZE: usize = 1 << 21;

crate::impl_serdeany!(SchedulerMetadata);

/// The metadata used for power schedules
#[derive(Serialize, Deserialize, Clone, Debug)]
pub struct SchedulerMetadata {
    /// Powerschedule strategy
    strat: Option<PowerSchedule>,
    /// Measured exec time during calibration
    exec_time: Duration,
    /// Calibration cycles
    cycles: u64,
    /// Size of the observer map
    bitmap_size: u64,
    /// Number of filled map entries
    bitmap_entries: u64,
    /// Queue cycles
    queue_cycles: u64,
    /// The vector to contain the frequency of each execution path.
    n_fuzz: Vec<u32>,
}

/// The metadata for runs in the calibration stage.
impl SchedulerMetadata {
    /// Creates a new [`struct@SchedulerMetadata`]
    #[must_use]
    pub fn new(strat: Option<PowerSchedule>) -> Self {
        Self {
            strat,
            exec_time: Duration::from_millis(0),
            cycles: 0,
            bitmap_size: 0,
            bitmap_entries: 0,
            queue_cycles: 0,
            n_fuzz: vec![0; N_FUZZ_SIZE],
        }
    }

    /// The powerschedule strategy
    #[must_use]
    pub fn strat(&self) -> Option<PowerSchedule> {
        self.strat
    }

    /// The measured exec time during calibration
    #[must_use]
    pub fn exec_time(&self) -> Duration {
        self.exec_time
    }

    /// Set the measured exec
    pub fn set_exec_time(&mut self, time: Duration) {
        self.exec_time = time;
    }

    /// The cycles
    #[must_use]
    pub fn cycles(&self) -> u64 {
        self.cycles
    }

    /// Sets the cycles
    pub fn set_cycles(&mut self, val: u64) {
        self.cycles = val;
    }

    /// The bitmap size
    #[must_use]
    pub fn bitmap_size(&self) -> u64 {
        self.bitmap_size
    }

    /// Sets the bitmap size
    pub fn set_bitmap_size(&mut self, val: u64) {
        self.bitmap_size = val;
    }

    /// The number of filled map entries
    #[must_use]
    pub fn bitmap_entries(&self) -> u64 {
        self.bitmap_entries
    }

    /// Sets the number of filled map entries
    pub fn set_bitmap_entries(&mut self, val: u64) {
        self.bitmap_entries = val;
    }

    /// The amount of queue cycles
    #[must_use]
    pub fn queue_cycles(&self) -> u64 {
        self.queue_cycles
    }

    /// Sets the amount of queue cycles
    pub fn set_queue_cycles(&mut self, val: u64) {
        self.queue_cycles = val;
    }

    /// Gets the `n_fuzz`.
    #[must_use]
    pub fn n_fuzz(&self) -> &[u32] {
        &self.n_fuzz
    }

    /// Sets the `n_fuzz`.
    #[must_use]
    pub fn n_fuzz_mut(&mut self) -> &mut [u32] {
        &mut self.n_fuzz
    }
}

/// The power schedule to use
#[allow(missing_docs)]
#[derive(Serialize, Deserialize, Clone, Copy, Debug, PartialEq)]
pub enum PowerSchedule {
    EXPLORE,
    EXPLOIT,
    FAST,
    COE,
    LIN,
    QUAD,
}

/// A corpus scheduler using power schedules
#[derive(Clone, Debug)]
pub struct PowerQueueScheduler {
    strat: PowerSchedule,
}

impl<I, S> Scheduler<I, S> for PowerQueueScheduler
where
    S: HasCorpus<I> + HasMetadata,
    I: Input,
{
    /// Add an entry to the corpus and return its index
    fn on_add(&self, state: &mut S, idx: usize) -> Result<(), Error> {
        if !state.has_metadata::<SchedulerMetadata>() {
            state.add_metadata::<SchedulerMetadata>(SchedulerMetadata::new(Some(self.strat)));
        }

        let current_idx = *state.corpus().current();

        let mut depth = match current_idx {
            Some(parent_idx) => state
                .corpus()
                .get(parent_idx)?
                .borrow_mut()
                .metadata_mut()
<<<<<<< HEAD
                .get_mut::<SchedulerTestcaseMetaData>()
                .ok_or_else(|| {
                    Error::KeyNotFound("SchedulerTestcaseMetaData not found".to_string())
                })?
=======
                .get_mut::<PowerScheduleTestcaseMetaData>()
                .ok_or_else(|| Error::key_not_found("PowerScheduleTestData not found".to_string()))?
>>>>>>> eb70c802
                .depth(),
            None => 0,
        };

        // Attach a `SchedulerTestcaseMetaData` to the queue entry.
        depth += 1;
        state
            .corpus()
            .get(idx)?
            .borrow_mut()
            .add_metadata(SchedulerTestcaseMetaData::new(depth));
        Ok(())
    }

    fn next(&self, state: &mut S) -> Result<usize, Error> {
        if state.corpus().count() == 0 {
            Err(Error::empty(String::from("No entries in corpus")))
        } else {
            let id = match state.corpus().current() {
                Some(cur) => {
                    if *cur + 1 >= state.corpus().count() {
                        let psmeta = state
                            .metadata_mut()
                            .get_mut::<SchedulerMetadata>()
                            .ok_or_else(|| {
<<<<<<< HEAD
                                Error::KeyNotFound("SchedulerMetadata not found".to_string())
=======
                                Error::key_not_found("PowerScheduleMetadata not found".to_string())
>>>>>>> eb70c802
                            })?;
                        psmeta.set_queue_cycles(psmeta.queue_cycles() + 1);
                        0
                    } else {
                        *cur + 1
                    }
                }
                None => 0,
            };
            *state.corpus_mut().current_mut() = Some(id);

            // Update the handicap
            let mut testcase = state.corpus().get(id)?.borrow_mut();
            let tcmeta = testcase
                .metadata_mut()
                .get_mut::<SchedulerTestcaseMetaData>()
                .ok_or_else(|| {
                    Error::KeyNotFound("SchedulerTestcaseMetaData not found".to_string())
                })?;

            if tcmeta.handicap() >= 4 {
                tcmeta.set_handicap(tcmeta.handicap() - 4);
            } else if tcmeta.handicap() > 0 {
                tcmeta.set_handicap(tcmeta.handicap() - 1);
            }

            Ok(id)
        }
    }
}

impl PowerQueueScheduler {
    /// Create a new [`PowerQueueScheduler`]
    #[must_use]
    pub fn new(strat: PowerSchedule) -> Self {
        PowerQueueScheduler { strat }
    }
}<|MERGE_RESOLUTION|>--- conflicted
+++ resolved
@@ -165,15 +165,10 @@
                 .get(parent_idx)?
                 .borrow_mut()
                 .metadata_mut()
-<<<<<<< HEAD
                 .get_mut::<SchedulerTestcaseMetaData>()
                 .ok_or_else(|| {
-                    Error::KeyNotFound("SchedulerTestcaseMetaData not found".to_string())
+                    Error::key_not_found("SchedulerTestcaseMetaData not found".to_string())
                 })?
-=======
-                .get_mut::<PowerScheduleTestcaseMetaData>()
-                .ok_or_else(|| Error::key_not_found("PowerScheduleTestData not found".to_string()))?
->>>>>>> eb70c802
                 .depth(),
             None => 0,
         };
@@ -199,11 +194,7 @@
                             .metadata_mut()
                             .get_mut::<SchedulerMetadata>()
                             .ok_or_else(|| {
-<<<<<<< HEAD
-                                Error::KeyNotFound("SchedulerMetadata not found".to_string())
-=======
-                                Error::key_not_found("PowerScheduleMetadata not found".to_string())
->>>>>>> eb70c802
+                                Error::key_not_found("SchedulerMetadata not found".to_string())
                             })?;
                         psmeta.set_queue_cycles(psmeta.queue_cycles() + 1);
                         0
@@ -221,7 +212,7 @@
                 .metadata_mut()
                 .get_mut::<SchedulerTestcaseMetaData>()
                 .ok_or_else(|| {
-                    Error::KeyNotFound("SchedulerTestcaseMetaData not found".to_string())
+                    Error::key_not_found("SchedulerTestcaseMetaData not found".to_string())
                 })?;
 
             if tcmeta.handicap() >= 4 {
