--- conflicted
+++ resolved
@@ -4,11 +4,7 @@
 use core::{marker::PhantomData, time::Duration};
 
 use libafl_bolts::{
-<<<<<<< HEAD
-    tuples::{Handle, Handler},
-=======
     tuples::{Handle, Handled},
->>>>>>> 7c9ac6d4
     Named,
 };
 use serde::{Deserialize, Serialize};
@@ -177,11 +173,7 @@
 #[derive(Clone, Debug)]
 pub struct PowerQueueScheduler<C, O, S> {
     strat: PowerSchedule,
-<<<<<<< HEAD
-    map_observer_ref: Handle<C>,
-=======
     map_observer_handle: Handle<C>,
->>>>>>> 7c9ac6d4
     last_hash: usize,
     phantom: PhantomData<(O, S)>,
 }
@@ -234,13 +226,8 @@
         self.last_hash = hash;
     }
 
-<<<<<<< HEAD
-    fn map_observer_ref(&self) -> &Handle<C> {
-        &self.map_observer_ref
-=======
     fn map_observer_handle(&self) -> &Handle<C> {
         &self.map_observer_handle
->>>>>>> 7c9ac6d4
     }
 }
 
@@ -318,11 +305,7 @@
         }
         PowerQueueScheduler {
             strat,
-<<<<<<< HEAD
-            map_observer_ref: map_observer.handle(),
-=======
             map_observer_handle: map_observer.handle(),
->>>>>>> 7c9ac6d4
             last_hash: 0,
             phantom: PhantomData,
         }
