//! Probabilistic sampling scheduler is a corpus scheduler that feeds the fuzzer
//! with sampled item from the corpus.

use alloc::string::String;
use core::marker::PhantomData;

use hashbrown::HashMap;
use libafl_bolts::rands::Rand;
use serde::{Deserialize, Serialize};

use crate::{
    corpus::{Corpus, CorpusId, HasCorpus, HasTestcase, Testcase},
    schedulers::{RemovableScheduler, Scheduler, TestcaseScore},
    state::HasRand,
    Error, HasMetadata,
};

/// Conduct reservoir sampling (probabilistic sampling) over all corpus elements.
#[derive(Debug, Clone)]
pub struct ProbabilitySamplingScheduler<F> {
    phantom: PhantomData<fn() -> F>,
}

impl<F> Default for ProbabilitySamplingScheduler<F> {
    fn default() -> Self {
        Self {
            phantom: PhantomData,
        }
    }
}

/// A state metadata holding a map of probability of corpus elements.
#[derive(Debug, Serialize, Deserialize, Default)]
#[allow(clippy::unsafe_derive_deserialize)] // for SerdeAny
pub struct ProbabilityMetadata {
    /// corpus index -> probability
    pub map: HashMap<CorpusId, f64>,
    /// total probability of all items in the map
    pub total_probability: f64,
}

libafl_bolts::impl_serdeany!(ProbabilityMetadata);

impl ProbabilityMetadata {
    /// Creates a new [`struct@ProbabilityMetadata`]
    #[must_use]
    pub fn new() -> Self {
        Self::default()
    }
}

impl<F> ProbabilitySamplingScheduler<F> {
    /// Creates a new [`struct@ProbabilitySamplingScheduler`]
    #[must_use]
    pub fn new() -> Self {
        Self::default()
    }

    /// Calculate the score and store in `ProbabilityMetadata`
    #[allow(clippy::cast_precision_loss)]
    #[allow(clippy::unused_self)]
    pub fn store_probability<S>(&self, state: &mut S, id: CorpusId) -> Result<(), Error>
    where
        F: TestcaseScore<S>,
        S: HasCorpus + HasMetadata + HasRand,
    {
        let prob = F::compute(state, &mut *state.corpus().get(id)?.borrow_mut())?;
        debug_assert!(
            prob >= 0.0 && prob.is_finite(),
            "scheduler probability is {prob}; to work correctly it must be >= 0.0 and finite"
        );
        let meta = state
            .metadata_map_mut()
            .get_mut::<ProbabilityMetadata>()
            .unwrap();
        meta.map.insert(id, prob);
        meta.total_probability += prob;
        Ok(())
    }
}

impl<F, S> RemovableScheduler<<S::Corpus as Corpus>::Input, S> for ProbabilitySamplingScheduler<F>
where
    F: TestcaseScore<<S::Corpus as Corpus>::Input, S>,
    S: HasCorpus + HasMetadata + HasRand,
{
    fn on_remove(
        &mut self,
        state: &mut S,
        id: CorpusId,
        _testcase: &Option<Testcase<<S::Corpus as Corpus>::Input>>,
    ) -> Result<(), Error> {
        let meta = state
            .metadata_map_mut()
            .get_mut::<ProbabilityMetadata>()
            .unwrap();
        if let Some(prob) = meta.map.remove(&id) {
            meta.total_probability -= prob;
        }
        Ok(())
    }

    fn on_replace(
        &mut self,
        state: &mut S,
        id: CorpusId,
        _prev: &Testcase<<S::Corpus as Corpus>::Input>,
    ) -> Result<(), Error> {
        let meta = state
            .metadata_map_mut()
            .get_mut::<ProbabilityMetadata>()
            .unwrap();
        if let Some(prob) = meta.map.remove(&id) {
            meta.total_probability -= prob;
        }

        self.store_probability(state, id)
    }
}

impl<F, OT, S> Scheduler<<S::Corpus as Corpus>::Input, OT, S> for ProbabilitySamplingScheduler<F>
where
<<<<<<< HEAD
    F: TestcaseScore<S>,
=======
    F: TestcaseScore<<S::Corpus as Corpus>::Input, S>,
>>>>>>> 308a2c1a
    S: HasCorpus + HasMetadata + HasRand + HasTestcase,
{
    fn on_add(&mut self, state: &mut S, id: CorpusId) -> Result<(), Error> {
        let current_id = *state.corpus().current();
        state
            .corpus()
            .get(id)?
            .borrow_mut()
            .set_parent_id_optional(current_id);

        if state.metadata_map().get::<ProbabilityMetadata>().is_none() {
            state.add_metadata(ProbabilityMetadata::new());
        }
        self.store_probability(state, id)
    }

    /// Gets the next entry
    #[allow(clippy::cast_precision_loss)]
    fn next(&mut self, state: &mut S) -> Result<CorpusId, Error> {
        if state.corpus().count() == 0 {
            Err(Error::empty(String::from(
                "No entries in corpus. This often implies the target is not properly instrumented.",
            )))
        } else {
            let rand_prob: f64 = state.rand_mut().next_float();
            let meta = state.metadata_map().get::<ProbabilityMetadata>().unwrap();
            let threshold = meta.total_probability * rand_prob;
            let mut k: f64 = 0.0;
            let mut ret = *meta.map.keys().last().unwrap();
            for (idx, prob) in &meta.map {
                k += prob;
                if k >= threshold {
                    ret = *idx;
                    break;
                }
            }
            <Self as Scheduler<<S::Corpus as Corpus>::Input, OT, S>>::set_current_scheduled(
                self,
                state,
                Some(ret),
            )?;
            Ok(ret)
        }
    }

    fn set_current_scheduled(
        &mut self,
        state: &mut S,
        next_id: Option<CorpusId>,
    ) -> Result<(), Error> {
        *state.corpus_mut().current_mut() = next_id;
        Ok(())
    }
}

#[cfg(test)]
#[cfg(feature = "std")]
mod tests {
    use core::borrow::BorrowMut;

    use libafl_bolts::rands::StdRand;

    use crate::{
        corpus::{Corpus, HasCorpus, InMemoryCorpus, Testcase},
        feedbacks::ConstFeedback,
        inputs::bytes::BytesInput,
        schedulers::{ProbabilitySamplingScheduler, Scheduler, TestcaseScore},
        state::StdState,
        Error,
    };

    const FACTOR: f64 = 1337.0;

    #[derive(Debug, Clone)]
    pub struct UniformDistribution;

    impl<S> TestcaseScore<S> for UniformDistribution
    where
        S: HasCorpus,
    {
        fn compute(
            _state: &S,
            _: &mut Testcase<<S::Corpus as Corpus>::Input>,
        ) -> Result<f64, Error> {
            Ok(FACTOR)
        }
    }

    pub type UniformProbabilitySamplingScheduler =
        ProbabilitySamplingScheduler<UniformDistribution>;

    #[test]
    fn test_prob_sampling() {
        // # Safety
        // No concurrency per testcase
        #[cfg(any(not(feature = "serdeany_autoreg"), miri))]
        unsafe {
            super::ProbabilityMetadata::register();
        }

        // the first 3 probabilities will be .76, .86, .36
        let rand = StdRand::with_seed(2);

        let mut scheduler = UniformProbabilitySamplingScheduler::new();

        let mut feedback = ConstFeedback::new(false);
        let mut objective = ConstFeedback::new(false);

        let mut corpus = InMemoryCorpus::new();
        let t1 = Testcase::with_filename(BytesInput::new(vec![0_u8; 4]), "1".into());
        let t2 = Testcase::with_filename(BytesInput::new(vec![1_u8; 4]), "2".into());

        let idx1 = corpus.add(t1).unwrap();
        let idx2 = corpus.add(t2).unwrap();

        let mut state = StdState::new(
            rand,
            corpus,
            InMemoryCorpus::new(),
            &mut feedback,
            &mut objective,
        )
        .unwrap();
        scheduler.on_add(state.borrow_mut(), idx1).unwrap();
        scheduler.on_add(state.borrow_mut(), idx2).unwrap();
        let next_id1 = scheduler.next(&mut state).unwrap();
        let next_id2 = scheduler.next(&mut state).unwrap();
        let next_id3 = scheduler.next(&mut state).unwrap();
        assert_eq!(next_id1, next_id2);
        assert_ne!(next_id1, next_id3);
    }
}<|MERGE_RESOLUTION|>--- conflicted
+++ resolved
@@ -120,11 +120,7 @@
 
 impl<F, OT, S> Scheduler<<S::Corpus as Corpus>::Input, OT, S> for ProbabilitySamplingScheduler<F>
 where
-<<<<<<< HEAD
     F: TestcaseScore<S>,
-=======
-    F: TestcaseScore<<S::Corpus as Corpus>::Input, S>,
->>>>>>> 308a2c1a
     S: HasCorpus + HasMetadata + HasRand + HasTestcase,
 {
     fn on_add(&mut self, state: &mut S, id: CorpusId) -> Result<(), Error> {
