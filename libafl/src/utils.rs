//! Utility functions for AFL

#[cfg(feature = "std")]
use crate::{
<<<<<<< HEAD
    bolts::shmem::ShMemProvider, events::llmp::{LlmpRestartingEventManager, ManagerKind, setup_restarting_mgr},
    inputs::Input, state::IfInteresting, stats::Stats,
=======
    bolts::shmem::ShMemProvider,
    events::llmp::{setup_restarting_mgr, LlmpRestartingEventManager, ManagerKind},
    inputs::Input,
    state::IfInteresting,
    stats::Stats,
>>>>>>> c6447006
};

use alloc::{string::String, vec::Vec};
use core::{cell::RefCell, debug_assert, fmt::Debug, time};
use serde::{de::DeserializeOwned, Deserialize, Serialize};
use xxhash_rust::xxh3::xxh3_64_with_seed;

#[cfg(unix)]
use libc::pid_t;
#[cfg(feature = "std")]
use std::{
    env,
    fs::File,
    process::Command,
    time::{SystemTime, UNIX_EPOCH},
};
#[cfg(all(unix, feature = "std"))]
use std::{ffi::CString, os::unix::io::AsRawFd};

#[cfg(any(unix, feature = "std"))]
use crate::Error;

pub trait AsSlice<T> {
    /// Convert to a slice
    fn as_slice(&self) -> &[T];
}

pub type StdRand = RomuTrioRand;

/// Ways to get random around here
/// Please note that these are not cryptographically secure
/// Or, even if some might be by accident, at least they are not seeded in a cryptographically secure fashion.
pub trait Rand: Debug + Serialize + DeserializeOwned {
    /// Sets the seed of this Rand
    fn set_seed(&mut self, seed: u64);

    /// Gets the next 64 bit value
    fn next(&mut self) -> u64;

    /// Gets a value below the given 64 bit val (inclusive)
    fn below(&mut self, upper_bound_excl: u64) -> u64 {
        if upper_bound_excl <= 1 {
            return 0;
        }

        /*
        Modulo is biased - we don't want our fuzzing to be biased so let's do it
        right. See
        https://stackoverflow.com/questions/10984974/why-do-people-say-there-is-modulo-bias-when-using-a-random-number-generator
        */
        let mut unbiased_rnd: u64;
        loop {
            unbiased_rnd = self.next();
            if unbiased_rnd < (u64::MAX - (u64::MAX % upper_bound_excl)) {
                break;
            }
        }

        unbiased_rnd % upper_bound_excl
    }

    /// Gets a value between the given lower bound (inclusive) and upper bound (inclusive)
    fn between(&mut self, lower_bound_incl: u64, upper_bound_incl: u64) -> u64 {
        debug_assert!(lower_bound_incl <= upper_bound_incl);
        lower_bound_incl + self.below(upper_bound_incl - lower_bound_incl + 1)
    }
}

/// Has a Rand field, that can be used to get random values
pub trait HasRand<R>
where
    R: Rand,
{
    /// Get the hold RefCell Rand instance
    fn rand(&self) -> &RefCell<R>;

    /// Gets the next 64 bit value
    fn rand_next(&mut self) -> u64 {
        self.rand().borrow_mut().next()
    }
    /// Gets a value below the given 64 bit val (inclusive)
    fn rand_below(&mut self, upper_bound_excl: u64) -> u64 {
        self.rand().borrow_mut().below(upper_bound_excl)
    }

    /// Gets a value between the given lower bound (inclusive) and upper bound (inclusive)
    fn rand_between(&mut self, lower_bound_incl: u64, upper_bound_incl: u64) -> u64 {
        self.rand()
            .borrow_mut()
            .between(lower_bound_incl, upper_bound_incl)
    }
}

// helper macro for deriving Default
macro_rules! default_rand {
    ($rand: ty) => {
        /// A default RNG will usually produce a nondeterministic stream of random numbers.
        /// As we do not have any way to get random seeds for no_std, they have to be reproducible there.
        /// Use [`RandomSeed::with_seed`] to generate a reproducible RNG.
        impl core::default::Default for $rand {
            #[cfg(feature = "std")]
            fn default() -> Self {
                Self::new()
            }
            #[cfg(not(feature = "std"))]
            fn default() -> Self {
                Self::with_seed(0xAF1)
            }
        }
    };
}

// Derive Default by calling `new(DEFAULT_SEED)` on each of the following Rand types.
default_rand!(Xoshiro256StarRand);
default_rand!(XorShift64Rand);
default_rand!(Lehmer64Rand);
default_rand!(RomuTrioRand);
default_rand!(RomuDuoJrRand);

/// Initialize Rand types from a source of randomness.
///
/// Default implementations are provided with the "std" feature enabled, using system time in
/// nanoseconds as the initial seed.
pub trait RandomSeed: Rand + Default {
    fn new() -> Self;
}

// helper macro to impl RandomSeed
macro_rules! impl_randomseed {
    ($rand: ty) => {
        #[cfg(feature = "std")]
        impl RandomSeed for $rand {
            /// Creates a rand instance, pre-seeded with the current time in nanoseconds.
            fn new() -> Self {
                Self::with_seed(current_nanos())
            }
        }
    };
}

impl_randomseed!(Xoshiro256StarRand);
impl_randomseed!(XorShift64Rand);
impl_randomseed!(Lehmer64Rand);
impl_randomseed!(RomuTrioRand);
impl_randomseed!(RomuDuoJrRand);

const HASH_CONST: u64 = 0xa5b35705;

/// Current time
#[cfg(feature = "std")]
#[inline]
pub fn current_time() -> time::Duration {
    SystemTime::now().duration_since(UNIX_EPOCH).unwrap()
}

/// Current time (fixed fallback for no_std)
#[cfg(not(feature = "std"))]
#[inline]
pub fn current_time() -> time::Duration {
    // We may not have a rt clock available.
    // TODO: Make it somehow plugin-able
    time::Duration::from_millis(1)
}

/// Gets current nanoseconds since UNIX_EPOCH
#[inline]
pub fn current_nanos() -> u64 {
    current_time().as_nanos() as u64
}

/// Gets current milliseconds since UNIX_EPOCH
#[inline]
pub fn current_milliseconds() -> u64 {
    current_time().as_millis() as u64
}

/// XXH3 Based, hopefully speedy, rnd implementation
#[derive(Copy, Clone, Debug, Serialize, Deserialize)]
pub struct Xoshiro256StarRand {
    rand_seed: [u64; 4],
}

impl Rand for Xoshiro256StarRand {
    #[allow(clippy::unreadable_literal)]
    fn set_seed(&mut self, seed: u64) {
        self.rand_seed[0] = xxh3_64_with_seed(&HASH_CONST.to_le_bytes(), seed);
        self.rand_seed[1] = self.rand_seed[0] ^ 0x1234567890abcdef;
        self.rand_seed[2] = self.rand_seed[0] & 0x0123456789abcdef;
        self.rand_seed[3] = self.rand_seed[0] | 0x01abcde43f567908;
    }

    #[inline]
    fn next(&mut self) -> u64 {
        let ret: u64 = self.rand_seed[0]
            .wrapping_add(self.rand_seed[3])
            .rotate_left(23)
            .wrapping_add(self.rand_seed[0]);
        let t: u64 = self.rand_seed[1] << 17;

        self.rand_seed[2] ^= self.rand_seed[0];
        self.rand_seed[3] ^= self.rand_seed[1];
        self.rand_seed[1] ^= self.rand_seed[2];
        self.rand_seed[0] ^= self.rand_seed[3];

        self.rand_seed[2] ^= t;

        self.rand_seed[3] = self.rand_seed[3].rotate_left(45);

        ret
    }
}

impl Xoshiro256StarRand {
    /// Creates a new Xoshiro rand with the given seed
    pub fn with_seed(seed: u64) -> Self {
        let mut rand = Self { rand_seed: [0; 4] };
        rand.set_seed(seed); // TODO: Proper random seed?
        rand
    }
}

/// XXH3 Based, hopefully speedy, rnd implementation
#[derive(Copy, Clone, Debug, Serialize, Deserialize)]
pub struct XorShift64Rand {
    rand_seed: u64,
}

impl Rand for XorShift64Rand {
    #[allow(clippy::unreadable_literal)]
    fn set_seed(&mut self, seed: u64) {
        self.rand_seed = seed ^ 0x1234567890abcdef;
    }

    #[inline]
    fn next(&mut self) -> u64 {
        let mut x = self.rand_seed;
        x ^= x << 13;
        x ^= x >> 7;
        x ^= x << 17;
        self.rand_seed = x;
        x
    }
}

impl XorShift64Rand {
    /// Creates a new Xoshiro rand with the given seed
    pub fn with_seed(seed: u64) -> Self {
        let mut ret: Self = Self { rand_seed: 0 };
        ret.set_seed(seed); // TODO: Proper random seed?
        ret
    }
}

/// XXH3 Based, hopefully speedy, rnd implementation
#[derive(Copy, Clone, Debug, Serialize, Deserialize)]
pub struct Lehmer64Rand {
    rand_seed: u128,
}

impl Rand for Lehmer64Rand {
    #[allow(clippy::unreadable_literal)]
    fn set_seed(&mut self, seed: u64) {
        self.rand_seed = u128::from(seed) ^ 0x1234567890abcdef;
    }

    #[inline]
    #[allow(clippy::unreadable_literal)]
    fn next(&mut self) -> u64 {
        self.rand_seed *= 0xda942042e4dd58b5;
        (self.rand_seed >> 64) as u64
    }
}

impl Lehmer64Rand {
    /// Creates a new Lehmer rand with the given seed
    pub fn with_seed(seed: u64) -> Self {
        let mut ret: Self = Self { rand_seed: 0 };
        ret.set_seed(seed);
        ret
    }
}

/// Extremely quick rand implementation
/// see <https://arxiv.org/pdf/2002.11331.pdf>
#[derive(Copy, Clone, Debug, Serialize, Deserialize)]
pub struct RomuTrioRand {
    x_state: u64,
    y_state: u64,
    z_state: u64,
}

impl RomuTrioRand {
    pub fn with_seed(seed: u64) -> Self {
        let mut rand = Self {
            x_state: 0,
            y_state: 0,
            z_state: 0,
        };
        rand.set_seed(seed);
        rand
    }
}

impl Rand for RomuTrioRand {
    fn set_seed(&mut self, seed: u64) {
        self.x_state = seed ^ 0x12345;
        self.y_state = seed ^ 0x6789A;
        self.z_state = seed ^ 0xBCDEF;
    }

    #[inline]
    #[allow(clippy::unreadable_literal)]
    fn next(&mut self) -> u64 {
        let xp = self.x_state;
        let yp = self.y_state;
        let zp = self.z_state;
        self.x_state = 15241094284759029579u64.wrapping_mul(zp);
        self.y_state = yp.wrapping_sub(xp).rotate_left(12);
        self.z_state = zp.wrapping_sub(yp).rotate_left(44);
        xp
    }
}

/// see <https://arxiv.org/pdf/2002.11331.pdf>
#[derive(Copy, Clone, Debug, Serialize, Deserialize)]
pub struct RomuDuoJrRand {
    x_state: u64,
    y_state: u64,
}

impl RomuDuoJrRand {
    pub fn with_seed(seed: u64) -> Self {
        let mut rand = Self {
            x_state: 0,
            y_state: 0,
        };
        rand.set_seed(seed);
        rand
    }
}

impl Rand for RomuDuoJrRand {
    fn set_seed(&mut self, seed: u64) {
        self.x_state = seed ^ 0x12345;
        self.y_state = seed ^ 0x6789A;
    }

    #[inline]
    #[allow(clippy::unreadable_literal)]
    fn next(&mut self) -> u64 {
        let xp = self.x_state;
        self.x_state = 15241094284759029579u64.wrapping_mul(self.y_state);
        self.y_state = self.y_state.wrapping_sub(xp).rotate_left(27);
        xp
    }
}

/// fake rand, for testing purposes
#[cfg(test)]
#[derive(Copy, Clone, Debug, Default, Serialize, Deserialize)]
pub struct XKCDRand {
    val: u64,
}

#[cfg(test)]
impl Rand for XKCDRand {
    fn set_seed(&mut self, val: u64) {
        self.val = val
    }

    fn next(&mut self) -> u64 {
        self.val
    }
}

/// A test rng that will return the same value (chose by fair dice roll) for testing.
#[cfg(test)]
impl XKCDRand {
    pub fn new() -> Self {
        Self::with_seed(4)
    }

    pub fn with_seed(seed: u64) -> Self {
        Self { val: seed }
    }
}

/// Child Process Handle
#[cfg(unix)]
pub struct ChildHandle {
    pid: pid_t,
}

#[cfg(unix)]
impl ChildHandle {
    /// Block until the child exited and the status code becomes available
    pub fn status(&self) -> i32 {
        let mut status = -1;
        unsafe {
            libc::waitpid(self.pid, &mut status, 0);
        }
        status
    }
}

#[cfg(unix)]
/// The `ForkResult` (result of a fork)
pub enum ForkResult {
    Parent(ChildHandle),
    Child,
}

/// Unix has forks.
/// # Safety
/// A Normal fork. Runs on in two processes. Should be memory safe in general.
#[cfg(unix)]
pub unsafe fn fork() -> Result<ForkResult, Error> {
    match libc::fork() {
        pid if pid > 0 => Ok(ForkResult::Parent(ChildHandle { pid })),
        pid if pid < 0 => {
            // Getting errno from rust is hard, we'll just let the libc print to stderr for now.
            // In any case, this should usually not happen.
            #[cfg(feature = "std")]
            {
                let err_str = CString::new("Fork failed").unwrap();
                libc::perror(err_str.as_ptr());
            }
            Err(Error::Unknown(format!("Fork failed ({})", pid)))
        }
        _ => Ok(ForkResult::Child),
    }
}

/// Executes the current process from the beginning, as subprocess.
/// use `start_self.status()?` to wait for the child
#[cfg(feature = "std")]
pub fn startable_self() -> Result<Command, Error> {
    let mut startable = Command::new(env::current_exe()?);
    startable
        .current_dir(env::current_dir()?)
        .args(env::args().skip(1));
    Ok(startable)
}

/// Allows one to walk the mappings in /proc/self/maps, caling a callback function for each
/// mapping.
/// If the callback returns true, we stop the walk.
#[cfg(all(feature = "std", any(target_os = "linux", target_os = "android")))]
pub fn walk_self_maps(visitor: &mut dyn FnMut(usize, usize, String, String) -> bool) {
    use regex::Regex;
<<<<<<< HEAD
    use std::{
        io::{BufRead, BufReader},
    };
=======
    use std::io::{BufRead, BufReader};
>>>>>>> c6447006
    let re = Regex::new(r"^(?P<start>[0-9a-f]{8,16})-(?P<end>[0-9a-f]{8,16}) (?P<perm>[-rwxp]{4}) (?P<offset>[0-9a-f]{8}) [0-9a-f]+:[0-9a-f]+ [0-9]+\s+(?P<path>.*)$")
        .unwrap();

    let mapsfile = File::open("/proc/self/maps").expect("Unable to open /proc/self/maps");

    for line in BufReader::new(mapsfile).lines() {
        let line = line.unwrap();
        if let Some(caps) = re.captures(&line) {
            if visitor(
                usize::from_str_radix(caps.name("start").unwrap().as_str(), 16).unwrap(),
                usize::from_str_radix(caps.name("end").unwrap().as_str(), 16).unwrap(),
                caps.name("perm").unwrap().as_str().to_string(),
                caps.name("path").unwrap().as_str().to_string(),
            ) {
                break;
            };
        }
    }
}

/// Get the start and end address, permissions and path of the mapping containing a particular address
#[cfg(all(feature = "std", any(target_os = "linux", target_os = "android")))]
pub fn find_mapping_for_address(address: usize) -> Result<(usize, usize, String, String), Error> {
    let mut result = (0, 0, "".to_string(), "".to_string());
    walk_self_maps(&mut |start, end, permissions, path| {
        if start <= address && address < end {
            result = (start, end, permissions, path);
            true
        } else {
            false
        }
    });

    if result.0 != 0 {
        Ok(result)
    } else {
        Err(Error::Unknown(
            "Couldn't find a mapping for this address".to_string(),
        ))
    }
}

/// Get the start and end address of the mapping containing with a particular path
#[cfg(all(feature = "std", any(target_os = "linux", target_os = "android")))]
pub fn find_mapping_for_path(libpath: &str) -> (usize, usize) {
    let mut libstart = 0;
    let mut libend = 0;
    walk_self_maps(&mut |start, end, _permissions, path| {
        if libpath == path {
            if libstart == 0 {
                libstart = start;
            }

            libend = end;
        }
        false
    });

    (libstart, libend)
}

#[cfg(test)]
mod tests {
    //use xxhash_rust::xxh3::xxh3_64_with_seed;

    use crate::utils::{Rand, *};

    fn test_single_rand<R: Rand>(rand: &mut R) {
        assert_ne!(rand.next(), rand.next());
        assert!(rand.below(100) < 100);
        assert_eq!(rand.below(1), 0);
        assert_eq!(rand.between(10, 10), 10);
        assert!(rand.between(11, 20) > 10);
    }

    #[test]
    fn test_rands() {
        // see cargo bench for speed comparisons
        test_single_rand(&mut StdRand::with_seed(0));
        test_single_rand(&mut RomuTrioRand::with_seed(0));
        test_single_rand(&mut RomuDuoJrRand::with_seed(0));
        test_single_rand(&mut XorShift64Rand::with_seed(0));
        test_single_rand(&mut Xoshiro256StarRand::with_seed(0));
    }

    #[cfg(feature = "std")]
    #[test]
    fn test_random_seed() {
        use crate::utils::RandomSeed;

        let mut rand_fixed = StdRand::with_seed(0);
        let mut rand = StdRand::new();

        // The seed should be reasonably random so these never fail
        assert_ne!(rand.next(), rand_fixed.next());
        test_single_rand(&mut rand);
    }
}

/// utility function which spawns a broker and n clients and binds each client to a cpu core
#[cfg(all(unix, feature = "std"))]
pub fn launcher<I, S, SP, ST>(
    mut shmem_provider: SP,
    stats: ST,
    client_init_stats: &mut dyn FnMut() -> Result<ST, Error>,
<<<<<<< HEAD
    run_client: &mut dyn FnMut(Option<S>, LlmpRestartingEventManager<I, S, SP, ST>) -> Result<(), Error>,
=======
    run_client: &mut dyn FnMut(
        Option<S>,
        LlmpRestartingEventManager<I, S, SP, ST>,
    ) -> Result<(), Error>,
>>>>>>> c6447006
    broker_port: u16,
    cores: &[usize],
    stdout_file: Option<&str>,
) -> Result<(), Error>
where
    I: Input,
    ST: Stats,
    SP: ShMemProvider + 'static,
<<<<<<< HEAD
    S: DeserializeOwned + IfInteresting<I>

=======
    S: DeserializeOwned + IfInteresting<I>,
>>>>>>> c6447006
{
    let core_ids = core_affinity::get_core_ids().unwrap();
    let num_cores = core_ids.len();
    let mut handles = vec![];

    println!("spawning on cores: {:?}", cores);
    let file = if let Some(filename) = stdout_file {
        Some(File::create(filename).unwrap())
    } else {
        None
    };
    //spawn clients
    for (id, bind_to) in core_ids.iter().enumerate().take(num_cores) {
        if cores.iter().any(|&x| x == id) {
            match unsafe { fork() }? {
                ForkResult::Parent(handle) => {
                    handles.push(handle.pid);
                    #[cfg(feature = "std")]
                    println!("child spawned and bound to core {}", id);
                }
                ForkResult::Child => {
                    shmem_provider.post_fork();

                    #[cfg(feature = "std")]
<<<<<<< HEAD
                    std::thread::sleep(std::time::Duration::from_secs(id as u64));
=======
                    std::thread::sleep(std::time::Duration::from_secs(1));
>>>>>>> c6447006

                    #[cfg(feature = "std")]
                    if file.is_some() {
                        dup2(file.as_ref().unwrap().as_raw_fd(), libc::STDOUT_FILENO).unwrap();
                        dup2(file.as_ref().unwrap().as_raw_fd(), libc::STDERR_FILENO).unwrap();
                    }
                    //fuzzer client. keeps retrying the connection to broker till the broker starts
                    let stats = client_init_stats()?;
<<<<<<< HEAD
                    let (state, mgr) = setup_restarting_mgr(shmem_provider.clone(), stats, broker_port, ManagerKind::Client(Some(*bind_to)))?;
                    run_client(state, mgr)?;
                    break;
                }

=======
                    let (state, mgr) = setup_restarting_mgr(
                        shmem_provider.clone(),
                        stats,
                        broker_port,
                        ManagerKind::Client(Some(*bind_to)),
                    )?;
                    run_client(state, mgr)?;
                    break;
                }
>>>>>>> c6447006
            };
        }
    }
    #[cfg(feature = "std")]
    println!("I am broker!!.");

    setup_restarting_mgr::<I, S, SP, ST>(shmem_provider, stats, broker_port, ManagerKind::Broker)?;

    //broker exited. kill all clients.
    for handle in handles.iter() {
        unsafe {
            libc::kill(*handle, libc::SIGINT);
        }
    }
    Ok(())
}

const _AFL_LAUNCHER_CLIENT: &str = &"AFL_LAUNCHER_CLIENT";

#[cfg(windows)]
pub fn launcher<CF, FZ, EX, EM, CS, ST, C, FT, I, OFT, R, SC, SP>(
    shmem_provider: SP,
    stats: ST,
    broker_port: u16,
    cores: &[usize],
    client_fn: CF,
) -> Result<(), Error>
where
    ST: Stats,
    CF: Fn() -> Result<(FZ, EX, EM, State<C, FT, I, OFT, R, SC>, CS), Error>,
    C: Corpus<I>,
    FT: FeedbacksTuple<I>,
    I: Input,
    OFT: FeedbacksTuple<I>,
    R: Rand,
    SC: Corpus<I>,
    SP: ShMemProvider,
    FZ: Fuzzer<EX, EM, State<C, FT, I, OFT, R, SC>, CS>,
{
    let core_ids = core_affinity::get_core_ids().unwrap();
    let num_cores = core_ids.len();

    let is_client = std::env::var(_AFL_LAUNCHER_CLIENT);

    match is_client {
        Ok(core_conf) => {
            if core_conf == "bound" {
                //restarting client. continue fuzzing
                let (mut fuzzer, mut executor, mut restarting_mgr, mut state, scheduler) =
                    client_fn().unwrap();
                fuzzer.fuzz_loop(&mut state, &mut executor, &mut restarting_mgr, &scheduler)?;
                Ok(())
            } else {
                //first instance of a spawned client. bind to the specified core and start fuzzing
                let core: usize = core_conf.parse().unwrap();
                let bind_to = core_ids[core];
                core_affinity::set_for_current(bind_to);
                std::env::set_var(_AFL_LAUNCHER_CLIENT, "bound");
                //todo: silence stdout and stderr for clients
                let (mut fuzzer, mut executor, mut restarting_mgr, mut state, scheduler) =
                    client_fn().unwrap();
                fuzzer.fuzz_loop(&mut state, &mut executor, &mut restarting_mgr, &scheduler)?;
                Ok(())
            }
        }
        Err(std::env::VarError::NotPresent) => {
            // I am a broker
            // before going to the broker loop, spawn n clients
            let mut children = vec![];
            for id in 0..num_cores {
                if cores.iter().any(|&x| x == id) {
                    std::env::set_var(_AFL_LAUNCHER_CLIENT, id.to_string());
                    let child = startable_self().unwrap().spawn().unwrap();
                    children.push(child);
                }
            }
            //finished spawning clients. start the broker
<<<<<<< HEAD
            let _ = setup_new_llmp_broker::<I, State<C, FT, I, OFT, R, SC>, _ , _>(
=======
            let _ = setup_new_llmp_broker::<I, State<C, FT, I, OFT, R, SC>, _, _>(
>>>>>>> c6447006
                shmem_provider,
                stats,
                broker_port,
            );

            //broker exited. kill clients
            for child in children.iter_mut() {
                child.kill().unwrap();
            }
            Ok(())
        }
        _ => {
            return Err(Error::IllegalState("Env var is non unicode".to_string()));
        }
    }
}

/// "Safe" wrapper around dup2
#[cfg(all(unix, feature = "std"))]
fn dup2(fd: i32, device: i32) -> Result<(), Error> {
    match unsafe { libc::dup2(fd, device) } {
        -1 => Err(Error::File(std::io::Error::last_os_error())),
        _ => Ok(()),
    }
}

/// Parses core binding args from user input
/// Returns a Vec of CPU IDs.
/// `./fuzzer --cores 1,2-4,6` -> clients run in cores 1,2,3,4,6
/// ` ./fuzzer --cores all` -> one client runs on each available core
pub fn parse_core_bind_arg(args: String) -> Option<Vec<usize>> {
    let mut cores: Vec<usize> = vec![];
    if args == "all" {
        let num_cores = core_affinity::get_core_ids().unwrap().len();
        for x in 0..num_cores {
            cores.push(x);
        }
    } else {
        let core_args: Vec<&str> = args.split(',').collect();

        // ./fuzzer --cores 1,2-4,6 -> clients run in cores 1,2,3,4,6
        // ./fuzzer --cores all -> one client runs in each available core
        for csv in core_args {
            let core_range: Vec<&str> = csv.split('-').collect();
            if core_range.len() == 1 {
                cores.push(core_range[0].parse::<usize>().unwrap());
            } else if core_range.len() == 2 {
                for x in core_range[0].parse::<usize>().unwrap()
                    ..(core_range[1].parse::<usize>().unwrap() + 1)
                {
                    cores.push(x);
                }
            }
        }
    }

    Some(cores)
}<|MERGE_RESOLUTION|>--- conflicted
+++ resolved
@@ -2,16 +2,11 @@
 
 #[cfg(feature = "std")]
 use crate::{
-<<<<<<< HEAD
-    bolts::shmem::ShMemProvider, events::llmp::{LlmpRestartingEventManager, ManagerKind, setup_restarting_mgr},
-    inputs::Input, state::IfInteresting, stats::Stats,
-=======
     bolts::shmem::ShMemProvider,
     events::llmp::{setup_restarting_mgr, LlmpRestartingEventManager, ManagerKind},
     inputs::Input,
     state::IfInteresting,
     stats::Stats,
->>>>>>> c6447006
 };
 
 use alloc::{string::String, vec::Vec};
@@ -462,13 +457,7 @@
 #[cfg(all(feature = "std", any(target_os = "linux", target_os = "android")))]
 pub fn walk_self_maps(visitor: &mut dyn FnMut(usize, usize, String, String) -> bool) {
     use regex::Regex;
-<<<<<<< HEAD
-    use std::{
-        io::{BufRead, BufReader},
-    };
-=======
     use std::io::{BufRead, BufReader};
->>>>>>> c6447006
     let re = Regex::new(r"^(?P<start>[0-9a-f]{8,16})-(?P<end>[0-9a-f]{8,16}) (?P<perm>[-rwxp]{4}) (?P<offset>[0-9a-f]{8}) [0-9a-f]+:[0-9a-f]+ [0-9]+\s+(?P<path>.*)$")
         .unwrap();
 
@@ -574,14 +563,10 @@
     mut shmem_provider: SP,
     stats: ST,
     client_init_stats: &mut dyn FnMut() -> Result<ST, Error>,
-<<<<<<< HEAD
-    run_client: &mut dyn FnMut(Option<S>, LlmpRestartingEventManager<I, S, SP, ST>) -> Result<(), Error>,
-=======
     run_client: &mut dyn FnMut(
         Option<S>,
         LlmpRestartingEventManager<I, S, SP, ST>,
     ) -> Result<(), Error>,
->>>>>>> c6447006
     broker_port: u16,
     cores: &[usize],
     stdout_file: Option<&str>,
@@ -590,12 +575,7 @@
     I: Input,
     ST: Stats,
     SP: ShMemProvider + 'static,
-<<<<<<< HEAD
-    S: DeserializeOwned + IfInteresting<I>
-
-=======
     S: DeserializeOwned + IfInteresting<I>,
->>>>>>> c6447006
 {
     let core_ids = core_affinity::get_core_ids().unwrap();
     let num_cores = core_ids.len();
@@ -620,11 +600,7 @@
                     shmem_provider.post_fork();
 
                     #[cfg(feature = "std")]
-<<<<<<< HEAD
                     std::thread::sleep(std::time::Duration::from_secs(id as u64));
-=======
-                    std::thread::sleep(std::time::Duration::from_secs(1));
->>>>>>> c6447006
 
                     #[cfg(feature = "std")]
                     if file.is_some() {
@@ -633,13 +609,6 @@
                     }
                     //fuzzer client. keeps retrying the connection to broker till the broker starts
                     let stats = client_init_stats()?;
-<<<<<<< HEAD
-                    let (state, mgr) = setup_restarting_mgr(shmem_provider.clone(), stats, broker_port, ManagerKind::Client(Some(*bind_to)))?;
-                    run_client(state, mgr)?;
-                    break;
-                }
-
-=======
                     let (state, mgr) = setup_restarting_mgr(
                         shmem_provider.clone(),
                         stats,
@@ -649,7 +618,6 @@
                     run_client(state, mgr)?;
                     break;
                 }
->>>>>>> c6447006
             };
         }
     }
@@ -727,11 +695,7 @@
                 }
             }
             //finished spawning clients. start the broker
-<<<<<<< HEAD
-            let _ = setup_new_llmp_broker::<I, State<C, FT, I, OFT, R, SC>, _ , _>(
-=======
             let _ = setup_new_llmp_broker::<I, State<C, FT, I, OFT, R, SC>, _, _>(
->>>>>>> c6447006
                 shmem_provider,
                 stats,
                 broker_port,
