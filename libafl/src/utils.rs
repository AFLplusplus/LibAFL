--- conflicted
+++ resolved
@@ -696,27 +696,6 @@
         #[cfg(feature = "std")]
         println!("I am broker!!.");
 
-<<<<<<< HEAD
-        if let Some(remote_broker_addr) = self.remote_broker_addr {
-            RestartingMgrBuilder::<I, S, SP, ST>::default()
-                .shmem_provider(self.shmem_provider.clone())
-                .stats(self.stats.clone())
-                .broker_port(self.broker_port)
-                .remote_broker_addr(Some(remote_broker_addr))
-                .build()
-                .unwrap()
-                .launch()?;
-        } else {
-            RestartingMgrBuilder::<I, S, SP, ST>::default()
-                .shmem_provider(self.shmem_provider.clone())
-                .stats(self.stats.clone())
-                .broker_port(self.broker_port)
-                .kind(ManagerKind::Broker)
-                .build()
-                .unwrap()
-                .launch()?;
-        }
-=======
         RestartingMgr::<I, S, SP, ST>::builder()
             .shmem_provider(self.shmem_provider.clone())
             .stats(self.stats.clone())
@@ -725,7 +704,6 @@
             .remote_broker_addr(self.remote_broker_addr)
             .build()
             .launch()?;
->>>>>>> f0c6e376
 
         //broker exited. kill all clients.
         for handle in &handles {
