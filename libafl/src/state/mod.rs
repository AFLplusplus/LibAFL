--- conflicted
+++ resolved
@@ -1360,150 +1360,4 @@
         )
         .expect("couldn't instantiate the test state")
     }
-<<<<<<< HEAD
-}
-
-#[cfg(feature = "python")]
-#[allow(missing_docs, clippy::missing_transmute_annotations)]
-/// `State` Python bindings
-pub mod pybind {
-    use alloc::{boxed::Box, vec::Vec};
-    use std::path::PathBuf;
-
-    use libafl_bolts::{ownedref::OwnedMutPtr, rands::pybind::PythonRand};
-    use pyo3::{prelude::*, types::PyDict};
-
-    use crate::{
-        corpus::pybind::PythonCorpus,
-        events::pybind::PythonEventManager,
-        executors::pybind::PythonExecutor,
-        feedbacks::pybind::PythonFeedback,
-        fuzzer::pybind::PythonStdFuzzerWrapper,
-        generators::pybind::PythonGenerator,
-        inputs::BytesInput,
-        pybind::PythonMetadata,
-        state::{
-            HasCorpus, HasExecutions, HasMaxSize, HasMetadata, HasRand, HasSolutions, StdState,
-        },
-    };
-
-    /// `StdState` with fixed generics
-    pub type PythonStdState = StdState<BytesInput, PythonCorpus, PythonRand, PythonCorpus>;
-
-    #[pyclass(unsendable, name = "StdState")]
-    #[derive(Debug)]
-    /// Python class for StdState
-    pub struct PythonStdStateWrapper {
-        /// Rust wrapped StdState object
-        pub inner: OwnedMutPtr<PythonStdState>,
-    }
-
-    impl PythonStdStateWrapper {
-        pub fn wrap(r: &mut PythonStdState) -> Self {
-            Self {
-                inner: OwnedMutPtr::Ptr(r),
-            }
-        }
-
-        #[must_use]
-        pub fn unwrap(&self) -> &PythonStdState {
-            self.inner.as_ref()
-        }
-
-        pub fn unwrap_mut(&mut self) -> &mut PythonStdState {
-            self.inner.as_mut()
-        }
-    }
-
-    #[pymethods]
-    impl PythonStdStateWrapper {
-        #[new]
-        fn new(
-            py_rand: PythonRand,
-            corpus: PythonCorpus,
-            solutions: PythonCorpus,
-            feedback: &mut PythonFeedback,
-            objective: &mut PythonFeedback,
-        ) -> Self {
-            Self {
-                inner: OwnedMutPtr::Owned(Box::new(
-                    StdState::new(py_rand, corpus, solutions, feedback, objective)
-                        .expect("Failed to create a new StdState"),
-                )),
-            }
-        }
-
-        fn metadata(&mut self) -> PyObject {
-            let meta = self.inner.as_mut().metadata_map_mut();
-            if !meta.contains::<PythonMetadata>() {
-                Python::with_gil(|py| {
-                    let dict: Py<PyDict> = PyDict::new(py).into();
-                    meta.insert(PythonMetadata::new(dict.to_object(py)));
-                });
-            }
-            meta.get::<PythonMetadata>().unwrap().map.clone()
-        }
-
-        fn rand(&self) -> PythonRand {
-            self.inner.as_ref().rand().clone()
-        }
-
-        fn corpus(&self) -> PythonCorpus {
-            self.inner.as_ref().corpus().clone()
-        }
-
-        fn solutions(&self) -> PythonCorpus {
-            self.inner.as_ref().solutions().clone()
-        }
-
-        fn executions(&self) -> u64 {
-            *self.inner.as_ref().executions()
-        }
-
-        fn max_size(&self) -> usize {
-            self.inner.as_ref().max_size()
-        }
-
-        fn generate_initial_inputs(
-            &mut self,
-            py_fuzzer: &mut PythonStdFuzzerWrapper,
-            py_executor: &mut PythonExecutor,
-            py_generator: &mut PythonGenerator,
-            py_mgr: &mut PythonEventManager,
-            num: usize,
-        ) {
-            self.inner
-                .as_mut()
-                .generate_initial_inputs(
-                    py_fuzzer.unwrap_mut(),
-                    py_executor,
-                    py_generator,
-                    py_mgr,
-                    num,
-                )
-                .expect("Failed to generate the initial corpus");
-        }
-
-        #[allow(clippy::needless_pass_by_value)]
-        fn load_initial_inputs(
-            &mut self,
-            py_fuzzer: &mut PythonStdFuzzerWrapper,
-            py_executor: &mut PythonExecutor,
-            py_mgr: &mut PythonEventManager,
-            in_dirs: Vec<PathBuf>,
-        ) {
-            self.inner
-                .as_mut()
-                .load_initial_inputs(py_fuzzer.unwrap_mut(), py_executor, py_mgr, &in_dirs)
-                .expect("Failed to load the initial corpus");
-        }
-    }
-
-    /// Register the classes to the python module
-    pub fn register(_py: Python, m: &PyModule) -> PyResult<()> {
-        m.add_class::<PythonStdStateWrapper>()?;
-        Ok(())
-    }
-=======
->>>>>>> e29897dd
 }