--- conflicted
+++ resolved
@@ -399,32 +399,7 @@
     }
 }
 
-<<<<<<< HEAD
-/// Trait that that has [`HasExecution`] and [`HasClientPerfStats`] when "introspection"
-/// feature is enabled, and only [`HasExecution`] when "introspection" is disabled
-#[cfg(feature = "introspection")]
-pub trait HasFuzzerStats: HasExecutions + HasClientPerfStats {}
-
-/// Trait that that has [`HasExecution`] and [`HasClientPerfStats`] when "introspection"
-/// feature is enabled, and only [`HasExecution`] when "introspection" is disabled
-#[cfg(not(feature = "introspection"))]
-pub trait HasFuzzerStats: HasExecutions {}
-
-impl<C, FT, I, OFT, R, SC> HasFuzzerStats for State<C, FT, I, OFT, R, SC>
-where
-    C: Corpus<I>,
-    I: Input,
-    R: Rand,
-    FT: FeedbacksTuple<I>,
-    SC: Corpus<I>,
-    OFT: FeedbacksTuple<I>,
-{
-}
-
-impl<C, FT, I, OFT, R, SC> HasMaxSize for State<C, FT, I, OFT, R, SC>
-=======
 impl<C, F, I, OF, R, SC> HasMaxSize for State<C, F, I, OF, R, SC>
->>>>>>> 33e918f2
 where
     C: Corpus<I>,
     I: Input,
@@ -540,12 +515,7 @@
         EM: EventManager<I, Self>,
         CS: CorpusScheduler<I, Self>,
     {
-<<<<<<< HEAD
-        let (fitness, is_solution) = self.execute_input(&input, executor, manager)?;
-
-=======
         let (is_interesting, is_solution) = self.execute_input(&input, executor, manager)?;
->>>>>>> 33e918f2
         let observers = executor.observers();
 
         if is_solution {
@@ -557,12 +527,7 @@
             self.objective_mut().discard_metadata(&input)?;
         }
 
-<<<<<<< HEAD
-        let corpus_idx = self.add_if_interesting(&input, fitness, scheduler)?;
-
-=======
         let corpus_idx = self.add_if_interesting(&input, is_interesting, scheduler)?;
->>>>>>> 33e918f2
         if corpus_idx.is_some() {
             let observers_buf = manager.serialize_observers(observers)?;
             manager.fire(
@@ -700,13 +665,9 @@
         C: Corpus<I>,
         EM: EventManager<I, Self>,
     {
-<<<<<<< HEAD
         start_timer!(self);
-        executor.pre_exec_observers()?;
+        executor.pre_exec_observers(self, event_mgr, input)?;
         mark_feature_time!(self, PerfFeature::PreExecObservers);
-=======
-        executor.pre_exec_observers(self, event_mgr, input)?;
->>>>>>> 33e918f2
 
         start_timer!(self);
         executor.pre_exec(self, event_mgr, input)?;
@@ -721,35 +682,26 @@
         mark_feature_time!(self, PerfFeature::PostExec);
 
         *self.executions_mut() += 1;
-<<<<<<< HEAD
 
         start_timer!(self);
-        executor.post_exec_observers()?;
+        executor.post_exec_observers(self, event_mgr, input)?;
         mark_feature_time!(self, PerfFeature::PostExecObservers);
 
         let observers = executor.observers();
         #[cfg(not(feature = "introspection"))]
-        let fitness = self
-            .feedbacks_mut()
-            .is_interesting_all(&input, observers, &exit_kind)?;
-=======
-        executor.post_exec_observers(self, event_mgr, input)?;
-
-        let observers = executor.observers();
         let is_interesting = self
             .feedback_mut()
             .is_interesting(&input, observers, &exit_kind)?;
->>>>>>> 33e918f2
 
         #[cfg(feature = "introspection")]
-        let fitness = {
+        let is_interesting = {
             // Init temporary feedback stats here. We can't use the typical pattern above
             // since we need a `mut self` for `feedbacks_mut`, so we can't also hand a
             // new `mut self` to `is_interesting_all_with_perf`. We use this stack
             // variable to get the stats and then update the feedbacks directly
             let mut feedback_stats = [0_u64; crate::stats::NUM_FEEDBACKS];
             let feedback_index = 0;
-            let fitness = self.feedbacks_mut().is_interesting_all_with_perf(
+            let is_interesting = self.feedback_mut().is_interesting_with_perf(
                 &input,
                 observers,
                 &exit_kind,
@@ -762,23 +714,17 @@
                 .update_feedbacks(feedback_stats);
 
             // Return the total fitness
-            fitness
+            is_interesting
         };
 
         start_timer!(self);
         let is_solution = self
-<<<<<<< HEAD
-            .objectives_mut()
-            .is_interesting_all(&input, observers, &exit_kind)?
-            > 0;
-        mark_feature_time!(self, PerfFeature::GetObjectivesInterestingAll);
-
-        Ok((fitness, is_solution))
-=======
             .objective_mut()
             .is_interesting(&input, observers, &exit_kind)?;
+
+        mark_feature_time!(self, PerfFeature::GetObjectivesInterestingAll);
+
         Ok((is_interesting, is_solution))
->>>>>>> 33e918f2
     }
 
     /// Generate `num` initial inputs, using the passed-in generator.
@@ -841,14 +787,14 @@
 }
 
 #[cfg(feature = "introspection")]
-impl<C, FT, I, OFT, R, SC> HasClientPerfStats for State<C, FT, I, OFT, R, SC>
-where
-    C: Corpus<I>,
-    I: Input,
-    R: Rand,
-    FT: FeedbacksTuple<I>,
-    SC: Corpus<I>,
-    OFT: FeedbacksTuple<I>,
+impl<C, F, I, OF, R, SC> HasClientPerfStats for State<C, F, I, OF, R, SC>
+where
+    C: Corpus<I>,
+    I: Input,
+    R: Rand,
+    F: Feedback<I>,
+    SC: Corpus<I>,
+    OF: Feedback<I>,
 {
     fn introspection_stats(&self) -> &ClientPerfStats {
         &self.introspection_stats
@@ -860,14 +806,14 @@
 }
 
 #[cfg(not(feature = "introspection"))]
-impl<C, FT, I, OFT, R, SC> HasClientPerfStats for State<C, FT, I, OFT, R, SC>
-where
-    C: Corpus<I>,
-    I: Input,
-    R: Rand,
-    FT: FeedbacksTuple<I>,
-    SC: Corpus<I>,
-    OFT: FeedbacksTuple<I>,
+impl<C, F, I, OF, R, SC> HasClientPerfStats for State<C, F, I, OF, R, SC>
+where
+    C: Corpus<I>,
+    I: Input,
+    R: Rand,
+    F: Feedback<I>,
+    SC: Corpus<I>,
+    OF: Feedback<I>,
 {
     fn introspection_stats(&self) -> &ClientPerfStats {
         unimplemented!()
