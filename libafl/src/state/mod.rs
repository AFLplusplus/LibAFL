--- conflicted
+++ resolved
@@ -261,15 +261,12 @@
     #[cfg(feature = "std")]
     /// Remaining initial inputs to load, if any
     remaining_initial_files: Option<Vec<PathBuf>>,
-<<<<<<< HEAD
     #[cfg(feature = "std")]
     /// Remaining initial inputs to load, if any
     dont_reenter: Option<Vec<PathBuf>>,
-=======
     /// The last time we reported progress (if available/used).
     /// This information is used by fuzzer `maybe_report_progress`.
     last_report_time: Option<Duration>,
->>>>>>> 36b1d8ae
     phantom: PhantomData<I>,
 }
 
@@ -826,12 +823,9 @@
             introspection_monitor: ClientPerfMonitor::new(),
             #[cfg(feature = "std")]
             remaining_initial_files: None,
-<<<<<<< HEAD
             #[cfg(feature = "std")]
             dont_reenter: None,
-=======
             last_report_time: None,
->>>>>>> 36b1d8ae
             phantom: PhantomData,
         };
         feedback.init_state(&mut state)?;
