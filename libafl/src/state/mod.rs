//! The fuzzer, and state are the core pieces of every good fuzzer

use core::{
    cell::{Ref, RefMut},
    fmt::Debug,
    marker::PhantomData,
    time::Duration,
};
#[cfg(feature = "std")]
use std::{
    fs,
    path::{Path, PathBuf},
    vec::Vec,
};

use serde::{de::DeserializeOwned, Deserialize, Serialize};

#[cfg(test)]
use crate::bolts::rands::StdRand;
use crate::{
    bolts::{
        rands::Rand,
        serdeany::{NamedSerdeAnyMap, SerdeAny, SerdeAnyMap},
    },
    corpus::{Corpus, CorpusId, HasTestcase, Testcase},
    events::{Event, EventFirer, LogSeverity},
    feedbacks::Feedback,
    fuzzer::{Evaluator, ExecuteInputResult},
    generators::Generator,
    inputs::{Input, UsesInput},
    monitors::ClientPerfMonitor,
    Error,
};

/// The maximum size of a testcase
pub const DEFAULT_MAX_SIZE: usize = 1_048_576;

/// The [`State`] of the fuzzer.
/// Contains all important information about the current run.
/// Will be used to restart the fuzzing process at any time.
pub trait State: UsesInput + Serialize + DeserializeOwned {}

/// Structs which implement this trait are aware of the state. This is used for type enforcement.
pub trait UsesState: UsesInput<Input = <Self::State as UsesInput>::Input> {
    /// The state known by this type.
    type State: UsesInput;
}

// blanket impl which automatically defines UsesInput for anything that implements UsesState
impl<KS> UsesInput for KS
where
    KS: UsesState,
{
    type Input = <KS::State as UsesInput>::Input;
}

/// Trait for elements offering a corpus
pub trait HasCorpus: UsesInput {
    /// The associated type implementing [`Corpus`].
    type Corpus: Corpus<Input = <Self as UsesInput>::Input>;

    /// The testcase corpus
    fn corpus(&self) -> &Self::Corpus;
    /// The testcase corpus (mutable)
    fn corpus_mut(&mut self) -> &mut Self::Corpus;
}

/// Interact with the maximum size
pub trait HasMaxSize {
    /// The maximum size hint for items and mutations returned
    fn max_size(&self) -> usize;
    /// Sets the maximum size hint for the items and mutations
    fn set_max_size(&mut self, max_size: usize);
}

/// Trait for elements offering a corpus of solutions
pub trait HasSolutions: UsesInput {
    /// The associated type implementing [`Corpus`] for solutions
    type Solutions: Corpus<Input = <Self as UsesInput>::Input>;

    /// The solutions corpus
    fn solutions(&self) -> &Self::Solutions;
    /// The solutions corpus (mutable)
    fn solutions_mut(&mut self) -> &mut Self::Solutions;
}

/// Trait for elements offering a rand
pub trait HasRand {
    /// The associated type implementing [`Rand`]
    type Rand: Rand;
    /// The rand instance
    fn rand(&self) -> &Self::Rand;
    /// The rand instance (mutable)
    fn rand_mut(&mut self) -> &mut Self::Rand;
}

/// Trait for offering a [`ClientPerfMonitor`]
pub trait HasClientPerfMonitor {
    /// [`ClientPerfMonitor`] itself
    fn introspection_monitor(&self) -> &ClientPerfMonitor;

    /// Mutatable ref to [`ClientPerfMonitor`]
    fn introspection_monitor_mut(&mut self) -> &mut ClientPerfMonitor;
}

/// Trait for elements offering metadata
pub trait HasMetadata {
    /// A map, storing all metadata
    fn metadata_map(&self) -> &SerdeAnyMap;
    /// A map, storing all metadata (mutable)
    fn metadata_map_mut(&mut self) -> &mut SerdeAnyMap;

    /// Add a metadata to the metadata map
    #[inline]
    fn add_metadata<M>(&mut self, meta: M)
    where
        M: SerdeAny,
    {
        self.metadata_map_mut().insert(meta);
    }

    /// Check for a metadata
    #[inline]
    fn has_metadata<M>(&self) -> bool
    where
        M: SerdeAny,
    {
        self.metadata_map().get::<M>().is_some()
    }

    /// To get metadata
    #[inline]
    fn metadata<M>(&self) -> Result<&M, Error>
    where
        M: SerdeAny,
    {
        self.metadata_map().get::<M>().ok_or_else(|| {
            Error::key_not_found(format!("{} not found", core::any::type_name::<M>()))
        })
    }

    /// To get mutable metadata
    #[inline]
    fn metadata_mut<M>(&mut self) -> Result<&mut M, Error>
    where
        M: SerdeAny,
    {
        self.metadata_map_mut().get_mut::<M>().ok_or_else(|| {
            Error::key_not_found(format!("{} not found", core::any::type_name::<M>()))
        })
    }
}

/// Trait for elements offering named metadata
pub trait HasNamedMetadata {
    /// A map, storing all metadata
    fn named_metadata_map(&self) -> &NamedSerdeAnyMap;
    /// A map, storing all metadata (mutable)
    fn named_metadata_map_mut(&mut self) -> &mut NamedSerdeAnyMap;

    /// Add a metadata to the metadata map
    #[inline]
    fn add_named_metadata<M>(&mut self, meta: M, name: &str)
    where
        M: SerdeAny,
    {
        self.named_metadata_map_mut().insert(meta, name);
    }

    /// Check for a metadata
    #[inline]
    fn has_named_metadata<M>(&self, name: &str) -> bool
    where
        M: SerdeAny,
    {
        self.named_metadata_map().contains::<M>(name)
    }

    /// To get named metadata
    #[inline]
    fn named_metadata<M>(&self, name: &str) -> Result<&M, Error>
    where
        M: SerdeAny,
    {
        self.named_metadata_map().get::<M>(name).ok_or_else(|| {
            Error::key_not_found(format!("{} not found", core::any::type_name::<M>()))
        })
    }

    /// To get mutable named metadata
    #[inline]
    fn named_metadata_mut<M>(&mut self, name: &str) -> Result<&mut M, Error>
    where
        M: SerdeAny,
    {
        self.named_metadata_map_mut()
            .get_mut::<M>(name)
            .ok_or_else(|| {
                Error::key_not_found(format!("{} not found", core::any::type_name::<M>()))
            })
    }
}

/// Trait for the execution counter
pub trait HasExecutions {
    /// The executions counter
    fn executions(&self) -> &usize;

    /// The executions counter (mutable)
    fn executions_mut(&mut self) -> &mut usize;
}

/// Trait for some stats of AFL
pub trait HasAFLStats {
    /// the pending testcases counter
    fn pending(&self) -> &usize;

    /// the pending testcases counter (mutable)
    fn pending_mut(&mut self) -> &mut usize;

    /// the pending `favored` tesecases counter
    fn pend_favored(&self) -> &usize;

    /// the pending `favored` tesecases counter (mutable)
    fn pend_favored_mut(&mut self) -> &mut usize;

    /// the `own_finds` testcases counter
    fn own_finds(&self) -> &usize;

    /// the `own_finds` testcases counter (mutable)
    fn own_finds_mut(&mut self) -> &mut usize;

    ///the imported testcases counter
    fn imported(&self) -> &usize;

    ///the imported testcases counter (mutable)
    fn imported_mut(&mut self) -> &mut usize;
}

/// Trait for the starting time
pub trait HasStartTime {
    /// The starting time
    fn start_time(&self) -> &Duration;

    /// The starting time (mutable)
    fn start_time_mut(&mut self) -> &mut Duration;
}

/// Trait for the last report time, the last time this node reported progress
pub trait HasLastReportTime {
    /// The last time we reported progress,if available/used.
    /// This information is used by fuzzer `maybe_report_progress`.
    fn last_report_time(&self) -> &Option<Duration>;

    /// The last time we reported progress,if available/used (mutable).
    /// This information is used by fuzzer `maybe_report_progress`.
    fn last_report_time_mut(&mut self) -> &mut Option<Duration>;
}

/// The state a fuzz run.
#[derive(Serialize, Deserialize, Clone, Debug)]
#[serde(bound = "
        C: serde::Serialize + for<'a> serde::Deserialize<'a>,
        SC: serde::Serialize + for<'a> serde::Deserialize<'a>,
        R: serde::Serialize + for<'a> serde::Deserialize<'a>
    ")]
pub struct StdState<I, C, R, SC> {
    /// RNG instance
    rand: R,
    /// How many times the executor ran the harness/target
    executions: usize,
    /// At what time the fuzzing started
    start_time: Duration,
    /// the number of testcases that have not gone through any fuzzing yet
    pending: usize,
    /// The number of `favored` testcases that have not gone through any fuzzing yet
    pend_favored: usize,
    /// the number of new paths found during this fuzzing section
    own_finds: usize,
    /// the number of new paths that imported from other fuzzers
    imported: usize,
    /// The corpus
    corpus: C,
    // Solutions corpus
    solutions: SC,
    /// Metadata stored for this state by one of the components
    metadata: SerdeAnyMap,
    /// Metadata stored with names
    named_metadata: NamedSerdeAnyMap,
    /// MaxSize testcase size for mutators that appreciate it
    max_size: usize,
    /// Performance statistics for this fuzzer
    #[cfg(feature = "introspection")]
    introspection_monitor: ClientPerfMonitor,
    #[cfg(feature = "std")]
    /// Remaining initial inputs to load, if any
    remaining_initial_files: Option<Vec<PathBuf>>,
    /// The last time we reported progress (if available/used).
    /// This information is used by fuzzer `maybe_report_progress`.
    last_report_time: Option<Duration>,
    phantom: PhantomData<I>,
}

impl<I, C, R, SC> UsesInput for StdState<I, C, R, SC>
where
    I: Input,
{
    type Input = I;
}

impl<I, C, R, SC> State for StdState<I, C, R, SC>
where
    C: Corpus<Input = Self::Input>,
    R: Rand,
    SC: Corpus<Input = Self::Input>,
    Self: UsesInput,
{
}

impl<I, C, R, SC> HasRand for StdState<I, C, R, SC>
where
    R: Rand,
{
    type Rand = R;

    /// The rand instance
    #[inline]
    fn rand(&self) -> &Self::Rand {
        &self.rand
    }

    /// The rand instance (mutable)
    #[inline]
    fn rand_mut(&mut self) -> &mut Self::Rand {
        &mut self.rand
    }
}

impl<I, C, R, SC> HasCorpus for StdState<I, C, R, SC>
where
    I: Input,
    C: Corpus<Input = <Self as UsesInput>::Input>,
    R: Rand,
{
    type Corpus = C;

    /// Returns the corpus
    #[inline]
    fn corpus(&self) -> &Self::Corpus {
        &self.corpus
    }

    /// Returns the mutable corpus
    #[inline]
    fn corpus_mut(&mut self) -> &mut Self::Corpus {
        &mut self.corpus
    }
}

impl<I, C, R, SC> HasTestcase for StdState<I, C, R, SC>
where
    I: Input,
    C: Corpus<Input = <Self as UsesInput>::Input>,
    R: Rand,
{
    /// To get the testcase
    fn testcase(&self, id: CorpusId) -> Result<Ref<Testcase<<Self as UsesInput>::Input>>, Error> {
        Ok(self.corpus().get(id)?.borrow())
    }

    /// To get mutable testcase
    fn testcase_mut(
        &self,
        id: CorpusId,
    ) -> Result<RefMut<Testcase<<Self as UsesInput>::Input>>, Error> {
        Ok(self.corpus().get(id)?.borrow_mut())
    }
}

impl<I, C, R, SC> HasSolutions for StdState<I, C, R, SC>
where
    I: Input,
    SC: Corpus<Input = <Self as UsesInput>::Input>,
{
    type Solutions = SC;

    /// Returns the solutions corpus
    #[inline]
    fn solutions(&self) -> &SC {
        &self.solutions
    }

    /// Returns the solutions corpus (mutable)
    #[inline]
    fn solutions_mut(&mut self) -> &mut SC {
        &mut self.solutions
    }
}

impl<I, C, R, SC> HasMetadata for StdState<I, C, R, SC> {
    /// Get all the metadata into an [`hashbrown::HashMap`]
    #[inline]
    fn metadata_map(&self) -> &SerdeAnyMap {
        &self.metadata
    }

    /// Get all the metadata into an [`hashbrown::HashMap`] (mutable)
    #[inline]
    fn metadata_map_mut(&mut self) -> &mut SerdeAnyMap {
        &mut self.metadata
    }
}

impl<I, C, R, SC> HasNamedMetadata for StdState<I, C, R, SC> {
    /// Get all the metadata into an [`hashbrown::HashMap`]
    #[inline]
    fn named_metadata_map(&self) -> &NamedSerdeAnyMap {
        &self.named_metadata
    }

    /// Get all the metadata into an [`hashbrown::HashMap`] (mutable)
    #[inline]
    fn named_metadata_map_mut(&mut self) -> &mut NamedSerdeAnyMap {
        &mut self.named_metadata
    }
}

impl<I, C, R, SC> HasExecutions for StdState<I, C, R, SC> {
    /// The executions counter
    #[inline]
    fn executions(&self) -> &usize {
        &self.executions
    }

    /// The executions counter (mutable)
    #[inline]
    fn executions_mut(&mut self) -> &mut usize {
        &mut self.executions
    }
}

<<<<<<< HEAD
impl<I, C, R, SC> HasAFLStats for StdState<I, C, R, SC> {
    /// Return the number of pending testcases that have not gone through any fuzzing yet
    #[inline]
    fn pending(&self) -> &usize {
        &self.pending
    }

    /// Return the number of pending testcases that have not gone through any fuzzing yet (mutable)
    #[inline]
    fn pending_mut(&mut self) -> &mut usize {
        &mut self.pending
    }
    /// Return the number of `favored` testcases that have not gone through any fuzzing yet
    #[inline]
    fn pend_favored(&self) -> &usize {
        &self.pend_favored
    }

    /// Return the number of `favored` testcases that have not gone through any fuzzing yet (mutable)
    #[inline]
    fn pend_favored_mut(&mut self) -> &mut usize {
        &mut self.pend_favored
    }

    /// Return the number of new paths found during this fuzzing section
    #[inline]
    fn own_finds(&self) -> &usize {
        &self.own_finds
    }

    /// Return the number of new paths found during this fuzzing section (mutable)
    #[inline]
    fn own_finds_mut(&mut self) -> &mut usize {
        &mut self.own_finds
    }

    #[inline]
    /// Return the number of new paths that imported from other fuzzers
    fn imported(&self) -> &usize {
        &self.imported
    }

    /// Return the number of new paths that imported from other fuzzers
    #[inline]
    fn imported_mut(&mut self) -> &mut usize {
        &mut self.imported
=======
impl<I, C, R, SC> HasLastReportTime for StdState<I, C, R, SC> {
    /// The last time we reported progress,if available/used.
    /// This information is used by fuzzer `maybe_report_progress`.
    fn last_report_time(&self) -> &Option<Duration> {
        &self.last_report_time
    }

    /// The last time we reported progress,if available/used (mutable).
    /// This information is used by fuzzer `maybe_report_progress`.
    fn last_report_time_mut(&mut self) -> &mut Option<Duration> {
        &mut self.last_report_time
>>>>>>> 36b1d8ae
    }
}

impl<I, C, R, SC> HasMaxSize for StdState<I, C, R, SC> {
    fn max_size(&self) -> usize {
        self.max_size
    }

    fn set_max_size(&mut self, max_size: usize) {
        self.max_size = max_size;
    }
}

impl<I, C, R, SC> HasStartTime for StdState<I, C, R, SC> {
    /// The starting time
    #[inline]
    fn start_time(&self) -> &Duration {
        &self.start_time
    }

    /// The starting time (mutable)
    #[inline]
    fn start_time_mut(&mut self) -> &mut Duration {
        &mut self.start_time
    }
}

#[cfg(feature = "std")]
impl<C, I, R, SC> StdState<I, C, R, SC>
where
    I: Input,
    C: Corpus<Input = <Self as UsesInput>::Input>,
    R: Rand,
    SC: Corpus<Input = <Self as UsesInput>::Input>,
{
    /// Decide if the state nust load the inputs
    pub fn must_load_initial_inputs(&self) -> bool {
        self.corpus().count() == 0
            || (self.remaining_initial_files.is_some()
                && !self.remaining_initial_files.as_ref().unwrap().is_empty())
    }

    /// List initial inputs from a directory.
    fn visit_initial_directory(files: &mut Vec<PathBuf>, in_dir: &Path) -> Result<(), Error> {
        for entry in fs::read_dir(in_dir)? {
            let entry = entry?;
            let path = entry.path();
            if path.file_name().unwrap().to_string_lossy().starts_with('.') {
                continue;
            }

            let attributes = fs::metadata(&path);

            if attributes.is_err() {
                continue;
            }

            let attr = attributes?;

            if attr.is_file() && attr.len() > 0 {
                files.push(path);
            } else if attr.is_dir() {
                Self::visit_initial_directory(files, &path)?;
            }
        }

        Ok(())
    }

    /// Loads initial inputs from the passed-in `in_dirs`.
    /// If `forced` is true, will add all testcases, no matter what.
    fn load_initial_inputs_custom<E, EM, Z>(
        &mut self,
        fuzzer: &mut Z,
        executor: &mut E,
        manager: &mut EM,
        in_dirs: &[PathBuf],
        forced: bool,
        loader: &mut dyn FnMut(&mut Z, &mut Self, &Path) -> Result<I, Error>,
    ) -> Result<(), Error>
    where
        E: UsesState<State = Self>,
        EM: EventFirer<State = Self>,
        Z: Evaluator<E, EM, State = Self>,
    {
        if let Some(remaining) = self.remaining_initial_files.as_ref() {
            // everything was loaded
            if remaining.is_empty() {
                return Ok(());
            }
        } else {
            let mut files = vec![];
            for in_dir in in_dirs {
                Self::visit_initial_directory(&mut files, in_dir)?;
            }

            self.remaining_initial_files = Some(files);
        }

        self.continue_loading_initial_inputs_custom(fuzzer, executor, manager, forced, loader)
    }

    /// Loads initial inputs from the passed-in `in_dirs`.
    /// If `forced` is true, will add all testcases, no matter what.
    /// This method takes a list of files.
    fn load_initial_inputs_custom_by_filenames<E, EM, Z>(
        &mut self,
        fuzzer: &mut Z,
        executor: &mut E,
        manager: &mut EM,
        file_list: &[PathBuf],
        forced: bool,
        loader: &mut dyn FnMut(&mut Z, &mut Self, &Path) -> Result<I, Error>,
    ) -> Result<(), Error>
    where
        E: UsesState<State = Self>,
        EM: EventFirer<State = Self>,
        Z: Evaluator<E, EM, State = Self>,
    {
        if let Some(remaining) = self.remaining_initial_files.as_ref() {
            // everything was loaded
            if remaining.is_empty() {
                return Ok(());
            }
        } else {
            self.remaining_initial_files = Some(file_list.to_vec());
        }

        self.continue_loading_initial_inputs_custom(fuzzer, executor, manager, forced, loader)
    }

    /// Loads initial inputs from the passed-in `in_dirs`.
    /// If `forced` is true, will add all testcases, no matter what.
    /// This method takes a list of files.
    fn continue_loading_initial_inputs_custom<E, EM, Z>(
        &mut self,
        fuzzer: &mut Z,
        executor: &mut E,
        manager: &mut EM,
        forced: bool,
        loader: &mut dyn FnMut(&mut Z, &mut Self, &Path) -> Result<I, Error>,
    ) -> Result<(), Error>
    where
        E: UsesState<State = Self>,
        EM: EventFirer<State = Self>,
        Z: Evaluator<E, EM, State = Self>,
    {
        if self.remaining_initial_files.is_none() {
            return Err(Error::illegal_state("No initial files were loaded, cannot continue loading. Call a `load_initial_input` fn first!"));
        }

        while let Some(path) = self.remaining_initial_files.as_mut().unwrap().pop() {
            log::info!("Loading file {:?} ...", &path);
            let input = loader(fuzzer, self, &path)?;
            if forced {
                let _: CorpusId = fuzzer.add_input(self, executor, manager, input)?;
            } else {
                let (res, _) = fuzzer.evaluate_input(self, executor, manager, input)?;
                if res == ExecuteInputResult::None {
                    log::warn!("File {:?} was not interesting, skipped.", &path);
                }
            }
        }

        manager.fire(
            self,
            Event::Log {
                severity_level: LogSeverity::Debug,
                message: format!("Loaded {} initial testcases.", self.corpus().count()), // get corpus count
                phantom: PhantomData::<I>,
            },
        )?;
        Ok(())
    }

    /// Loads all intial inputs, even if they are not considered `interesting`.
    /// This is rarely the right method, use `load_initial_inputs`,
    /// and potentially fix your `Feedback`, instead.
    /// This method takes a list of files, instead of folders.
    pub fn load_initial_inputs_by_filenames<E, EM, Z>(
        &mut self,
        fuzzer: &mut Z,
        executor: &mut E,
        manager: &mut EM,
        file_list: &[PathBuf],
    ) -> Result<(), Error>
    where
        E: UsesState<State = Self>,
        EM: EventFirer<State = Self>,
        Z: Evaluator<E, EM, State = Self>,
    {
        self.load_initial_inputs_custom_by_filenames(
            fuzzer,
            executor,
            manager,
            file_list,
            false,
            &mut |_, _, path| I::from_file(path),
        )
    }

    /// Loads all intial inputs, even if they are not considered `interesting`.
    /// This is rarely the right method, use `load_initial_inputs`,
    /// and potentially fix your `Feedback`, instead.
    pub fn load_initial_inputs_forced<E, EM, Z>(
        &mut self,
        fuzzer: &mut Z,
        executor: &mut E,
        manager: &mut EM,
        in_dirs: &[PathBuf],
    ) -> Result<(), Error>
    where
        E: UsesState<State = Self>,
        EM: EventFirer<State = Self>,
        Z: Evaluator<E, EM, State = Self>,
    {
        self.load_initial_inputs_custom(
            fuzzer,
            executor,
            manager,
            in_dirs,
            true,
            &mut |_, _, path| I::from_file(path),
        )
    }

    /// Loads initial inputs from the passed-in `in_dirs`.
    /// If `forced` is true, will add all testcases, no matter what.
    /// This method takes a list of files, instead of folders.
    pub fn load_initial_inputs_by_filenames_forced<E, EM, Z>(
        &mut self,
        fuzzer: &mut Z,
        executor: &mut E,
        manager: &mut EM,
        file_list: &[PathBuf],
    ) -> Result<(), Error>
    where
        E: UsesState<State = Self>,
        EM: EventFirer<State = Self>,
        Z: Evaluator<E, EM, State = Self>,
    {
        self.load_initial_inputs_custom_by_filenames(
            fuzzer,
            executor,
            manager,
            file_list,
            true,
            &mut |_, _, path| I::from_file(path),
        )
    }

    /// Loads initial inputs from the passed-in `in_dirs`.
    pub fn load_initial_inputs<E, EM, Z>(
        &mut self,
        fuzzer: &mut Z,
        executor: &mut E,
        manager: &mut EM,
        in_dirs: &[PathBuf],
    ) -> Result<(), Error>
    where
        E: UsesState<State = Self>,
        EM: EventFirer<State = Self>,
        Z: Evaluator<E, EM, State = Self>,
    {
        self.load_initial_inputs_custom(
            fuzzer,
            executor,
            manager,
            in_dirs,
            false,
            &mut |_, _, path| I::from_file(path),
        )
    }
}

impl<C, I, R, SC> StdState<I, C, R, SC>
where
    I: Input,
    C: Corpus<Input = <Self as UsesInput>::Input>,
    R: Rand,
    SC: Corpus<Input = <Self as UsesInput>::Input>,
{
    fn generate_initial_internal<G, E, EM, Z>(
        &mut self,
        fuzzer: &mut Z,
        executor: &mut E,
        generator: &mut G,
        manager: &mut EM,
        num: usize,
        forced: bool,
    ) -> Result<(), Error>
    where
        E: UsesState<State = Self>,
        EM: EventFirer<State = Self>,
        G: Generator<<Self as UsesInput>::Input, Self>,
        Z: Evaluator<E, EM, State = Self>,
    {
        let mut added = 0;
        for _ in 0..num {
            let input = generator.generate(self)?;
            if forced {
                let _: CorpusId = fuzzer.add_input(self, executor, manager, input)?;
                added += 1;
            } else {
                let (res, _) = fuzzer.evaluate_input(self, executor, manager, input)?;
                if res != ExecuteInputResult::None {
                    added += 1;
                }
            }
        }
        manager.fire(
            self,
            Event::Log {
                severity_level: LogSeverity::Debug,
                message: format!("Loaded {added} over {num} initial testcases"),
                phantom: PhantomData,
            },
        )?;
        Ok(())
    }

    /// Generate `num` initial inputs, using the passed-in generator and force the addition to corpus.
    pub fn generate_initial_inputs_forced<G, E, EM, Z>(
        &mut self,
        fuzzer: &mut Z,
        executor: &mut E,
        generator: &mut G,
        manager: &mut EM,
        num: usize,
    ) -> Result<(), Error>
    where
        E: UsesState<State = Self>,
        EM: EventFirer<State = Self>,
        G: Generator<<Self as UsesInput>::Input, Self>,
        Z: Evaluator<E, EM, State = Self>,
    {
        self.generate_initial_internal(fuzzer, executor, generator, manager, num, true)
    }

    /// Generate `num` initial inputs, using the passed-in generator.
    pub fn generate_initial_inputs<G, E, EM, Z>(
        &mut self,
        fuzzer: &mut Z,
        executor: &mut E,
        generator: &mut G,
        manager: &mut EM,
        num: usize,
    ) -> Result<(), Error>
    where
        E: UsesState<State = Self>,
        EM: EventFirer<State = Self>,
        G: Generator<<Self as UsesInput>::Input, Self>,
        Z: Evaluator<E, EM, State = Self>,
    {
        self.generate_initial_internal(fuzzer, executor, generator, manager, num, false)
    }

    /// Creates a new `State`, taking ownership of all of the individual components during fuzzing.
    pub fn new<F, O>(
        rand: R,
        corpus: C,
        solutions: SC,
        feedback: &mut F,
        objective: &mut O,
    ) -> Result<Self, Error>
    where
        F: Feedback<Self>,
        O: Feedback<Self>,
    {
        let mut state = Self {
            rand,
            executions: 0,
            pending: 0,
            pend_favored: 0,
            own_finds: 0,
            imported: 0,
            start_time: Duration::from_millis(0),
            metadata: SerdeAnyMap::default(),
            named_metadata: NamedSerdeAnyMap::default(),
            corpus,
            solutions,
            max_size: DEFAULT_MAX_SIZE,
            #[cfg(feature = "introspection")]
            introspection_monitor: ClientPerfMonitor::new(),
            #[cfg(feature = "std")]
            remaining_initial_files: None,
            last_report_time: None,
            phantom: PhantomData,
        };
        feedback.init_state(&mut state)?;
        objective.init_state(&mut state)?;
        Ok(state)
    }
}

#[cfg(feature = "introspection")]
impl<I, C, R, SC> HasClientPerfMonitor for StdState<I, C, R, SC> {
    fn introspection_monitor(&self) -> &ClientPerfMonitor {
        &self.introspection_monitor
    }

    fn introspection_monitor_mut(&mut self) -> &mut ClientPerfMonitor {
        &mut self.introspection_monitor
    }
}

#[cfg(not(feature = "introspection"))]
impl<I, C, R, SC> HasClientPerfMonitor for StdState<I, C, R, SC> {
    fn introspection_monitor(&self) -> &ClientPerfMonitor {
        unimplemented!()
    }

    fn introspection_monitor_mut(&mut self) -> &mut ClientPerfMonitor {
        unimplemented!()
    }
}

#[cfg(test)]
/// A very simple state without any bells or whistles, for testing.
#[derive(Debug, Serialize, Deserialize, Default)]
pub struct NopState<I> {
    metadata: SerdeAnyMap,
    rand: StdRand,
    phantom: PhantomData<I>,
}

#[cfg(test)]
impl<I> NopState<I> {
    /// Create a new State that does nothing (for tests)
    #[must_use]
    pub fn new() -> Self {
        NopState {
            metadata: SerdeAnyMap::new(),
            rand: StdRand::default(),
            phantom: PhantomData,
        }
    }
}

#[cfg(test)]
impl<I> UsesInput for NopState<I>
where
    I: Input,
{
    type Input = I;
}

#[cfg(test)]
impl<I> HasExecutions for NopState<I> {
    fn executions(&self) -> &usize {
        unimplemented!();
    }

    fn executions_mut(&mut self) -> &mut usize {
        unimplemented!();
    }
}

#[cfg(test)]
impl<I> HasLastReportTime for NopState<I> {
    fn last_report_time(&self) -> &Option<Duration> {
        unimplemented!();
    }

    fn last_report_time_mut(&mut self) -> &mut Option<Duration> {
        unimplemented!();
    }
}

#[cfg(test)]
impl<I> HasAFLStats for NopState<I> {
    /// Return the number of testcases that have not gone through any fuzzing yet
    fn pending(&self) -> &usize {
        unimplemented!()
    }

    /// Return the number of testcases that have not gone through any fuzzing yet (mutable)
    fn pending_mut(&mut self) -> &mut usize {
        unimplemented!()
    }

    /// Return the number of `favored` testcases that have not gone through any fuzzing yet
    fn pend_favored(&self) -> &usize {
        unimplemented!()
    }

    /// Return the number of `favored` testcases that have not gone through any fuzzing yet (mutable)
    fn pend_favored_mut(&mut self) -> &mut usize {
        unimplemented!()
    }

    /// Return the number of new paths found during this fuzzing section
    fn own_finds(&self) -> &usize {
        unimplemented!()
    }

    /// Return the number of new paths found during this fuzzing section (mutable)
    fn own_finds_mut(&mut self) -> &mut usize {
        unimplemented!()
    }

    /// Return the number of new paths that imported from other fuzzers
    fn imported(&self) -> &usize {
        unimplemented!()
    }

    /// Return the number of new paths that imported from other fuzzers
    fn imported_mut(&mut self) -> &mut usize {
        unimplemented!()
    }
}

#[cfg(test)]
impl<I> HasMetadata for NopState<I> {
    fn metadata_map(&self) -> &SerdeAnyMap {
        &self.metadata
    }

    fn metadata_map_mut(&mut self) -> &mut SerdeAnyMap {
        &mut self.metadata
    }
}

#[cfg(test)]
impl<I> HasRand for NopState<I> {
    type Rand = StdRand;

    fn rand(&self) -> &Self::Rand {
        &self.rand
    }

    fn rand_mut(&mut self) -> &mut Self::Rand {
        &mut self.rand
    }
}

#[cfg(test)]
impl<I> HasClientPerfMonitor for NopState<I> {
    fn introspection_monitor(&self) -> &ClientPerfMonitor {
        unimplemented!()
    }

    fn introspection_monitor_mut(&mut self) -> &mut ClientPerfMonitor {
        unimplemented!()
    }
}

#[cfg(test)]
impl<I> State for NopState<I> where I: Input {}

#[cfg(feature = "python")]
#[allow(missing_docs)]
/// `State` Python bindings
pub mod pybind {
    use alloc::{boxed::Box, vec::Vec};
    use std::path::PathBuf;

    use pyo3::{prelude::*, types::PyDict};

    use crate::{
        bolts::{ownedref::OwnedMutPtr, rands::pybind::PythonRand},
        corpus::pybind::PythonCorpus,
        events::pybind::PythonEventManager,
        executors::pybind::PythonExecutor,
        feedbacks::pybind::PythonFeedback,
        fuzzer::pybind::PythonStdFuzzerWrapper,
        generators::pybind::PythonGenerator,
        inputs::BytesInput,
        pybind::PythonMetadata,
        state::{
            HasCorpus, HasExecutions, HasMaxSize, HasMetadata, HasRand, HasSolutions, StdState,
        },
    };

    /// `StdState` with fixed generics
    pub type PythonStdState = StdState<BytesInput, PythonCorpus, PythonRand, PythonCorpus>;

    #[pyclass(unsendable, name = "StdState")]
    #[derive(Debug)]
    /// Python class for StdState
    pub struct PythonStdStateWrapper {
        /// Rust wrapped StdState object
        pub inner: OwnedMutPtr<PythonStdState>,
    }

    impl PythonStdStateWrapper {
        pub fn wrap(r: &mut PythonStdState) -> Self {
            Self {
                inner: OwnedMutPtr::Ptr(r),
            }
        }

        #[must_use]
        pub fn unwrap(&self) -> &PythonStdState {
            self.inner.as_ref()
        }

        pub fn unwrap_mut(&mut self) -> &mut PythonStdState {
            self.inner.as_mut()
        }
    }

    #[pymethods]
    impl PythonStdStateWrapper {
        #[new]
        fn new(
            py_rand: PythonRand,
            corpus: PythonCorpus,
            solutions: PythonCorpus,
            feedback: &mut PythonFeedback,
            objective: &mut PythonFeedback,
        ) -> Self {
            Self {
                inner: OwnedMutPtr::Owned(Box::new(
                    StdState::new(py_rand, corpus, solutions, feedback, objective)
                        .expect("Failed to create a new StdState"),
                )),
            }
        }

        fn metadata(&mut self) -> PyObject {
            let meta = self.inner.as_mut().metadata_map_mut();
            if !meta.contains::<PythonMetadata>() {
                Python::with_gil(|py| {
                    let dict: Py<PyDict> = PyDict::new(py).into();
                    meta.insert(PythonMetadata::new(dict.to_object(py)));
                });
            }
            meta.get::<PythonMetadata>().unwrap().map.clone()
        }

        fn rand(&self) -> PythonRand {
            self.inner.as_ref().rand().clone()
        }

        fn corpus(&self) -> PythonCorpus {
            self.inner.as_ref().corpus().clone()
        }

        fn solutions(&self) -> PythonCorpus {
            self.inner.as_ref().solutions().clone()
        }

        fn executions(&self) -> usize {
            *self.inner.as_ref().executions()
        }

        fn max_size(&self) -> usize {
            self.inner.as_ref().max_size()
        }

        fn generate_initial_inputs(
            &mut self,
            py_fuzzer: &mut PythonStdFuzzerWrapper,
            py_executor: &mut PythonExecutor,
            py_generator: &mut PythonGenerator,
            py_mgr: &mut PythonEventManager,
            num: usize,
        ) {
            self.inner
                .as_mut()
                .generate_initial_inputs(
                    py_fuzzer.unwrap_mut(),
                    py_executor,
                    py_generator,
                    py_mgr,
                    num,
                )
                .expect("Failed to generate the initial corpus");
        }

        #[allow(clippy::needless_pass_by_value)]
        fn load_initial_inputs(
            &mut self,
            py_fuzzer: &mut PythonStdFuzzerWrapper,
            py_executor: &mut PythonExecutor,
            py_mgr: &mut PythonEventManager,
            in_dirs: Vec<PathBuf>,
        ) {
            self.inner
                .as_mut()
                .load_initial_inputs(py_fuzzer.unwrap_mut(), py_executor, py_mgr, &in_dirs)
                .expect("Failed to load the initial corpus");
        }
    }

    /// Register the classes to the python module
    pub fn register(_py: Python, m: &PyModule) -> PyResult<()> {
        m.add_class::<PythonStdStateWrapper>()?;
        Ok(())
    }
}<|MERGE_RESOLUTION|>--- conflicted
+++ resolved
@@ -439,7 +439,6 @@
     }
 }
 
-<<<<<<< HEAD
 impl<I, C, R, SC> HasAFLStats for StdState<I, C, R, SC> {
     /// Return the number of pending testcases that have not gone through any fuzzing yet
     #[inline]
@@ -486,7 +485,9 @@
     #[inline]
     fn imported_mut(&mut self) -> &mut usize {
         &mut self.imported
-=======
+    }
+}
+
 impl<I, C, R, SC> HasLastReportTime for StdState<I, C, R, SC> {
     /// The last time we reported progress,if available/used.
     /// This information is used by fuzzer `maybe_report_progress`.
@@ -498,7 +499,6 @@
     /// This information is used by fuzzer `maybe_report_progress`.
     fn last_report_time_mut(&mut self) -> &mut Option<Duration> {
         &mut self.last_report_time
->>>>>>> 36b1d8ae
     }
 }
 
