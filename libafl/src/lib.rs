/*!
Welcome to `LibAFL`
*/
#![doc = include_str!("../README.md")]
/*! */
#![cfg_attr(feature = "document-features", doc = document_features::document_features!())]
#![forbid(unexpected_cfgs)]
#![allow(incomplete_features)]
#![no_std]
// For `type_eq`
#![cfg_attr(nightly, feature(specialization))]
// For `std::simd`
#![cfg_attr(nightly, feature(portable_simd))]
#![warn(clippy::cargo)]
#![allow(ambiguous_glob_reexports)]
#![deny(clippy::cargo_common_metadata)]
#![deny(rustdoc::broken_intra_doc_links)]
#![deny(clippy::all)]
#![deny(clippy::pedantic)]
#![allow(
    clippy::unreadable_literal,
    clippy::type_repetition_in_bounds,
    clippy::missing_errors_doc,
    clippy::cast_possible_truncation,
    clippy::used_underscore_binding,
    clippy::ptr_as_ptr,
    clippy::missing_panics_doc,
    clippy::missing_docs_in_private_items,
    clippy::module_name_repetitions,
    clippy::ptr_cast_constness,
    clippy::unsafe_derive_deserialize,
    clippy::similar_names,
    clippy::too_many_lines,
<<<<<<< HEAD
    clippy::type_complexity
=======
    clippy::into_iter_without_iter, // broken
>>>>>>> c3930b39
)]
#![cfg_attr(not(test), warn(
    missing_debug_implementations,
    missing_docs,
    //trivial_casts,
    trivial_numeric_casts,
    unused_extern_crates,
    unused_import_braces,
    unused_qualifications,
    //unused_results
))]
#![cfg_attr(test, deny(
    missing_debug_implementations,
    missing_docs,
    //trivial_casts,
    trivial_numeric_casts,
    unused_extern_crates,
    unused_import_braces,
    unused_qualifications,
    unused_must_use,
    //unused_results
))]
#![cfg_attr(
    test,
    deny(
        bad_style,
        dead_code,
        improper_ctypes,
        non_shorthand_field_patterns,
        no_mangle_generic_items,
        overflowing_literals,
        path_statements,
        patterns_in_fns_without_body,
        unconditional_recursion,
        unused,
        unused_allocation,
        unused_comparisons,
        unused_parens,
        while_true
    )
)]
// Till they fix this buggy lint in clippy
#![allow(clippy::borrow_as_ptr)]
#![allow(clippy::borrow_deref_ref)]

#[cfg(feature = "std")]
#[macro_use]
extern crate std;
#[macro_use]
#[doc(hidden)]
pub extern crate alloc;

// Re-export derive(SerdeAny)
#[cfg(feature = "derive")]
#[allow(unused_imports)]
#[macro_use]
extern crate libafl_derive;
#[cfg(feature = "derive")]
#[doc(hidden)]
pub use libafl_derive::*;

pub mod common;
pub use common::*;
pub mod corpus;
pub mod events;
pub mod executors;
pub mod feedbacks;
pub mod fuzzer;
pub mod generators;
pub mod inputs;
pub mod monitors;
pub mod mutators;
pub mod observers;
pub mod schedulers;
pub mod stages;
pub mod state;

pub use fuzzer::*;
pub use libafl_bolts::Error;

/// The purpose of this module is to alleviate imports of many components by adding a glob import.
#[cfg(feature = "prelude")]
pub mod prelude {
    pub use super::{
        corpus::*, events::*, executors::*, feedbacks::*, fuzzer::*, generators::*, inputs::*,
        monitors::*, mutators::*, observers::*, schedulers::*, stages::*, state::*, *,
    };
}

#[cfg(all(any(doctest, test), not(feature = "std")))]
/// Provide custom time in `no_std` tests.
#[no_mangle]
pub unsafe extern "C" fn external_current_millis() -> u64 {
    // TODO: use "real" time here
    1000
}

#[cfg(feature = "std")]
#[cfg(test)]
mod tests {

    #[cfg(miri)]
    use libafl_bolts::serdeany::RegistryBuilder;
    use libafl_bolts::{rands::StdRand, tuples::tuple_list};

    #[cfg(miri)]
    use crate::stages::ExecutionCountRestartHelperMetadata;
    use crate::{
        corpus::{Corpus, InMemoryCorpus, Testcase},
        events::NopEventManager,
        executors::{ExitKind, InProcessExecutor},
        feedbacks::ConstFeedback,
        fuzzer::Fuzzer,
        inputs::BytesInput,
        monitors::SimpleMonitor,
        mutators::{mutations::BitFlipMutator, StdScheduledMutator},
        schedulers::RandScheduler,
        stages::StdMutationalStage,
        state::{HasCorpus, StdState},
        StdFuzzer,
    };

    #[test]
    #[allow(clippy::similar_names)]
    fn test_fuzzer() {
        // # Safety
        // No concurrency per testcase
        #[cfg(miri)]
        unsafe {
            RegistryBuilder::register::<ExecutionCountRestartHelperMetadata>();
        }

        let rand = StdRand::with_seed(0);

        let mut corpus = InMemoryCorpus::<BytesInput>::new();
        let testcase = Testcase::new(vec![0; 4].into());
        corpus.add(testcase).unwrap();

        let mut feedback = ConstFeedback::new(false);
        let mut objective = ConstFeedback::new(false);

        let mut state = StdState::new(
            rand,
            corpus,
            InMemoryCorpus::<BytesInput>::new(),
            &mut feedback,
            &mut objective,
        )
        .unwrap();

        let _monitor = SimpleMonitor::new(|s| {
            println!("{s}");
        });
        let mut event_manager = NopEventManager::new();

        let feedback = ConstFeedback::new(false);
        let objective = ConstFeedback::new(false);

        let scheduler = RandScheduler::new();
        let mut fuzzer = StdFuzzer::new(scheduler, feedback, objective);

        let mut harness = |_buf: &BytesInput| ExitKind::Ok;
        let mut executor = InProcessExecutor::new(
            &mut harness,
            tuple_list!(),
            &mut fuzzer,
            &mut state,
            &mut event_manager,
        )
        .unwrap();

        let mutator = StdScheduledMutator::new(tuple_list!(BitFlipMutator::new()));
        let mut stages = tuple_list!(StdMutationalStage::new(mutator));

        for i in 0..1000 {
            fuzzer
                .fuzz_one(&mut stages, &mut executor, &mut state, &mut event_manager)
                .unwrap_or_else(|_| panic!("Error in iter {i}"));
            if cfg!(miri) {
                break;
            }
        }

        let state_serialized = postcard::to_allocvec(&state).unwrap();
        let state_deserialized: StdState<
            _,
            InMemoryCorpus<BytesInput>,
            StdRand,
            InMemoryCorpus<BytesInput>,
        > = postcard::from_bytes(state_serialized.as_slice()).unwrap();
        assert_eq!(state.corpus().count(), state_deserialized.corpus().count());

        let corpus_serialized = postcard::to_allocvec(state.corpus()).unwrap();
        let corpus_deserialized: InMemoryCorpus<BytesInput> =
            postcard::from_bytes(corpus_serialized.as_slice()).unwrap();
        assert_eq!(state.corpus().count(), corpus_deserialized.count());
    }
}<|MERGE_RESOLUTION|>--- conflicted
+++ resolved
@@ -31,11 +31,7 @@
     clippy::unsafe_derive_deserialize,
     clippy::similar_names,
     clippy::too_many_lines,
-<<<<<<< HEAD
-    clippy::type_complexity
-=======
     clippy::into_iter_without_iter, // broken
->>>>>>> c3930b39
 )]
 #![cfg_attr(not(test), warn(
     missing_debug_implementations,
