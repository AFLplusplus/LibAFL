[package]
name = "pylibafl"
description = "Python bindings for LibAFL"
version = "0.14.1"
license = "MIT OR Apache-2.0"
repository = "https://github.com/AFLplusplus/LibAFL/"
keywords = ["fuzzing", "testing", "security", "python"]
edition = "2021"
categories = ["development-tools::testing", "emulators", "embedded", "os"]

[dependencies]
<<<<<<< HEAD
pyo3 = { version = "0.22.3", features = ["extension-module"] }
pyo3-log = { version = "0.11.0" }
libafl_sugar = { path = "../../libafl_sugar", version = "0.14.1", features = [
=======
pyo3 = { workspace = true, features = ["extension-module"] }
pyo3-log = { version = "0.12.0" }
libafl_sugar = { path = "../../libafl_sugar", version = "0.14.0", features = [
>>>>>>> 2102ae13
  "python",
] }
libafl_bolts = { path = "../../libafl_bolts", version = "0.14.1", features = [
  "python",
] }

[target.'cfg(target_os = "linux")'.dependencies]
libafl_qemu = { path = "../../libafl_qemu", version = "0.14.1", features = [
  "python",
] }

[build-dependencies]
pyo3-build-config = { workspace = true }

[lib]
name = "pylibafl"
crate-type = ["cdylib"]

[profile.dev]
panic = "abort"<|MERGE_RESOLUTION|>--- conflicted
+++ resolved
@@ -9,15 +9,9 @@
 categories = ["development-tools::testing", "emulators", "embedded", "os"]
 
 [dependencies]
-<<<<<<< HEAD
-pyo3 = { version = "0.22.3", features = ["extension-module"] }
-pyo3-log = { version = "0.11.0" }
-libafl_sugar = { path = "../../libafl_sugar", version = "0.14.1", features = [
-=======
 pyo3 = { workspace = true, features = ["extension-module"] }
 pyo3-log = { version = "0.12.0" }
-libafl_sugar = { path = "../../libafl_sugar", version = "0.14.0", features = [
->>>>>>> 2102ae13
+libafl_sugar = { path = "../../libafl_sugar", version = "0.14.1", features = [
   "python",
 ] }
 libafl_bolts = { path = "../../libafl_bolts", version = "0.14.1", features = [
